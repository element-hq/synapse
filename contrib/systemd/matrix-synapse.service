--- conflicted
+++ resolved
@@ -4,8 +4,11 @@
 #    systemctl enable matrix-synapse
 #    systemctl start matrix-synapse
 #
+# This assumes that Synapse has been installed by a user named
+# synapse.
+#
 # This assumes that Synapse has been installed in a virtualenv in
-# /opt/synapse/env.
+# the user's home directory: `/home/synapse/synapse/env`.
 #
 # **NOTE:** This is an example service file that may change in the future. If you
 # wish to use this please copy rather than symlink it.
@@ -22,13 +25,8 @@
 User=synapse
 Group=nogroup
 
-<<<<<<< HEAD
-WorkingDirectory=/opt/synapse
-ExecStart=/opt/synapse/env/bin/python -m synapse.app.homeserver --config-path=/opt/synapse/homeserver.yaml
-=======
 WorkingDirectory=/home/synapse/synapse
 ExecStart=/home/synapse/synapse/env/bin/python -m synapse.app.homeserver --config-path=/home/synapse/synapse/homeserver.yaml
->>>>>>> 96d35f10
 SyslogIdentifier=matrix-synapse
 
 # adjust the cache factor if necessary
