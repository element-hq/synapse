--- conflicted
+++ resolved
@@ -43,9 +43,7 @@
 serde = { version = "1.0.144", features = ["derive"] }
 serde_json = "1.0.85"
 ulid = "1.1.2"
-<<<<<<< HEAD
 icu_segmenter = { version = "2.0" }
-=======
 reqwest = { version = "0.12.15", default-features = false, features = [
     "http2",
     "stream",
@@ -54,7 +52,6 @@
 http-body-util = "0.1.3"
 futures = "0.3.31"
 tokio = { version = "1.44.2", features = ["rt", "rt-multi-thread"] }
->>>>>>> 3e571561
 
 [features]
 extension-module = ["pyo3/extension-module"]
