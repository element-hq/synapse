--- conflicted
+++ resolved
@@ -104,6 +104,7 @@
     "psycopg2cffi>=2.8;platform_python_implementation == 'PyPy'",
     "psycopg2cffi-compat==1.1;platform_python_implementation == 'PyPy'",
 ]
+psycopg = ["psycopg>=3.1"]
 saml2 = ["pysaml2>=4.5.0"]
 oidc = ["authlib>=0.15.1"]
 # systemd-python is necessary for logging to the systemd journal via
@@ -138,6 +139,8 @@
     "psycopg2>=2.8;platform_python_implementation != 'PyPy'",
     "psycopg2cffi>=2.8;platform_python_implementation == 'PyPy'",
     "psycopg2cffi-compat==1.1;platform_python_implementation == 'PyPy'",
+    # experimental psycopg for postgres
+    "psycopg>=3.1",
     # saml2
     "pysaml2>=4.5.0",
     # oidc and jwt
@@ -323,189 +326,7 @@
 script = "build_rust.py"
 generate-setup-file = true
 
-<<<<<<< HEAD
-[tool.poetry.scripts]
-synapse_homeserver = "synapse.app.homeserver:main"
-synapse_worker = "synapse.app.generic_worker:main"
-synctl = "synapse._scripts.synctl:main"
-
-export_signing_key = "synapse._scripts.export_signing_key:main"
-generate_config = "synapse._scripts.generate_config:main"
-generate_log_config = "synapse._scripts.generate_log_config:main"
-generate_signing_key = "synapse._scripts.generate_signing_key:main"
-hash_password = "synapse._scripts.hash_password:main"
-register_new_matrix_user = "synapse._scripts.register_new_matrix_user:main"
-synapse_port_db = "synapse._scripts.synapse_port_db:main"
-synapse_review_recent_signups = "synapse._scripts.review_recent_signups:main"
-update_synapse_database = "synapse._scripts.update_synapse_database:main"
-
-[tool.poetry.dependencies]
-python = "^3.9.0"
-
-# Mandatory Dependencies
-# ----------------------
-# we use the TYPE_CHECKER.redefine method added in jsonschema 3.0.0
-jsonschema = ">=3.0.0"
-# We choose 2.0 as a lower bound: the most recent backwards incompatible release.
-# It seems generally available, judging by https://pkgs.org/search/?q=immutabledict
-immutabledict = ">=2.0"
-# We require 2.1.0 or higher for type hints. Previous guard was >= 1.1.0
-unpaddedbase64 = ">=2.1.0"
-# We require 2.0.0 for immutabledict support.
-canonicaljson = "^2.0.0"
-# we use the type definitions added in signedjson 1.1.
-signedjson = "^1.1.0"
-# validating SSL certs for IP addresses requires service_identity 18.1.
-service-identity = ">=18.1.0"
-# Twisted 18.9 introduces some logger improvements that the structured
-# logger utilises
-# Twisted 19.7.0 moves test helpers to a new module and deprecates the old location.
-# Twisted 21.2.0 introduces contextvar support.
-# We could likely bump this to 22.1 without making distro packagers'
-# lives hard (as of 2025-07, distro support is Ubuntu LTS: 22.1, Debian stable: 22.4,
-# RHEL 9: 22.10)
-Twisted = {extras = ["tls"], version = ">=21.2.0"}
-treq = ">=21.5.0"
-# Twisted has required pyopenssl 16.0 since about Twisted 16.6.
-pyOpenSSL = ">=16.0.0"
-PyYAML = ">=5.3"
-pyasn1 = ">=0.1.9"
-pyasn1-modules = ">=0.0.7"
-bcrypt = ">=3.1.7"
-# 10.0.1 minimum is mandatory here because of libwebp CVE-2023-4863.
-# Packagers that already took care of libwebp can lower that down to 5.4.0.
-Pillow = ">=10.0.1"
-# We use SortedDict.peekitem(), which was added in sortedcontainers 1.5.2.
-sortedcontainers = ">=1.5.2"
-pymacaroons = ">=0.13.0"
-msgpack = ">=0.5.2"
-phonenumbers = ">=8.2.0"
-# we use GaugeHistogramMetric, which was added in prom-client 0.4.0.
-# `prometheus_client.metrics` was added in 0.5.0, so we require that too.
-# We chose 0.6.0 as that is the current version in Debian Buster (oldstable).
-prometheus-client = ">=0.6.0"
-# we use `order`, which arrived in attrs 19.2.0.
-# Note: 21.1.0 broke `/sync`, see https://github.com/matrix-org/synapse/issues/9936
-attrs = ">=19.2.0,!=21.1.0"
-netaddr = ">=0.7.18"
-# Jinja 2.x is incompatible with MarkupSafe>=2.1. To ensure that admins do not
-# end up with a broken installation, with recent MarkupSafe but old Jinja, we
-# add a lower bound to the Jinja2 dependency.
-Jinja2 = ">=3.0"
-bleach = ">=1.4.3"
-# We use `assert_never`, which were added in `typing-extensions` 4.1.
-typing-extensions = ">=4.1"
-# We enforce that we have a `cryptography` version that bundles an `openssl`
-# with the latest security patches.
-cryptography = ">=3.4.7"
-# ijson 3.1.4 fixes a bug with "." in property names
-ijson = ">=3.1.4"
-matrix-common = "^1.3.0"
-# We need packaging.verison.Version(...).major added in 20.0.
-packaging = ">=20.0"
-# We support pydantic v1 and pydantic v2 via the pydantic.v1 compat module.
-# See https://github.com/matrix-org/synapse/issues/15858
-pydantic = ">=1.7.4, <3"
-
-# This is for building the rust components during "poetry install", which
-# currently ignores the `build-system.requires` directive (c.f.
-# https://github.com/python-poetry/poetry/issues/6154). Both `pip install` and
-# `poetry build` do the right thing without this explicit dependency.
-#
-# This isn't really a dev-dependency, as `poetry install --without dev` will fail,
-# but the alternative is to add it to the main list of deps where it isn't
-# needed.
-setuptools_rust = ">=1.3"
-
-# This is used for parsing multipart responses
-python-multipart = ">=0.0.9"
-
-# Optional Dependencies
-# ---------------------
-matrix-synapse-ldap3 = { version = ">=0.1", optional = true }
-psycopg2 = { version = ">=2.8", markers = "platform_python_implementation != 'PyPy'", optional = true }
-psycopg2cffi = { version = ">=2.8", markers = "platform_python_implementation == 'PyPy'", optional = true }
-psycopg2cffi-compat = { version = "==1.1", markers = "platform_python_implementation == 'PyPy'", optional = true }
-psycopg = { version = "^3.1", optional = true }
-pysaml2 = { version = ">=4.5.0", optional = true }
-authlib = { version = ">=0.15.1", optional = true }
-# systemd-python is necessary for logging to the systemd journal via
-# `systemd.journal.JournalHandler`, as is documented in
-# `contrib/systemd/log_config.yaml`.
-# Note: systemd-python 231 appears to have been yanked from pypi
-systemd-python = { version = ">=231", optional = true }
-lxml = { version = ">=4.5.2", optional = true }
-sentry-sdk = { version = ">=0.7.2", optional = true }
-opentracing = { version = ">=2.2.0", optional = true }
-jaeger-client = { version = ">=4.0.0", optional = true }
-txredisapi = { version = ">=1.4.7", optional = true }
-hiredis = { version = "*", optional = true }
-Pympler = { version = "*", optional = true }
-parameterized = { version = ">=0.7.4", optional = true }
-idna = { version = ">=2.5", optional = true }
-
-[tool.poetry.extras]
-# NB: Packages that should be part of `pip install matrix-synapse[all]` need to be specified
-# twice: once here, and once in the `all` extra.
-matrix-synapse-ldap3 = ["matrix-synapse-ldap3"]
-postgres = ["psycopg2", "psycopg2cffi", "psycopg2cffi-compat"]
-psycopg = ["psycopg"]
-saml2 = ["pysaml2"]
-oidc = ["authlib"]
-# systemd-python is necessary for logging to the systemd journal via
-# `systemd.journal.JournalHandler`, as is documented in
-# `contrib/systemd/log_config.yaml`.
-systemd = ["systemd-python"]
-url-preview = ["lxml"]
-sentry = ["sentry-sdk"]
-opentracing = ["jaeger-client", "opentracing"]
-jwt = ["authlib"]
-# hiredis is not a *strict* dependency, but it makes things much faster.
-# (if it is not installed, we fall back to slow code.)
-redis = ["txredisapi", "hiredis"]
-# Required to use experimental `caches.track_memory_usage` config option.
-cache-memory = ["pympler"]
-test = ["parameterized", "idna"]
-
-# The duplication here is awful. I hate hate hate hate hate it. However, for now I want
-# to ensure you can still `pip install matrix-synapse[all]` like today. Two motivations:
-# 1) for new installations, I want instructions in existing documentation and tutorials
-#    out there to still work.
-# 2) I don't want to hard-code a list of extras into CI if I can help it. The ideal
-#    solution here would be something like https://github.com/python-poetry/poetry/issues/3413
-# Poetry 1.2's dependency groups might make this easier. But I'm not trying that out
-# until there's a stable release of 1.2.
-#
-# NB: the strings in this list must be *package* names, not extra names.
-# Some of our extra names _are_ package names, which can lead to great confusion.
-all = [
-    # matrix-synapse-ldap3
-    "matrix-synapse-ldap3",
-    # postgres
-    "psycopg2", "psycopg2cffi", "psycopg2cffi-compat", "psycopg",
-    # saml2
-    "pysaml2",
-    # oidc and jwt
-    "authlib",
-    # url-preview
-    "lxml",
-    # sentry
-    "sentry-sdk",
-    # opentracing
-    "jaeger-client", "opentracing",
-    # redis
-    "txredisapi", "hiredis",
-    # cache-memory
-    "pympler",
-    # omitted:
-    #   - test: it's useful to have this separate from dev deps in the olddeps job
-    #   - systemd: this is a system-based requirement
-]
-
-[tool.poetry.dev-dependencies]
-=======
 [tool.poetry.group.dev.dependencies]
->>>>>>> 54c93a13
 # We pin development dependencies in poetry.lock so that our tests don't start
 # failing on new releases. Keeping lower bounds loose here means that dependabot
 # can bump versions without having to update the content-hash in the lockfile.
