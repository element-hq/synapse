--- conflicted
+++ resolved
@@ -134,19 +134,6 @@
 module-name = "synapse.synapse_rust"
 
 [tool.poetry]
-<<<<<<< HEAD
-=======
-name = "matrix-synapse"
-version = "1.130.0rc1"
-description = "Homeserver for the Matrix decentralised comms protocol"
-authors = ["Matrix.org Team and Contributors <packages@matrix.org>"]
-license = "AGPL-3.0-or-later"
-readme = "README.rst"
-repository = "https://github.com/element-hq/synapse"
-packages = [
-    { include = "synapse" },
-]
->>>>>>> 2db54c88
 classifiers = [
     "Development Status :: 5 - Production/Stable",
     "Topic :: Communications :: Chat",
