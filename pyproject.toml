--- conflicted
+++ resolved
@@ -291,8 +291,6 @@
 module-name = "synapse.synapse_rust"
 
 [tool.poetry]
-<<<<<<< HEAD
-=======
 name = "matrix-synapse"
 version = "1.142.1"
 description = "Homeserver for the Matrix decentralised comms protocol"
@@ -300,7 +298,6 @@
 license = "AGPL-3.0-or-later OR LicenseRef-Element-Commercial"
 readme = "README.rst"
 repository = "https://github.com/element-hq/synapse"
->>>>>>> 46efbae4
 packages = [
     { include = "synapse" },
 ]
