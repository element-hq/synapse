[project]
name = "matrix-synapse"
version = "1.142.0rc4"
description = "Homeserver for the Matrix decentralised comms protocol"
readme = "README.rst"
authors = [
    { name = "Matrix.org Team and Contributors", email = "packages@matrix.org" }
]
requires-python = ">=3.10.0,<4.0.0"
license = "AGPL-3.0-or-later OR LicenseRef-Element-Commercial"
classifiers = [
    "Development Status :: 5 - Production/Stable",
    "Topic :: Communications :: Chat",
]

# Mandatory Dependencies
dependencies = [
    # we use the TYPE_CHECKER.redefine method added in jsonschema 3.0.0
    "jsonschema>=3.0.0",
    # 0.25.0 is the first version to support Python 3.14.
    # We can remove this once https://github.com/python-jsonschema/jsonschema/issues/1426 is fixed
    # and included in a release.
    "rpds-py>=0.25.0",
    # We choose 2.0 as a lower bound: the most recent backwards incompatible release.
    # It seems generally available, judging by https://pkgs.org/search/?q=immutabledict
    "immutabledict>=2.0",
    # We require 2.1.0 or higher for type hints. Previous guard was >= 1.1.0
    "unpaddedbase64>=2.1.0",
    # We require 2.0.0 for immutabledict support.
    "canonicaljson>=2.0.0,<3.0.0",
    # we use the type definitions added in signedjson 1.1.
    "signedjson>=1.1.0,<2.0.0",
    # validating SSL certs for IP addresses requires service_identity 18.1.
    "service-identity>=18.1.0",
    # Twisted 18.9 introduces some logger improvements that the structured
    # logger utilises
    # Twisted 19.7.0 moves test helpers to a new module and deprecates the old location.
    # Twisted 21.2.0 introduces contextvar support.
    # We could likely bump this to 22.1 without making distro packagers'
    # lives hard (as of 2025-07, distro support is Ubuntu LTS: 22.1, Debian stable: 22.4,
    # RHEL 9: 22.10)
    "Twisted[tls]>=21.2.0",
    "treq>=21.5.0",
    # Twisted has required pyopenssl 16.0 since about Twisted 16.6.
    "pyOpenSSL>=16.0.0",
    "PyYAML>=5.3",
    "pyasn1>=0.1.9",
    "pyasn1-modules>=0.0.7",
    "bcrypt>=3.1.7",
    # 10.0.1 minimum is mandatory here because of libwebp CVE-2023-4863.
    # Packagers that already took care of libwebp can lower that down to 5.4.0.
    "Pillow>=10.0.1",
    # We use SortedDict.peekitem(), which was added in sortedcontainers 1.5.2.
    # 2.0.5 updates collections.abc imports to avoid Python 3.10 incompatibility.
    "sortedcontainers>=2.0.5",
    "pymacaroons>=0.13.0",
    "msgpack>=0.5.2",
    "phonenumbers>=8.2.0",
    # we use GaugeHistogramMetric, which was added in prom-client 0.4.0.
    # `prometheus_client.metrics` was added in 0.5.0, so we require that too.
    # We chose 0.6.0 as that is the current version in Debian Buster (oldstable).
    "prometheus-client>=0.6.0",
    # we use `order`, which arrived in attrs 19.2.0.
    # Note: 21.1.0 broke `/sync`, see https://github.com/matrix-org/synapse/issues/9936
    "attrs>=19.2.0,!=21.1.0",
    "netaddr>=0.7.18",
    # Jinja 2.x is incompatible with MarkupSafe>=2.1. To ensure that admins do not
    # end up with a broken installation, with recent MarkupSafe but old Jinja, we
    # add a lower bound to the Jinja2 dependency.
    "Jinja2>=3.0",
    # 3.2.0 updates collections.abc imports to avoid Python 3.10 incompatibility.
    "bleach>=3.2.0",
    # pydantic 2.12 depends on typing-extensions>=4.14.1
    "typing-extensions>=4.14.1",
    # We enforce that we have a `cryptography` version that bundles an `openssl`
    # with the latest security patches.
    "cryptography>=3.4.7",
    # ijson 3.1.4 fixes a bug with "." in property names
    "ijson>=3.1.4",
    "matrix-common>=1.3.0,<2.0.0",
    # We need packaging.verison.Version(...).major added in 20.0.
    "packaging>=20.0",
    "pydantic>=2.8;python_version < '3.14'",
    "pydantic>=2.12;python_version >= '3.14'",

    # This is for building the rust components during "poetry install", which
    # currently ignores the `build-system.requires` directive (c.f.
    # https://github.com/python-poetry/poetry/issues/6154). Both `pip install` and
    # `poetry build` do the right thing without this explicit dependency.
    #
    # This isn't really a dev-dependency, as `poetry install --without dev` will fail,
    # but the alternative is to add it to the main list of deps where it isn't
    # needed.
    "setuptools_rust>=1.3",

    # This is used for parsing multipart responses
    "python-multipart>=0.0.9",
]

[project.optional-dependencies]
matrix-synapse-ldap3 = ["matrix-synapse-ldap3>=0.1"]
postgres = [
    "psycopg2>=2.8;platform_python_implementation != 'PyPy'",
    "psycopg2cffi>=2.8;platform_python_implementation == 'PyPy'",
    "psycopg2cffi-compat==1.1;platform_python_implementation == 'PyPy'",
]
saml2 = ["pysaml2>=4.5.0"]
oidc = ["authlib>=0.15.1"]
# systemd-python is necessary for logging to the systemd journal via
# `systemd.journal.JournalHandler`, as is documented in
# `contrib/systemd/log_config.yaml`.
systemd = ["systemd-python>=231"]
url-preview = ["lxml>=4.6.3"]
sentry = ["sentry-sdk>=0.7.2"]
opentracing = ["jaeger-client>=4.2.0", "opentracing>=2.2.0"]
jwt = ["authlib"]
# hiredis is not a *strict* dependency, but it makes things much faster.
# (if it is not installed, we fall back to slow code.)
redis = ["txredisapi>=1.4.7", "hiredis"]
# Required to use experimental `caches.track_memory_usage` config option.
cache-memory = ["pympler"]
test = ["parameterized>=0.7.4", "idna>=2.5"]

# The duplication here is awful.
#
# TODO: This can be resolved via PEP 735 dependency groups, which poetry supports
# since 2.2.0. However, switching to that would require updating the command
# developers use to install the `all` group. This would require some coordination.
#
# NB: the strings in this list must be *package* names, not extra names.
# Some of our extra names _are_ package names, which can lead to great confusion.
all = [
    # matrix-synapse-ldap3
    "matrix-synapse-ldap3>=0.1",
    # postgres
    "psycopg2>=2.8;platform_python_implementation != 'PyPy'",
    "psycopg2cffi>=2.8;platform_python_implementation == 'PyPy'",
    "psycopg2cffi-compat==1.1;platform_python_implementation == 'PyPy'",
    # saml2
    "pysaml2>=4.5.0",
    # oidc and jwt
    "authlib>=0.15.1",
    # url-preview
    "lxml>=4.6.3",
    # sentry
    "sentry-sdk>=0.7.2",
    # opentracing
    "jaeger-client>=4.2.0", "opentracing>=2.2.0",
    # redis
    "txredisapi>=1.4.7", "hiredis",
    # cache-memory
    "pympler",
    # omitted:
    #   - test: it's useful to have this separate from dev deps in the olddeps job
    #   - systemd: this is a system-based requirement
]

[project.urls]
repository = "https://github.com/element-hq/synapse"
documentation = "https://element-hq.github.io/synapse/latest"
"Issue Tracker" = "https://github.com/element-hq/synapse/issues"

[project.scripts]
synapse_homeserver = "synapse.app.homeserver:main"
synapse_worker = "synapse.app.generic_worker:main"
synctl = "synapse._scripts.synctl:main"

export_signing_key = "synapse._scripts.export_signing_key:main"
generate_config = "synapse._scripts.generate_config:main"
generate_log_config = "synapse._scripts.generate_log_config:main"
generate_signing_key = "synapse._scripts.generate_signing_key:main"
hash_password = "synapse._scripts.hash_password:main"
register_new_matrix_user = "synapse._scripts.register_new_matrix_user:main"
synapse_port_db = "synapse._scripts.synapse_port_db:main"
synapse_review_recent_signups = "synapse._scripts.review_recent_signups:main"
update_synapse_database = "synapse._scripts.update_synapse_database:main"


[tool.towncrier]
    package = "synapse"
    filename = "CHANGES.md"
    directory = "changelog.d"
    issue_format = "[\\#{issue}](https://github.com/element-hq/synapse/issues/{issue})"

    [[tool.towncrier.type]]
        directory = "feature"
        name = "Features"
        showcontent = true

    [[tool.towncrier.type]]
        directory = "bugfix"
        name = "Bugfixes"
        showcontent = true

    [[tool.towncrier.type]]
        directory = "docker"
        name = "Updates to the Docker image"
        showcontent = true

    [[tool.towncrier.type]]
        directory = "doc"
        name = "Improved Documentation"
        showcontent = true

    [[tool.towncrier.type]]
        directory = "removal"
        name = "Deprecations and Removals"
        showcontent = true

    [[tool.towncrier.type]]
        directory = "misc"
        name = "Internal Changes"
        showcontent = true

[tool.ruff]
line-length = 88
target-version = "py310"

[tool.ruff.lint]
# See https://beta.ruff.rs/docs/rules/#error-e
# for error codes. The ones we ignore are:
#  E501: Line too long (black enforces this for us)
#  E731: do not assign a lambda expression, use a def
#
# flake8-bugbear compatible checks. Its error codes are described at
# https://beta.ruff.rs/docs/rules/#flake8-bugbear-b
#  B023: Functions defined inside a loop must not use variables redefined in the loop
ignore = [
    "B023",
    "E501",
    "E731",
]
select = [
    # pycodestyle
    "E",
    "W",
    # pyflakes
    "F",
    # isort
    "I001",
    # flake8-bugbear
    "B0",
    # flake8-comprehensions
    "C4",
    # flake8-2020
    "YTT",
    # flake8-slots
    "SLOT",
    # flake8-debugger
    "T10",
    # flake8-pie
    "PIE",
    # flake8-executable
    "EXE",
    # flake8-logging
    "LOG",
    # flake8-logging-format
    "G",
    # pyupgrade
    "UP006",
    "UP007",
    "UP045",
]
extend-safe-fixes = [
    # pyupgrade rules compatible with Python >= 3.9
    "UP006",
    "UP007",
    # pyupgrade rules compatible with Python >= 3.10
    "UP045",
]

[tool.ruff.lint.isort]
combine-as-imports = true
section-order = ["future", "standard-library", "third-party", "twisted", "first-party", "testing", "local-folder"]
known-first-party = ["synapse"]

[tool.ruff.lint.isort.sections]
twisted = ["twisted", "OpenSSL"]
testing = ["tests"]

[tool.ruff.format]
quote-style = "double"
indent-style = "space"
skip-magic-trailing-comma = false
line-ending = "auto"

[tool.maturin]
manifest-path = "rust/Cargo.toml"
module-name = "synapse.synapse_rust"

[tool.poetry]
<<<<<<< HEAD
=======
name = "matrix-synapse"
version = "1.142.0"
description = "Homeserver for the Matrix decentralised comms protocol"
authors = ["Matrix.org Team and Contributors <packages@matrix.org>"]
license = "AGPL-3.0-or-later OR LicenseRef-Element-Commercial"
readme = "README.rst"
repository = "https://github.com/element-hq/synapse"
>>>>>>> 9c67666e
packages = [
    { include = "synapse" },
]
include = [
    { path = "AUTHORS.rst", format = "sdist" },
    { path = "book.toml", format = "sdist" },
    { path = "changelog.d", format = "sdist" },
    { path = "CHANGES.md", format = "sdist" },
    { path = "CONTRIBUTING.md", format = "sdist" },
    { path = "demo", format = "sdist" },
    { path = "docs", format = "sdist" },
    { path = "INSTALL.md", format = "sdist" },
    { path = "mypy.ini", format = "sdist" },
    { path = "scripts-dev", format = "sdist" },
    { path = "synmark", format="sdist" },
    { path = "sytest-blacklist", format = "sdist" },
    { path = "tests", format = "sdist" },
    { path = "UPGRADE.rst", format = "sdist" },
    { path = "Cargo.toml", format = "sdist" },
    { path = "Cargo.lock", format = "sdist" },
    { path = "rust/Cargo.toml", format = "sdist" },
    { path = "rust/build.rs", format = "sdist" },
    { path = "rust/src/**", format = "sdist" },
]
exclude = [
    { path = "synapse/*.so", format = "sdist"}
]

[tool.poetry.build]
script = "build_rust.py"
generate-setup-file = true

[tool.poetry.group.dev.dependencies]
# We pin development dependencies in poetry.lock so that our tests don't start
# failing on new releases. Keeping lower bounds loose here means that dependabot
# can bump versions without having to update the content-hash in the lockfile.
# This helps prevents merge conflicts when running a batch of dependabot updates.
ruff = "0.14.3"

# Typechecking
lxml-stubs = ">=0.4.0"
mypy = "*"
mypy-zope = "*"
types-bleach = ">=4.1.0"
types-jsonschema = ">=3.2.0"
types-netaddr = ">=0.8.0.6"
types-opentracing = ">=2.4.2"
types-Pillow = ">=8.3.4"
types-psycopg2 = ">=2.9.9"
types-pyOpenSSL = ">=20.0.7"
types-PyYAML = ">=5.4.10"
types-requests = ">=2.26.0"
types-setuptools = ">=57.4.0"

# Dependencies which are exclusively required by unit test code. This is
# NOT a list of all modules that are necessary to run the unit tests.
# Tests assume that all optional dependencies are installed.
# parameterized<0.7.4 can create classes with names that would normally be invalid
# identifiers. trial really does not like this when running with multiple workers.
parameterized = ">=0.7.4"
idna = ">=2.5"

# The following are used by the release script
click = ">=8.1.3"
# GitPython was == 3.1.14; bumped to 3.1.20, the first release with type hints.
GitPython = ">=3.1.20"
markdown-it-py = ">=3.0.0"
pygithub = ">=1.59"
# The following are executed as commands by the release script.
twine = "*"
# Towncrier min version comes from https://github.com/matrix-org/synapse/pull/3425. Rationale unclear.
towncrier = ">=18.6.0rc1"

# Used for checking the Poetry lockfile
tomli = ">=1.2.3"


[build-system]
# The upper bounds here are defensive, intended to prevent situations like
# https://github.com/matrix-org/synapse/issues/13849 and
# https://github.com/matrix-org/synapse/issues/14079 where we see buildtime or
# runtime errors caused by build system changes.
# We are happy to raise these upper bounds upon request,
# provided we check that it's safe to do so (i.e. that CI passes).
requires = ["poetry-core>=2.0.0,<=2.1.3", "setuptools_rust>=1.3,<=1.11.1"]
build-backend = "poetry.core.masonry.api"


[tool.cibuildwheel]
# Skip unsupported platforms (by us or by Rust).
#
# See https://cibuildwheel.readthedocs.io/en/stable/options/#build-skip for the
# list of supported build targets.
#
# Also see `.github/workflows/release-artifacts.yml` for the list of
# architectures we build for (based on the runner OS types we use), as well as
# the platforms we exclude from testing in CI.
#
# We skip:
#  - free-threaded cpython builds: these are not currently supported.
#  - cp38: Python 3.8 is end-of-life.
#  - cp39: Python 3.9 is end-of-life.
#  - i686: We don't support 32-bit platforms.
skip = "cp3??t-* cp38-* cp39-* *i686*"
# Enable non-default builds. See the list of available options:
# https://cibuildwheel.pypa.io/en/stable/options#enable
#
# "pypy" used to be included by default up until cibuildwheel 3.
enable = "pypy"

# We need a rust compiler.
#
# We temporarily pin Rust to 1.82.0 to work around
# https://github.com/element-hq/synapse/issues/17988
before-all =  "sh .ci/before_build_wheel.sh"
environment= { PATH = "$PATH:$HOME/.cargo/bin" }

# For some reason if we don't manually clean the build directory we
# can end up polluting the next build with a .so that is for the wrong
# Python version.
before-build = "rm -rf {project}/build"
build-frontend = "build"
test-command = "python -c 'from synapse.synapse_rust import sum_as_string; print(sum_as_string(1, 2))'"


[tool.cibuildwheel.linux]
# Wrap the repair command to correctly rename the built cpython wheels as ABI3.
repair-wheel-command = "./.ci/scripts/auditwheel_wrapper.py -w {dest_dir} {wheel}"

[tool.cibuildwheel.macos]
# Wrap the repair command to correctly rename the built cpython wheels as ABI3.
repair-wheel-command = "./.ci/scripts/auditwheel_wrapper.py --require-archs {delocate_archs} -w {dest_dir} {wheel}"<|MERGE_RESOLUTION|>--- conflicted
+++ resolved
@@ -1,6 +1,6 @@
 [project]
 name = "matrix-synapse"
-version = "1.142.0rc4"
+version = "1.142.0"
 description = "Homeserver for the Matrix decentralised comms protocol"
 readme = "README.rst"
 authors = [
@@ -289,16 +289,6 @@
 module-name = "synapse.synapse_rust"
 
 [tool.poetry]
-<<<<<<< HEAD
-=======
-name = "matrix-synapse"
-version = "1.142.0"
-description = "Homeserver for the Matrix decentralised comms protocol"
-authors = ["Matrix.org Team and Contributors <packages@matrix.org>"]
-license = "AGPL-3.0-or-later OR LicenseRef-Element-Commercial"
-readme = "README.rst"
-repository = "https://github.com/element-hq/synapse"
->>>>>>> 9c67666e
 packages = [
     { include = "synapse" },
 ]
