--- conflicted
+++ resolved
@@ -31,13 +31,11 @@
     Benchmark `loops` number of insertions into LruCache where half of them are
     evicted.
     """
-<<<<<<< HEAD
-    cache: LruCache[int, bool] = LruCache(max_size=loops // 2, clock=Clock(reactor))  # type: ignore[multiple-internal-clocks]
-=======
     cache: LruCache[int, bool] = LruCache(
-        max_size=loops // 2, server_name="synmark_benchmark"
+        max_size=loops // 2,
+        clock=Clock(reactor, server_name="synmark_benchmark"),  # type: ignore[multiple-internal-clocks]
+        server_name="synmark_benchmark",
     )
->>>>>>> 5143f93d
 
     start = perf_counter()
 
