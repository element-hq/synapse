#
# This file is licensed under the Affero General Public License (AGPL) version 3.
#
# Copyright 2020 The Matrix.org Foundation C.I.C.
# Copyright (C) 2023 New Vector, Ltd
#
# This program is free software: you can redistribute it and/or modify
# it under the terms of the GNU Affero General Public License as
# published by the Free Software Foundation, either version 3 of the
# License, or (at your option) any later version.
#
# See the GNU Affero General Public License for more details:
# <https://www.gnu.org/licenses/agpl-3.0.html>.
#
# Originally licensed under the Apache License, Version 2.0:
# <http://www.apache.org/licenses/LICENSE-2.0>.
#
# [This file includes modifications made by New Vector Limited]
#
#

"""This is a mypy plugin for Synpase to deal with some of the funky typing that
can crop up, e.g the cache descriptors.
"""

from typing import Callable, Optional, Tuple, Type, Union

import attr
import mypy.types
from mypy.erasetype import remove_instance_last_known_values
from mypy.errorcodes import ErrorCode
<<<<<<< HEAD
from mypy.nodes import ARG_NAMED_OPT, ListExpr, NameExpr, TempNode, TupleExpr, Var
from mypy.plugin import (
    ClassDefContext,
=======
from mypy.nodes import ARG_NAMED_OPT, ListExpr, NameExpr, TempNode, Var
from mypy.plugin import (
>>>>>>> 2c236be0
    FunctionLike,
    FunctionSigContext,
    MethodSigContext,
    Plugin,
)
from mypy.typeops import bind_self
from mypy.types import (
    AnyType,
    CallableType,
    Instance,
    NoneType,
    TupleType,
    TypeAliasType,
    TypeVarType,
    UninhabitedType,
    UnionType,
)

PROMETHEUS_METRIC_MISSING_SERVER_NAME_LABEL = ErrorCode(
    "missing-server-name-label",
    "`SERVER_NAME_LABEL` required in metric",
    category="per-homeserver-tenant-metrics",
)

<<<<<<< HEAD

@attr.s(auto_attribs=True)
class ArgLocation:
    keyword_name: str
    """
    The keyword argument name for this argument
    """
    position: int
    """
    The positional index of this argument
    """


# FIXME: Ideally, we'd be able to cross-check this list to make sure it includes
# everything as part of the lints by checking for anything that inherits from
# `prometheus_client.metrics.MetricWrapperBase` or
# `prometheus_client.metrics_core.Metric` but I don't know of a good mypy hook to
# inspect this.
prometheus_metric_fullname_to_label_arg_map = {
    "prometheus_client.metrics.MetricWrapperBase": ArgLocation("labelnames", 2),
    "prometheus_client.metrics.Counter": ArgLocation("labelnames", 2),
    "prometheus_client.metrics.Histogram": ArgLocation("labelnames", 2),
    "prometheus_client.metrics.Gauge": ArgLocation("labelnames", 2),
    "prometheus_client.metrics.Summary": ArgLocation("labelnames", 2),
    "prometheus_client.metrics.Info": ArgLocation("labelnames", 2),
    "prometheus_client.metrics.Enum": ArgLocation("labelnames", 2),
    # We don't include `prometheus_client.metrics_core.Metric` here because it "is
    # intended only for internal use by the [Prometheus] instrumentation client" and
    # custom collectors should use the metric families listed below instead.
    # Additionally, it doesn't have a `labelnames` argument.
    # "prometheus_client.metrics_core.Metric"
    "prometheus_client.metrics_core.UnknownMetricFamily": ArgLocation("labels", 3),
    "prometheus_client.metrics_core.CounterMetricFamily": ArgLocation("labels", 3),
    "prometheus_client.metrics_core.GaugeMetricFamily": ArgLocation("labels", 3),
    "prometheus_client.metrics_core.SummaryMetricFamily": ArgLocation("labels", 3),
    "prometheus_client.metrics_core.InfoMetricFamily": ArgLocation("labels", 3),
    "prometheus_client.metrics_core.HistogramMetricFamily": ArgLocation("labels", 3),
    "prometheus_client.metrics_core.GaugeHistogramMetricFamily": ArgLocation(
        "labels", 3
    ),
    "prometheus_client.metrics_core.StateSetMetricFamily": ArgLocation("labels", 3),
    # Our custom metrics:
    # TODO: "synapse.metrics.GaugeHistogramMetricFamilyWithLabels": ArgLocation("labelnames", 4),
}
"""
Map from the fullname of the Prometheus `Metric`/`Collector` classes to the keyword
argument name and positional index of the label names.

This is useful because different metrics have different signatures for passing in label
names and we just need to know where to look.
"""

=======
>>>>>>> 2c236be0

class SynapsePlugin(Plugin):
    def get_function_signature_hook(
        self, fullname: str
    ) -> Optional[Callable[[FunctionSigContext], FunctionLike]]:
<<<<<<< HEAD
        # TODO: Use `prometheus_metric_fullname_to_label_arg_map.keys()` once we've
        # updated all of the metrics, see
        # https://github.com/element-hq/synapse/issues/18592
        if fullname in (
            # "prometheus_client.metrics.Gauge",
            "prometheus_client.metrics_core.GaugeMetricFamily",
=======
        if fullname in (
            "prometheus_client.metrics.Counter",
>>>>>>> 2c236be0
            # TODO: Add other prometheus_client metrics that need checking as we
            # refactor, see https://github.com/element-hq/synapse/issues/18592
        ):
            return check_prometheus_metric_instantiation

        return None

    def get_method_signature_hook(
        self, fullname: str
    ) -> Optional[Callable[[MethodSigContext], CallableType]]:
        if fullname.startswith(
            (
                "synapse.util.caches.descriptors.CachedFunction.__call__",
                "synapse.util.caches.descriptors._LruCachedFunction.__call__",
            )
        ):
            return cached_function_method_signature

        if fullname in (
            "synapse.util.caches.descriptors._CachedFunctionDescriptor.__call__",
            "synapse.util.caches.descriptors._CachedListFunctionDescriptor.__call__",
        ):
            return check_is_cacheable_wrapper

        return None


def check_prometheus_metric_instantiation(ctx: FunctionSigContext) -> CallableType:
    """
    Ensure that the `prometheus_client` metrics include the `SERVER_NAME_LABEL` label
    when instantiated.

    This is important because we support multiple Synapse instances running in the same
    process, where all metrics share a single global `REGISTRY`. The `server_name` label
    ensures metrics are correctly separated by homeserver.

    There are also some metrics that apply at the process level, such as CPU usage,
    Python garbage collection, Twisted reactor tick time which shouldn't have the
    `SERVER_NAME_LABEL`. In those cases, use use a type ignore comment to disable the
    check, e.g. `# type: ignore[missing-server-name-label]`.
    """
    # The true signature, this isn't being modified so this is what will be returned.
<<<<<<< HEAD
    signature = ctx.default_signature
    definition = signature.definition
    assert definition is not None, (
        f"Expected the signature definition to be set for anything passed to "
        f"`check_prometheus_metric_instantiation`, but it was None. Context: {ctx.context}"
    )

    # For whatever reason, the `fullname` here is different from the `fullname` we see
    # in `get_function_signature_hook(...)` so let's get our familiar version.
    fullname = definition.fullname.removesuffix(".__init__")
    arg_location = prometheus_metric_fullname_to_label_arg_map.get(fullname)
    assert arg_location is not None, (
        f"Expected to find {fullname} in `prometheus_metric_fullname_to_label_arg_map`, "
        f"but it was not found. This is a problem with our custom mypy plugin. "
        f"Please add it to the map. Context: {ctx.context}"
    )
=======
    signature: CallableType = ctx.default_signature
>>>>>>> 2c236be0

    # Sanity check the arguments are still as expected in this version of
    # `prometheus_client`. ex. `Counter(name, documentation, labelnames, ...)`
    #
    # `signature.arg_names` should be: ["name", "documentation", "labelnames", ...]
<<<<<<< HEAD
    if (
        len(signature.arg_names) < (arg_location.position + 1)
        or signature.arg_names[arg_location.position] != arg_location.keyword_name
    ):
        ctx.api.fail(
            f"Expected the 3rd argument of {signature.name} to be 'labelnames', but got "
            f"{signature.arg_names[arg_location.position]}",
=======
    if len(signature.arg_names) < 3 or signature.arg_names[2] != "labelnames":
        ctx.api.fail(
            f"Expected the 3rd argument of {signature.name} to be 'labelnames', but got "
            f"{signature.arg_names[2]}",
>>>>>>> 2c236be0
            ctx.context,
        )
        return signature

    # Ensure mypy is passing the correct number of arguments because we are doing some
    # dirty indexing into `ctx.args` later on.
    assert len(ctx.args) == len(signature.arg_names), (
        f"Expected the list of arguments in the {signature.name} signature ({len(signature.arg_names)})"
        f"to match the number of arguments from the function signature context ({len(ctx.args)})"
    )

    # Check if the `labelnames` argument includes `SERVER_NAME_LABEL`
    #
    # `ctx.args` should look like this:
    # ```
    # [
    #     [StrExpr("name")],
    #     [StrExpr("documentation")],
    #     [ListExpr([StrExpr("label1"), StrExpr("label2")])]
    #     ...
    # ]
    # ```
<<<<<<< HEAD
    labelnames_arg_expression = (
        ctx.args[arg_location.position][0]
        if len(ctx.args[arg_location.position]) > 0
        else None
    )
    if isinstance(labelnames_arg_expression, (ListExpr, TupleExpr)):
=======
    labelnames_arg_expression = ctx.args[2][0] if len(ctx.args[2]) > 0 else None
    if isinstance(labelnames_arg_expression, ListExpr):
>>>>>>> 2c236be0
        # Check if the `labelnames` argument includes the `server_name` label (`SERVER_NAME_LABEL`).
        for labelname_expression in labelnames_arg_expression.items:
            if (
                isinstance(labelname_expression, NameExpr)
                and labelname_expression.fullname == "synapse.metrics.SERVER_NAME_LABEL"
            ):
                # Found the `SERVER_NAME_LABEL`, all good!
                break
        else:
            ctx.api.fail(
                f"Expected {signature.name} to include `SERVER_NAME_LABEL` in the list of labels. "
                "If this is a process-level metric (vs homeserver-level), use a type ignore comment "
                "to disable this check.",
                ctx.context,
                code=PROMETHEUS_METRIC_MISSING_SERVER_NAME_LABEL,
            )
    else:
        ctx.api.fail(
            f"Expected the `labelnames` argument of {signature.name} to be a list of label names "
            f"(including `SERVER_NAME_LABEL`), but got {labelnames_arg_expression}. "
            "If this is a process-level metric (vs homeserver-level), use a type ignore comment "
            "to disable this check.",
            ctx.context,
            code=PROMETHEUS_METRIC_MISSING_SERVER_NAME_LABEL,
        )
        return signature

    return signature


def _get_true_return_type(signature: CallableType) -> mypy.types.Type:
    """
    Get the "final" return type of a callable which might return an Awaitable/Deferred.
    """
    if isinstance(signature.ret_type, Instance):
        # If a coroutine, unwrap the coroutine's return type.
        if signature.ret_type.type.fullname == "typing.Coroutine":
            return signature.ret_type.args[2]

        # If an awaitable, unwrap the awaitable's final value.
        elif signature.ret_type.type.fullname == "typing.Awaitable":
            return signature.ret_type.args[0]

        # If a Deferred, unwrap the Deferred's final value.
        elif signature.ret_type.type.fullname == "twisted.internet.defer.Deferred":
            return signature.ret_type.args[0]

    # Otherwise, return the raw value of the function.
    return signature.ret_type


def cached_function_method_signature(ctx: MethodSigContext) -> CallableType:
    """Fixes the `CachedFunction.__call__` signature to be correct.

    It already has *almost* the correct signature, except:

        1. the `self` argument needs to be marked as "bound";
        2. any `cache_context` argument should be removed;
        3. an optional keyword argument `on_invalidated` should be added.
        4. Wrap the return type to always be a Deferred.
    """

    # 1. Mark this as a bound function signature.
    signature: CallableType = bind_self(ctx.default_signature)

    # 2. Remove any "cache_context" args.
    #
    # Note: We should be only doing this if `cache_context=True` is set, but if
    # it isn't then the code will raise an exception when its called anyway, so
    # it's not the end of the world.
    context_arg_index = None
    for idx, name in enumerate(signature.arg_names):
        if name == "cache_context":
            context_arg_index = idx
            break

    arg_types = list(signature.arg_types)
    arg_names = list(signature.arg_names)
    arg_kinds = list(signature.arg_kinds)

    if context_arg_index:
        arg_types.pop(context_arg_index)
        arg_names.pop(context_arg_index)
        arg_kinds.pop(context_arg_index)

    # 3. Add an optional "on_invalidate" argument.
    #
    # This is a either
    # - a callable which accepts no input and returns nothing, or
    # - None.
    calltyp = UnionType(
        [
            NoneType(),
            CallableType(
                arg_types=[],
                arg_kinds=[],
                arg_names=[],
                ret_type=NoneType(),
                fallback=ctx.api.named_generic_type("builtins.function", []),
            ),
        ]
    )

    arg_types.append(calltyp)
    arg_names.append("on_invalidate")
    arg_kinds.append(ARG_NAMED_OPT)  # Arg is an optional kwarg.

    # 4. Ensure the return type is a Deferred.
    ret_arg = _get_true_return_type(signature)

    # This should be able to use ctx.api.named_generic_type, but that doesn't seem
    # to find the correct symbol for anything more than 1 module deep.
    #
    # modules is not part of CheckerPluginInterface. The following is a combination
    # of TypeChecker.named_generic_type and TypeChecker.lookup_typeinfo.
    sym = ctx.api.modules["twisted.internet.defer"].names.get("Deferred")  # type: ignore[attr-defined]
    ret_type = Instance(sym.node, [remove_instance_last_known_values(ret_arg)])

    signature = signature.copy_modified(
        arg_types=arg_types,
        arg_names=arg_names,
        arg_kinds=arg_kinds,
        ret_type=ret_type,
    )

    return signature


def check_is_cacheable_wrapper(ctx: MethodSigContext) -> CallableType:
    """Asserts that the signature of a method returns a value which can be cached.

    Makes no changes to the provided method signature.
    """
    # The true signature, this isn't being modified so this is what will be returned.
    signature: CallableType = ctx.default_signature

    if not isinstance(ctx.args[0][0], TempNode):
        ctx.api.note("Cached function is not a TempNode?!", ctx.context)  # type: ignore[attr-defined]
        return signature

    orig_sig = ctx.args[0][0].type
    if not isinstance(orig_sig, CallableType):
        ctx.api.fail("Cached 'function' is not a callable", ctx.context)
        return signature

    check_is_cacheable(orig_sig, ctx)

    return signature


def check_is_cacheable(
    signature: CallableType,
    ctx: Union[MethodSigContext, FunctionSigContext],
) -> None:
    """
    Check if a callable returns a type which can be cached.

    Args:
        signature: The callable to check.
        ctx: The signature context, used for error reporting.
    """
    # Unwrap the true return type from the cached function.
    return_type = _get_true_return_type(signature)

    verbose = ctx.api.options.verbosity >= 1
    # TODO Technically a cachedList only needs immutable values, but forcing them
    # to return Mapping instead of Dict is fine.
    ok, note = is_cacheable(return_type, signature, verbose)

    if ok:
        message = f"function {signature.name} is @cached, returning {return_type}"
    else:
        message = f"function {signature.name} is @cached, but has mutable return value {return_type}"

    if note:
        message += f" ({note})"
    message = message.replace("builtins.", "").replace("typing.", "")

    if ok and note:
        ctx.api.note(message, ctx.context)  # type: ignore[attr-defined]
    elif not ok:
        ctx.api.fail(message, ctx.context, code=AT_CACHED_MUTABLE_RETURN)


# Immutable simple values.
IMMUTABLE_VALUE_TYPES = {
    "builtins.bool",
    "builtins.int",
    "builtins.float",
    "builtins.str",
    "builtins.bytes",
}

# Types defined in Synapse which are known to be immutable.
IMMUTABLE_CUSTOM_TYPES = {
    "synapse.synapse_rust.acl.ServerAclEvaluator",
    "synapse.synapse_rust.push.FilteredPushRules",
    # This is technically not immutable, but close enough.
    "signedjson.types.VerifyKey",
    "synapse.types.StrCollection",
}

# Immutable containers only if the values are also immutable.
IMMUTABLE_CONTAINER_TYPES_REQUIRING_IMMUTABLE_ELEMENTS = {
    "builtins.frozenset",
    "builtins.tuple",
    "typing.AbstractSet",
    "typing.Sequence",
    "immutabledict.immutabledict",
}

MUTABLE_CONTAINER_TYPES = {
    "builtins.set",
    "builtins.list",
    "builtins.dict",
}

AT_CACHED_MUTABLE_RETURN = ErrorCode(
    "synapse-@cached-mutable",
    "@cached() should have an immutable return type",
    "General",
)


def is_cacheable(
    rt: mypy.types.Type, signature: CallableType, verbose: bool
) -> Tuple[bool, Optional[str]]:
    """
    Check if a particular type is cachable.

    A type is cachable if it is immutable; for complex types this recurses to
    check each type parameter.

    Returns: a 2-tuple (cacheable, message).
        - cachable: False means the type is definitely not cacheable;
            true means anything else.
        - Optional message.
    """

    # This should probably be done via a TypeVisitor. Apologies to the reader!
    if isinstance(rt, AnyType):
        return True, ("may be mutable" if verbose else None)

    elif isinstance(rt, Instance):
        if (
            rt.type.fullname in IMMUTABLE_VALUE_TYPES
            or rt.type.fullname in IMMUTABLE_CUSTOM_TYPES
        ):
            # "Simple" types are generally immutable.
            return True, None

        elif rt.type.fullname == "typing.Mapping":
            # Generally mapping keys are immutable, but they only *have* to be
            # hashable, which doesn't imply immutability. E.g. Mapping[K, V]
            # is cachable iff K and V are cachable.
            return is_cacheable(rt.args[0], signature, verbose) and is_cacheable(
                rt.args[1], signature, verbose
            )

        elif rt.type.fullname in IMMUTABLE_CONTAINER_TYPES_REQUIRING_IMMUTABLE_ELEMENTS:
            # E.g. Collection[T] is cachable iff T is cachable.
            return is_cacheable(rt.args[0], signature, verbose)

        elif rt.type.fullname in MUTABLE_CONTAINER_TYPES:
            # Mutable containers are mutable regardless of their underlying type.
            return False, f"container {rt.type.fullname} is mutable"

        elif "attrs" in rt.type.metadata:
            # attrs classes are only cachable iff it is frozen (immutable itself)
            # and all attributes are cachable.
            frozen = rt.type.metadata["attrs"]["frozen"]
            if frozen:
                for attribute in rt.type.metadata["attrs"]["attributes"]:
                    attribute_name = attribute["name"]
                    symbol_node = rt.type.names[attribute_name].node
                    assert isinstance(symbol_node, Var)
                    assert symbol_node.type is not None
                    ok, note = is_cacheable(symbol_node.type, signature, verbose)
                    if not ok:
                        return False, f"non-frozen attrs property: {attribute_name}"
                # All attributes were frozen.
                return True, None
            else:
                return False, "non-frozen attrs class"

        elif rt.type.is_enum:
            # We assume Enum values are immutable
            return True, None
        else:
            # Ensure we fail for unknown types, these generally means that the
            # above code is not complete.
            return (
                False,
                f"Don't know how to handle {rt.type.fullname} return type instance",
            )

    elif isinstance(rt, TypeVarType):
        # We consider TypeVars immutable if they are bound to a set of immutable
        # types.
        if rt.values:
            for value in rt.values:
                ok, note = is_cacheable(value, signature, verbose)
                if not ok:
                    return False, f"TypeVar bound not cacheable {value}"
            return True, None

        return False, "TypeVar is unbound"

    elif isinstance(rt, NoneType):
        # None is cachable.
        return True, None

    elif isinstance(rt, (TupleType, UnionType)):
        # Tuples and unions are cachable iff all their items are cachable.
        for item in rt.items:
            ok, note = is_cacheable(item, signature, verbose)
            if not ok:
                return False, note
        # This discards notes but that's probably fine
        return True, None

    elif isinstance(rt, TypeAliasType):
        # For a type alias, check if the underlying real type is cachable.
        return is_cacheable(mypy.types.get_proper_type(rt), signature, verbose)

    elif isinstance(rt, UninhabitedType):
        # There is no return value, just consider it cachable. This is only used
        # in tests.
        return True, None

    else:
        # Ensure we fail for unknown types, these generally means that the
        # above code is not complete.
        return False, f"Don't know how to handle {type(rt).__qualname__} return type"


def plugin(version: str) -> Type[SynapsePlugin]:
    # This is the entry point of the plugin, and lets us deal with the fact
    # that the mypy plugin interface is *not* stable by looking at the version
    # string.
    #
    # However, since we pin the version of mypy Synapse uses in CI, we don't
    # really care.
    return SynapsePlugin<|MERGE_RESOLUTION|>--- conflicted
+++ resolved
@@ -29,14 +29,8 @@
 import mypy.types
 from mypy.erasetype import remove_instance_last_known_values
 from mypy.errorcodes import ErrorCode
-<<<<<<< HEAD
 from mypy.nodes import ARG_NAMED_OPT, ListExpr, NameExpr, TempNode, TupleExpr, Var
 from mypy.plugin import (
-    ClassDefContext,
-=======
-from mypy.nodes import ARG_NAMED_OPT, ListExpr, NameExpr, TempNode, Var
-from mypy.plugin import (
->>>>>>> 2c236be0
     FunctionLike,
     FunctionSigContext,
     MethodSigContext,
@@ -61,7 +55,6 @@
     category="per-homeserver-tenant-metrics",
 )
 
-<<<<<<< HEAD
 
 @attr.s(auto_attribs=True)
 class ArgLocation:
@@ -114,24 +107,17 @@
 names and we just need to know where to look.
 """
 
-=======
->>>>>>> 2c236be0
 
 class SynapsePlugin(Plugin):
     def get_function_signature_hook(
         self, fullname: str
     ) -> Optional[Callable[[FunctionSigContext], FunctionLike]]:
-<<<<<<< HEAD
         # TODO: Use `prometheus_metric_fullname_to_label_arg_map.keys()` once we've
         # updated all of the metrics, see
         # https://github.com/element-hq/synapse/issues/18592
         if fullname in (
-            # "prometheus_client.metrics.Gauge",
+            "prometheus_client.metrics.Counter",
             "prometheus_client.metrics_core.GaugeMetricFamily",
-=======
-        if fullname in (
-            "prometheus_client.metrics.Counter",
->>>>>>> 2c236be0
             # TODO: Add other prometheus_client metrics that need checking as we
             # refactor, see https://github.com/element-hq/synapse/issues/18592
         ):
@@ -174,7 +160,6 @@
     check, e.g. `# type: ignore[missing-server-name-label]`.
     """
     # The true signature, this isn't being modified so this is what will be returned.
-<<<<<<< HEAD
     signature = ctx.default_signature
     definition = signature.definition
     assert definition is not None, (
@@ -191,15 +176,11 @@
         f"but it was not found. This is a problem with our custom mypy plugin. "
         f"Please add it to the map. Context: {ctx.context}"
     )
-=======
-    signature: CallableType = ctx.default_signature
->>>>>>> 2c236be0
 
     # Sanity check the arguments are still as expected in this version of
     # `prometheus_client`. ex. `Counter(name, documentation, labelnames, ...)`
     #
     # `signature.arg_names` should be: ["name", "documentation", "labelnames", ...]
-<<<<<<< HEAD
     if (
         len(signature.arg_names) < (arg_location.position + 1)
         or signature.arg_names[arg_location.position] != arg_location.keyword_name
@@ -207,12 +188,6 @@
         ctx.api.fail(
             f"Expected the 3rd argument of {signature.name} to be 'labelnames', but got "
             f"{signature.arg_names[arg_location.position]}",
-=======
-    if len(signature.arg_names) < 3 or signature.arg_names[2] != "labelnames":
-        ctx.api.fail(
-            f"Expected the 3rd argument of {signature.name} to be 'labelnames', but got "
-            f"{signature.arg_names[2]}",
->>>>>>> 2c236be0
             ctx.context,
         )
         return signature
@@ -235,17 +210,12 @@
     #     ...
     # ]
     # ```
-<<<<<<< HEAD
     labelnames_arg_expression = (
         ctx.args[arg_location.position][0]
         if len(ctx.args[arg_location.position]) > 0
         else None
     )
     if isinstance(labelnames_arg_expression, (ListExpr, TupleExpr)):
-=======
-    labelnames_arg_expression = ctx.args[2][0] if len(ctx.args[2]) > 0 else None
-    if isinstance(labelnames_arg_expression, ListExpr):
->>>>>>> 2c236be0
         # Check if the `labelnames` argument includes the `server_name` label (`SERVER_NAME_LABEL`).
         for labelname_expression in labelnames_arg_expression.items:
             if (
