#
# This file is licensed under the Affero General Public License (AGPL) version 3.
#
# Copyright 2020 The Matrix.org Foundation C.I.C.
# Copyright (C) 2023 New Vector, Ltd
#
# This program is free software: you can redistribute it and/or modify
# it under the terms of the GNU Affero General Public License as
# published by the Free Software Foundation, either version 3 of the
# License, or (at your option) any later version.
#
# See the GNU Affero General Public License for more details:
# <https://www.gnu.org/licenses/agpl-3.0.html>.
#
# Originally licensed under the Apache License, Version 2.0:
# <http://www.apache.org/licenses/LICENSE-2.0>.
#
# [This file includes modifications made by New Vector Limited]
#
#

"""This is a mypy plugin for Synpase to deal with some of the funky typing that
can crop up, e.g the cache descriptors.
"""

from typing import Callable, Optional, Tuple, Type, Union

import mypy.types
from mypy.erasetype import remove_instance_last_known_values
from mypy.errorcodes import ErrorCode
from mypy.nodes import ARG_NAMED_OPT, ListExpr, NameExpr, TempNode, TupleExpr, Var
from mypy.plugin import (
    FunctionLike,
    FunctionSigContext,
    MethodSigContext,
    Plugin,
)
from mypy.typeops import bind_self
from mypy.types import (
    AnyType,
    CallableType,
    Instance,
    NoneType,
    TupleType,
    TypeAliasType,
    TypeVarType,
    UninhabitedType,
    UnionType,
)

PROMETHEUS_METRIC_MISSING_SERVER_NAME_LABEL = ErrorCode(
    "missing-server-name-label",
    "`SERVER_NAME_LABEL` required in metric",
    category="per-homeserver-tenant-metrics",
)


class SynapsePlugin(Plugin):
    def get_function_signature_hook(
        self, fullname: str
    ) -> Optional[Callable[[FunctionSigContext], FunctionLike]]:
        if fullname in (
            "prometheus_client.metrics.Counter",
<<<<<<< HEAD
            "prometheus_client.metrics.Histogram",
=======
            "prometheus_client.metrics.Gauge",
>>>>>>> f13a1363
            # TODO: Add other prometheus_client metrics that need checking as we
            # refactor, see https://github.com/element-hq/synapse/issues/18592
        ):
            return check_prometheus_metric_instantiation

        return None

    def get_method_signature_hook(
        self, fullname: str
    ) -> Optional[Callable[[MethodSigContext], CallableType]]:
        if fullname.startswith(
            (
                "synapse.util.caches.descriptors.CachedFunction.__call__",
                "synapse.util.caches.descriptors._LruCachedFunction.__call__",
            )
        ):
            return cached_function_method_signature

        if fullname in (
            "synapse.util.caches.descriptors._CachedFunctionDescriptor.__call__",
            "synapse.util.caches.descriptors._CachedListFunctionDescriptor.__call__",
        ):
            return check_is_cacheable_wrapper

        return None


def check_prometheus_metric_instantiation(ctx: FunctionSigContext) -> CallableType:
    """
    Ensure that the `prometheus_client` metrics include the `SERVER_NAME_LABEL` label
    when instantiated.

    This is important because we support multiple Synapse instances running in the same
    process, where all metrics share a single global `REGISTRY`. The `server_name` label
    ensures metrics are correctly separated by homeserver.

    There are also some metrics that apply at the process level, such as CPU usage,
    Python garbage collection, and Twisted reactor tick time, which shouldn't have the
    `SERVER_NAME_LABEL`. In those cases, use a type ignore comment to disable the
    check, e.g. `# type: ignore[missing-server-name-label]`.
    """
    # The true signature, this isn't being modified so this is what will be returned.
    signature: CallableType = ctx.default_signature

    # Sanity check the arguments are still as expected in this version of
    # `prometheus_client`. ex. `Counter(name, documentation, labelnames, ...)`
    #
    # `signature.arg_names` should be: ["name", "documentation", "labelnames", ...]
    if len(signature.arg_names) < 3 or signature.arg_names[2] != "labelnames":
        ctx.api.fail(
            f"Expected the 3rd argument of {signature.name} to be 'labelnames', but got "
            f"{signature.arg_names[2]}",
            ctx.context,
        )
        return signature

    # Ensure mypy is passing the correct number of arguments because we are doing some
    # dirty indexing into `ctx.args` later on.
    assert len(ctx.args) == len(signature.arg_names), (
        f"Expected the list of arguments in the {signature.name} signature ({len(signature.arg_names)})"
        f"to match the number of arguments from the function signature context ({len(ctx.args)})"
    )

    # Check if the `labelnames` argument includes `SERVER_NAME_LABEL`
    #
    # `ctx.args` should look like this:
    # ```
    # [
    #     [StrExpr("name")],
    #     [StrExpr("documentation")],
    #     [ListExpr([StrExpr("label1"), StrExpr("label2")])]
    #     ...
    # ]
    # ```
    labelnames_arg_expression = ctx.args[2][0] if len(ctx.args[2]) > 0 else None
    if isinstance(labelnames_arg_expression, (ListExpr, TupleExpr)):
        # Check if the `labelnames` argument includes the `server_name` label (`SERVER_NAME_LABEL`).
        for labelname_expression in labelnames_arg_expression.items:
            if (
                isinstance(labelname_expression, NameExpr)
                and labelname_expression.fullname == "synapse.metrics.SERVER_NAME_LABEL"
            ):
                # Found the `SERVER_NAME_LABEL`, all good!
                break
        else:
            ctx.api.fail(
                f"Expected {signature.name} to include `SERVER_NAME_LABEL` in the list of labels. "
                "If this is a process-level metric (vs homeserver-level), use a type ignore comment "
                "to disable this check.",
                ctx.context,
                code=PROMETHEUS_METRIC_MISSING_SERVER_NAME_LABEL,
            )
    else:
        ctx.api.fail(
            f"Expected the `labelnames` argument of {signature.name} to be a list of label names "
            f"(including `SERVER_NAME_LABEL`), but got {labelnames_arg_expression}. "
            "If this is a process-level metric (vs homeserver-level), use a type ignore comment "
            "to disable this check.",
            ctx.context,
            code=PROMETHEUS_METRIC_MISSING_SERVER_NAME_LABEL,
        )
        return signature

    return signature


def _get_true_return_type(signature: CallableType) -> mypy.types.Type:
    """
    Get the "final" return type of a callable which might return an Awaitable/Deferred.
    """
    if isinstance(signature.ret_type, Instance):
        # If a coroutine, unwrap the coroutine's return type.
        if signature.ret_type.type.fullname == "typing.Coroutine":
            return signature.ret_type.args[2]

        # If an awaitable, unwrap the awaitable's final value.
        elif signature.ret_type.type.fullname == "typing.Awaitable":
            return signature.ret_type.args[0]

        # If a Deferred, unwrap the Deferred's final value.
        elif signature.ret_type.type.fullname == "twisted.internet.defer.Deferred":
            return signature.ret_type.args[0]

    # Otherwise, return the raw value of the function.
    return signature.ret_type


def cached_function_method_signature(ctx: MethodSigContext) -> CallableType:
    """Fixes the `CachedFunction.__call__` signature to be correct.

    It already has *almost* the correct signature, except:

        1. the `self` argument needs to be marked as "bound";
        2. any `cache_context` argument should be removed;
        3. an optional keyword argument `on_invalidated` should be added.
        4. Wrap the return type to always be a Deferred.
    """

    # 1. Mark this as a bound function signature.
    signature: CallableType = bind_self(ctx.default_signature)

    # 2. Remove any "cache_context" args.
    #
    # Note: We should be only doing this if `cache_context=True` is set, but if
    # it isn't then the code will raise an exception when its called anyway, so
    # it's not the end of the world.
    context_arg_index = None
    for idx, name in enumerate(signature.arg_names):
        if name == "cache_context":
            context_arg_index = idx
            break

    arg_types = list(signature.arg_types)
    arg_names = list(signature.arg_names)
    arg_kinds = list(signature.arg_kinds)

    if context_arg_index:
        arg_types.pop(context_arg_index)
        arg_names.pop(context_arg_index)
        arg_kinds.pop(context_arg_index)

    # 3. Add an optional "on_invalidate" argument.
    #
    # This is a either
    # - a callable which accepts no input and returns nothing, or
    # - None.
    calltyp = UnionType(
        [
            NoneType(),
            CallableType(
                arg_types=[],
                arg_kinds=[],
                arg_names=[],
                ret_type=NoneType(),
                fallback=ctx.api.named_generic_type("builtins.function", []),
            ),
        ]
    )

    arg_types.append(calltyp)
    arg_names.append("on_invalidate")
    arg_kinds.append(ARG_NAMED_OPT)  # Arg is an optional kwarg.

    # 4. Ensure the return type is a Deferred.
    ret_arg = _get_true_return_type(signature)

    # This should be able to use ctx.api.named_generic_type, but that doesn't seem
    # to find the correct symbol for anything more than 1 module deep.
    #
    # modules is not part of CheckerPluginInterface. The following is a combination
    # of TypeChecker.named_generic_type and TypeChecker.lookup_typeinfo.
    sym = ctx.api.modules["twisted.internet.defer"].names.get("Deferred")  # type: ignore[attr-defined]
    ret_type = Instance(sym.node, [remove_instance_last_known_values(ret_arg)])

    signature = signature.copy_modified(
        arg_types=arg_types,
        arg_names=arg_names,
        arg_kinds=arg_kinds,
        ret_type=ret_type,
    )

    return signature


def check_is_cacheable_wrapper(ctx: MethodSigContext) -> CallableType:
    """Asserts that the signature of a method returns a value which can be cached.

    Makes no changes to the provided method signature.
    """
    # The true signature, this isn't being modified so this is what will be returned.
    signature: CallableType = ctx.default_signature

    if not isinstance(ctx.args[0][0], TempNode):
        ctx.api.note("Cached function is not a TempNode?!", ctx.context)  # type: ignore[attr-defined]
        return signature

    orig_sig = ctx.args[0][0].type
    if not isinstance(orig_sig, CallableType):
        ctx.api.fail("Cached 'function' is not a callable", ctx.context)
        return signature

    check_is_cacheable(orig_sig, ctx)

    return signature


def check_is_cacheable(
    signature: CallableType,
    ctx: Union[MethodSigContext, FunctionSigContext],
) -> None:
    """
    Check if a callable returns a type which can be cached.

    Args:
        signature: The callable to check.
        ctx: The signature context, used for error reporting.
    """
    # Unwrap the true return type from the cached function.
    return_type = _get_true_return_type(signature)

    verbose = ctx.api.options.verbosity >= 1
    # TODO Technically a cachedList only needs immutable values, but forcing them
    # to return Mapping instead of Dict is fine.
    ok, note = is_cacheable(return_type, signature, verbose)

    if ok:
        message = f"function {signature.name} is @cached, returning {return_type}"
    else:
        message = f"function {signature.name} is @cached, but has mutable return value {return_type}"

    if note:
        message += f" ({note})"
    message = message.replace("builtins.", "").replace("typing.", "")

    if ok and note:
        ctx.api.note(message, ctx.context)  # type: ignore[attr-defined]
    elif not ok:
        ctx.api.fail(message, ctx.context, code=AT_CACHED_MUTABLE_RETURN)


# Immutable simple values.
IMMUTABLE_VALUE_TYPES = {
    "builtins.bool",
    "builtins.int",
    "builtins.float",
    "builtins.str",
    "builtins.bytes",
}

# Types defined in Synapse which are known to be immutable.
IMMUTABLE_CUSTOM_TYPES = {
    "synapse.synapse_rust.acl.ServerAclEvaluator",
    "synapse.synapse_rust.push.FilteredPushRules",
    # This is technically not immutable, but close enough.
    "signedjson.types.VerifyKey",
    "synapse.types.StrCollection",
}

# Immutable containers only if the values are also immutable.
IMMUTABLE_CONTAINER_TYPES_REQUIRING_IMMUTABLE_ELEMENTS = {
    "builtins.frozenset",
    "builtins.tuple",
    "typing.AbstractSet",
    "typing.Sequence",
    "immutabledict.immutabledict",
}

MUTABLE_CONTAINER_TYPES = {
    "builtins.set",
    "builtins.list",
    "builtins.dict",
}

AT_CACHED_MUTABLE_RETURN = ErrorCode(
    "synapse-@cached-mutable",
    "@cached() should have an immutable return type",
    "General",
)


def is_cacheable(
    rt: mypy.types.Type, signature: CallableType, verbose: bool
) -> Tuple[bool, Optional[str]]:
    """
    Check if a particular type is cachable.

    A type is cachable if it is immutable; for complex types this recurses to
    check each type parameter.

    Returns: a 2-tuple (cacheable, message).
        - cachable: False means the type is definitely not cacheable;
            true means anything else.
        - Optional message.
    """

    # This should probably be done via a TypeVisitor. Apologies to the reader!
    if isinstance(rt, AnyType):
        return True, ("may be mutable" if verbose else None)

    elif isinstance(rt, Instance):
        if (
            rt.type.fullname in IMMUTABLE_VALUE_TYPES
            or rt.type.fullname in IMMUTABLE_CUSTOM_TYPES
        ):
            # "Simple" types are generally immutable.
            return True, None

        elif rt.type.fullname == "typing.Mapping":
            # Generally mapping keys are immutable, but they only *have* to be
            # hashable, which doesn't imply immutability. E.g. Mapping[K, V]
            # is cachable iff K and V are cachable.
            return is_cacheable(rt.args[0], signature, verbose) and is_cacheable(
                rt.args[1], signature, verbose
            )

        elif rt.type.fullname in IMMUTABLE_CONTAINER_TYPES_REQUIRING_IMMUTABLE_ELEMENTS:
            # E.g. Collection[T] is cachable iff T is cachable.
            return is_cacheable(rt.args[0], signature, verbose)

        elif rt.type.fullname in MUTABLE_CONTAINER_TYPES:
            # Mutable containers are mutable regardless of their underlying type.
            return False, f"container {rt.type.fullname} is mutable"

        elif "attrs" in rt.type.metadata:
            # attrs classes are only cachable iff it is frozen (immutable itself)
            # and all attributes are cachable.
            frozen = rt.type.metadata["attrs"]["frozen"]
            if frozen:
                for attribute in rt.type.metadata["attrs"]["attributes"]:
                    attribute_name = attribute["name"]
                    symbol_node = rt.type.names[attribute_name].node
                    assert isinstance(symbol_node, Var)
                    assert symbol_node.type is not None
                    ok, note = is_cacheable(symbol_node.type, signature, verbose)
                    if not ok:
                        return False, f"non-frozen attrs property: {attribute_name}"
                # All attributes were frozen.
                return True, None
            else:
                return False, "non-frozen attrs class"

        elif rt.type.is_enum:
            # We assume Enum values are immutable
            return True, None
        else:
            # Ensure we fail for unknown types, these generally means that the
            # above code is not complete.
            return (
                False,
                f"Don't know how to handle {rt.type.fullname} return type instance",
            )

    elif isinstance(rt, TypeVarType):
        # We consider TypeVars immutable if they are bound to a set of immutable
        # types.
        if rt.values:
            for value in rt.values:
                ok, note = is_cacheable(value, signature, verbose)
                if not ok:
                    return False, f"TypeVar bound not cacheable {value}"
            return True, None

        return False, "TypeVar is unbound"

    elif isinstance(rt, NoneType):
        # None is cachable.
        return True, None

    elif isinstance(rt, (TupleType, UnionType)):
        # Tuples and unions are cachable iff all their items are cachable.
        for item in rt.items:
            ok, note = is_cacheable(item, signature, verbose)
            if not ok:
                return False, note
        # This discards notes but that's probably fine
        return True, None

    elif isinstance(rt, TypeAliasType):
        # For a type alias, check if the underlying real type is cachable.
        return is_cacheable(mypy.types.get_proper_type(rt), signature, verbose)

    elif isinstance(rt, UninhabitedType):
        # There is no return value, just consider it cachable. This is only used
        # in tests.
        return True, None

    else:
        # Ensure we fail for unknown types, these generally means that the
        # above code is not complete.
        return False, f"Don't know how to handle {type(rt).__qualname__} return type"


def plugin(version: str) -> Type[SynapsePlugin]:
    # This is the entry point of the plugin, and lets us deal with the fact
    # that the mypy plugin interface is *not* stable by looking at the version
    # string.
    #
    # However, since we pin the version of mypy Synapse uses in CI, we don't
    # really care.
    return SynapsePlugin<|MERGE_RESOLUTION|>--- conflicted
+++ resolved
@@ -61,11 +61,8 @@
     ) -> Optional[Callable[[FunctionSigContext], FunctionLike]]:
         if fullname in (
             "prometheus_client.metrics.Counter",
-<<<<<<< HEAD
             "prometheus_client.metrics.Histogram",
-=======
             "prometheus_client.metrics.Gauge",
->>>>>>> f13a1363
             # TODO: Add other prometheus_client metrics that need checking as we
             # refactor, see https://github.com/element-hq/synapse/issues/18592
         ):
