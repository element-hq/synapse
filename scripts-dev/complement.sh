#!/usr/bin/env bash
# This script is designed for developers who want to test their code
# against Complement.
#
# It makes a Synapse image which represents the current checkout,
# builds a synapse-complement image on top, then runs tests with it.
#
# By default the script will fetch the latest Complement master branch and
# run tests with that. This can be overridden to use a custom Complement
# checkout by setting the COMPLEMENT_DIR environment variable to the
# filepath of a local Complement checkout.
#
# By default Synapse is run in monolith mode. This can be overridden by
# setting the WORKERS environment variable.
#
# A regular expression of test method names can be supplied as the first
# argument to the script. Complement will then only run those tests. If
# no regex is supplied, all tests are run. For example;
#
# ./complement.sh "TestOutboundFederation(Profile|Send)"
#

# Exit if a line returns a non-zero exit code
set -e

# enable buildkit for the docker builds
export DOCKER_BUILDKIT=1

# Change to the repository root
cd "$(dirname $0)/.."

# Check for a user-specified Complement checkout
if [[ -z "$COMPLEMENT_DIR" ]]; then
  echo "COMPLEMENT_DIR not set. Fetching the latest Complement checkout..."
  wget -Nq https://github.com/matrix-org/complement/archive/master.tar.gz
  tar -xzf master.tar.gz
  COMPLEMENT_DIR=complement-master
  echo "Checkout available at 'complement-master'"
fi

# Build the base Synapse image from the local checkout
docker build -t matrixdotorg/synapse -f "docker/Dockerfile" .

# If we're using workers, modify the docker files slightly.
if [[ -n "$WORKERS" ]]; then
  # Build the workers docker image (from the base Synapse image).
  docker build -t matrixdotorg/synapse-workers -f "docker/Dockerfile-workers" .

  export COMPLEMENT_BASE_IMAGE=complement-synapse-workers
  COMPLEMENT_DOCKERFILE=SynapseWorkers.Dockerfile
  # And provide some more configuration to complement.
  export COMPLEMENT_CA=true
  export COMPLEMENT_SPAWN_HS_TIMEOUT_SECS=25
else
  export COMPLEMENT_BASE_IMAGE=complement-synapse
  COMPLEMENT_DOCKERFILE=Synapse.Dockerfile
fi

# Build the Complement image from the Synapse image we just built.
docker build -t $COMPLEMENT_BASE_IMAGE -f "$COMPLEMENT_DIR/dockerfiles/$COMPLEMENT_DOCKERFILE" "$COMPLEMENT_DIR/dockerfiles"

cd "$COMPLEMENT_DIR"

EXTRA_COMPLEMENT_ARGS=""
if [[ -n "$1" ]]; then
  # A test name regex has been set, supply it to Complement
  EXTRA_COMPLEMENT_ARGS+="-run $1 "
fi

# Run the tests!
<<<<<<< HEAD
go test -v -tags synapse_blacklist,msc2403,msc2716 -count=1 $EXTRA_COMPLEMENT_ARGS ./tests/...
=======
echo "Images built; running complement"
go test -v -tags synapse_blacklist,msc2403 -count=1 $EXTRA_COMPLEMENT_ARGS ./tests/...
>>>>>>> 2560b1b6
<|MERGE_RESOLUTION|>--- conflicted
+++ resolved
@@ -68,9 +68,5 @@
 fi
 
 # Run the tests!
-<<<<<<< HEAD
-go test -v -tags synapse_blacklist,msc2403,msc2716 -count=1 $EXTRA_COMPLEMENT_ARGS ./tests/...
-=======
 echo "Images built; running complement"
-go test -v -tags synapse_blacklist,msc2403 -count=1 $EXTRA_COMPLEMENT_ARGS ./tests/...
->>>>>>> 2560b1b6
+go test -v -tags synapse_blacklist,msc2403,msc2716 -count=1 $EXTRA_COMPLEMENT_ARGS ./tests/...