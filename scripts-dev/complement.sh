#!/usr/bin/env bash
# This script is designed for developers who want to test their code
# against Complement.
#
# It makes a Synapse image which represents the current checkout,
# builds a synapse-complement image on top, then runs tests with it.
#
# By default the script will fetch the latest Complement main branch and
# run tests with that. This can be overridden to use a custom Complement
# checkout by setting the COMPLEMENT_DIR environment variable to the
# filepath of a local Complement checkout or by setting the COMPLEMENT_REF
# environment variable to pull a different branch or commit.
#
# To use the 'podman' command instead 'docker', set the PODMAN environment
# variable. Example:
#
# PODMAN=1 ./complement.sh
#
# By default Synapse is run in monolith mode. This can be overridden by
# setting the WORKERS environment variable.
#
# You can optionally give a "-f" argument (for "fast") before any to skip
# rebuilding the docker images, if you just want to rerun the tests.
#
# Remaining commandline arguments are passed through to `go test`. For example,
# you can supply a regular expression of test method names via the "-run"
# argument:
#
# ./complement.sh -run "TestOutboundFederation(Profile|Send)"
#
# Specifying TEST_ONLY_SKIP_DEP_HASH_VERIFICATION=1 will cause `poetry export`
# to not emit any hashes when building the Docker image. This then means that
# you can use 'unverifiable' sources such as git repositories as dependencies.

# Exit if a line returns a non-zero exit code
set -e

# Helper to emit annotations that collapse portions of the log in GitHub Actions
echo_if_github() {
  if [[ -n "$GITHUB_WORKFLOW" ]]; then
    echo $*
  fi
}

# Helper to print out the usage instructions
usage() {
    cat >&2 <<EOF
Usage: $0 [-f] <go test arguments>...
Run the complement test suite on Synapse.

  -f, --fast
        Skip rebuilding the docker images, and just use the most recent
        'complement-synapse:latest' image.
        Conflicts with --build-only.

  --build-only
        Only build the Docker images. Don't actually run Complement.
        Conflicts with -f/--fast.

  -e, --editable
        Use an editable build of Synapse, rebuilding the image if necessary.
        This is suitable for use in development where a fast turn-around time
        is important.
        Not suitable for use in CI in case the editable environment is impure.

  --rebuild-editable
        Force a rebuild of the editable build of Synapse.
        This is occasionally useful if the built-in rebuild detection with
        --editable fails, e.g. when changing configure_workers_and_start.py.

For help on arguments to 'go test', run 'go help testflag'.
EOF
}

# We use a function to wrap the script logic so that we can use `return` to exit early
# if needed. This is particularly useful so that this script can be sourced by other
# scripts without exiting the calling subshell (composable). This allows us to share
# variables like `SYNAPSE_SUPPORTED_COMPLEMENT_TEST_PACKAGES` with other scripts.
#
# Returns an exit code of 0 on success, or 1 on failure.
main() {
  # parse our arguments
  skip_docker_build=""
  skip_complement_run=""
  while [ $# -ge 1 ]; do
    arg=$1
    case "$arg" in
      "-h")
        usage
        return 1
        ;;
      "-f"|"--fast")
        skip_docker_build=1
        ;;
      "--build-only")
        skip_complement_run=1
        ;;
      "-e"|"--editable")
        use_editable_synapse=1
        ;;
      "--rebuild-editable")
        rebuild_editable_synapse=1
        ;;
      *)
        # unknown arg: presumably an argument to gotest. break the loop.
        break
    esac
    shift
  done

  # enable buildkit for the docker builds
  export DOCKER_BUILDKIT=1

  # Determine whether to use the docker or podman container runtime.
  if [ -n "$PODMAN" ]; then
    export CONTAINER_RUNTIME=podman
    export DOCKER_HOST=unix://$XDG_RUNTIME_DIR/podman/podman.sock
    export BUILDAH_FORMAT=docker
    export COMPLEMENT_HOSTNAME_RUNNING_COMPLEMENT=host.containers.internal
  else
    export CONTAINER_RUNTIME=docker
  fi

  # Change to the repository root
  cd "$(dirname $0)/.."

  # Check for a user-specified Complement checkout
  if [[ -z "$COMPLEMENT_DIR" ]]; then
    COMPLEMENT_REF=${COMPLEMENT_REF:-main}
    echo "COMPLEMENT_DIR not set. Fetching Complement checkout from ${COMPLEMENT_REF}..."
    wget -Nq https://github.com/matrix-org/complement/archive/${COMPLEMENT_REF}.tar.gz
    tar -xzf ${COMPLEMENT_REF}.tar.gz
    COMPLEMENT_DIR=complement-${COMPLEMENT_REF}
    echo "Checkout available at 'complement-${COMPLEMENT_REF}'"
  fi

  if [ -n "$use_editable_synapse" ]; then
    if [[ -e synapse/synapse_rust.abi3.so ]]; then
      # In an editable install, back up the host's compiled Rust module to prevent
      # inconvenience; the container will overwrite the module with its own copy.
      mv -n synapse/synapse_rust.abi3.so synapse/synapse_rust.abi3.so~host
      # And restore it on exit:
      synapse_pkg=`realpath synapse`
      trap "mv -f '$synapse_pkg/synapse_rust.abi3.so~host' '$synapse_pkg/synapse_rust.abi3.so'" EXIT
    fi

    editable_mount="$(realpath .):/editable-src:z"
    if [ -n "$rebuild_editable_synapse" ]; then
      unset skip_docker_build
    elif $CONTAINER_RUNTIME inspect complement-synapse-editable &>/dev/null; then
      # complement-synapse-editable already exists: see if we can still use it:
      # - The Rust module must still be importable; it will fail to import if the Rust source has changed.
      # - The Poetry lock file must be the same (otherwise we assume dependencies have changed)

      # First set up the module in the right place for an editable installation.
      $CONTAINER_RUNTIME run --rm -v $editable_mount --entrypoint 'cp' complement-synapse-editable -- /synapse_rust.abi3.so.bak /editable-src/synapse/synapse_rust.abi3.so

      if ($CONTAINER_RUNTIME run --rm -v $editable_mount --entrypoint 'python' complement-synapse-editable -c 'import synapse.synapse_rust' \
        && $CONTAINER_RUNTIME run --rm -v $editable_mount --entrypoint 'diff' complement-synapse-editable --brief /editable-src/poetry.lock /poetry.lock.bak); then
        skip_docker_build=1
      else
        echo "Editable Synapse image is stale. Will rebuild."
        unset skip_docker_build
      fi
    fi
  fi

  if [ -z "$skip_docker_build" ]; then
    if [ -n "$use_editable_synapse" ]; then

      # Build a special image designed for use in development with editable
      # installs.
      $CONTAINER_RUNTIME build -t synapse-editable \
        -f "docker/editable.Dockerfile" .

      $CONTAINER_RUNTIME build -t synapse-workers-editable \
        --build-arg FROM=synapse-editable \
        -f "docker/Dockerfile-workers" .

      $CONTAINER_RUNTIME build -t complement-synapse-editable \
        --build-arg FROM=synapse-workers-editable \
        -f "docker/complement/Dockerfile" "docker/complement"

      # Prepare the Rust module
      $CONTAINER_RUNTIME run --rm -v $editable_mount --entrypoint 'cp' complement-synapse-editable -- /synapse_rust.abi3.so.bak /editable-src/synapse/synapse_rust.abi3.so

    else

      # Build the base Synapse image from the local checkout
      echo_if_github "::group::Build Docker image: matrixdotorg/synapse"
      $CONTAINER_RUNTIME build -t matrixdotorg/synapse \
      --build-arg TEST_ONLY_SKIP_DEP_HASH_VERIFICATION \
      --build-arg TEST_ONLY_IGNORE_POETRY_LOCKFILE \
      -f "docker/Dockerfile" .
      echo_if_github "::endgroup::"

      # Build the workers docker image (from the base Synapse image we just built).
      echo_if_github "::group::Build Docker image: matrixdotorg/synapse-workers"
      $CONTAINER_RUNTIME build -t matrixdotorg/synapse-workers -f "docker/Dockerfile-workers" .
      echo_if_github "::endgroup::"

      # Build the unified Complement image (from the worker Synapse image we just built).
      echo_if_github "::group::Build Docker image: complement/Dockerfile"
      $CONTAINER_RUNTIME build -t complement-synapse \
        `# This is the tag we end up pushing to the registry (see` \
        `# .github/workflows/push_complement_image.yml) so let's just label it now` \
        `# so people can reference it by the same name locally.` \
        -t ghcr.io/element-hq/synapse/complement-synapse \
        -f "docker/complement/Dockerfile" "docker/complement"
      echo_if_github "::endgroup::"

    fi
  
    echo "Docker images built."
  else
    echo "Skipping Docker image build as requested."
  fi

  test_packages=(
    ./tests/csapi
    ./tests
    ./tests/msc3874
    ./tests/msc3890
    ./tests/msc3391
    ./tests/msc3757
    ./tests/msc3930
    ./tests/msc3902
    ./tests/msc3967
    ./tests/msc4140
    ./tests/msc4155
    ./tests/msc4306
  )

  # Export the list of test packages as a space-separated environment variable, so other
  # scripts can use it.
  export SYNAPSE_SUPPORTED_COMPLEMENT_TEST_PACKAGES="${test_packages[@]}"

  export COMPLEMENT_BASE_IMAGE=complement-synapse
  if [ -n "$use_editable_synapse" ]; then
    export COMPLEMENT_BASE_IMAGE=complement-synapse-editable
    export COMPLEMENT_HOST_MOUNTS="$editable_mount"
  fi

  # Enable dirty runs, so tests will reuse the same container where possible.
  # This significantly speeds up tests, but increases the possibility of test pollution.
  export COMPLEMENT_ENABLE_DIRTY_RUNS=1

  # All environment variables starting with PASS_ will be shared.
  # (The prefix is stripped off before reaching the container.)
  export COMPLEMENT_SHARE_ENV_PREFIX=PASS_

  # * -count=1: Only run tests once, and disable caching for tests.
  # * -v: Output test logs, even if those tests pass.
  # * -tags=synapse_blacklist: Enable the `synapse_blacklist` build tag, which is
  #   necessary for `runtime.Synapse` checks/skips to work in the tests
  test_args=(
    -v
    -tags="synapse_blacklist"
    -count=1
  )

  # It takes longer than 10m to run the whole suite.
  test_args+=("-timeout=60m")

<<<<<<< HEAD
  # Workers can only use Postgres as a database.
  if [[ "$POSTGRES" = "psycopg" ]]; then
    export PASS_SYNAPSE_COMPLEMENT_DATABASE=psycopg
  else
    export PASS_SYNAPSE_COMPLEMENT_DATABASE=postgres
  fi
=======
  if [[ -n "$WORKERS" ]]; then
    # Use workers.
    export PASS_SYNAPSE_COMPLEMENT_USE_WORKERS=true
>>>>>>> 54c93a13

    # Pass through the workers defined. If none, it will be an empty string
    export PASS_SYNAPSE_WORKER_TYPES="$WORKER_TYPES"

<<<<<<< HEAD
  # It can take quite a while to spin up a worker-mode Synapse for the first
  # time (the main problem is that we start 14 python processes for each test,
  # and complement likes to do two of them in parallel).
  export COMPLEMENT_SPAWN_HS_TIMEOUT_SECS=120
else
  export PASS_SYNAPSE_COMPLEMENT_USE_WORKERS=
  if [[ "$POSTGRES" = "psycopg" ]]; then
    export PASS_SYNAPSE_COMPLEMENT_DATABASE=psycopg
  elif [[ -n "$POSTGRES" ]]; then
=======
    # Workers can only use Postgres as a database.
>>>>>>> 54c93a13
    export PASS_SYNAPSE_COMPLEMENT_DATABASE=postgres

    # And provide some more configuration to complement.

    # It can take quite a while to spin up a worker-mode Synapse for the first
    # time (the main problem is that we start 14 python processes for each test,
    # and complement likes to do two of them in parallel).
    export COMPLEMENT_SPAWN_HS_TIMEOUT_SECS=120
  else
    export PASS_SYNAPSE_COMPLEMENT_USE_WORKERS=
    if [[ -n "$POSTGRES" ]]; then
      export PASS_SYNAPSE_COMPLEMENT_DATABASE=postgres
    else
      export PASS_SYNAPSE_COMPLEMENT_DATABASE=sqlite
    fi
  fi

  if [[ -n "$ASYNCIO_REACTOR" ]]; then
    # Enable the Twisted asyncio reactor
    export PASS_SYNAPSE_COMPLEMENT_USE_ASYNCIO_REACTOR=true
  fi

  if [[ -n "$UNIX_SOCKETS" ]]; then
    # Enable full on Unix socket mode for Synapse, Redis and Postgresql
    export PASS_SYNAPSE_USE_UNIX_SOCKET=1
  fi

  if [[ -n "$SYNAPSE_TEST_LOG_LEVEL" ]]; then
    # Set the log level to what is desired
    export PASS_SYNAPSE_LOG_LEVEL="$SYNAPSE_TEST_LOG_LEVEL"

    # Allow logging sensitive things (currently SQL queries & parameters).
    # (This won't have any effect if we're not logging at DEBUG level overall.)
    # Since this is just a test suite, this is fine and won't reveal anyone's
    # personal information
    export PASS_SYNAPSE_LOG_SENSITIVE=1
  fi

  # Log a few more useful things for a developer attempting to debug something
  # particularly tricky.
  export PASS_SYNAPSE_LOG_TESTING=1

  if [ -n "$skip_complement_run" ]; then
    echo "Skipping Complement run as requested."
    return 0
  fi
  
  # Run the tests!
  echo "Running Complement with ${test_args[@]} $@ ${test_packages[@]}"
  cd "$COMPLEMENT_DIR"
  go test "${test_args[@]}" "$@" "${test_packages[@]}"
}

main "$@"
# For any non-zero exit code (indicating some sort of error happened), we want to exit
# with that code.
exit_code=$?
if [ $exit_code -ne 0 ]; then
    exit $exit_code
fi<|MERGE_RESOLUTION|>--- conflicted
+++ resolved
@@ -235,6 +235,7 @@
   # scripts can use it.
   export SYNAPSE_SUPPORTED_COMPLEMENT_TEST_PACKAGES="${test_packages[@]}"
 
+
   export COMPLEMENT_BASE_IMAGE=complement-synapse
   if [ -n "$use_editable_synapse" ]; then
     export COMPLEMENT_BASE_IMAGE=complement-synapse-editable
@@ -262,35 +263,14 @@
   # It takes longer than 10m to run the whole suite.
   test_args+=("-timeout=60m")
 
-<<<<<<< HEAD
-  # Workers can only use Postgres as a database.
-  if [[ "$POSTGRES" = "psycopg" ]]; then
-    export PASS_SYNAPSE_COMPLEMENT_DATABASE=psycopg
-  else
-    export PASS_SYNAPSE_COMPLEMENT_DATABASE=postgres
-  fi
-=======
   if [[ -n "$WORKERS" ]]; then
     # Use workers.
     export PASS_SYNAPSE_COMPLEMENT_USE_WORKERS=true
->>>>>>> 54c93a13
 
     # Pass through the workers defined. If none, it will be an empty string
     export PASS_SYNAPSE_WORKER_TYPES="$WORKER_TYPES"
 
-<<<<<<< HEAD
-  # It can take quite a while to spin up a worker-mode Synapse for the first
-  # time (the main problem is that we start 14 python processes for each test,
-  # and complement likes to do two of them in parallel).
-  export COMPLEMENT_SPAWN_HS_TIMEOUT_SECS=120
-else
-  export PASS_SYNAPSE_COMPLEMENT_USE_WORKERS=
-  if [[ "$POSTGRES" = "psycopg" ]]; then
-    export PASS_SYNAPSE_COMPLEMENT_DATABASE=psycopg
-  elif [[ -n "$POSTGRES" ]]; then
-=======
     # Workers can only use Postgres as a database.
->>>>>>> 54c93a13
     export PASS_SYNAPSE_COMPLEMENT_DATABASE=postgres
 
     # And provide some more configuration to complement.
@@ -301,7 +281,9 @@
     export COMPLEMENT_SPAWN_HS_TIMEOUT_SECS=120
   else
     export PASS_SYNAPSE_COMPLEMENT_USE_WORKERS=
-    if [[ -n "$POSTGRES" ]]; then
+    if [[ "$POSTGRES" = "psycopg" ]]; then
+      export PASS_SYNAPSE_COMPLEMENT_DATABASE=psycopg
+    elif [[ -n "$POSTGRES" ]]; then
       export PASS_SYNAPSE_COMPLEMENT_DATABASE=postgres
     else
       export PASS_SYNAPSE_COMPLEMENT_DATABASE=sqlite
