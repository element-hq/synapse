--- conflicted
+++ resolved
@@ -15,11 +15,7 @@
 fi
 
 echo "Linting these locations: $files"
-<<<<<<< HEAD
-isort -y -rc $files
-=======
 isort $files
->>>>>>> 2ab0b021
 python3 -m black $files
 ./scripts-dev/config-lint.sh
 flake8 $files