#
# This file is licensed under the Affero General Public License (AGPL) version 3.
#
# Copyright 2015, 2016 OpenMarket Ltd
# Copyright (C) 2023, 2025 New Vector, Ltd
#
# This program is free software: you can redistribute it and/or modify
# it under the terms of the GNU Affero General Public License as
# published by the Free Software Foundation, either version 3 of the
# License, or (at your option) any later version.
#
# See the GNU Affero General Public License for more details:
# <https://www.gnu.org/licenses/agpl-3.0.html>.
#
# Originally licensed under the Apache License, Version 2.0:
# <http://www.apache.org/licenses/LICENSE-2.0>.
#
# [This file includes modifications made by New Vector Limited]
#
#
from typing import List, Optional, Sequence, Tuple, cast
from unittest.mock import AsyncMock, Mock

from typing_extensions import TypeAlias

from twisted.internet import defer
from twisted.internet.testing import MemoryReactor

from synapse.appservice import (
    ApplicationService,
    ApplicationServiceState,
    TransactionOneTimeKeysCount,
    TransactionUnusedFallbackKeys,
)
from synapse.appservice.scheduler import (
    ApplicationServiceScheduler,
    _Recoverer,
    _TransactionController,
)
from synapse.events import EventBase
from synapse.logging.context import make_deferred_yieldable
from synapse.server import HomeServer
from synapse.types import DeviceListUpdates, JsonDict
from synapse.util import Clock

from tests import unittest

from ..utils import MockClock


class ApplicationServiceSchedulerTransactionCtrlTestCase(unittest.TestCase):
    def setUp(self) -> None:
        self.clock = MockClock()
        self.store = Mock()
        self.as_api = Mock()

        self.hs = Mock(
            spec_set=[
                "get_datastores",
                "get_clock",
                "get_application_service_api",
                "hostname",
            ]
        )
        self.hs.get_clock.return_value = self.clock
        self.hs.get_datastores.return_value = Mock(
            main=self.store,
        )
        self.hs.get_application_service_api.return_value = self.as_api

        self.recoverer = Mock()
        self.recoverer_fn = Mock(return_value=self.recoverer)
        self.txnctrl = _TransactionController(self.hs)
        self.txnctrl.RECOVERER_CLASS = self.recoverer_fn

    def test_single_service_up_txn_sent(self) -> None:
        # Test: The AS is up and the txn is successfully sent.
        service = Mock()
        events = [Mock(), Mock()]
        txn_id = "foobar"
        txn = Mock(id=txn_id, service=service, events=events)

        # mock methods
        self.store.get_appservice_state = AsyncMock(
            return_value=ApplicationServiceState.UP
        )
        txn.send = AsyncMock(return_value=True)
        txn.complete = AsyncMock(return_value=True)
        self.store.create_appservice_txn = AsyncMock(return_value=txn)

        # actual call
        self.successResultOf(defer.ensureDeferred(self.txnctrl.send(service, events)))

        self.store.create_appservice_txn.assert_called_once_with(
            service=service,
            events=events,
            ephemeral=[],
            to_device_messages=[],  # txn made and saved
            one_time_keys_count={},
            unused_fallback_keys={},
            device_list_summary=DeviceListUpdates(),
        )
        self.assertEqual(0, len(self.txnctrl.recoverers))  # no recoverer made
        txn.complete.assert_called_once_with(self.store)  # txn completed

    def test_single_service_down(self) -> None:
        # Test: The AS is down so it shouldn't push; Recoverers will do it.
        # It should still make a transaction though.
        service = Mock()
        events = [Mock(), Mock()]

        txn = Mock(id="idhere", service=service, events=events)
        self.store.get_appservice_state = AsyncMock(
            return_value=ApplicationServiceState.DOWN
        )
        self.store.create_appservice_txn = AsyncMock(return_value=txn)

        # actual call
        self.successResultOf(defer.ensureDeferred(self.txnctrl.send(service, events)))

        self.store.create_appservice_txn.assert_called_once_with(
            service=service,
            events=events,
            ephemeral=[],
            to_device_messages=[],  # txn made and saved
            one_time_keys_count={},
            unused_fallback_keys={},
            device_list_summary=DeviceListUpdates(),
        )
        self.assertEqual(0, txn.send.call_count)  # txn not sent though
        self.assertEqual(0, txn.complete.call_count)  # or completed

    def test_single_service_up_txn_not_sent(self) -> None:
        # Test: The AS is up and the txn is not sent. A Recoverer is made and
        # started.
        service = Mock()
        events = [Mock(), Mock()]
        txn_id = "foobar"
        txn = Mock(id=txn_id, service=service, events=events)

        # mock methods
        self.store.get_appservice_state = AsyncMock(
            return_value=ApplicationServiceState.UP
        )
        self.store.set_appservice_state = AsyncMock(return_value=True)
        txn.send = AsyncMock(return_value=False)  # fails to send
        self.store.create_appservice_txn = AsyncMock(return_value=txn)

        # actual call
        self.successResultOf(defer.ensureDeferred(self.txnctrl.send(service, events)))

        self.store.create_appservice_txn.assert_called_once_with(
            service=service,
            events=events,
            ephemeral=[],
            to_device_messages=[],
            one_time_keys_count={},
            unused_fallback_keys={},
            device_list_summary=DeviceListUpdates(),
        )
        self.assertEqual(1, self.recoverer_fn.call_count)  # recoverer made
        self.assertEqual(1, self.recoverer.recover.call_count)  # and invoked
        self.assertEqual(1, len(self.txnctrl.recoverers))  # and stored
        self.assertEqual(0, txn.complete.call_count)  # txn not completed
        self.store.set_appservice_state.assert_called_once_with(
            service,
            ApplicationServiceState.DOWN,  # service marked as down
        )


class ApplicationServiceSchedulerRecovererTestCase(unittest.TestCase):
    def setUp(self) -> None:
        self.clock = MockClock()
        self.hs = Mock()
        self.as_api = Mock()
        self.store = Mock()
        self.service = Mock()
        self.callback = AsyncMock()
        self.recoverer = _Recoverer(
<<<<<<< HEAD
            hs=self.hs,
=======
            server_name="test_server",
>>>>>>> c0878ac9
            clock=cast(Clock, self.clock),
            as_api=self.as_api,
            store=self.store,
            service=self.service,
            callback=self.callback,
        )

    def test_recover_single_txn(self) -> None:
        txn = Mock()
        # return one txn to send, then no more old txns
        txns = [txn, None]

        def take_txn(
            *args: object, **kwargs: object
        ) -> "defer.Deferred[Optional[Mock]]":
            return defer.succeed(txns.pop(0))

        self.store.get_oldest_unsent_txn = Mock(side_effect=take_txn)

        self.recoverer.recover()
        # shouldn't have called anything prior to waiting for exp backoff
        self.assertEqual(0, self.store.get_oldest_unsent_txn.call_count)
        txn.send = AsyncMock(return_value=True)
        txn.complete = AsyncMock(return_value=None)
        # wait for exp backoff
        self.clock.advance_time(2)
        self.assertEqual(1, txn.send.call_count)
        self.assertEqual(1, txn.complete.call_count)
        # 2 because it needs to get None to know there are no more txns
        self.assertEqual(2, self.store.get_oldest_unsent_txn.call_count)
        self.callback.assert_called_once_with(self.recoverer)
        self.assertEqual(self.recoverer.service, self.service)

    def test_recover_retry_txn(self) -> None:
        txn = Mock()
        txns = [txn, None]
        pop_txn = False

        def take_txn(
            *args: object, **kwargs: object
        ) -> "defer.Deferred[Optional[Mock]]":
            if pop_txn:
                return defer.succeed(txns.pop(0))
            else:
                return defer.succeed(txn)

        self.store.get_oldest_unsent_txn = Mock(side_effect=take_txn)

        self.recoverer.recover()
        self.assertEqual(0, self.store.get_oldest_unsent_txn.call_count)
        txn.send = AsyncMock(return_value=False)
        txn.complete = AsyncMock(return_value=None)
        self.clock.advance_time(2)
        self.assertEqual(1, txn.send.call_count)
        self.assertEqual(0, txn.complete.call_count)
        self.assertEqual(0, self.callback.call_count)
        self.clock.advance_time(4)
        self.assertEqual(2, txn.send.call_count)
        self.assertEqual(0, txn.complete.call_count)
        self.assertEqual(0, self.callback.call_count)
        self.clock.advance_time(8)
        self.assertEqual(3, txn.send.call_count)
        self.assertEqual(0, txn.complete.call_count)
        self.assertEqual(0, self.callback.call_count)
        txn.send = AsyncMock(return_value=True)  # successfully send the txn
        pop_txn = True  # returns the txn the first time, then no more.
        self.clock.advance_time(16)
        self.assertEqual(1, txn.send.call_count)  # new mock reset call count
        self.assertEqual(1, txn.complete.call_count)
        self.callback.assert_called_once_with(self.recoverer)

    def test_recover_force_retry(self) -> None:
        txn = Mock()
        txns = [txn, None]
        pop_txn = False

        def take_txn(
            *args: object, **kwargs: object
        ) -> "defer.Deferred[Optional[Mock]]":
            if pop_txn:
                return defer.succeed(txns.pop(0))
            else:
                return defer.succeed(txn)

        self.store.get_oldest_unsent_txn = Mock(side_effect=take_txn)

        # Start the recovery, and then fail the first attempt.
        self.recoverer.recover()
        self.assertEqual(0, self.store.get_oldest_unsent_txn.call_count)
        txn.send = AsyncMock(return_value=False)
        txn.complete = AsyncMock(return_value=None)
        self.clock.advance_time(2)
        self.assertEqual(1, txn.send.call_count)
        self.assertEqual(0, txn.complete.call_count)
        self.assertEqual(0, self.callback.call_count)

        # Now allow the send to succeed, and force a retry.
        pop_txn = True  # returns the txn the first time, then no more.
        txn.send = AsyncMock(return_value=True)  # successfully send the txn
        self.recoverer.force_retry()
        self.assertEqual(1, txn.send.call_count)  # new mock reset call count
        self.assertEqual(1, txn.complete.call_count)

        # Ensure we call the callback to say we're done!
        self.callback.assert_called_once_with(self.recoverer)


# Corresponds to synapse.appservice.scheduler._TransactionController.send
TxnCtrlArgs: TypeAlias = """
defer.Deferred[
    Tuple[
        ApplicationService,
        Sequence[EventBase],
        Optional[List[JsonDict]],
        Optional[List[JsonDict]],
        Optional[TransactionOneTimeKeysCount],
        Optional[TransactionUnusedFallbackKeys],
        Optional[DeviceListUpdates],
    ]
]
"""


class ApplicationServiceSchedulerQueuerTestCase(unittest.HomeserverTestCase):
    def prepare(self, reactor: "MemoryReactor", clock: Clock, hs: HomeServer) -> None:
        self.scheduler = ApplicationServiceScheduler(hs)
        self.txn_ctrl = Mock()
        self.txn_ctrl.send = AsyncMock()

        # Replace instantiated _TransactionController instances with our Mock
        self.scheduler.txn_ctrl = self.txn_ctrl
        self.scheduler.queuer.txn_ctrl = self.txn_ctrl

    def test_send_single_event_no_queue(self) -> None:
        # Expect the event to be sent immediately.
        service = Mock(id=4)
        event = Mock()
        self.scheduler.enqueue_for_appservice(service, events=[event])
        self.txn_ctrl.send.assert_called_once_with(
            service, [event], [], [], None, None, DeviceListUpdates()
        )

    def test_send_single_event_with_queue(self) -> None:
        d: TxnCtrlArgs = defer.Deferred()
        self.txn_ctrl.send = Mock(return_value=make_deferred_yieldable(d))
        service = Mock(id=4)
        event = Mock(event_id="first")
        event2 = Mock(event_id="second")
        event3 = Mock(event_id="third")
        # Send an event and don't resolve it just yet.
        self.scheduler.enqueue_for_appservice(service, events=[event])
        # Send more events: expect send() to NOT be called multiple times.
        # (call enqueue_for_appservice multiple times deliberately)
        self.scheduler.enqueue_for_appservice(service, events=[event2])
        self.scheduler.enqueue_for_appservice(service, events=[event3])
        self.txn_ctrl.send.assert_called_with(
            service, [event], [], [], None, None, DeviceListUpdates()
        )
        self.assertEqual(1, self.txn_ctrl.send.call_count)
        # Resolve the send event: expect the queued events to be sent
        d.callback(service)
        self.txn_ctrl.send.assert_called_with(
            service, [event2, event3], [], [], None, None, DeviceListUpdates()
        )
        self.assertEqual(2, self.txn_ctrl.send.call_count)

    def test_multiple_service_queues(self) -> None:
        # Tests that each service has its own queue, and that they don't block
        # on each other.
        srv1 = Mock(id=4)
        srv_1_defer: "defer.Deferred[EventBase]" = defer.Deferred()
        srv_1_event = Mock(event_id="srv1a")
        srv_1_event2 = Mock(event_id="srv1b")

        srv2 = Mock(id=6)
        srv_2_defer: "defer.Deferred[EventBase]" = defer.Deferred()
        srv_2_event = Mock(event_id="srv2a")
        srv_2_event2 = Mock(event_id="srv2b")

        send_return_list = [srv_1_defer, srv_2_defer]

        def do_send(*args: object, **kwargs: object) -> "defer.Deferred[EventBase]":
            return make_deferred_yieldable(send_return_list.pop(0))

        self.txn_ctrl.send = Mock(side_effect=do_send)

        # send events for different ASes and make sure they are sent
        self.scheduler.enqueue_for_appservice(srv1, events=[srv_1_event])
        self.scheduler.enqueue_for_appservice(srv1, events=[srv_1_event2])
        self.txn_ctrl.send.assert_called_with(
            srv1, [srv_1_event], [], [], None, None, DeviceListUpdates()
        )
        self.scheduler.enqueue_for_appservice(srv2, events=[srv_2_event])
        self.scheduler.enqueue_for_appservice(srv2, events=[srv_2_event2])
        self.txn_ctrl.send.assert_called_with(
            srv2, [srv_2_event], [], [], None, None, DeviceListUpdates()
        )

        # make sure callbacks for a service only send queued events for THAT
        # service
        srv_2_defer.callback(srv2)
        self.txn_ctrl.send.assert_called_with(
            srv2, [srv_2_event2], [], [], None, None, DeviceListUpdates()
        )
        self.assertEqual(3, self.txn_ctrl.send.call_count)

    def test_send_large_txns(self) -> None:
        srv_1_defer: "defer.Deferred[EventBase]" = defer.Deferred()
        srv_2_defer: "defer.Deferred[EventBase]" = defer.Deferred()
        send_return_list = [srv_1_defer, srv_2_defer]

        def do_send(*args: object, **kwargs: object) -> "defer.Deferred[EventBase]":
            return make_deferred_yieldable(send_return_list.pop(0))

        self.txn_ctrl.send = Mock(side_effect=do_send)

        service = Mock(id=4, name="service")
        event_list = [Mock(name="event%i" % (i + 1)) for i in range(200)]
        for event in event_list:
            self.scheduler.enqueue_for_appservice(service, [event], [])

        # Expect the first event to be sent immediately.
        self.txn_ctrl.send.assert_called_with(
            service, [event_list[0]], [], [], None, None, DeviceListUpdates()
        )
        srv_1_defer.callback(service)
        # Then send the next 100 events
        self.txn_ctrl.send.assert_called_with(
            service, event_list[1:101], [], [], None, None, DeviceListUpdates()
        )
        srv_2_defer.callback(service)
        # Then the final 99 events
        self.txn_ctrl.send.assert_called_with(
            service, event_list[101:], [], [], None, None, DeviceListUpdates()
        )
        self.assertEqual(3, self.txn_ctrl.send.call_count)

    def test_send_single_ephemeral_no_queue(self) -> None:
        # Expect the event to be sent immediately.
        service = Mock(id=4, name="service")
        event_list = [Mock(name="event")]
        self.scheduler.enqueue_for_appservice(service, ephemeral=event_list)
        self.txn_ctrl.send.assert_called_once_with(
            service, [], event_list, [], None, None, DeviceListUpdates()
        )

    def test_send_multiple_ephemeral_no_queue(self) -> None:
        # Expect the event to be sent immediately.
        service = Mock(id=4, name="service")
        event_list = [Mock(name="event1"), Mock(name="event2"), Mock(name="event3")]
        self.scheduler.enqueue_for_appservice(service, ephemeral=event_list)
        self.txn_ctrl.send.assert_called_once_with(
            service, [], event_list, [], None, None, DeviceListUpdates()
        )

    def test_send_single_ephemeral_with_queue(self) -> None:
        d: TxnCtrlArgs = defer.Deferred()
        self.txn_ctrl.send = Mock(return_value=make_deferred_yieldable(d))
        service = Mock(id=4)
        event_list_1 = [Mock(event_id="event1"), Mock(event_id="event2")]
        event_list_2 = [Mock(event_id="event3"), Mock(event_id="event4")]
        event_list_3 = [Mock(event_id="event5"), Mock(event_id="event6")]

        # Send an event and don't resolve it just yet.
        self.scheduler.enqueue_for_appservice(service, ephemeral=event_list_1)
        # Send more events: expect send() to NOT be called multiple times.
        self.scheduler.enqueue_for_appservice(service, ephemeral=event_list_2)
        self.scheduler.enqueue_for_appservice(service, ephemeral=event_list_3)
        self.txn_ctrl.send.assert_called_with(
            service, [], event_list_1, [], None, None, DeviceListUpdates()
        )
        self.assertEqual(1, self.txn_ctrl.send.call_count)
        # Resolve txn_ctrl.send
        d.callback(service)
        # Expect the queued events to be sent
        self.txn_ctrl.send.assert_called_with(
            service,
            [],
            event_list_2 + event_list_3,
            [],
            None,
            None,
            DeviceListUpdates(),
        )
        self.assertEqual(2, self.txn_ctrl.send.call_count)

    def test_send_large_txns_ephemeral(self) -> None:
        d: TxnCtrlArgs = defer.Deferred()
        self.txn_ctrl.send = Mock(return_value=make_deferred_yieldable(d))
        # Expect the event to be sent immediately.
        service = Mock(id=4, name="service")
        first_chunk = [Mock(name="event%i" % (i + 1)) for i in range(100)]
        second_chunk = [Mock(name="event%i" % (i + 101)) for i in range(50)]
        event_list = first_chunk + second_chunk
        self.scheduler.enqueue_for_appservice(service, ephemeral=event_list)
        self.txn_ctrl.send.assert_called_once_with(
            service, [], first_chunk, [], None, None, DeviceListUpdates()
        )
        d.callback(service)
        self.txn_ctrl.send.assert_called_with(
            service, [], second_chunk, [], None, None, DeviceListUpdates()
        )
        self.assertEqual(2, self.txn_ctrl.send.call_count)<|MERGE_RESOLUTION|>--- conflicted
+++ resolved
@@ -177,11 +177,8 @@
         self.service = Mock()
         self.callback = AsyncMock()
         self.recoverer = _Recoverer(
-<<<<<<< HEAD
             hs=self.hs,
-=======
             server_name="test_server",
->>>>>>> c0878ac9
             clock=cast(Clock, self.clock),
             as_api=self.as_api,
             store=self.store,
