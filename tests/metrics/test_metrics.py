#
# This file is licensed under the Affero General Public License (AGPL) version 3.
#
# Copyright 2019 Matrix.org Foundation C.I.C.
# Copyright (C) 2023 New Vector, Ltd
#
# This program is free software: you can redistribute it and/or modify
# it under the terms of the GNU Affero General Public License as
# published by the Free Software Foundation, either version 3 of the
# License, or (at your option) any later version.
#
# See the GNU Affero General Public License for more details:
# <https://www.gnu.org/licenses/agpl-3.0.html>.
#
# Originally licensed under the Apache License, Version 2.0:
# <http://www.apache.org/licenses/LICENSE-2.0>.
#
# [This file includes modifications made by New Vector Limited]
#
#
from typing import Dict, Protocol, Tuple

from prometheus_client.core import Sample

from synapse.metrics import (
    REGISTRY,
    SERVER_NAME_LABEL,
    InFlightGauge,
    LaterGauge,
    generate_latest,
)
from synapse.util.caches.deferred_cache import DeferredCache

from tests import unittest


def get_sample_labels_value(sample: Sample) -> Tuple[Dict[str, str], float]:
    """Extract the labels and values of a sample.

    prometheus_client 0.5 changed the sample type to a named tuple with more
    members than the plain tuple had in 0.4 and earlier. This function can
    extract the labels and value from the sample for both sample types.

    Args:
        sample: The sample to get the labels and value from.
    Returns:
        A tuple of (labels, value) from the sample.
    """

    # If the sample has a labels and value attribute, use those.
    if hasattr(sample, "labels") and hasattr(sample, "value"):
        return sample.labels, sample.value
    # Otherwise fall back to treating it as a plain 3 tuple.
    else:
        # In older versions of prometheus_client Sample was a 3-tuple.
        labels: Dict[str, str]
        value: float
        _, labels, value = sample  # type: ignore[misc]
        return labels, value


class TestMauLimit(unittest.TestCase):
    def test_basic(self) -> None:
        class MetricEntry(Protocol):
            foo: int
            bar: int

        gauge: InFlightGauge[MetricEntry] = InFlightGauge(
            "test1", "", labels=["test_label"], sub_metrics=["foo", "bar"]
        )

        def handle1(metrics: MetricEntry) -> None:
            metrics.foo += 2
            metrics.bar = max(metrics.bar, 5)

        def handle2(metrics: MetricEntry) -> None:
            metrics.foo += 3
            metrics.bar = max(metrics.bar, 7)

        gauge.register(("key1",), handle1)

        self.assert_dict(
            {
                "test1_total": {("key1",): 1},
                "test1_foo": {("key1",): 2},
                "test1_bar": {("key1",): 5},
            },
            self.get_metrics_from_gauge(gauge),
        )

        gauge.unregister(("key1",), handle1)

        self.assert_dict(
            {
                "test1_total": {("key1",): 0},
                "test1_foo": {("key1",): 0},
                "test1_bar": {("key1",): 0},
            },
            self.get_metrics_from_gauge(gauge),
        )

        gauge.register(("key1",), handle1)
        gauge.register(("key2",), handle2)

        self.assert_dict(
            {
                "test1_total": {("key1",): 1, ("key2",): 1},
                "test1_foo": {("key1",): 2, ("key2",): 3},
                "test1_bar": {("key1",): 5, ("key2",): 7},
            },
            self.get_metrics_from_gauge(gauge),
        )

        gauge.unregister(("key2",), handle2)
        gauge.register(("key1",), handle2)

        self.assert_dict(
            {
                "test1_total": {("key1",): 2, ("key2",): 0},
                "test1_foo": {("key1",): 5, ("key2",): 0},
                "test1_bar": {("key1",): 7, ("key2",): 0},
            },
            self.get_metrics_from_gauge(gauge),
        )

    def get_metrics_from_gauge(
        self, gauge: InFlightGauge
    ) -> Dict[str, Dict[Tuple[str, ...], float]]:
        results = {}

        for r in gauge.collect():
            results[r.name] = {
                tuple(labels[x] for x in gauge.labels): value
                for labels, value in map(get_sample_labels_value, r.samples)
            }

        return results


class BuildInfoTests(unittest.TestCase):
    def test_get_build(self) -> None:
        """
        The synapse_build_info metric reports the OS version, Python version,
        and Synapse version.
        """
        items = list(
            filter(
                lambda x: b"synapse_build_info{" in x,
                generate_latest(REGISTRY).split(b"\n"),
            )
        )
        self.assertEqual(len(items), 1)
        self.assertTrue(b"osversion=" in items[0])
        self.assertTrue(b"pythonversion=" in items[0])
        self.assertTrue(b"version=" in items[0])


class CacheMetricsTests(unittest.HomeserverTestCase):
    def test_cache_metric(self) -> None:
        """
        Caches produce metrics reflecting their state when scraped.
        """
        CACHE_NAME = "cache_metrics_test_fgjkbdfg"
        cache: DeferredCache[str, str] = DeferredCache(
            name=CACHE_NAME, server_name=self.hs.hostname, max_entries=777
        )

        metrics_map = get_latest_metrics()
<<<<<<< HEAD

        cache_size_metric = f'synapse_util_caches_cache_size{{name="{CACHE_NAME}",server_name="{self.hs.hostname}"}}'
        cache_max_size_metric = f'synapse_util_caches_cache_max_size{{name="{CACHE_NAME}",server_name="{self.hs.hostname}"}}'

        cache_size_metric_value = metrics_map.get(cache_size_metric)
        self.assertIsNotNone(
            cache_size_metric_value,
            f"Missing metric {cache_size_metric} in cache metrics {metrics_map}",
        )
        cache_max_size_metric_value = metrics_map.get(cache_max_size_metric)
        self.assertIsNotNone(
            cache_max_size_metric_value,
            f"Missing metric {cache_max_size_metric} in cache metrics {metrics_map}",
        )

=======

        cache_size_metric = f'synapse_util_caches_cache_size{{name="{CACHE_NAME}",server_name="{self.hs.hostname}"}}'
        cache_max_size_metric = f'synapse_util_caches_cache_max_size{{name="{CACHE_NAME}",server_name="{self.hs.hostname}"}}'

        cache_size_metric_value = metrics_map.get(cache_size_metric)
        self.assertIsNotNone(
            cache_size_metric_value,
            f"Missing metric {cache_size_metric} in cache metrics {metrics_map}",
        )
        cache_max_size_metric_value = metrics_map.get(cache_max_size_metric)
        self.assertIsNotNone(
            cache_max_size_metric_value,
            f"Missing metric {cache_max_size_metric} in cache metrics {metrics_map}",
        )

>>>>>>> e43a1cec
        self.assertEqual(cache_size_metric_value, "0.0")
        self.assertEqual(cache_max_size_metric_value, "777.0")

        cache.prefill("1", "hi")

        metrics_map = get_latest_metrics()

        cache_size_metric_value = metrics_map.get(cache_size_metric)
        self.assertIsNotNone(
            cache_size_metric_value,
            f"Missing metric {cache_size_metric} in cache metrics {metrics_map}",
        )
        cache_max_size_metric_value = metrics_map.get(cache_max_size_metric)
        self.assertIsNotNone(
            cache_max_size_metric_value,
            f"Missing metric {cache_max_size_metric} in cache metrics {metrics_map}",
        )

        self.assertEqual(cache_size_metric_value, "1.0")
        self.assertEqual(cache_max_size_metric_value, "777.0")

<<<<<<< HEAD

class LaterGaugeTests(unittest.HomeserverTestCase):
    def test_later_gauge_multiple_servers(self) -> None:
        """
        Test that LaterGauge metrics are reported correctly across multiple servers. We
        will have an metrics entry for each homeserver that is labeled with the
        `server_name` label.
        """
        later_gauge = LaterGauge(
            name="foo",
            desc="",
            labelnames=[SERVER_NAME_LABEL],
        )
        later_gauge.register_hook(lambda: {("hs1",): 1})
        later_gauge.register_hook(lambda: {("hs2",): 2})
=======
    def test_cache_metric_multiple_servers(self) -> None:
        """
        Test that cache metrics are reported correctly across multiple servers. We will
        have an metrics entry for each homeserver that is labeled with the `server_name`
        label.
        """
        CACHE_NAME = "cache_metric_multiple_servers_test"
        cache1: DeferredCache[str, str] = DeferredCache(
            name=CACHE_NAME, server_name="hs1", max_entries=777
        )
        cache2: DeferredCache[str, str] = DeferredCache(
            name=CACHE_NAME, server_name="hs2", max_entries=777
        )

        metrics_map = get_latest_metrics()

        hs1_cache_size_metric = (
            f'synapse_util_caches_cache_size{{name="{CACHE_NAME}",server_name="hs1"}}'
        )
        hs2_cache_size_metric = (
            f'synapse_util_caches_cache_size{{name="{CACHE_NAME}",server_name="hs2"}}'
        )
        hs1_cache_max_size_metric = f'synapse_util_caches_cache_max_size{{name="{CACHE_NAME}",server_name="hs1"}}'
        hs2_cache_max_size_metric = f'synapse_util_caches_cache_max_size{{name="{CACHE_NAME}",server_name="hs2"}}'

        # Find the metrics for the caches from both homeservers
        hs1_cache_size_metric_value = metrics_map.get(hs1_cache_size_metric)
        self.assertIsNotNone(
            hs1_cache_size_metric_value,
            f"Missing metric {hs1_cache_size_metric} in cache metrics {metrics_map}",
        )
        hs2_cache_size_metric_value = metrics_map.get(hs2_cache_size_metric)
        self.assertIsNotNone(
            hs2_cache_size_metric_value,
            f"Missing metric {hs2_cache_size_metric} in cache metrics {metrics_map}",
        )
        hs1_cache_max_size_metric_value = metrics_map.get(hs1_cache_max_size_metric)
        self.assertIsNotNone(
            hs1_cache_max_size_metric_value,
            f"Missing metric {hs1_cache_max_size_metric} in cache metrics {metrics_map}",
        )
        hs2_cache_max_size_metric_value = metrics_map.get(hs2_cache_max_size_metric)
        self.assertIsNotNone(
            hs2_cache_max_size_metric_value,
            f"Missing metric {hs2_cache_max_size_metric} in cache metrics {metrics_map}",
        )

        # Sanity check the metric values
        self.assertEqual(hs1_cache_size_metric_value, "0.0")
        self.assertEqual(hs2_cache_size_metric_value, "0.0")
        self.assertEqual(hs1_cache_max_size_metric_value, "777.0")
        self.assertEqual(hs2_cache_max_size_metric_value, "777.0")

        # Add something to both caches to change the numbers
        cache1.prefill("1", "hi")
        cache2.prefill("2", "ho")
>>>>>>> e43a1cec

        metrics_map = get_latest_metrics()

        # Find the metrics for the caches from both homeservers
<<<<<<< HEAD
        hs1_metric = 'foo{server_name="hs1"}'
        hs1_metric_value = metrics_map.get(hs1_metric)
        self.assertIsNotNone(
            hs1_metric_value,
            f"Missing metric {hs1_metric} in cache metrics {metrics_map}",
        )
        hs2_metric = 'foo{server_name="hs2"}'
        hs2_metric_value = metrics_map.get(hs2_metric)
        self.assertIsNotNone(
            hs2_metric_value,
            f"Missing metric {hs2_metric} in cache metrics {metrics_map}",
        )

        # Sanity check the metric values
        self.assertEqual(hs1_metric_value, "1.0")
        self.assertEqual(hs2_metric_value, "2.0")
=======
        hs1_cache_size_metric_value = metrics_map.get(hs1_cache_size_metric)
        self.assertIsNotNone(
            hs1_cache_size_metric_value,
            f"Missing metric {hs1_cache_size_metric} in cache metrics {metrics_map}",
        )
        hs2_cache_size_metric_value = metrics_map.get(hs2_cache_size_metric)
        self.assertIsNotNone(
            hs2_cache_size_metric_value,
            f"Missing metric {hs2_cache_size_metric} in cache metrics {metrics_map}",
        )
        hs1_cache_max_size_metric_value = metrics_map.get(hs1_cache_max_size_metric)
        self.assertIsNotNone(
            hs1_cache_max_size_metric_value,
            f"Missing metric {hs1_cache_max_size_metric} in cache metrics {metrics_map}",
        )
        hs2_cache_max_size_metric_value = metrics_map.get(hs2_cache_max_size_metric)
        self.assertIsNotNone(
            hs2_cache_max_size_metric_value,
            f"Missing metric {hs2_cache_max_size_metric} in cache metrics {metrics_map}",
        )

        # Sanity check the metric values
        self.assertEqual(hs1_cache_size_metric_value, "1.0")
        self.assertEqual(hs2_cache_size_metric_value, "1.0")
        self.assertEqual(hs1_cache_max_size_metric_value, "777.0")
        self.assertEqual(hs2_cache_max_size_metric_value, "777.0")
>>>>>>> e43a1cec


def get_latest_metrics() -> Dict[str, str]:
    """
    Collect the latest metrics from the registry and parse them into an easy to use map.
    The key includes the metric name and labels.

    Example output:
    {
        "synapse_util_caches_cache_size": "0.0",
        "synapse_util_caches_cache_max_size{name="some_cache",server_name="hs1"}": "777.0",
        ...
    }
    """
    metric_map = {
        x.split(b" ")[0].decode("ascii"): x.split(b" ")[1].decode("ascii")
        for x in filter(
            lambda x: len(x) > 0 and not x.startswith(b"#"),
            generate_latest(REGISTRY).split(b"\n"),
        )
    }

    return metric_map<|MERGE_RESOLUTION|>--- conflicted
+++ resolved
@@ -166,7 +166,6 @@
         )
 
         metrics_map = get_latest_metrics()
-<<<<<<< HEAD
 
         cache_size_metric = f'synapse_util_caches_cache_size{{name="{CACHE_NAME}",server_name="{self.hs.hostname}"}}'
         cache_max_size_metric = f'synapse_util_caches_cache_max_size{{name="{CACHE_NAME}",server_name="{self.hs.hostname}"}}'
@@ -182,10 +181,12 @@
             f"Missing metric {cache_max_size_metric} in cache metrics {metrics_map}",
         )
 
-=======
-
-        cache_size_metric = f'synapse_util_caches_cache_size{{name="{CACHE_NAME}",server_name="{self.hs.hostname}"}}'
-        cache_max_size_metric = f'synapse_util_caches_cache_max_size{{name="{CACHE_NAME}",server_name="{self.hs.hostname}"}}'
+        self.assertEqual(cache_size_metric_value, "0.0")
+        self.assertEqual(cache_max_size_metric_value, "777.0")
+
+        cache.prefill("1", "hi")
+
+        metrics_map = get_latest_metrics()
 
         cache_size_metric_value = metrics_map.get(cache_size_metric)
         self.assertIsNotNone(
@@ -198,45 +199,9 @@
             f"Missing metric {cache_max_size_metric} in cache metrics {metrics_map}",
         )
 
->>>>>>> e43a1cec
-        self.assertEqual(cache_size_metric_value, "0.0")
-        self.assertEqual(cache_max_size_metric_value, "777.0")
-
-        cache.prefill("1", "hi")
-
-        metrics_map = get_latest_metrics()
-
-        cache_size_metric_value = metrics_map.get(cache_size_metric)
-        self.assertIsNotNone(
-            cache_size_metric_value,
-            f"Missing metric {cache_size_metric} in cache metrics {metrics_map}",
-        )
-        cache_max_size_metric_value = metrics_map.get(cache_max_size_metric)
-        self.assertIsNotNone(
-            cache_max_size_metric_value,
-            f"Missing metric {cache_max_size_metric} in cache metrics {metrics_map}",
-        )
-
         self.assertEqual(cache_size_metric_value, "1.0")
         self.assertEqual(cache_max_size_metric_value, "777.0")
 
-<<<<<<< HEAD
-
-class LaterGaugeTests(unittest.HomeserverTestCase):
-    def test_later_gauge_multiple_servers(self) -> None:
-        """
-        Test that LaterGauge metrics are reported correctly across multiple servers. We
-        will have an metrics entry for each homeserver that is labeled with the
-        `server_name` label.
-        """
-        later_gauge = LaterGauge(
-            name="foo",
-            desc="",
-            labelnames=[SERVER_NAME_LABEL],
-        )
-        later_gauge.register_hook(lambda: {("hs1",): 1})
-        later_gauge.register_hook(lambda: {("hs2",): 2})
-=======
     def test_cache_metric_multiple_servers(self) -> None:
         """
         Test that cache metrics are reported correctly across multiple servers. We will
@@ -293,29 +258,10 @@
         # Add something to both caches to change the numbers
         cache1.prefill("1", "hi")
         cache2.prefill("2", "ho")
->>>>>>> e43a1cec
 
         metrics_map = get_latest_metrics()
 
         # Find the metrics for the caches from both homeservers
-<<<<<<< HEAD
-        hs1_metric = 'foo{server_name="hs1"}'
-        hs1_metric_value = metrics_map.get(hs1_metric)
-        self.assertIsNotNone(
-            hs1_metric_value,
-            f"Missing metric {hs1_metric} in cache metrics {metrics_map}",
-        )
-        hs2_metric = 'foo{server_name="hs2"}'
-        hs2_metric_value = metrics_map.get(hs2_metric)
-        self.assertIsNotNone(
-            hs2_metric_value,
-            f"Missing metric {hs2_metric} in cache metrics {metrics_map}",
-        )
-
-        # Sanity check the metric values
-        self.assertEqual(hs1_metric_value, "1.0")
-        self.assertEqual(hs2_metric_value, "2.0")
-=======
         hs1_cache_size_metric_value = metrics_map.get(hs1_cache_size_metric)
         self.assertIsNotNone(
             hs1_cache_size_metric_value,
@@ -342,7 +288,42 @@
         self.assertEqual(hs2_cache_size_metric_value, "1.0")
         self.assertEqual(hs1_cache_max_size_metric_value, "777.0")
         self.assertEqual(hs2_cache_max_size_metric_value, "777.0")
->>>>>>> e43a1cec
+
+
+class LaterGaugeTests(unittest.HomeserverTestCase):
+    def test_later_gauge_multiple_servers(self) -> None:
+        """
+        Test that LaterGauge metrics are reported correctly across multiple servers. We
+        will have an metrics entry for each homeserver that is labeled with the
+        `server_name` label.
+        """
+        later_gauge = LaterGauge(
+            name="foo",
+            desc="",
+            labelnames=[SERVER_NAME_LABEL],
+        )
+        later_gauge.register_hook(lambda: {("hs1",): 1})
+        later_gauge.register_hook(lambda: {("hs2",): 2})
+
+        metrics_map = get_latest_metrics()
+
+        # Find the metrics for the caches from both homeservers
+        hs1_metric = 'foo{server_name="hs1"}'
+        hs1_metric_value = metrics_map.get(hs1_metric)
+        self.assertIsNotNone(
+            hs1_metric_value,
+            f"Missing metric {hs1_metric} in cache metrics {metrics_map}",
+        )
+        hs2_metric = 'foo{server_name="hs2"}'
+        hs2_metric_value = metrics_map.get(hs2_metric)
+        self.assertIsNotNone(
+            hs2_metric_value,
+            f"Missing metric {hs2_metric} in cache metrics {metrics_map}",
+        )
+
+        # Sanity check the metric values
+        self.assertEqual(hs1_metric_value, "1.0")
+        self.assertEqual(hs2_metric_value, "2.0")
 
 
 def get_latest_metrics() -> Dict[str, str]:
