--- conflicted
+++ resolved
@@ -815,17 +815,11 @@
 
 
 def get_clock() -> Tuple[ThreadedMemoryReactorClock, Clock]:
-<<<<<<< HEAD
-    clock = ThreadedMemoryReactorClock()
     # Ignore the linter error since this is an expected usage of creating a `Clock` for
     # testing purposes.
-    hs_clock = Clock(clock, server_name="test_server")  # type: ignore[multiple-internal-clocks]
-    return clock, hs_clock
-=======
     reactor = ThreadedMemoryReactorClock()
-    hs_clock = Clock(reactor, server_name="test_server")
+    hs_clock = Clock(reactor, server_name="test_server")  # type: ignore[multiple-internal-clocks]
     return reactor, hs_clock
->>>>>>> 5adb08f3
 
 
 @implementer(ITCPTransport)
@@ -1069,14 +1063,9 @@
 
 
 def setup_test_homeserver(
-<<<<<<< HEAD
+    *,
     cleanup_func: Callable[[Callable[[], Optional["Deferred[None]"]]], None],
-    name: str = "test",
-=======
-    *,
-    cleanup_func: Callable[[Callable[[], None]], None],
     server_name: str = "test",
->>>>>>> 5adb08f3
     config: Optional[HomeServerConfig] = None,
     reactor: Optional[ISynapseReactor] = None,
     homeserver_to_use: Type[HomeServer] = TestHomeServer,
@@ -1090,14 +1079,10 @@
     If no datastore is supplied, one is created and given to the homeserver.
 
     Args:
-<<<<<<< HEAD
         cleanup_func : The function used to register a cleanup routine for
                        after the test. If the function returns a Deferred, the
                        test case will wait until the Deferred has fired before
                        proceeding to the next cleanup function.
-=======
-        cleanup_func: The function used to register a cleanup routine for after the
-            test.
         server_name: Homeserver name
         config: Homeserver config
         reactor: Twisted reactor
@@ -1108,7 +1093,6 @@
         **extra_homeserver_attributes: Additional keyword arguments to install as
             `@cache_in_self` attributes on the homeserver. For example, `clock` will be
             installed as `hs._clock`.
->>>>>>> 5adb08f3
 
     Calling this method directly is deprecated: you should instead derive from
     HomeserverTestCase.
@@ -1124,7 +1108,9 @@
         raise ConfigError("Must be a string", ("server_name",))
 
     if "clock" not in extra_homeserver_attributes:
-        extra_homeserver_attributes["clock"] = Clock(reactor, server_name=server_name)
+        # Ignore `multiple-internal-clocks` linter error here since we are creating a `Clock`
+        # for testing purposes (i.e. outside of Synapse).
+        extra_homeserver_attributes["clock"] = Clock(reactor, server_name=server_name)  # type: ignore[multiple-internal-clocks]
 
     config.caches.resize_all_caches()
 
