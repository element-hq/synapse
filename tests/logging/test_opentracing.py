#
# This file is licensed under the Affero General Public License (AGPL) version 3.
#
# Copyright 2022 The Matrix.org Foundation C.I.C.
# Copyright (C) 2023 New Vector, Ltd
#
# This program is free software: you can redistribute it and/or modify
# it under the terms of the GNU Affero General Public License as
# published by the Free Software Foundation, either version 3 of the
# License, or (at your option) any later version.
#
# See the GNU Affero General Public License for more details:
# <https://www.gnu.org/licenses/agpl-3.0.html>.
#
# Originally licensed under the Apache License, Version 2.0:
# <http://www.apache.org/licenses/LICENSE-2.0>.
#
# [This file includes modifications made by New Vector Limited]
#
#

from typing import Awaitable, Dict, cast

from twisted.internet import defer
from twisted.internet.testing import MemoryReactorClock

from synapse.logging.context import (
    LoggingContext,
    make_deferred_yieldable,
    run_in_background,
)
from synapse.logging.opentracing import (
    start_active_span,
    start_active_span_follows_from,
    tag_args,
    trace_with_opname,
)
from synapse.util.clock import Clock

try:
    import opentracing
    from opentracing.scope_managers.contextvars import ContextVarsScopeManager
except ImportError:
    opentracing = None  # type: ignore
    ContextVarsScopeManager = None  # type: ignore

try:
    import jaeger_client
except ImportError:
    jaeger_client = None  # type: ignore

import logging

from tests.unittest import TestCase

logger = logging.getLogger(__name__)


class TracingScopeTestCase(TestCase):
    """
    Test that our tracing machinery works well in a variety of situations (especially
    with Twisted's runtime and deferreds).

    There's casts throughout this from generic opentracing objects (e.g.
    opentracing.Span) to the ones specific to Jaeger since they have additional
    properties that these tests depend on. This is safe since the only supported
    opentracing backend is Jaeger.
    """

    if opentracing is None:
        skip = "Requires opentracing"  # type: ignore[unreachable]
    if jaeger_client is None:
        skip = "Requires jaeger_client"  # type: ignore[unreachable]

    def setUp(self) -> None:
        # since this is a unit test, we don't really want to mess around with the
        # global variables that power opentracing. We create our own tracer instance
        # and test with it.

        scope_manager = ContextVarsScopeManager()
        config = jaeger_client.config.Config(
            config={}, service_name="test", scope_manager=scope_manager
        )

        self._reporter = jaeger_client.reporter.InMemoryReporter()

        self._tracer = config.create_tracer(
            sampler=jaeger_client.ConstSampler(True),
            reporter=self._reporter,
        )

    def test_start_active_span(self) -> None:
        # the scope manager assumes a logging context of some sort.
        with LoggingContext(name="root context", server_name="test_server"):
            self.assertIsNone(self._tracer.active_span)

            # start_active_span should start and activate a span.
            scope = start_active_span("span", tracer=self._tracer)
            span = cast(jaeger_client.Span, scope.span)
            self.assertEqual(self._tracer.active_span, span)
            self.assertIsNotNone(span.start_time)

            # entering the context doesn't actually do a whole lot.
            with scope as ctx:
                self.assertIs(ctx, scope)
                self.assertEqual(self._tracer.active_span, span)

            # ... but leaving it unsets the active span, and finishes the span.
            self.assertIsNone(self._tracer.active_span)
            self.assertIsNotNone(span.end_time)

        # the span should have been reported
        self.assertEqual(self._reporter.get_spans(), [span])

    def test_nested_spans(self) -> None:
        """Starting two spans off inside each other should work"""

        with LoggingContext(name="root context", server_name="test_server"):
            with start_active_span("root span", tracer=self._tracer) as root_scope:
                self.assertEqual(self._tracer.active_span, root_scope.span)
                root_context = cast(jaeger_client.SpanContext, root_scope.span.context)

                scope1 = start_active_span(
                    "child1",
                    tracer=self._tracer,
                )
                self.assertEqual(
                    self._tracer.active_span, scope1.span, "child1 was not activated"
                )
                context1 = cast(jaeger_client.SpanContext, scope1.span.context)
                self.assertEqual(context1.parent_id, root_context.span_id)

                scope2 = start_active_span_follows_from(
                    "child2",
                    contexts=(scope1,),
                    tracer=self._tracer,
                )
                self.assertEqual(self._tracer.active_span, scope2.span)
                context2 = cast(jaeger_client.SpanContext, scope2.span.context)
                self.assertEqual(context2.parent_id, context1.span_id)

                with scope1, scope2:
                    pass

                # the root scope should be restored
                self.assertEqual(self._tracer.active_span, root_scope.span)
                span2 = cast(jaeger_client.Span, scope2.span)
                span1 = cast(jaeger_client.Span, scope1.span)
                self.assertIsNotNone(span2.end_time)
                self.assertIsNotNone(span1.end_time)

            self.assertIsNone(self._tracer.active_span)

        # the spans should be reported in order of their finishing.
        self.assertEqual(
            self._reporter.get_spans(), [scope2.span, scope1.span, root_scope.span]
        )

    def test_overlapping_spans(self) -> None:
        """Overlapping spans which are not neatly nested should work"""
        reactor = MemoryReactorClock()
        # type-ignore: mypy-zope doesn't seem to recognise that `MemoryReactorClock`
        # implements `ISynapseThreadlessReactor` (combination of the normal Twisted
        # Reactor/Clock interfaces), via inheritance from
        # `twisted.internet.testing.MemoryReactor` and `twisted.internet.testing.Clock`
<<<<<<< HEAD
        # Ignore `multiple-internal-clocks` linter error here since we are creating a `Clock`
        # for testing purposes.
        clock = Clock(  # type: ignore[multiple-internal-clocks]
            reactor  # type: ignore[arg-type]
=======
        clock = Clock(
            reactor,  # type: ignore[arg-type]
            server_name="test_server",
>>>>>>> 5143f93d
        )

        scopes = []

        async def task(i: int) -> None:
            scope = start_active_span(
                f"task{i}",
                tracer=self._tracer,
            )
            scopes.append(scope)

            self.assertEqual(self._tracer.active_span, scope.span)
            await clock.sleep(4)
            self.assertEqual(self._tracer.active_span, scope.span)
            scope.close()

        async def root() -> None:
            with start_active_span("root span", tracer=self._tracer) as root_scope:
                self.assertEqual(self._tracer.active_span, root_scope.span)
                scopes.append(root_scope)

                d1 = run_in_background(task, 1)
                await clock.sleep(2)
                d2 = run_in_background(task, 2)

                # because we did run_in_background, the active span should still be the
                # root.
                self.assertEqual(self._tracer.active_span, root_scope.span)

                await make_deferred_yieldable(
                    defer.gatherResults([d1, d2], consumeErrors=True)
                )

                self.assertEqual(self._tracer.active_span, root_scope.span)

        with LoggingContext(name="root context", server_name="test_server"):
            # start the test off
            d1 = defer.ensureDeferred(root())

            # let the tasks complete
            reactor.pump((2,) * 8)

            self.successResultOf(d1)
            self.assertIsNone(self._tracer.active_span)

        # the spans should be reported in order of their finishing: task 1, task 2,
        # root.
        self.assertEqual(
            self._reporter.get_spans(),
            [scopes[1].span, scopes[2].span, scopes[0].span],
        )

    def test_run_in_background_active_scope_still_available(self) -> None:
        """
        Test that tasks running via `run_in_background` still have access to the
        active tracing scope.

        This is a regression test for a previous Synapse issue where the tracing scope
        would `__exit__` and close before the `run_in_background` task completed and our
        own previous custom `_LogContextScope.close(...)` would clear
        `LoggingContext.scope` preventing further tracing spans from having the correct
        parent.
        """
        reactor = MemoryReactorClock()
        # type-ignore: mypy-zope doesn't seem to recognise that `MemoryReactorClock`
        # implements `ISynapseThreadlessReactor` (combination of the normal Twisted
        # Reactor/Clock interfaces), via inheritance from
        # `twisted.internet.testing.MemoryReactor` and `twisted.internet.testing.Clock`
<<<<<<< HEAD
        # Ignore `multiple-internal-clocks` linter error here since we are creating a `Clock`
        # for testing purposes.
        clock = Clock(  # type: ignore[multiple-internal-clocks]
            reactor  # type: ignore[arg-type]
=======
        clock = Clock(
            reactor,  # type: ignore[arg-type]
            server_name="test_server",
>>>>>>> 5143f93d
        )

        scope_map: Dict[str, opentracing.Scope] = {}

        async def async_task() -> None:
            root_scope = scope_map["root"]
            root_context = cast(jaeger_client.SpanContext, root_scope.span.context)

            self.assertEqual(
                self._tracer.active_span,
                root_scope.span,
                "expected to inherit the root tracing scope from where this was run",
            )

            # Return control back to the reactor thread and wait an arbitrary amount
            await clock.sleep(4)

            # This is a key part of what we're testing! In a previous version of
            # Synapse, we would lose the active span at this point.
            self.assertEqual(
                self._tracer.active_span,
                root_scope.span,
                "expected to still have a root tracing scope/span active",
            )

            # For complete-ness sake, let's also trace more sub-tasks here and assert
            # they have the correct span parents as well (root)

            # Start tracing some other sub-task.
            #
            # This is a key part of what we're testing! In a previous version of
            # Synapse, it would have the incorrect span parents.
            scope = start_active_span(
                "task1",
                tracer=self._tracer,
            )
            scope_map["task1"] = scope

            # Ensure the span parent is pointing to the root scope
            context = cast(jaeger_client.SpanContext, scope.span.context)
            self.assertEqual(
                context.parent_id,
                root_context.span_id,
                "expected task1 parent to be the root span",
            )

            # Ensure that the active span is our new sub-task now
            self.assertEqual(self._tracer.active_span, scope.span)
            # Return control back to the reactor thread and wait an arbitrary amount
            await clock.sleep(4)
            # We should still see the active span as the scope wasn't closed yet
            self.assertEqual(self._tracer.active_span, scope.span)
            scope.close()

        async def root() -> None:
            with start_active_span(
                "root span",
                tracer=self._tracer,
                # We will close this off later. We're basically just mimicking the same
                # pattern for how we handle requests. We pass the span off to the
                # request for it to finish.
                finish_on_close=False,
            ) as root_scope:
                scope_map["root"] = root_scope
                self.assertEqual(self._tracer.active_span, root_scope.span)

                # Fire-and-forget a task
                #
                # XXX: The root scope context manager will `__exit__` before this task
                # completes.
                run_in_background(async_task)

                # Because we used `run_in_background`, the active span should still be
                # the root.
                self.assertEqual(self._tracer.active_span, root_scope.span)

            # We shouldn't see any active spans outside of the scope
            self.assertIsNone(self._tracer.active_span)

        with LoggingContext(name="root context", server_name="test_server"):
            # Start the test off
            d_root = defer.ensureDeferred(root())

            # Let the tasks complete
            reactor.pump((2,) * 8)
            self.successResultOf(d_root)

            # After we see all of the tasks are done (like a request when it
            # `_finished_processing`), let's finish our root span
            scope_map["root"].span.finish()

            # Sanity check again: We shouldn't see any active spans leftover in this
            # this context.
            self.assertIsNone(self._tracer.active_span)

        # The spans should be reported in order of their finishing: task 1, task 2,
        # root.
        #
        # We use `assertIncludes` just as an easier way to see if items are missing or
        # added. We assert the order just below
        self.assertIncludes(
            set(self._reporter.get_spans()),
            {
                scope_map["task1"].span,
                scope_map["root"].span,
            },
            exact=True,
        )
        # This is where we actually assert the correct order
        self.assertEqual(
            self._reporter.get_spans(),
            [
                scope_map["task1"].span,
                scope_map["root"].span,
            ],
        )

    def test_trace_decorator_sync(self) -> None:
        """
        Test whether we can use `@trace_with_opname` (`@trace`) and `@tag_args`
        with sync functions
        """
        with LoggingContext(name="root context", server_name="test_server"):

            @trace_with_opname("fixture_sync_func", tracer=self._tracer)
            @tag_args
            def fixture_sync_func() -> str:
                return "foo"

            result = fixture_sync_func()
            self.assertEqual(result, "foo")

        # the span should have been reported
        self.assertEqual(
            [span.operation_name for span in self._reporter.get_spans()],
            ["fixture_sync_func"],
        )

    def test_trace_decorator_deferred(self) -> None:
        """
        Test whether we can use `@trace_with_opname` (`@trace`) and `@tag_args`
        with functions that return deferreds
        """
        with LoggingContext(name="root context", server_name="test_server"):

            @trace_with_opname("fixture_deferred_func", tracer=self._tracer)
            @tag_args
            def fixture_deferred_func() -> "defer.Deferred[str]":
                d1: defer.Deferred[str] = defer.Deferred()
                d1.callback("foo")
                return d1

            result_d1 = fixture_deferred_func()

            self.assertEqual(self.successResultOf(result_d1), "foo")

        # the span should have been reported
        self.assertEqual(
            [span.operation_name for span in self._reporter.get_spans()],
            ["fixture_deferred_func"],
        )

    def test_trace_decorator_async(self) -> None:
        """
        Test whether we can use `@trace_with_opname` (`@trace`) and `@tag_args`
        with async functions
        """
        with LoggingContext(name="root context", server_name="test_server"):

            @trace_with_opname("fixture_async_func", tracer=self._tracer)
            @tag_args
            async def fixture_async_func() -> str:
                return "foo"

            d1 = defer.ensureDeferred(fixture_async_func())

            self.assertEqual(self.successResultOf(d1), "foo")

        # the span should have been reported
        self.assertEqual(
            [span.operation_name for span in self._reporter.get_spans()],
            ["fixture_async_func"],
        )

    def test_trace_decorator_awaitable_return(self) -> None:
        """
        Test whether we can use `@trace_with_opname` (`@trace`) and `@tag_args`
        with functions that return an awaitable (e.g. a coroutine)
        """
        with LoggingContext(name="root context", server_name="test_server"):
            # Something we can return without `await` to get a coroutine
            async def fixture_async_func() -> str:
                return "foo"

            # The actual kind of function we want to test that returns an awaitable
            @trace_with_opname("fixture_awaitable_return_func", tracer=self._tracer)
            @tag_args
            def fixture_awaitable_return_func() -> Awaitable[str]:
                return fixture_async_func()

            # Something we can run with `defer.ensureDeferred(runner())` and pump the
            # whole async tasks through to completion.
            async def runner() -> str:
                return await fixture_awaitable_return_func()

            d1 = defer.ensureDeferred(runner())

            self.assertEqual(self.successResultOf(d1), "foo")

        # the span should have been reported
        self.assertEqual(
            [span.operation_name for span in self._reporter.get_spans()],
            ["fixture_awaitable_return_func"],
        )<|MERGE_RESOLUTION|>--- conflicted
+++ resolved
@@ -163,16 +163,11 @@
         # implements `ISynapseThreadlessReactor` (combination of the normal Twisted
         # Reactor/Clock interfaces), via inheritance from
         # `twisted.internet.testing.MemoryReactor` and `twisted.internet.testing.Clock`
-<<<<<<< HEAD
         # Ignore `multiple-internal-clocks` linter error here since we are creating a `Clock`
         # for testing purposes.
         clock = Clock(  # type: ignore[multiple-internal-clocks]
-            reactor  # type: ignore[arg-type]
-=======
-        clock = Clock(
             reactor,  # type: ignore[arg-type]
             server_name="test_server",
->>>>>>> 5143f93d
         )
 
         scopes = []
@@ -241,16 +236,11 @@
         # implements `ISynapseThreadlessReactor` (combination of the normal Twisted
         # Reactor/Clock interfaces), via inheritance from
         # `twisted.internet.testing.MemoryReactor` and `twisted.internet.testing.Clock`
-<<<<<<< HEAD
         # Ignore `multiple-internal-clocks` linter error here since we are creating a `Clock`
         # for testing purposes.
         clock = Clock(  # type: ignore[multiple-internal-clocks]
-            reactor  # type: ignore[arg-type]
-=======
-        clock = Clock(
             reactor,  # type: ignore[arg-type]
             server_name="test_server",
->>>>>>> 5143f93d
         )
 
         scope_map: Dict[str, opentracing.Scope] = {}
