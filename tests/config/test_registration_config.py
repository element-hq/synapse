#
# This file is licensed under the Affero General Public License (AGPL) version 3.
#
# Copyright 2021 The Matrix.org Foundation C.I.C.
# Copyright (C) 2023 New Vector, Ltd
#
# This program is free software: you can redistribute it and/or modify
# it under the terms of the GNU Affero General Public License as
# published by the Free Software Foundation, either version 3 of the
# License, or (at your option) any later version.
#
# See the GNU Affero General Public License for more details:
# <https://www.gnu.org/licenses/agpl-3.0.html>.
#
# Originally licensed under the Apache License, Version 2.0:
# <http://www.apache.org/licenses/LICENSE-2.0>.
#
# [This file includes modifications made by New Vector Limited]
#
#

import argparse

import synapse.app.homeserver
from synapse.config import ConfigError
from synapse.config.homeserver import HomeServerConfig

from tests.config.utils import ConfigFileTestCase
from tests.utils import default_config


class RegistrationConfigTestCase(ConfigFileTestCase):
    def test_session_lifetime_must_not_be_exceeded_by_smaller_lifetimes(self) -> None:
        """
        session_lifetime should logically be larger than, or at least as large as,
        all the different token lifetimes.
        Test that the user is faced with configuration errors if they make it
        smaller, as that configuration doesn't make sense.
        """
        config_dict = default_config("test")

        # First test all the error conditions
        with self.assertRaises(ConfigError):
            HomeServerConfig().parse_config_dict(
                {
                    "session_lifetime": "30m",
                    "nonrefreshable_access_token_lifetime": "31m",
                    **config_dict,
                },
                "",
                "",
            )

        with self.assertRaises(ConfigError):
            HomeServerConfig().parse_config_dict(
                {
                    "session_lifetime": "30m",
                    "refreshable_access_token_lifetime": "31m",
                    **config_dict,
                },
                "",
                "",
            )

        with self.assertRaises(ConfigError):
            HomeServerConfig().parse_config_dict(
                {
                    "session_lifetime": "30m",
                    "refresh_token_lifetime": "31m",
                    **config_dict,
                },
                "",
                "",
            )

        # Then test all the fine conditions
        HomeServerConfig().parse_config_dict(
            {
                "session_lifetime": "31m",
                "nonrefreshable_access_token_lifetime": "31m",
                **config_dict,
            },
            "",
            "",
        )

        HomeServerConfig().parse_config_dict(
            {
                "session_lifetime": "31m",
                "refreshable_access_token_lifetime": "31m",
                **config_dict,
            },
            "",
            "",
        )

        HomeServerConfig().parse_config_dict(
            {"session_lifetime": "31m", "refresh_token_lifetime": "31m", **config_dict},
            "",
            "",
        )

    def test_refuse_to_start_if_open_registration_and_no_verification(self) -> None:
        """
        Test that our utilities to start the main Synapse homeserver process refuses
        to start if we detect open registration.
        """
        self.generate_config()
        self.add_lines_to_config(
            [
                " ",
                "enable_registration: true",
                "registrations_require_3pid: []",
                "enable_registration_captcha: false",
                "registration_requires_token: false",
            ]
        )

        # Test that allowing open registration without verification raises an error
<<<<<<< HEAD
        with self.assertRaises(SystemExit):
            homeserver_config = synapse.app.homeserver.load_or_generate_config(
                ["-c", self.config_file]
            )
            synapse.app.homeserver.setup(homeserver_config)

    def test_load_config_error_if_open_registration_and_no_verification(self) -> None:
        """
        Test that `HomeServerConfig.load_config(...)` raises an exception when we detect open
        registration.
        """
        self.generate_config()
        self.add_lines_to_config(
            [
                " ",
                "enable_registration: true",
                "registrations_require_3pid: []",
                "enable_registration_captcha: false",
                "registration_requires_token: false",
            ]
        )

        # Test that allowing open registration without verification raises an error
        with self.assertRaises(ConfigError):
            _homeserver_config = HomeServerConfig.load_config(
                description="test", argv_options=["-c", self.config_file]
            )

    def test_load_or_generate_config_error_if_open_registration_and_no_verification(
        self,
    ) -> None:
        """
        Test that `HomeServerConfig.load_or_generate_config(...)` raises an exception when we detect open
        registration.
        """
        self.generate_config()
        self.add_lines_to_config(
            [
                " ",
                "enable_registration: true",
                "registrations_require_3pid: []",
                "enable_registration_captcha: false",
                "registration_requires_token: false",
            ]
        )

        # Test that allowing open registration without verification raises an error
        with self.assertRaises(ConfigError):
            _homeserver_config = HomeServerConfig.load_or_generate_config(
                description="test", argv_options=["-c", self.config_file]
            )

    def test_load_config_with_parser_error_if_open_registration_and_no_verification(
        self,
    ) -> None:
        """
        Test that `HomeServerConfig.load_config_with_parser(...)` raises an exception when we detect open
        registration.
        """
        self.generate_config()
        self.add_lines_to_config(
            [
                " ",
                "enable_registration: true",
                "registrations_require_3pid: []",
                "enable_registration_captcha: false",
                "registration_requires_token: false",
            ]
        )

        # Test that allowing open registration without verification raises an error
        with self.assertRaises(ConfigError):
            config_parser = argparse.ArgumentParser(description="test")
            HomeServerConfig.add_arguments_to_parser(config_parser)

            _homeserver_config = HomeServerConfig.load_config_with_parser(
                parser=config_parser, argv_options=["-c", self.config_file]
            )
=======
        with self.assertRaises(ConfigError):
            # Do a normal homeserver creation and setup
            homeserver_config = synapse.app.homeserver.load_or_generate_config(
                ["-c", self.config_file]
            )
            # XXX: The error will be raised at this point
            hs = synapse.app.homeserver.create_homeserver(homeserver_config)
            # Continue with the setup. We don't expect this to run because we raised
            # earlier, but in the future, the code could be refactored to raise the
            # error in a different place.
            synapse.app.homeserver.setup(hs)
>>>>>>> 715cc5ee
<|MERGE_RESOLUTION|>--- conflicted
+++ resolved
@@ -117,87 +117,7 @@
         )
 
         # Test that allowing open registration without verification raises an error
-<<<<<<< HEAD
         with self.assertRaises(SystemExit):
-            homeserver_config = synapse.app.homeserver.load_or_generate_config(
-                ["-c", self.config_file]
-            )
-            synapse.app.homeserver.setup(homeserver_config)
-
-    def test_load_config_error_if_open_registration_and_no_verification(self) -> None:
-        """
-        Test that `HomeServerConfig.load_config(...)` raises an exception when we detect open
-        registration.
-        """
-        self.generate_config()
-        self.add_lines_to_config(
-            [
-                " ",
-                "enable_registration: true",
-                "registrations_require_3pid: []",
-                "enable_registration_captcha: false",
-                "registration_requires_token: false",
-            ]
-        )
-
-        # Test that allowing open registration without verification raises an error
-        with self.assertRaises(ConfigError):
-            _homeserver_config = HomeServerConfig.load_config(
-                description="test", argv_options=["-c", self.config_file]
-            )
-
-    def test_load_or_generate_config_error_if_open_registration_and_no_verification(
-        self,
-    ) -> None:
-        """
-        Test that `HomeServerConfig.load_or_generate_config(...)` raises an exception when we detect open
-        registration.
-        """
-        self.generate_config()
-        self.add_lines_to_config(
-            [
-                " ",
-                "enable_registration: true",
-                "registrations_require_3pid: []",
-                "enable_registration_captcha: false",
-                "registration_requires_token: false",
-            ]
-        )
-
-        # Test that allowing open registration without verification raises an error
-        with self.assertRaises(ConfigError):
-            _homeserver_config = HomeServerConfig.load_or_generate_config(
-                description="test", argv_options=["-c", self.config_file]
-            )
-
-    def test_load_config_with_parser_error_if_open_registration_and_no_verification(
-        self,
-    ) -> None:
-        """
-        Test that `HomeServerConfig.load_config_with_parser(...)` raises an exception when we detect open
-        registration.
-        """
-        self.generate_config()
-        self.add_lines_to_config(
-            [
-                " ",
-                "enable_registration: true",
-                "registrations_require_3pid: []",
-                "enable_registration_captcha: false",
-                "registration_requires_token: false",
-            ]
-        )
-
-        # Test that allowing open registration without verification raises an error
-        with self.assertRaises(ConfigError):
-            config_parser = argparse.ArgumentParser(description="test")
-            HomeServerConfig.add_arguments_to_parser(config_parser)
-
-            _homeserver_config = HomeServerConfig.load_config_with_parser(
-                parser=config_parser, argv_options=["-c", self.config_file]
-            )
-=======
-        with self.assertRaises(ConfigError):
             # Do a normal homeserver creation and setup
             homeserver_config = synapse.app.homeserver.load_or_generate_config(
                 ["-c", self.config_file]
@@ -208,4 +128,76 @@
             # earlier, but in the future, the code could be refactored to raise the
             # error in a different place.
             synapse.app.homeserver.setup(hs)
->>>>>>> 715cc5ee
+
+    def test_load_config_error_if_open_registration_and_no_verification(self) -> None:
+        """
+        Test that `HomeServerConfig.load_config(...)` raises an exception when we detect open
+        registration.
+        """
+        self.generate_config()
+        self.add_lines_to_config(
+            [
+                " ",
+                "enable_registration: true",
+                "registrations_require_3pid: []",
+                "enable_registration_captcha: false",
+                "registration_requires_token: false",
+            ]
+        )
+
+        # Test that allowing open registration without verification raises an error
+        with self.assertRaises(ConfigError):
+            _homeserver_config = HomeServerConfig.load_config(
+                description="test", argv_options=["-c", self.config_file]
+            )
+
+    def test_load_or_generate_config_error_if_open_registration_and_no_verification(
+        self,
+    ) -> None:
+        """
+        Test that `HomeServerConfig.load_or_generate_config(...)` raises an exception when we detect open
+        registration.
+        """
+        self.generate_config()
+        self.add_lines_to_config(
+            [
+                " ",
+                "enable_registration: true",
+                "registrations_require_3pid: []",
+                "enable_registration_captcha: false",
+                "registration_requires_token: false",
+            ]
+        )
+
+        # Test that allowing open registration without verification raises an error
+        with self.assertRaises(ConfigError):
+            _homeserver_config = HomeServerConfig.load_or_generate_config(
+                description="test", argv_options=["-c", self.config_file]
+            )
+
+    def test_load_config_with_parser_error_if_open_registration_and_no_verification(
+        self,
+    ) -> None:
+        """
+        Test that `HomeServerConfig.load_config_with_parser(...)` raises an exception when we detect open
+        registration.
+        """
+        self.generate_config()
+        self.add_lines_to_config(
+            [
+                " ",
+                "enable_registration: true",
+                "registrations_require_3pid: []",
+                "enable_registration_captcha: false",
+                "registration_requires_token: false",
+            ]
+        )
+
+        # Test that allowing open registration without verification raises an error
+        with self.assertRaises(ConfigError):
+            config_parser = argparse.ArgumentParser(description="test")
+            HomeServerConfig.add_arguments_to_parser(config_parser)
+
+            _homeserver_config = HomeServerConfig.load_config_with_parser(
+                parser=config_parser, argv_options=["-c", self.config_file]
+            )