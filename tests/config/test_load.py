--- conflicted
+++ resolved
@@ -131,12 +131,9 @@
         [
             "turn_shared_secret_path: /does/not/exist",
             "registration_shared_secret_path: /does/not/exist",
-<<<<<<< HEAD
+            "macaroon_secret_key_path: /does/not/exist",
             "recaptcha_private_key_path: /does/not/exist",
             "recaptcha_public_key_path: /does/not/exist",
-=======
-            "macaroon_secret_key_path: /does/not/exist",
->>>>>>> aab36720
             *["redis:\n  enabled: true\n  password_path: /does/not/exist"]
             * (hiredis is not None),
         ]
@@ -164,11 +161,11 @@
             ),
             (
                 "recaptcha_private_key_path: {}",
-                lambda c: c.captcha.recaptcha_private_key,
+                lambda c: c.captcha.recaptcha_private_key.encode("utf-8"),
             ),
             (
                 "recaptcha_public_key_path: {}",
-                lambda c: c.captcha.recaptcha_public_key,
+                lambda c: c.captcha.recaptcha_public_key.encode("utf-8"),
             ),
             *[
                 (
