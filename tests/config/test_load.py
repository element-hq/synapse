#
# This file is licensed under the Affero General Public License (AGPL) version 3.
#
# Copyright 2021 The Matrix.org Foundation C.I.C.
# Copyright 2016 OpenMarket Ltd
# Copyright (C) 2023 New Vector, Ltd
#
# This program is free software: you can redistribute it and/or modify
# it under the terms of the GNU Affero General Public License as
# published by the Free Software Foundation, either version 3 of the
# License, or (at your option) any later version.
#
# See the GNU Affero General Public License for more details:
# <https://www.gnu.org/licenses/agpl-3.0.html>.
#
# Originally licensed under the Apache License, Version 2.0:
# <http://www.apache.org/licenses/LICENSE-2.0>.
#
# [This file includes modifications made by New Vector Limited]
#
#
import tempfile
from typing import Callable

import yaml
from parameterized import parameterized

from synapse.config import ConfigError
from synapse.config._base import RootConfig
from synapse.config.homeserver import HomeServerConfig

from tests.config.utils import ConfigFileTestCase

try:
    import hiredis
except ImportError:
    hiredis = None  # type: ignore


class ConfigLoadingFileTestCase(ConfigFileTestCase):
    def test_load_fails_if_server_name_missing(self) -> None:
        self.generate_config_and_remove_lines_containing(["server_name"])
        with self.assertRaises(ConfigError):
            HomeServerConfig.load_config("", ["-c", self.config_file])
        with self.assertRaises(ConfigError):
            HomeServerConfig.load_or_generate_config("", ["-c", self.config_file])

    def test_generates_and_loads_macaroon_secret_key(self) -> None:
        self.generate_config()

        with open(self.config_file) as f:
            raw = yaml.safe_load(f)
        self.assertIn("macaroon_secret_key", raw)

        config = HomeServerConfig.load_config("", ["-c", self.config_file])
        self.assertTrue(
            hasattr(config.key, "macaroon_secret_key"),
            "Want config to have attr macaroon_secret_key",
        )
        if len(config.key.macaroon_secret_key) < 5:
            self.fail(
                "Want macaroon secret key to be string of at least length 5,"
                "was: %r" % (config.key.macaroon_secret_key,)
            )

        config2 = HomeServerConfig.load_or_generate_config("", ["-c", self.config_file])
        assert config2 is not None
        self.assertTrue(
            hasattr(config2.key, "macaroon_secret_key"),
            "Want config to have attr macaroon_secret_key",
        )
        if len(config2.key.macaroon_secret_key) < 5:
            self.fail(
                "Want macaroon secret key to be string of at least length 5,"
                "was: %r" % (config2.key.macaroon_secret_key,)
            )

    def test_load_succeeds_if_macaroon_secret_key_missing(self) -> None:
        self.generate_config_and_remove_lines_containing(["macaroon"])
        config1 = HomeServerConfig.load_config("", ["-c", self.config_file])
        config2 = HomeServerConfig.load_config("", ["-c", self.config_file])
        config3 = HomeServerConfig.load_or_generate_config("", ["-c", self.config_file])
        assert config1 is not None
        assert config2 is not None
        assert config3 is not None
        self.assertEqual(
            config1.key.macaroon_secret_key, config2.key.macaroon_secret_key
        )
        self.assertEqual(
            config1.key.macaroon_secret_key, config3.key.macaroon_secret_key
        )

    def test_disable_registration(self) -> None:
        self.generate_config()
        self.add_lines_to_config(
            ["enable_registration: true", "disable_registration: true"]
        )
        # Check that disable_registration clobbers enable_registration.
        config = HomeServerConfig.load_config("", ["-c", self.config_file])
        self.assertFalse(config.registration.enable_registration)

        config2 = HomeServerConfig.load_or_generate_config("", ["-c", self.config_file])
        assert config2 is not None
        self.assertFalse(config2.registration.enable_registration)

        # Check that either config value is clobbered by the command line.
        config3 = HomeServerConfig.load_or_generate_config(
            "", ["-c", self.config_file, "--enable-registration"]
        )
        assert config3 is not None
        self.assertTrue(config3.registration.enable_registration)

    def test_stats_enabled(self) -> None:
        self.generate_config_and_remove_lines_containing(["enable_metrics"])
        self.add_lines_to_config(["enable_metrics: true"])

        # The default Metrics Flags are off by default.
        config = HomeServerConfig.load_config("", ["-c", self.config_file])
        self.assertFalse(config.metrics.metrics_flags.known_servers)

    def test_depreciated_identity_server_flag_throws_error(self) -> None:
        self.generate_config()
        # Needed to ensure that actual key/value pair added below don't end up on a line with a comment
        self.add_lines_to_config([" "])
        # Check that presence of "trust_identity_server_for_password" throws config error
        self.add_lines_to_config(["trust_identity_server_for_password_resets: true"])
        with self.assertRaises(ConfigError):
            HomeServerConfig.load_config("", ["-c", self.config_file])

    @parameterized.expand(
        [
            "turn_shared_secret_path: /does/not/exist",
            "registration_shared_secret_path: /does/not/exist",
<<<<<<< HEAD
            "experimental_features:\n  msc3861:\n    client_secret_path: /does/not/exist",
            "experimental_features:\n  msc3861:\n    admin_token_path: /does/not/exist",
=======
            "macaroon_secret_key_path: /does/not/exist",
>>>>>>> ac1bf682
            *["redis:\n  enabled: true\n  password_path: /does/not/exist"]
            * (hiredis is not None),
        ]
    )
    def test_secret_files_missing(self, config_str: str) -> None:
        self.generate_config()
        self.add_lines_to_config(["", config_str])

        with self.assertRaises(ConfigError):
            HomeServerConfig.load_config("", ["-c", self.config_file])

    @parameterized.expand(
        [
            (
                "turn_shared_secret_path: {}",
                lambda c: c.voip.turn_shared_secret.encode("utf-8"),
            ),
            (
                "registration_shared_secret_path: {}",
                lambda c: c.registration.registration_shared_secret.encode("utf-8"),
            ),
            (
                "macaroon_secret_key_path: {}",
                lambda c: c.key.macaroon_secret_key,
            ),
            (
                "experimental_features:\n  msc3861:\n    client_secret_path: {}",
                lambda c: c.experimental.msc3861.client_secret(),
            ),
            (
                "experimental_features:\n  msc3861:\n    admin_token_path: {}",
                lambda c: c.experimental.msc3861.admin_token(),
            ),
            *[
                (
                    "redis:\n  enabled: true\n  password_path: {}",
                    lambda c: c.redis.redis_password.encode("utf-8"),
                )
            ]
            * (hiredis is not None),
        ]
    )
    def test_secret_files_existing(
        self, config_line: str, get_secret: Callable[[RootConfig], str]
    ) -> None:
        self.generate_config_and_remove_lines_containing(
            ["registration_shared_secret", "macaroon_secret_key"]
        )
        with tempfile.NamedTemporaryFile(buffering=0) as secret_file:
            secret_file.write(b"53C237")

            self.add_lines_to_config(["", config_line.format(secret_file.name)])
            config = HomeServerConfig.load_config("", ["-c", self.config_file])

            self.assertEqual(get_secret(config), b"53C237")<|MERGE_RESOLUTION|>--- conflicted
+++ resolved
@@ -131,12 +131,9 @@
         [
             "turn_shared_secret_path: /does/not/exist",
             "registration_shared_secret_path: /does/not/exist",
-<<<<<<< HEAD
+            "macaroon_secret_key_path: /does/not/exist",
             "experimental_features:\n  msc3861:\n    client_secret_path: /does/not/exist",
             "experimental_features:\n  msc3861:\n    admin_token_path: /does/not/exist",
-=======
-            "macaroon_secret_key_path: /does/not/exist",
->>>>>>> ac1bf682
             *["redis:\n  enabled: true\n  password_path: /does/not/exist"]
             * (hiredis is not None),
         ]
@@ -164,11 +161,11 @@
             ),
             (
                 "experimental_features:\n  msc3861:\n    client_secret_path: {}",
-                lambda c: c.experimental.msc3861.client_secret(),
+                lambda c: c.experimental.msc3861.client_secret().encode("utf-8"),
             ),
             (
                 "experimental_features:\n  msc3861:\n    admin_token_path: {}",
-                lambda c: c.experimental.msc3861.admin_token(),
+                lambda c: c.experimental.msc3861.admin_token().encode("utf-8"),
             ),
             *[
                 (
