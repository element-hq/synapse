#
# This file is licensed under the Affero General Public License (AGPL) version 3.
#
# Copyright 2020 Matrix.org Foundation C.I.C.
# Copyright (C) 2023 New Vector, Ltd
#
# This program is free software: you can redistribute it and/or modify
# it under the terms of the GNU Affero General Public License as
# published by the Free Software Foundation, either version 3 of the
# License, or (at your option) any later version.
#
# See the GNU Affero General Public License for more details:
# <https://www.gnu.org/licenses/agpl-3.0.html>.
#
# Originally licensed under the Apache License, Version 2.0:
# <http://www.apache.org/licenses/LICENSE-2.0>.
#
# [This file includes modifications made by New Vector Limited]
#
#

from synapse.config._base import RootConfig
from synapse.config.cache import CacheConfig, add_resizable_cache
from synapse.types import JsonDict
from synapse.util.caches.lrucache import LruCache

from tests.server import get_clock
from tests.unittest import TestCase


class CacheConfigTests(TestCase):
    def setUp(self) -> None:
        # Reset caches before each test since there's global state involved.
        self.config = CacheConfig(RootConfig())
        self.config.reset()
        _, self.clock = get_clock()

    def tearDown(self) -> None:
        # Also reset the caches after each test to leave state pristine.
        self.config.reset()

    def test_individual_caches_from_environ(self) -> None:
        """
        Individual cache factors will be loaded from the environment.
        """
        config: JsonDict = {}
        self.config._environ = {
            "SYNAPSE_CACHE_FACTOR_SOMETHING_OR_OTHER": "2",
            "SYNAPSE_NOT_CACHE": "BLAH",
        }
        self.config.read_config(config, config_dir_path="", data_dir_path="")
        self.config.resize_all_caches()

        self.assertEqual(dict(self.config.cache_factors), {"something_or_other": 2.0})

    def test_config_overrides_environ(self) -> None:
        """
        Individual cache factors defined in the environment will take precedence
        over those in the config.
        """
        config: JsonDict = {"caches": {"per_cache_factors": {"foo": 2, "bar": 3}}}
        self.config._environ = {
            "SYNAPSE_CACHE_FACTOR_SOMETHING_OR_OTHER": "2",
            "SYNAPSE_CACHE_FACTOR_FOO": "1",
        }
        self.config.read_config(config, config_dir_path="", data_dir_path="")
        self.config.resize_all_caches()

        self.assertEqual(
            dict(self.config.cache_factors),
            {"foo": 1.0, "bar": 3.0, "something_or_other": 2.0},
        )

    def test_individual_instantiated_before_config_load(self) -> None:
        """
        If a cache is instantiated before the config is read, it will be given
        the default cache size in the interim, and then resized once the config
        is loaded.
        """
<<<<<<< HEAD
        cache: LruCache = LruCache(max_size=100, clock=self.clock)
=======
        cache: LruCache = LruCache(max_size=100, server_name="test_server")
>>>>>>> 5143f93d

        add_resizable_cache("foo", cache_resize_callback=cache.set_cache_factor)
        self.assertEqual(cache.max_size, 50)

        config: JsonDict = {"caches": {"per_cache_factors": {"foo": 3}}}
        self.config.read_config(config)
        self.config.resize_all_caches()

        self.assertEqual(cache.max_size, 300)

    def test_individual_instantiated_after_config_load(self) -> None:
        """
        If a cache is instantiated after the config is read, it will be
        immediately resized to the correct size given the per_cache_factor if
        there is one.
        """
        config: JsonDict = {"caches": {"per_cache_factors": {"foo": 2}}}
        self.config.read_config(config, config_dir_path="", data_dir_path="")
        self.config.resize_all_caches()

<<<<<<< HEAD
        cache: LruCache = LruCache(max_size=100, clock=self.clock)
=======
        cache: LruCache = LruCache(max_size=100, server_name="test_server")
>>>>>>> 5143f93d
        add_resizable_cache("foo", cache_resize_callback=cache.set_cache_factor)
        self.assertEqual(cache.max_size, 200)

    def test_global_instantiated_before_config_load(self) -> None:
        """
        If a cache is instantiated before the config is read, it will be given
        the default cache size in the interim, and then resized to the new
        default cache size once the config is loaded.
        """
<<<<<<< HEAD
        cache: LruCache = LruCache(max_size=100, clock=self.clock)
=======
        cache: LruCache = LruCache(max_size=100, server_name="test_server")
>>>>>>> 5143f93d
        add_resizable_cache("foo", cache_resize_callback=cache.set_cache_factor)
        self.assertEqual(cache.max_size, 50)

        config: JsonDict = {"caches": {"global_factor": 4}}
        self.config.read_config(config, config_dir_path="", data_dir_path="")
        self.config.resize_all_caches()

        self.assertEqual(cache.max_size, 400)

    def test_global_instantiated_after_config_load(self) -> None:
        """
        If a cache is instantiated after the config is read, it will be
        immediately resized to the correct size given the global factor if there
        is no per-cache factor.
        """
        config: JsonDict = {"caches": {"global_factor": 1.5}}
        self.config.read_config(config, config_dir_path="", data_dir_path="")
        self.config.resize_all_caches()

<<<<<<< HEAD
        cache: LruCache = LruCache(max_size=100, clock=self.clock)
=======
        cache: LruCache = LruCache(max_size=100, server_name="test_server")
>>>>>>> 5143f93d
        add_resizable_cache("foo", cache_resize_callback=cache.set_cache_factor)
        self.assertEqual(cache.max_size, 150)

    def test_cache_with_asterisk_in_name(self) -> None:
        """Some caches have asterisks in their name, test that they are set correctly."""

        config: JsonDict = {
            "caches": {
                "per_cache_factors": {"*cache_a*": 5, "cache_b": 6, "cache_c": 2}
            }
        }
        self.config._environ = {
            "SYNAPSE_CACHE_FACTOR_CACHE_A": "2",
            "SYNAPSE_CACHE_FACTOR_CACHE_B": "3",
        }
        self.config.read_config(config, config_dir_path="", data_dir_path="")
        self.config.resize_all_caches()

<<<<<<< HEAD
        cache_a: LruCache = LruCache(max_size=100, clock=self.clock)
        add_resizable_cache("*cache_a*", cache_resize_callback=cache_a.set_cache_factor)
        self.assertEqual(cache_a.max_size, 200)

        cache_b: LruCache = LruCache(max_size=100, clock=self.clock)
        add_resizable_cache("*Cache_b*", cache_resize_callback=cache_b.set_cache_factor)
        self.assertEqual(cache_b.max_size, 300)

        cache_c: LruCache = LruCache(max_size=100, clock=self.clock)
=======
        cache_a: LruCache = LruCache(max_size=100, server_name="test_server")
        add_resizable_cache("*cache_a*", cache_resize_callback=cache_a.set_cache_factor)
        self.assertEqual(cache_a.max_size, 200)

        cache_b: LruCache = LruCache(max_size=100, server_name="test_server")
        add_resizable_cache("*Cache_b*", cache_resize_callback=cache_b.set_cache_factor)
        self.assertEqual(cache_b.max_size, 300)

        cache_c: LruCache = LruCache(max_size=100, server_name="test_server")
>>>>>>> 5143f93d
        add_resizable_cache("*cache_c*", cache_resize_callback=cache_c.set_cache_factor)
        self.assertEqual(cache_c.max_size, 200)

    def test_apply_cache_factor_from_config(self) -> None:
        """Caches can disable applying cache factor updates, mainly used by
        event cache size.
        """

        config: JsonDict = {"caches": {"event_cache_size": "10k"}}
        self.config.read_config(config, config_dir_path="", data_dir_path="")
        self.config.resize_all_caches()

        cache: LruCache = LruCache(
            max_size=self.config.event_cache_size,
            clock=self.clock,
            apply_cache_factor_from_config=False,
            server_name="test_server",
        )
        add_resizable_cache("event_cache", cache_resize_callback=cache.set_cache_factor)

        self.assertEqual(cache.max_size, 10240)<|MERGE_RESOLUTION|>--- conflicted
+++ resolved
@@ -77,11 +77,9 @@
         the default cache size in the interim, and then resized once the config
         is loaded.
         """
-<<<<<<< HEAD
-        cache: LruCache = LruCache(max_size=100, clock=self.clock)
-=======
-        cache: LruCache = LruCache(max_size=100, server_name="test_server")
->>>>>>> 5143f93d
+        cache: LruCache = LruCache(
+            max_size=100, clock=self.clock, server_name="test_server"
+        )
 
         add_resizable_cache("foo", cache_resize_callback=cache.set_cache_factor)
         self.assertEqual(cache.max_size, 50)
@@ -102,11 +100,9 @@
         self.config.read_config(config, config_dir_path="", data_dir_path="")
         self.config.resize_all_caches()
 
-<<<<<<< HEAD
-        cache: LruCache = LruCache(max_size=100, clock=self.clock)
-=======
-        cache: LruCache = LruCache(max_size=100, server_name="test_server")
->>>>>>> 5143f93d
+        cache: LruCache = LruCache(
+            max_size=100, clock=self.clock, server_name="test_server"
+        )
         add_resizable_cache("foo", cache_resize_callback=cache.set_cache_factor)
         self.assertEqual(cache.max_size, 200)
 
@@ -116,11 +112,9 @@
         the default cache size in the interim, and then resized to the new
         default cache size once the config is loaded.
         """
-<<<<<<< HEAD
-        cache: LruCache = LruCache(max_size=100, clock=self.clock)
-=======
-        cache: LruCache = LruCache(max_size=100, server_name="test_server")
->>>>>>> 5143f93d
+        cache: LruCache = LruCache(
+            max_size=100, clock=self.clock, server_name="test_server"
+        )
         add_resizable_cache("foo", cache_resize_callback=cache.set_cache_factor)
         self.assertEqual(cache.max_size, 50)
 
@@ -140,11 +134,9 @@
         self.config.read_config(config, config_dir_path="", data_dir_path="")
         self.config.resize_all_caches()
 
-<<<<<<< HEAD
-        cache: LruCache = LruCache(max_size=100, clock=self.clock)
-=======
-        cache: LruCache = LruCache(max_size=100, server_name="test_server")
->>>>>>> 5143f93d
+        cache: LruCache = LruCache(
+            max_size=100, clock=self.clock, server_name="test_server"
+        )
         add_resizable_cache("foo", cache_resize_callback=cache.set_cache_factor)
         self.assertEqual(cache.max_size, 150)
 
@@ -163,27 +155,21 @@
         self.config.read_config(config, config_dir_path="", data_dir_path="")
         self.config.resize_all_caches()
 
-<<<<<<< HEAD
-        cache_a: LruCache = LruCache(max_size=100, clock=self.clock)
+        cache_a: LruCache = LruCache(
+            max_size=100, clock=self.clock, server_name="test_server"
+        )
         add_resizable_cache("*cache_a*", cache_resize_callback=cache_a.set_cache_factor)
         self.assertEqual(cache_a.max_size, 200)
 
-        cache_b: LruCache = LruCache(max_size=100, clock=self.clock)
+        cache_b: LruCache = LruCache(
+            max_size=100, clock=self.clock, server_name="test_server"
+        )
         add_resizable_cache("*Cache_b*", cache_resize_callback=cache_b.set_cache_factor)
         self.assertEqual(cache_b.max_size, 300)
 
-        cache_c: LruCache = LruCache(max_size=100, clock=self.clock)
-=======
-        cache_a: LruCache = LruCache(max_size=100, server_name="test_server")
-        add_resizable_cache("*cache_a*", cache_resize_callback=cache_a.set_cache_factor)
-        self.assertEqual(cache_a.max_size, 200)
-
-        cache_b: LruCache = LruCache(max_size=100, server_name="test_server")
-        add_resizable_cache("*Cache_b*", cache_resize_callback=cache_b.set_cache_factor)
-        self.assertEqual(cache_b.max_size, 300)
-
-        cache_c: LruCache = LruCache(max_size=100, server_name="test_server")
->>>>>>> 5143f93d
+        cache_c: LruCache = LruCache(
+            max_size=100, clock=self.clock, server_name="test_server"
+        )
         add_resizable_cache("*cache_c*", cache_resize_callback=cache_c.set_cache_factor)
         self.assertEqual(cache_c.max_size, 200)
 
