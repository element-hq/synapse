--- conflicted
+++ resolved
@@ -152,7 +152,7 @@
 
         channel = self.create_room({"foo": "baa"})
         self.assertEqual(channel.code, 200)
-<<<<<<< HEAD
+        self.assertEqual(self.last_user_id, self.user_id)
 
     def test_user_may_send_state_event(self) -> None:
         """Test that the user_may_send_state_event callback is called when a state event
@@ -241,7 +241,4 @@
         )
 
         self.assertEqual(channel.code, 403)
-        self.assertEqual(channel.json_body["errcode"], Codes.FORBIDDEN)
-=======
-        self.assertEqual(self.last_user_id, self.user_id)
->>>>>>> 9684a228
+        self.assertEqual(channel.json_body["errcode"], Codes.FORBIDDEN)