<<<<<<< HEAD
import time
from typing import Callable, Collection, List, Optional, Tuple
=======
from typing import Callable, Collection
>>>>>>> 03e873e7
from unittest import mock
from unittest.mock import AsyncMock, Mock

from twisted.internet.testing import MemoryReactor

from synapse.api.constants import EventTypes
from synapse.events import EventBase
from synapse.federation.sender import (
    FederationSender,
    PerDestinationQueue,
    TransactionManager,
)
from synapse.federation.units import Edu, Transaction
from synapse.rest import admin
from synapse.rest.client import login, room
from synapse.server import HomeServer
from synapse.types import JsonDict
from synapse.util.clock import Clock
from synapse.util.retryutils import NotRetryingDestination

from tests import unittest
from tests.test_utils import event_injection
from tests.unittest import FederatingHomeserverTestCase


class FederationCatchUpTestCases(FederatingHomeserverTestCase):
    """
    Tests cases of catching up over federation.

    By default for test cases federation sending is disabled. This Test class has it
    re-enabled for the main process.
    """

    servlets = [
        admin.register_servlets,
        room.register_servlets,
        login.register_servlets,
    ]

    def make_homeserver(self, reactor: MemoryReactor, clock: Clock) -> HomeServer:
        self.federation_transport_client = Mock(spec=["send_transaction"])
        return self.setup_test_homeserver(
            federation_transport_client=self.federation_transport_client,
        )

    def prepare(self, reactor: MemoryReactor, clock: Clock, hs: HomeServer) -> None:
        # stub out get_current_hosts_in_room
        state_storage_controller = hs.get_storage_controllers().state

        # This mock is crucial for destination_rooms to be populated.
        # TODO: this seems to no longer be the case---tests pass with this mock
        # commented out.
        state_storage_controller.get_current_hosts_in_room = AsyncMock(  # type: ignore[method-assign]
            return_value={"test", "host2"}
        )

        # whenever send_transaction is called, record the pdu data
        self.pdus: list[JsonDict] = []
        self.failed_pdus: list[JsonDict] = []
        self.is_online = True
        self.federation_transport_client.send_transaction.side_effect = (
            self.record_transaction
        )

        federation_sender = hs.get_federation_sender()
        assert isinstance(federation_sender, FederationSender)
        self.federation_sender = federation_sender

    def default_config(self) -> JsonDict:
        config = super().default_config()
        config["federation_sender_instances"] = None
        return config

    async def record_transaction(
        self, txn: Transaction, json_cb: Callable[[], JsonDict] | None
    ) -> JsonDict:
        if json_cb is None:
            # The tests seem to expect that this method raises in this situation.
            raise Exception("Blank json_cb")
        elif self.is_online:
            data = json_cb()
            self.pdus.extend(data["pdus"])
            return {}
        else:
            data = json_cb()
            self.failed_pdus.extend(data["pdus"])
            raise NotRetryingDestination(0, 24 * 60 * 60 * 1000, txn.destination)

    def get_destination_room(self, room: str, destination: str = "host2") -> dict:
        """
        Gets the destination_rooms entry for a (destination, room_id) pair.

        Args:
            room: room ID
            destination: what destination, default is "host2"

        Returns:
            Dictionary of { event_id: str, stream_ordering: int }
        """
        event_id, stream_ordering = self.get_success(
            self.hs.get_datastores().main.db_pool.execute(
                "test:get_destination_rooms",
                """
                SELECT event_id, stream_ordering
                    FROM destination_rooms dr
                    JOIN events USING (stream_ordering)
                    WHERE dr.destination = ? AND dr.room_id = ?
                """,
                destination,
                room,
            )
        )[0]
        return {"event_id": event_id, "stream_ordering": stream_ordering}

    def test_catch_up_destination_rooms_tracking(self) -> None:
        """
        Tests that we populate the `destination_rooms` table as needed.
        """
        self.register_user("u1", "you the one")
        u1_token = self.login("u1", "you the one")
        room = self.helper.create_room_as("u1", tok=u1_token)

        self.get_success(
            event_injection.inject_member_event(self.hs, room, "@user:host2", "join")
        )

        event_id_1 = self.helper.send(room, "wombats!", tok=u1_token)["event_id"]

        row_1 = self.get_destination_room(room)

        event_id_2 = self.helper.send(room, "rabbits!", tok=u1_token)["event_id"]

        row_2 = self.get_destination_room(room)

        # check: events correctly registered in order
        self.assertEqual(row_1["event_id"], event_id_1)
        self.assertEqual(row_2["event_id"], event_id_2)
        self.assertEqual(row_1["stream_ordering"], row_2["stream_ordering"] - 1)

    def test_catch_up_last_successful_stream_ordering_tracking(self) -> None:
        """
        Tests that we populate the `destination_rooms` table as needed.
        """
        self.register_user("u1", "you the one")
        u1_token = self.login("u1", "you the one")
        room = self.helper.create_room_as("u1", tok=u1_token)

        # take the remote offline
        self.is_online = False

        self.get_success(
            event_injection.inject_member_event(self.hs, room, "@user:host2", "join")
        )

        self.helper.send(room, "wombats!", tok=u1_token)
        self.pump()

        lsso_1 = self.get_success(
            self.hs.get_datastores().main.get_destination_last_successful_stream_ordering(
                "host2"
            )
        )

        self.assertIsNone(
            lsso_1,
            "There should be no last successful stream ordering for an always-offline destination",
        )

        # bring the remote online
        self.is_online = True

        event_id_2 = self.helper.send(room, "rabbits!", tok=u1_token)["event_id"]

        lsso_2 = self.get_success(
            self.hs.get_datastores().main.get_destination_last_successful_stream_ordering(
                "host2"
            )
        )
        row_2 = self.get_destination_room(room)

        self.assertEqual(
            self.pdus[0]["content"]["body"],
            "rabbits!",
            "Test fault: didn't receive the right PDU",
        )
        self.assertEqual(
            row_2["event_id"],
            event_id_2,
            "Test fault: destination_rooms not updated correctly",
        )
        self.assertEqual(
            lsso_2,
            row_2["stream_ordering"],
            "Send succeeded but not marked as last_successful_stream_ordering",
        )

    def test_catch_up_from_blank_state(self) -> None:
        """
        Runs an overall test of federation catch-up from scratch.
        Further tests will focus on more narrow aspects and edge-cases, but I
        hope to provide an overall view with this test.
        """
        # bring the other server online
        self.is_online = True

        # let's make some events for the other server to receive
        self.register_user("u1", "you the one")
        u1_token = self.login("u1", "you the one")
        room_1 = self.helper.create_room_as("u1", tok=u1_token)
        room_2 = self.helper.create_room_as("u1", tok=u1_token)

        # also critical to federate
        self.get_success(
            event_injection.inject_member_event(self.hs, room_1, "@user:host2", "join")
        )
        self.get_success(
            event_injection.inject_member_event(self.hs, room_2, "@user:host2", "join")
        )

        self.helper.send_state(
            room_1, event_type="m.room.topic", body={"topic": "wombat"}, tok=u1_token
        )

        # check: PDU received for topic event
        self.assertEqual(len(self.pdus), 1)
        self.assertEqual(self.pdus[0]["type"], "m.room.topic")

        # take the remote offline
        self.is_online = False

        # send another event
        self.helper.send(room_1, "hi user!", tok=u1_token)

        # check: things didn't go well since the remote is down
        self.assertEqual(len(self.failed_pdus), 1)
        self.assertEqual(self.failed_pdus[0]["content"]["body"], "hi user!")

        # let's delete the federation transmission queue
        # (this pretends we are starting up fresh.)
        self.assertFalse(
            self.federation_sender._per_destination_queues[
                "host2"
            ].transmission_loop_running
        )
        del self.federation_sender._per_destination_queues["host2"]

        # let's also clear any backoffs
        self.get_success(
            self.hs.get_datastores().main.set_destination_retry_timings(
                "host2", None, 0, 0
            )
        )

        # bring the remote online and clear the received pdu list
        self.is_online = True
        self.pdus = []

        # now we need to initiate a federation transaction somehow…
        # to do that, let's send another event (because it's simple to do)
        # (do it to another room otherwise the catch-up logic decides it doesn't
        # need to catch up room_1 — something I overlooked when first writing
        # this test)
        self.helper.send(room_2, "wombats!", tok=u1_token)

        # we should now have received both PDUs
        self.assertEqual(len(self.pdus), 2)
        self.assertEqual(self.pdus[0]["content"]["body"], "hi user!")
        self.assertEqual(self.pdus[1]["content"]["body"], "wombats!")

    def make_fake_destination_queue(
        self, destination: str = "host2"
    ) -> tuple[PerDestinationQueue, list[EventBase]]:
        """
        Makes a fake per-destination queue.
        """
        transaction_manager = TransactionManager(self.hs)
        per_dest_queue = PerDestinationQueue(self.hs, transaction_manager, destination)
        results_list = []

        async def fake_send(
            destination_tm: str,
            pending_pdus: list[EventBase],
            _pending_edus: list[Edu],
        ) -> None:
            assert destination == destination_tm
            results_list.extend(pending_pdus)

        transaction_manager.send_new_transaction = fake_send  # type: ignore[assignment]

        return per_dest_queue, results_list

    def test_catch_up_loop(self) -> None:
        """
        Tests the behaviour of _catch_up_transmission_loop.
        """

        # ARRANGE:
        #  - a local user (u1)
        #  - 3 rooms which u1 is joined to (and remote user @user:host2 is
        #    joined to)
        #  - some events (1 to 5) in those rooms
        #      we have 'already sent' events 1 and 2 to host2
        per_dest_queue, sent_pdus = self.make_fake_destination_queue()

        self.register_user("u1", "you the one")
        u1_token = self.login("u1", "you the one")
        room_1 = self.helper.create_room_as("u1", tok=u1_token)
        room_2 = self.helper.create_room_as("u1", tok=u1_token)
        room_3 = self.helper.create_room_as("u1", tok=u1_token)
        self.get_success(
            event_injection.inject_member_event(self.hs, room_1, "@user:host2", "join")
        )
        self.get_success(
            event_injection.inject_member_event(self.hs, room_2, "@user:host2", "join")
        )
        self.get_success(
            event_injection.inject_member_event(self.hs, room_3, "@user:host2", "join")
        )

        # create some events
        self.helper.send(room_1, "you hear me!!", tok=u1_token)
        event_id_2 = self.helper.send(room_2, "wombats!", tok=u1_token)["event_id"]
        self.helper.send(room_3, "Matrix!", tok=u1_token)
        event_id_4 = self.helper.send(room_2, "rabbits!", tok=u1_token)["event_id"]
        event_id_5 = self.helper.send(room_3, "Synapse!", tok=u1_token)["event_id"]

        # destination_rooms should already be populated, but let us pretend that we already
        # sent (successfully) up to and including event id 2
        event_2 = self.get_success(self.hs.get_datastores().main.get_event(event_id_2))

        # also fetch event 5 so we know its last_successful_stream_ordering later
        event_5 = self.get_success(self.hs.get_datastores().main.get_event(event_id_5))

        assert event_2.internal_metadata.stream_ordering is not None
        self.get_success(
            self.hs.get_datastores().main.set_destination_last_successful_stream_ordering(
                "host2", event_2.internal_metadata.stream_ordering
            )
        )

        # ACT
        self.get_success(per_dest_queue._catch_up_transmission_loop())

        # ASSERT, noticing in particular:
        # - event 3 not sent out, because event 5 replaces it
        # - order is least recent first, so event 5 comes after event 4
        # - catch-up is completed
        self.assertEqual(len(sent_pdus), 2)
        self.assertEqual(sent_pdus[0].event_id, event_id_4)
        self.assertEqual(sent_pdus[1].event_id, event_id_5)
        self.assertFalse(per_dest_queue._catching_up)
        self.assertEqual(
            per_dest_queue._last_successful_stream_ordering,
            event_5.internal_metadata.stream_ordering,
        )

    def test_catch_up_on_synapse_startup(self) -> None:
        """
        Tests the behaviour of get_catch_up_outstanding_destinations and
            _wake_destinations_needing_catchup.
        """

        # list of sorted server names (note that there are more servers than the batch
        # size used in get_catch_up_outstanding_destinations).
        server_names = ["server%02d" % number for number in range(42)] + ["zzzerver"]

        # ARRANGE:
        #  - a local user (u1)
        #  - a room which u1 is joined to (and remote users @user:serverXX are
        #    joined to)

        # mark the remotes as online
        self.is_online = True

        self.register_user("u1", "you the one")
        u1_token = self.login("u1", "you the one")
        room_id = self.helper.create_room_as("u1", tok=u1_token)

        for server_name in server_names:
            self.get_success(
                event_injection.inject_member_event(
                    self.hs, room_id, "@user:%s" % server_name, "join"
                )
            )

        # create an event
        self.helper.send(room_id, "deary me!", tok=u1_token)

        # ASSERT:
        # - All servers are up to date so none should have outstanding catch-up
        outstanding_when_successful = self.get_success(
            self.hs.get_datastores().main.get_catch_up_outstanding_destinations(None)
        )
        self.assertEqual(outstanding_when_successful, [])

        # ACT:
        # - Make the remote servers unreachable
        self.is_online = False

        # - Mark zzzerver as being backed-off from
        now = self.clock.time_msec()
        self.get_success(
            self.hs.get_datastores().main.set_destination_retry_timings(
                "zzzerver",
                now,
                now,
                24 * 60 * 60 * 1000,  # retry in 1 day
            )
        )

        # - Send an event
        self.helper.send(room_id, "can anyone hear me?", tok=u1_token)

        # ASSERT (get_catch_up_outstanding_destinations):
        # - all remotes are outstanding
        # - they are returned in batches of 25, in order
        outstanding_1 = self.get_success(
            self.hs.get_datastores().main.get_catch_up_outstanding_destinations(None)
        )

        self.assertEqual(len(outstanding_1), 25)
        self.assertEqual(outstanding_1, server_names[0:25])

        outstanding_2 = self.get_success(
            self.hs.get_datastores().main.get_catch_up_outstanding_destinations(
                outstanding_1[-1]
            )
        )
        self.assertNotIn("zzzerver", outstanding_2)
        self.assertEqual(len(outstanding_2), 17)
        self.assertEqual(outstanding_2, server_names[25:-1])

        # ACT: call _wake_destinations_needing_catchup

        # patch wake_destination to just count the destinations instead
        woken = set()

        def wake_destination_track(destination: str) -> None:
            woken.add(destination)

        self.federation_sender.wake_destination = wake_destination_track  # type: ignore[method-assign]

        # We wait quite long so that all dests can be woken up, since there is a delay
        # between them.
        self.pump(by=5.0)

        # ASSERT (_wake_destinations_needing_catchup):
        # - all remotes are woken up, save for zzzerver
        self.assertNotIn("zzzerver", woken)
        # - all destinations are woken, potentially more than once, since the
        # wake up is called regularly and we don't ack in this test that a transaction
        # has been successfully sent.
        self.assertCountEqual(woken, set(server_names[:-1]))

    @unittest.override_config({"experimental_features": {"msc4354_enabled": True}})
    def test_sends_sticky_events(self) -> None:
        """Test that we send sticky events in addition to the latest event in the room when catching up."""
        # make the clock used when generating origin_server_ts the same as the clock used to check expiry
        self.reactor.advance(time.time())
        per_dest_queue, sent_pdus = self.make_fake_destination_queue()

        # Make a room with a local user, and two servers. One will go offline
        # and one will send some events.
        self.register_user("u1", "you the one")
        u1_token = self.login("u1", "you the one")
        room_1 = self.helper.create_room_as("u1", tok=u1_token)

        self.get_success(
            event_injection.inject_member_event(self.hs, room_1, "@user:host2", "join")
        )
        event_1 = self.get_success(
            event_injection.inject_member_event(self.hs, room_1, "@user:host3", "join")
        )

        # now we send a sticky event that we expect to be bundled with the fwd extrem event
        sticky_event_id = self.helper.send_sticky_event(
            room_1, "m.room.sticky", 60000, tok=u1_token
        )["event_id"]
        # ..and other uninteresting events
        self.helper.send(room_1, "you hear me!!", tok=u1_token)

        # Now simulate us receiving an event from the still online remote.
        fwd_extrem_event = self.get_success(
            event_injection.inject_event(
                self.hs,
                type=EventTypes.Message,
                sender="@user:host3",
                room_id=room_1,
                content={"msgtype": "m.text", "body": "Hello"},
            )
        )

        assert event_1.internal_metadata.stream_ordering is not None
        self.get_success(
            self.hs.get_datastores().main.set_destination_last_successful_stream_ordering(
                "host2", event_1.internal_metadata.stream_ordering
            )
        )

        self.get_success(per_dest_queue._catch_up_transmission_loop())

        # We expect the sticky event and the fwd extrem to be sent
        self.assertEqual(len(sent_pdus), 2)
        # We expect the sticky event to appear before the fwd extrem
        self.assertEqual(sent_pdus[0].event_id, sticky_event_id)
        self.assertEqual(sent_pdus[1].event_id, fwd_extrem_event.event_id)
        self.assertFalse(per_dest_queue._catching_up)

    def test_not_latest_event(self) -> None:
        """Test that we send the latest event in the room even if its not ours."""

        per_dest_queue, sent_pdus = self.make_fake_destination_queue()

        # Make a room with a local user, and two servers. One will go offline
        # and one will send some events.
        self.register_user("u1", "you the one")
        u1_token = self.login("u1", "you the one")
        room_1 = self.helper.create_room_as("u1", tok=u1_token)

        self.get_success(
            event_injection.inject_member_event(self.hs, room_1, "@user:host2", "join")
        )
        event_1 = self.get_success(
            event_injection.inject_member_event(self.hs, room_1, "@user:host3", "join")
        )

        # First we send something from the local server, so that we notice the
        # remote is down and go into catchup mode.
        self.helper.send(room_1, "you hear me!!", tok=u1_token)

        # Now simulate us receiving an event from the still online remote.
        event_2 = self.get_success(
            event_injection.inject_event(
                self.hs,
                type=EventTypes.Message,
                sender="@user:host3",
                room_id=room_1,
                content={"msgtype": "m.text", "body": "Hello"},
            )
        )

        assert event_1.internal_metadata.stream_ordering is not None
        self.get_success(
            self.hs.get_datastores().main.set_destination_last_successful_stream_ordering(
                "host2", event_1.internal_metadata.stream_ordering
            )
        )

        self.get_success(per_dest_queue._catch_up_transmission_loop())

        # We expect only the last message from the remote, event_2, to have been
        # sent, rather than the last *local* event that was sent.
        self.assertEqual(len(sent_pdus), 1)
        self.assertEqual(sent_pdus[0].event_id, event_2.event_id)
        self.assertFalse(per_dest_queue._catching_up)

    def test_catch_up_is_not_blocked_by_remote_event_in_partial_state_room(
        self,
    ) -> None:
        """Detects (part of?) https://github.com/matrix-org/synapse/issues/15220."""
        # ARRANGE:
        # - a local user (u1)
        # - a room which contains u1 and two remote users, @u2:host2 and @u3:other
        # - events in that room such that
        #   - history visibility is restricted
        #   - u1 sent message events e1 and e2
        #   - afterwards, u3 sent a remote event e3
        # - catchup to begin for host2; last successfully sent event was e1
        per_dest_queue, sent_pdus = self.make_fake_destination_queue()

        self.register_user("u1", "you the one")
        u1_token = self.login("u1", "you the one")
        room = self.helper.create_room_as("u1", tok=u1_token)
        self.helper.send_state(
            room_id=room,
            event_type="m.room.history_visibility",
            body={"history_visibility": "joined"},
            tok=u1_token,
        )
        self.get_success(
            event_injection.inject_member_event(self.hs, room, "@u2:host2", "join")
        )
        self.get_success(
            event_injection.inject_member_event(self.hs, room, "@u3:other", "join")
        )

        # create some events
        event_id_1 = self.helper.send(room, "hello", tok=u1_token)["event_id"]
        event_id_2 = self.helper.send(room, "world", tok=u1_token)["event_id"]
        # pretend that u3 changes their displayname
        event_id_3 = self.get_success(
            event_injection.inject_member_event(self.hs, room, "@u3:other", "join")
        ).event_id

        # destination_rooms should already be populated, but let us pretend that we already
        # sent (successfully) up to and including event id 1
        event_1 = self.get_success(self.hs.get_datastores().main.get_event(event_id_1))
        assert event_1.internal_metadata.stream_ordering is not None
        self.get_success(
            self.hs.get_datastores().main.set_destination_last_successful_stream_ordering(
                "host2", event_1.internal_metadata.stream_ordering
            )
        )

        # also fetch event 2 so we can compare its stream ordering to the sender's
        # last_successful_stream_ordering later
        event_2 = self.get_success(self.hs.get_datastores().main.get_event(event_id_2))

        # Mock event 3 as having partial state
        self.get_success(
            event_injection.mark_event_as_partial_state(self.hs, event_id_3, room)
        )

        # Fail the test if we block on full state for event 3.
        async def mock_await_full_state(event_ids: Collection[str]) -> None:
            if event_id_3 in event_ids:
                raise AssertionError("Tried to await full state for event_id_3")

        # ACT
        with mock.patch.object(
            self.hs.get_storage_controllers().state._partial_state_events_tracker,
            "await_full_state",
            mock_await_full_state,
        ):
            self.get_success(per_dest_queue._catch_up_transmission_loop())

        # ASSERT
        # We should have:
        # - not sent event 3: it's not ours, and the room is partial stated
        # - fallen back to sending event 2: it's the most recent event in the room
        #   we tried to send to host2
        # - completed catch-up
        self.assertEqual(len(sent_pdus), 1)
        self.assertEqual(sent_pdus[0].event_id, event_id_2)
        self.assertFalse(per_dest_queue._catching_up)
        self.assertEqual(
            per_dest_queue._last_successful_stream_ordering,
            event_2.internal_metadata.stream_ordering,
        )<|MERGE_RESOLUTION|>--- conflicted
+++ resolved
@@ -1,9 +1,4 @@
-<<<<<<< HEAD
-import time
-from typing import Callable, Collection, List, Optional, Tuple
-=======
 from typing import Callable, Collection
->>>>>>> 03e873e7
 from unittest import mock
 from unittest.mock import AsyncMock, Mock
 
