--- conflicted
+++ resolved
@@ -299,13 +299,8 @@
             self.assertEqual(row.data.event_id, pl_event.event_id)
 
             # the state rows are unsorted
-<<<<<<< HEAD
             state_rows: list[EventsStreamCurrentStateRow] = []
-            for stream_name, _, row in received_rows:
-=======
-            state_rows: List[EventsStreamCurrentStateRow] = []
             for stream_name, _, row in received_event_rows:
->>>>>>> ec7554b7
                 self.assertEqual("events", stream_name)
                 self.assertIsInstance(row, EventsStreamRow)
                 self.assertEqual(row.type, "state")
