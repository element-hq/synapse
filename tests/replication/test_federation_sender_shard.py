--- conflicted
+++ resolved
@@ -68,10 +68,7 @@
 
         reactor, _ = get_clock()
         self.matrix_federation_agent = MatrixFederationAgent(
-<<<<<<< HEAD
-=======
             server_name="OUR_STUB_HOMESERVER_NAME",
->>>>>>> 88785dba
             reactor=reactor,
             tls_client_options_factory=None,
             user_agent=b"SynapseInTrialTest/0.0.0",
