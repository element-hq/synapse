--- conflicted
+++ resolved
@@ -1371,23 +1371,6 @@
             content={"user_id": self.user2},
         )
         self.assertEqual(channel.json_body["errcode"], "M_USER_SUSPENDED")
-
-    def test_suspended_user_can_leave_room(self) -> None:
-        channel = self.make_request(
-            "POST", f"/join/{self.room1}", access_token=self.tok1
-        )
-        self.assertEqual(channel.code, 200)
-
-        # set the user as suspended
-        self.get_success(self.store.set_user_suspended_status(self.user1, True))
-
-        # leave room
-        channel = self.make_request(
-            "POST",
-            f"/rooms/{self.room1}/leave",
-            access_token=self.tok1,
-        )
-        self.assertEqual(channel.code, 200)
 
 
 class RoomAppserviceTsParamTestCase(unittest.HomeserverTestCase):
@@ -2399,41 +2382,6 @@
         )
         self.assertEqual(HTTPStatus.OK, channel.code, channel.result)
 
-    @unittest.override_config(
-        {
-            "max_event_delay_duration": "24h",
-            "rc_message": {"per_second": 1, "burst_count": 2},
-        }
-    )
-    def test_add_delayed_event_ratelimit(self) -> None:
-        """Test that requests to schedule new delayed events are ratelimited by a RateLimiter,
-        which ratelimits them correctly, including by not limiting when the requester is
-        exempt from ratelimiting.
-        """
-
-        # Test that new delayed events are correctly ratelimited.
-        args = (
-            "POST",
-            (
-                "rooms/%s/send/m.room.message?org.matrix.msc4140.delay=2000"
-                % self.room_id
-            ).encode("ascii"),
-            {"body": "test", "msgtype": "m.text"},
-        )
-        channel = self.make_request(*args)
-        self.assertEqual(HTTPStatus.OK, channel.code, channel.result)
-        channel = self.make_request(*args)
-        self.assertEqual(HTTPStatus.TOO_MANY_REQUESTS, channel.code, channel.result)
-
-        # Add the current user to the ratelimit overrides, allowing them no ratelimiting.
-        self.get_success(
-            self.hs.get_datastores().main.set_ratelimit_for_user(self.user_id, 0, 0)
-        )
-
-        # Test that the new delayed events aren't ratelimited anymore.
-        channel = self.make_request(*args)
-        self.assertEqual(HTTPStatus.OK, channel.code, channel.result)
-
 
 class RoomSearchTestCase(unittest.HomeserverTestCase):
     servlets = [
@@ -2600,11 +2548,6 @@
             },
             tok=self.token,
         )
-
-    def default_config(self) -> JsonDict:
-        config = default_config("test")
-        config["room_list_publication_rules"] = [{"action": "allow"}]
-        return config
 
     def make_public_rooms_request(
         self,
@@ -4047,25 +3990,10 @@
         self.user2 = self.register_user("teresa", "hackme")
         self.tok2 = self.login("teresa", "hackme")
 
-        self.admin = self.register_user("admin", "pass", True)
-        self.admin_tok = self.login("admin", "pass")
-
-        self.room1 = self.helper.create_room_as(
-            room_creator=self.user1, tok=self.tok1, room_version="11"
-        )
+        self.room1 = self.helper.create_room_as(room_creator=self.user1, tok=self.tok1)
         self.store = hs.get_datastores().main
 
-        self.room2 = self.helper.create_room_as(
-            room_creator=self.user1, is_public=False, tok=self.tok1
-        )
-        self.helper.send_state(
-            self.room2,
-            EventTypes.RoomEncryption,
-            {EventContentFields.ENCRYPTION_ALGORITHM: "m.megolm.v1.aes-sha2"},
-            tok=self.tok1,
-        )
-
-    def test_suspended_user_cannot_send_message_to_public_room(self) -> None:
+    def test_suspended_user_cannot_send_message_to_room(self) -> None:
         # set the user as suspended
         self.get_success(self.store.set_user_suspended_status(self.user1, True))
 
@@ -4074,24 +4002,6 @@
             f"/rooms/{self.room1}/send/m.room.message/1",
             access_token=self.tok1,
             content={"body": "hello", "msgtype": "m.text"},
-        )
-        self.assertEqual(channel.json_body["errcode"], "M_USER_SUSPENDED")
-
-    def test_suspended_user_cannot_send_message_to_encrypted_room(self) -> None:
-        channel = self.make_request(
-            "PUT",
-            f"/_synapse/admin/v1/suspend/{self.user1}",
-            {"suspend": True},
-            access_token=self.admin_tok,
-        )
-        self.assertEqual(channel.code, 200)
-        self.assertEqual(channel.json_body, {f"user_{self.user1}_suspended": True})
-
-        channel = self.make_request(
-            "PUT",
-            f"/rooms/{self.room2}/send/m.room.encrypted/1",
-            access_token=self.tok1,
-            content={},
         )
         self.assertEqual(channel.json_body["errcode"], "M_USER_SUSPENDED")
 
@@ -4161,7 +4071,54 @@
         )
         self.assertEqual(channel.code, 200)
 
-<<<<<<< HEAD
+        channel = self.make_request(
+            "PUT",
+            f"/_matrix/client/v3/rooms/{self.room1}/send/m.room.redaction/3456346",
+            access_token=self.tok1,
+            content={"reason": "bogus", "redacts": event_id},
+            shorthand=False,
+        )
+        self.assertEqual(channel.json_body["errcode"], "M_USER_SUSPENDED")
+
+        channel = self.make_request(
+            "PUT",
+            f"/_matrix/client/v3/rooms/{self.room1}/send/m.room.redaction/3456346",
+            access_token=self.tok1,
+            content={"reason": "bogus", "redacts": event_id2},
+            shorthand=False,
+        )
+        self.assertEqual(channel.code, 200)
+
+    def test_suspended_user_cannot_ban_others(self) -> None:
+        # user to ban joins room user1 created
+        self.make_request("POST", f"/rooms/{self.room1}/join", access_token=self.tok2)
+
+        # suspend user1
+        self.get_success(self.store.set_user_suspended_status(self.user1, True))
+
+        # user1 tries to ban other user while suspended
+        channel = self.make_request(
+            "POST",
+            f"/_matrix/client/v3/rooms/{self.room1}/ban",
+            access_token=self.tok1,
+            content={"reason": "spite", "user_id": self.user2},
+            shorthand=False,
+        )
+        self.assertEqual(channel.json_body["errcode"], "M_USER_SUSPENDED")
+
+        # un-suspend user1
+        self.get_success(self.store.set_user_suspended_status(self.user1, False))
+
+        # ban now goes through
+        channel = self.make_request(
+            "POST",
+            f"/_matrix/client/v3/rooms/{self.room1}/ban",
+            access_token=self.tok1,
+            content={"reason": "spite", "user_id": self.user2},
+            shorthand=False,
+        )
+        self.assertEqual(channel.code, 200)
+
 
 class RoomParticipantTestCase(unittest.HomeserverTestCase):
     servlets = [
@@ -4241,53 +4198,4 @@
         participant = self.get_success(
             self.store.get_room_participation(self.user2, self.room1)
         )
-        self.assertTrue(participant)
-=======
-        channel = self.make_request(
-            "PUT",
-            f"/_matrix/client/v3/rooms/{self.room1}/send/m.room.redaction/3456346",
-            access_token=self.tok1,
-            content={"reason": "bogus", "redacts": event_id},
-            shorthand=False,
-        )
-        self.assertEqual(channel.json_body["errcode"], "M_USER_SUSPENDED")
-
-        channel = self.make_request(
-            "PUT",
-            f"/_matrix/client/v3/rooms/{self.room1}/send/m.room.redaction/3456346",
-            access_token=self.tok1,
-            content={"reason": "bogus", "redacts": event_id2},
-            shorthand=False,
-        )
-        self.assertEqual(channel.code, 200)
-
-    def test_suspended_user_cannot_ban_others(self) -> None:
-        # user to ban joins room user1 created
-        self.make_request("POST", f"/rooms/{self.room1}/join", access_token=self.tok2)
-
-        # suspend user1
-        self.get_success(self.store.set_user_suspended_status(self.user1, True))
-
-        # user1 tries to ban other user while suspended
-        channel = self.make_request(
-            "POST",
-            f"/_matrix/client/v3/rooms/{self.room1}/ban",
-            access_token=self.tok1,
-            content={"reason": "spite", "user_id": self.user2},
-            shorthand=False,
-        )
-        self.assertEqual(channel.json_body["errcode"], "M_USER_SUSPENDED")
-
-        # un-suspend user1
-        self.get_success(self.store.set_user_suspended_status(self.user1, False))
-
-        # ban now goes through
-        channel = self.make_request(
-            "POST",
-            f"/_matrix/client/v3/rooms/{self.room1}/ban",
-            access_token=self.tok1,
-            content={"reason": "spite", "user_id": self.user2},
-            shorthand=False,
-        )
-        self.assertEqual(channel.code, 200)
->>>>>>> 08c56c3a
+        self.assertTrue(participant)