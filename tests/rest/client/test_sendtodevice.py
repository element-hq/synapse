#
# This file is licensed under the Affero General Public License (AGPL) version 3.
#
# Copyright 2021 The Matrix.org Foundation C.I.C.
# Copyright (C) 2023 New Vector, Ltd
#
# This program is free software: you can redistribute it and/or modify
# it under the terms of the GNU Affero General Public License as
# published by the Free Software Foundation, either version 3 of the
# License, or (at your option) any later version.
#
# See the GNU Affero General Public License for more details:
# <https://www.gnu.org/licenses/agpl-3.0.html>.
#
# Originally licensed under the Apache License, Version 2.0:
# <http://www.apache.org/licenses/LICENSE-2.0>.
#
# [This file includes modifications made by New Vector Limited]
#
#
<<<<<<< HEAD
import logging
from unittest.mock import AsyncMock, Mock

from parameterized import parameterized_class

from twisted.test.proto_helpers import MemoryReactor

from synapse.api.constants import (
    MAX_EDU_SIZE,
    MAX_EDUS_PER_TRANSACTION,
    SYNAPSE_EDUS_PER_TRANSACTION,
    EduTypes,
)
from synapse.api.errors import Codes
from synapse.rest import admin
from synapse.rest.client import login, sendtodevice, sync
from synapse.server import HomeServer
from synapse.types import JsonDict
from synapse.util import Clock
from synapse.util.stringutils import random_string
=======
from synapse.api.constants import EduTypes
from synapse.rest import admin
from synapse.rest.client import login, sendtodevice, sync
>>>>>>> 39e4f273

from tests.unittest import HomeserverTestCase, override_config


class SendToDeviceTestCase(HomeserverTestCase):
    """
    Test `/sendToDevice` will deliver messages across to people receiving them over `/sync`.

    Attributes:
        sync_endpoint: The endpoint under test to use for syncing.
        experimental_features: The experimental features homeserver config to use.
    """

    servlets = [
        admin.register_servlets,
        login.register_servlets,
        sendtodevice.register_servlets,
        sync.register_servlets,
    ]

<<<<<<< HEAD
    def default_config(self) -> JsonDict:
        config = super().default_config()
        config["experimental_features"] = self.experimental_features
        config["federation_sender_instances"] = None
        return config

    def make_homeserver(self, reactor: MemoryReactor, clock: Clock) -> HomeServer:
        self.federation_transport_client = Mock(spec=["send_transaction"])
        self.federation_transport_client.send_transaction = AsyncMock()
        hs = self.setup_test_homeserver(
            federation_transport_client=self.federation_transport_client,
        )

        return hs

=======
>>>>>>> 39e4f273
    def test_user_to_user(self) -> None:
        """A to-device message from one user to another should get delivered"""

        user1 = self.register_user("u1", "pass")
        user1_tok = self.login("u1", "pass", "d1")

        user2 = self.register_user("u2", "pass")
        user2_tok = self.login("u2", "pass", "d2")

        # send the message
        test_msg = {"foo": "bar"}
        chan = self.make_request(
            "PUT",
            "/_matrix/client/r0/sendToDevice/m.test/1234",
            content={"messages": {user2: {"d2": test_msg}}},
            access_token=user1_tok,
        )
        self.assertEqual(chan.code, 200, chan.result)

        # check it appears
        channel = self.make_request("GET", "/sync", access_token=user2_tok)
        self.assertEqual(channel.code, 200, channel.result)
        expected_result = {
            "events": [
                {
                    "sender": user1,
                    "type": "m.test",
                    "content": test_msg,
                }
            ]
        }
        self.assertEqual(channel.json_body["to_device"], expected_result)

        # it should re-appear if we do another sync because the to-device message is not
        # deleted until we acknowledge it by sending a `?since=...` parameter in the
        # next sync request corresponding to the `next_batch` value from the response.
        channel = self.make_request("GET", "/sync", access_token=user2_tok)
        self.assertEqual(channel.code, 200, channel.result)
        self.assertEqual(channel.json_body["to_device"], expected_result)

        # it should *not* appear if we do an incremental sync
        sync_token = channel.json_body["next_batch"]
        channel = self.make_request(
            "GET",
            f"/sync?since={sync_token}",
            access_token=user2_tok,
        )
        self.assertEqual(channel.code, 200, channel.result)
        self.assertEqual(channel.json_body.get("to_device", {}).get("events", []), [])

    def test_large_remote_todevice(self) -> None:
        """A to-device message needs to fit in the EDU size limit"""
        _ = self.register_user("u1", "pass")
        user1_tok = self.login("u1", "pass", "d1")

        # send the message
        test_msg = {"foo": random_string(MAX_EDU_SIZE)}
        channel = self.make_request(
            "PUT",
            "/_matrix/client/r0/sendToDevice/m.test/12345",
            content={"messages": {"@remote_user:secondserver": {"device": test_msg}}},
            access_token=user1_tok,
        )
        self.assertEqual(channel.code, 413, channel.result)
        self.assertEqual(Codes.TOO_LARGE, channel.json_body["errcode"])

    def test_edu_splitting(self) -> None:
        """Test that a bunch of to-device messages are split into multiple EDUs if they are too large"""
        # FIXME: Because huge log line is triggered in this test,
        # trial breaks, sometimes (flakily) failing the test run.
        # ref: https://github.com/twisted/twisted/issues/12482
        # To remove this, we would need to fix the above issue and
        # update, including in olddeps (so several years' wait).
        server_logger = logging.getLogger("synapse.storage.SQL")
        server_logger_was_disabled = server_logger.disabled
        server_logger.disabled = True
        try:
            mock_send_transaction: AsyncMock = (
                self.federation_transport_client.send_transaction
            )
            mock_send_transaction.return_value = {}

            sender = self.hs.get_federation_sender()

            _ = self.register_user("u1", "pass")
            user1_tok = self.login("u1", "pass", "d1")
            destination = "secondserver"
            messages = {}

            # 2 small messages that should fit in a single EDU
            for i in range(2):
                messages[f"@remote_user{i}:" + destination] = {
                    "device": {"foo": random_string(100)}
                }

            channel = self.make_request(
                "PUT",
                "/_matrix/client/r0/sendToDevice/m.test/123456",
                content={"messages": messages},
                access_token=user1_tok,
            )
            self.assertEqual(channel.code, 200, channel.result)

            self.get_success(sender.send_device_messages([destination]))

            self.pump()

            json_cb = mock_send_transaction.call_args[0][1]
            data = json_cb()
            self.assertEqual(len(data["edus"]), 1)

            mock_send_transaction.reset_mock()

            # 2 messages, each just big enough to fit into their own EDU
            for i in range(2):
                messages[f"@remote_user{i}:" + destination] = {
                    "device": {"foo": random_string(MAX_EDU_SIZE - 1000)}
                }

            channel = self.make_request(
                "PUT",
                "/_matrix/client/r0/sendToDevice/m.test/1234567",
                content={"messages": messages},
                access_token=user1_tok,
            )
            self.assertEqual(channel.code, 200, channel.result)

            self.get_success(sender.send_device_messages([destination]))

            self.pump()

            json_cb = mock_send_transaction.call_args[0][1]
            data = json_cb()
            self.assertEqual(len(data["edus"]), 2)
        finally:
            server_logger.disabled = server_logger_was_disabled

    def test_transaction_splitting(self) -> None:
        """Test that a bunch of to-device messages are split into multiple transactions if they are too many EDUs"""
        # FIXME: Because huge log line is triggered in this test,
        # trial breaks, sometimes (flakily) failing the test run.
        # ref: https://github.com/twisted/twisted/issues/12482
        # To remove this, we would need to fix the above issue and
        # update, including in olddeps (so several years' wait).
        server_logger = logging.getLogger("synapse.storage.SQL")
        server_logger_was_disabled = server_logger.disabled
        server_logger.disabled = True
        try:
            mock_send_transaction: AsyncMock = (
                self.federation_transport_client.send_transaction
            )
            mock_send_transaction.return_value = {}

            sender = self.hs.get_federation_sender()

            _ = self.register_user("u1", "pass")
            user1_tok = self.login("u1", "pass", "d1")
            destination = "secondserver"
            messages = {}

            for i in range(101):
                messages[f"@remote_user{i}:" + destination] = {
                    "device": {"foo": random_string(MAX_EDU_SIZE - 1000)}
                }

            channel = self.make_request(
                "PUT",
                "/_matrix/client/r0/sendToDevice/m.test/12345678",
                content={"messages": messages},
                access_token=user1_tok,
            )
            self.assertEqual(channel.code, 200, channel.result)

            self.get_success(sender.send_device_messages([destination]))

            self.pump()

            self.assertEqual(mock_send_transaction.call_count, 2)

            # A transaction can contain up to 100 EDUs but synapse reserves 10 EDUs for other purposes
            first_call = mock_send_transaction.call_args_list[0][0][1]()
            self.assertEqual(
                len(first_call["edus"]),
                MAX_EDUS_PER_TRANSACTION - SYNAPSE_EDUS_PER_TRANSACTION,
            )

            second_call = mock_send_transaction.call_args_list[1][0][1]()
            self.assertEqual(len(second_call["edus"]), 11)
        finally:
            server_logger.disabled = server_logger_was_disabled

    @override_config({"rc_key_requests": {"per_second": 10, "burst_count": 2}})
    def test_local_room_key_request(self) -> None:
        """m.room_key_request has special-casing; test from local user"""
        user1 = self.register_user("u1", "pass")
        user1_tok = self.login("u1", "pass", "d1")

        user2 = self.register_user("u2", "pass")
        user2_tok = self.login("u2", "pass", "d2")

        # send three messages
        for i in range(3):
            chan = self.make_request(
                "PUT",
                f"/_matrix/client/r0/sendToDevice/m.room_key_request/{i}",
                content={"messages": {user2: {"d2": {"idx": i}}}},
                access_token=user1_tok,
            )
            self.assertEqual(chan.code, 200, chan.result)

        # now sync: we should get two of the three (because burst_count=2)
        channel = self.make_request("GET", "/sync", access_token=user2_tok)
        self.assertEqual(channel.code, 200, channel.result)
        msgs = channel.json_body["to_device"]["events"]
        self.assertEqual(len(msgs), 2)
        for i in range(2):
            self.assertEqual(
                msgs[i],
                {
                    "sender": user1,
                    "type": "m.room_key_request",
                    "content": {"idx": i},
                },
            )
        sync_token = channel.json_body["next_batch"]

        # ... time passes
        self.reactor.advance(1)

        # and we can send more messages
        chan = self.make_request(
            "PUT",
            "/_matrix/client/r0/sendToDevice/m.room_key_request/3",
            content={"messages": {user2: {"d2": {"idx": 3}}}},
            access_token=user1_tok,
        )
        self.assertEqual(chan.code, 200, chan.result)

        # ... which should arrive
        channel = self.make_request(
            "GET",
            f"/sync?since={sync_token}",
            access_token=user2_tok,
        )
        self.assertEqual(channel.code, 200, channel.result)
        msgs = channel.json_body["to_device"]["events"]
        self.assertEqual(len(msgs), 1)
        self.assertEqual(
            msgs[0],
            {"sender": user1, "type": "m.room_key_request", "content": {"idx": 3}},
        )

    @override_config({"rc_key_requests": {"per_second": 10, "burst_count": 2}})
    def test_remote_room_key_request(self) -> None:
        """m.room_key_request has special-casing; test from remote user"""
        user2 = self.register_user("u2", "pass")
        user2_tok = self.login("u2", "pass", "d2")

        federation_registry = self.hs.get_federation_registry()

        # send three messages
        for i in range(3):
            self.get_success(
                federation_registry.on_edu(
                    EduTypes.DIRECT_TO_DEVICE,
                    "remote_server",
                    {
                        "sender": "@user:remote_server",
                        "type": "m.room_key_request",
                        "messages": {user2: {"d2": {"idx": i}}},
                        "message_id": f"{i}",
                    },
                )
            )

        # now sync: we should get two of the three
        channel = self.make_request("GET", "/sync", access_token=user2_tok)
        self.assertEqual(channel.code, 200, channel.result)
        msgs = channel.json_body["to_device"]["events"]
        self.assertEqual(len(msgs), 2)
        for i in range(2):
            self.assertEqual(
                msgs[i],
                {
                    "sender": "@user:remote_server",
                    "type": "m.room_key_request",
                    "content": {"idx": i},
                },
            )
        sync_token = channel.json_body["next_batch"]

        # ... time passes
        self.reactor.advance(1)

        # and we can send more messages
        self.get_success(
            federation_registry.on_edu(
                EduTypes.DIRECT_TO_DEVICE,
                "remote_server",
                {
                    "sender": "@user:remote_server",
                    "type": "m.room_key_request",
                    "messages": {user2: {"d2": {"idx": 3}}},
                    "message_id": "3",
                },
            )
        )

        # ... which should arrive
        channel = self.make_request(
            "GET",
            f"/sync?since={sync_token}",
            access_token=user2_tok,
        )
        self.assertEqual(channel.code, 200, channel.result)
        msgs = channel.json_body["to_device"]["events"]
        self.assertEqual(len(msgs), 1)
        self.assertEqual(
            msgs[0],
            {
                "sender": "@user:remote_server",
                "type": "m.room_key_request",
                "content": {"idx": 3},
            },
        )

    def test_limited_sync(self) -> None:
        """If a limited sync for to-devices happens the next /sync should respond immediately."""

        self.register_user("u1", "pass")
        user1_tok = self.login("u1", "pass", "d1")

        user2 = self.register_user("u2", "pass")
        user2_tok = self.login("u2", "pass", "d2")

        # Do an initial sync
        channel = self.make_request("GET", "/sync", access_token=user2_tok)
        self.assertEqual(channel.code, 200, channel.result)
        sync_token = channel.json_body["next_batch"]

        # Send 150 to-device messages. We limit to 100 in `/sync`
        for i in range(150):
            test_msg = {"foo": "bar"}
            chan = self.make_request(
                "PUT",
                f"/_matrix/client/r0/sendToDevice/m.test/1234-{i}",
                content={"messages": {user2: {"d2": test_msg}}},
                access_token=user1_tok,
            )
            self.assertEqual(chan.code, 200, chan.result)

        channel = self.make_request(
            "GET",
            f"/sync?since={sync_token}&timeout=300000",
            access_token=user2_tok,
        )
        self.assertEqual(channel.code, 200, channel.result)
        messages = channel.json_body.get("to_device", {}).get("events", [])
        self.assertEqual(len(messages), 100)
        sync_token = channel.json_body["next_batch"]

        channel = self.make_request(
            "GET",
            f"/sync?since={sync_token}&timeout=300000",
            access_token=user2_tok,
        )
        self.assertEqual(channel.code, 200, channel.result)
        messages = channel.json_body.get("to_device", {}).get("events", [])
        self.assertEqual(len(messages), 50)<|MERGE_RESOLUTION|>--- conflicted
+++ resolved
@@ -18,11 +18,8 @@
 # [This file includes modifications made by New Vector Limited]
 #
 #
-<<<<<<< HEAD
 import logging
 from unittest.mock import AsyncMock, Mock
-
-from parameterized import parameterized_class
 
 from twisted.test.proto_helpers import MemoryReactor
 
@@ -39,11 +36,6 @@
 from synapse.types import JsonDict
 from synapse.util import Clock
 from synapse.util.stringutils import random_string
-=======
-from synapse.api.constants import EduTypes
-from synapse.rest import admin
-from synapse.rest.client import login, sendtodevice, sync
->>>>>>> 39e4f273
 
 from tests.unittest import HomeserverTestCase, override_config
 
@@ -64,10 +56,8 @@
         sync.register_servlets,
     ]
 
-<<<<<<< HEAD
     def default_config(self) -> JsonDict:
         config = super().default_config()
-        config["experimental_features"] = self.experimental_features
         config["federation_sender_instances"] = None
         return config
 
@@ -80,8 +70,6 @@
 
         return hs
 
-=======
->>>>>>> 39e4f273
     def test_user_to_user(self) -> None:
         """A to-device message from one user to another should get delivered"""
 
