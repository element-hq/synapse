#
# This file is licensed under the Affero General Public License (AGPL) version 3.
#
# Copyright (C) 2024 New Vector, Ltd
#
# This program is free software: you can redistribute it and/or modify
# it under the terms of the GNU Affero General Public License as
# published by the Free Software Foundation, either version 3 of the
# License, or (at your option) any later version.
#
# See the GNU Affero General Public License for more details:
# <https://www.gnu.org/licenses/agpl-3.0.html>.
#

"""Tests REST events for /delayed_events paths."""

from http import HTTPStatus
<<<<<<< HEAD
from typing import List, Tuple
=======
>>>>>>> 41a2762e

from parameterized import parameterized

from twisted.internet.testing import MemoryReactor

from synapse.api.errors import Codes
from synapse.rest import admin
from synapse.rest.client import delayed_events, login, room, versions
from synapse.server import HomeServer
from synapse.types import JsonDict
from synapse.util.clock import Clock

from tests import unittest
from tests.unittest import HomeserverTestCase

PATH_PREFIX = "/_matrix/client/unstable/org.matrix.msc4140/delayed_events"

_EVENT_TYPE = "com.example.test"


class DelayedEventsUnstableSupportTestCase(HomeserverTestCase):
    servlets = [versions.register_servlets]

    def test_false_by_default(self) -> None:
        channel = self.make_request("GET", "/_matrix/client/versions")
        self.assertEqual(channel.code, 200, channel.result)
        self.assertFalse(channel.json_body["unstable_features"]["org.matrix.msc4140"])

    @unittest.override_config({"max_event_delay_duration": "24h"})
    def test_true_if_enabled(self) -> None:
        channel = self.make_request("GET", "/_matrix/client/versions")
        self.assertEqual(channel.code, 200, channel.result)
        self.assertTrue(channel.json_body["unstable_features"]["org.matrix.msc4140"])


class DelayedEventsTestCase(HomeserverTestCase):
    """Tests getting and managing delayed events."""

    servlets = [
        admin.register_servlets,
        delayed_events.register_servlets,
        login.register_servlets,
        room.register_servlets,
    ]

    def default_config(self) -> JsonDict:
        config = super().default_config()
        config["max_event_delay_duration"] = "24h"
        return config

    def prepare(self, reactor: MemoryReactor, clock: Clock, hs: HomeServer) -> None:
        self.user1_user_id = self.register_user("user1", "pass")
        self.user1_access_token = self.login("user1", "pass")
        self.user2_user_id = self.register_user("user2", "pass")
        self.user2_access_token = self.login("user2", "pass")

        self.room_id = self.helper.create_room_as(
            self.user1_user_id,
            tok=self.user1_access_token,
            extra_content={
                "preset": "public_chat",
                "power_level_content_override": {
                    "events": {
                        _EVENT_TYPE: 0,
                    }
                },
            },
        )

        self.helper.join(
            room=self.room_id, user=self.user2_user_id, tok=self.user2_access_token
        )

    def test_delayed_events_empty_on_startup(self) -> None:
        scheduled, finalised = self._get_delayed_events()
        self.assertListEqual([], scheduled)
        self.assertListEqual([], finalised)

    def test_delayed_state_events_are_sent_on_timeout(self) -> None:
        state_key = "to_send_on_timeout"

        setter_key = "setter"
        setter_expected = "on_timeout"
        channel = self.make_request(
            "PUT",
            _get_path_for_delayed_state(self.room_id, _EVENT_TYPE, state_key, 900),
            {
                setter_key: setter_expected,
            },
            self.user1_access_token,
        )
        self.assertEqual(HTTPStatus.OK, channel.code, channel.result)
        scheduled, finalised = self._get_delayed_events()
        self.assertEqual(1, len(scheduled), scheduled)
        self.assertListEqual([], finalised)

        scheduled_event = scheduled[0]
        content = self._get_delayed_event_content(scheduled_event)

        self.assertEqual(setter_expected, content.get(setter_key), content)
        self.helper.get_state(
            self.room_id,
            _EVENT_TYPE,
            self.user1_access_token,
            state_key=state_key,
            expect_code=HTTPStatus.NOT_FOUND,
        )

        self.reactor.advance(1)
        scheduled, finalised = self._get_delayed_events()
        self.assertListEqual([], scheduled)
        self.assertEqual(1, len(finalised), finalised)

        finalised_event_info = finalised[0]
        self.assertDictEqual(scheduled_event, finalised_event_info["delayed_event"])
        self.assertEqual("send", finalised_event_info["outcome"])
        self.assertEqual("delay", finalised_event_info["reason"])
        self.assertNotIn("finalised_error", finalised_event_info)
        self.assertIsNotNone(finalised_event_info["finalised_event_id"])

        content = self.helper.get_state(
            self.room_id,
            _EVENT_TYPE,
            self.user1_access_token,
            state_key=state_key,
        )
        self.assertEqual(setter_expected, content.get(setter_key), content)

    @unittest.override_config(
        {"rc_delayed_event_mgmt": {"per_second": 0.5, "burst_count": 1}}
    )
    def test_get_delayed_events_ratelimit(self) -> None:
        args = ("GET", PATH_PREFIX, b"", self.user1_access_token)

        channel = self.make_request(*args)
        self.assertEqual(HTTPStatus.OK, channel.code, channel.result)

        channel = self.make_request(*args)
        self.assertEqual(HTTPStatus.TOO_MANY_REQUESTS, channel.code, channel.result)

        # Add the current user to the ratelimit overrides, allowing them no ratelimiting.
        self.get_success(
            self.hs.get_datastores().main.set_ratelimit_for_user(
                self.user1_user_id, 0, 0
            )
        )

        # Test that the request isn't ratelimited anymore.
        channel = self.make_request(*args)
        self.assertEqual(HTTPStatus.OK, channel.code, channel.result)

    def test_update_delayed_event_without_id(self) -> None:
        channel = self.make_request(
            "POST",
            f"{PATH_PREFIX}/",
            access_token=self.user1_access_token,
        )
        self.assertEqual(HTTPStatus.NOT_FOUND, channel.code, channel.result)

    def test_update_delayed_event_without_body(self) -> None:
        channel = self.make_request(
            "POST",
            f"{PATH_PREFIX}/abc",
            access_token=self.user1_access_token,
        )
        self.assertEqual(HTTPStatus.BAD_REQUEST, channel.code, channel.result)
        self.assertEqual(
            Codes.NOT_JSON,
            channel.json_body["errcode"],
        )

    def test_update_delayed_event_without_action(self) -> None:
        channel = self.make_request(
            "POST",
            f"{PATH_PREFIX}/abc",
            {},
            self.user1_access_token,
        )
        self.assertEqual(HTTPStatus.BAD_REQUEST, channel.code, channel.result)
        self.assertEqual(
            Codes.MISSING_PARAM,
            channel.json_body["errcode"],
        )

    def test_update_delayed_event_with_invalid_action(self) -> None:
        channel = self.make_request(
            "POST",
            f"{PATH_PREFIX}/abc",
            {"action": "oops"},
            self.user1_access_token,
        )
        self.assertEqual(HTTPStatus.BAD_REQUEST, channel.code, channel.result)
        self.assertEqual(
            Codes.INVALID_PARAM,
            channel.json_body["errcode"],
        )

    @parameterized.expand(["cancel", "restart", "send"])
    def test_update_delayed_event_without_match(self, action: str) -> None:
        channel = self.make_request(
            "POST",
            f"{PATH_PREFIX}/abc",
            {"action": action},
            self.user1_access_token,
        )
        self.assertEqual(HTTPStatus.NOT_FOUND, channel.code, channel.result)

    def test_cancel_delayed_state_event(self) -> None:
        state_key = "to_never_send"

        setter_key = "setter"
        setter_expected = "none"
        channel = self.make_request(
            "PUT",
            _get_path_for_delayed_state(self.room_id, _EVENT_TYPE, state_key, 1500),
            {
                setter_key: setter_expected,
            },
            self.user1_access_token,
        )
        self.assertEqual(HTTPStatus.OK, channel.code, channel.result)
        delay_id = channel.json_body.get("delay_id")
        self.assertIsNotNone(delay_id)

        self.reactor.advance(1)
        scheduled = self._get_scheduled_delayed_events()
        self.assertEqual(1, len(scheduled), scheduled)

        scheduled_event = scheduled[0]
        content = self._get_delayed_event_content(scheduled_event)
        self.assertEqual(setter_expected, content.get(setter_key), content)
        self.helper.get_state(
            self.room_id,
            _EVENT_TYPE,
            self.user1_access_token,
            state_key=state_key,
            expect_code=HTTPStatus.NOT_FOUND,
        )

        channel = self.make_request(
            "POST",
            f"{PATH_PREFIX}/{delay_id}",
            {"action": "cancel"},
            self.user1_access_token,
        )
        self.assertEqual(HTTPStatus.OK, channel.code, channel.result)

        scheduled, finalised = self._get_delayed_events()
        self.assertListEqual([], scheduled)
        self.assertEqual(1, len(finalised), finalised)

        finalised_event_info = finalised[0]
        self.assertDictEqual(scheduled_event, finalised_event_info["delayed_event"])
        self.assertEqual("cancel", finalised_event_info["outcome"])
        self.assertEqual("action", finalised_event_info["reason"])
        self.assertNotIn("finalised_error", finalised_event_info)
        self.assertNotIn("finalised_event_id", finalised_event_info)

        self.reactor.advance(1)
        content = self.helper.get_state(
            self.room_id,
            _EVENT_TYPE,
            self.user1_access_token,
            state_key=state_key,
            expect_code=HTTPStatus.NOT_FOUND,
        )

    @unittest.override_config(
        {"rc_delayed_event_mgmt": {"per_second": 0.5, "burst_count": 1}}
    )
    def test_cancel_delayed_event_ratelimit(self) -> None:
        delay_ids = []
        for _ in range(2):
            channel = self.make_request(
                "POST",
                _get_path_for_delayed_send(self.room_id, _EVENT_TYPE, 100000),
                {},
                self.user1_access_token,
            )
            self.assertEqual(HTTPStatus.OK, channel.code, channel.result)
            delay_id = channel.json_body.get("delay_id")
            self.assertIsNotNone(delay_id)
            delay_ids.append(delay_id)

        channel = self.make_request(
            "POST",
            f"{PATH_PREFIX}/{delay_ids.pop(0)}",
            {"action": "cancel"},
            self.user1_access_token,
        )
        self.assertEqual(HTTPStatus.OK, channel.code, channel.result)

        args = (
            "POST",
            f"{PATH_PREFIX}/{delay_ids.pop(0)}",
            {"action": "cancel"},
            self.user1_access_token,
        )
        channel = self.make_request(*args)
        self.assertEqual(HTTPStatus.TOO_MANY_REQUESTS, channel.code, channel.result)

        # Add the current user to the ratelimit overrides, allowing them no ratelimiting.
        self.get_success(
            self.hs.get_datastores().main.set_ratelimit_for_user(
                self.user1_user_id, 0, 0
            )
        )

        # Test that the request isn't ratelimited anymore.
        channel = self.make_request(*args)
        self.assertEqual(HTTPStatus.OK, channel.code, channel.result)

    def test_send_delayed_state_event(self) -> None:
        state_key = "to_send_on_request"

        setter_key = "setter"
        setter_expected = "on_send"
        channel = self.make_request(
            "PUT",
            _get_path_for_delayed_state(self.room_id, _EVENT_TYPE, state_key, 100000),
            {
                setter_key: setter_expected,
            },
            self.user1_access_token,
        )
        self.assertEqual(HTTPStatus.OK, channel.code, channel.result)
        delay_id = channel.json_body.get("delay_id")
        self.assertIsNotNone(delay_id)

        self.reactor.advance(1)
        scheduled = self._get_scheduled_delayed_events()
        self.assertEqual(1, len(scheduled), scheduled)

        scheduled_event = scheduled[0]
        content = self._get_delayed_event_content(scheduled_event)
        self.assertEqual(setter_expected, content.get(setter_key), content)
        self.helper.get_state(
            self.room_id,
            _EVENT_TYPE,
            self.user1_access_token,
            state_key=state_key,
            expect_code=HTTPStatus.NOT_FOUND,
        )

        channel = self.make_request(
            "POST",
            f"{PATH_PREFIX}/{delay_id}",
            {"action": "send"},
            self.user1_access_token,
        )
        self.assertEqual(HTTPStatus.OK, channel.code, channel.result)

        scheduled, finalised = self._get_delayed_events()
        self.assertListEqual([], scheduled)
        self.assertEqual(1, len(finalised), finalised)

        finalised_event_info = finalised[0]
        self.assertDictEqual(scheduled_event, finalised_event_info["delayed_event"])
        self.assertEqual("send", finalised_event_info["outcome"])
        self.assertEqual("action", finalised_event_info["reason"])
        self.assertNotIn("finalised_error", finalised_event_info)
        self.assertIsNotNone(finalised_event_info["finalised_event_id"])

        content = self.helper.get_state(
            self.room_id,
            _EVENT_TYPE,
            self.user1_access_token,
            state_key=state_key,
        )
        self.assertEqual(setter_expected, content.get(setter_key), content)

    @unittest.override_config({"rc_message": {"per_second": 3.5, "burst_count": 4}})
    def test_send_delayed_event_ratelimit(self) -> None:
        delay_ids = []
        for _ in range(2):
            channel = self.make_request(
                "POST",
                _get_path_for_delayed_send(self.room_id, _EVENT_TYPE, 100000),
                {},
                self.user1_access_token,
            )
            self.assertEqual(HTTPStatus.OK, channel.code, channel.result)
            delay_id = channel.json_body.get("delay_id")
            self.assertIsNotNone(delay_id)
            delay_ids.append(delay_id)

        channel = self.make_request(
            "POST",
            f"{PATH_PREFIX}/{delay_ids.pop(0)}",
            {"action": "send"},
            self.user1_access_token,
        )
        self.assertEqual(HTTPStatus.OK, channel.code, channel.result)

        args = (
            "POST",
            f"{PATH_PREFIX}/{delay_ids.pop(0)}",
            {"action": "send"},
            self.user1_access_token,
        )
        channel = self.make_request(*args)
        self.assertEqual(HTTPStatus.TOO_MANY_REQUESTS, channel.code, channel.result)

        # Add the current user to the ratelimit overrides, allowing them no ratelimiting.
        self.get_success(
            self.hs.get_datastores().main.set_ratelimit_for_user(
                self.user1_user_id, 0, 0
            )
        )

        # Test that the request isn't ratelimited anymore.
        channel = self.make_request(*args)
        self.assertEqual(HTTPStatus.OK, channel.code, channel.result)

    def test_restart_delayed_state_event(self) -> None:
        state_key = "to_send_on_restarted_timeout"

        setter_key = "setter"
        setter_expected = "on_timeout"
        channel = self.make_request(
            "PUT",
            _get_path_for_delayed_state(self.room_id, _EVENT_TYPE, state_key, 1500),
            {
                setter_key: setter_expected,
            },
            self.user1_access_token,
        )
        self.assertEqual(HTTPStatus.OK, channel.code, channel.result)
        delay_id = channel.json_body.get("delay_id")
        self.assertIsNotNone(delay_id)

        self.reactor.advance(1)
        scheduled = self._get_scheduled_delayed_events()
        self.assertEqual(1, len(scheduled), scheduled)

        scheduled_event = scheduled[0]
        content = self._get_delayed_event_content(scheduled_event)
        self.assertEqual(setter_expected, content.get(setter_key), content)
        self.helper.get_state(
            self.room_id,
            _EVENT_TYPE,
            self.user1_access_token,
            state_key=state_key,
            expect_code=HTTPStatus.NOT_FOUND,
        )

        channel = self.make_request(
            "POST",
            f"{PATH_PREFIX}/{delay_id}",
            {"action": "restart"},
            self.user1_access_token,
        )
        self.assertEqual(HTTPStatus.OK, channel.code, channel.result)

        self.reactor.advance(1)

        scheduled, finalised = self._get_delayed_events()
        self.assertEqual(1, len(scheduled), scheduled)
        self.assertListEqual([], finalised)

        content = self._get_delayed_event_content(scheduled[0])
        self.assertEqual(setter_expected, content.get(setter_key), content)
        self.helper.get_state(
            self.room_id,
            _EVENT_TYPE,
            self.user1_access_token,
            state_key=state_key,
            expect_code=HTTPStatus.NOT_FOUND,
        )

        self.reactor.advance(1)
        scheduled, finalised = self._get_delayed_events()
        self.assertListEqual([], scheduled)
        self.assertEqual(1, len(finalised), finalised)

        finalised_event_info = finalised[0]
        self.assertEqual("send", finalised_event_info["outcome"])
        self.assertEqual("delay", finalised_event_info["reason"])
        self.assertNotIn("finalised_error", finalised_event_info)
        self.assertIsNotNone(finalised_event_info["finalised_event_id"])

        content = self.helper.get_state(
            self.room_id,
            _EVENT_TYPE,
            self.user1_access_token,
            state_key=state_key,
        )
        self.assertEqual(setter_expected, content.get(setter_key), content)

    @unittest.override_config(
        {"rc_delayed_event_mgmt": {"per_second": 0.5, "burst_count": 1}}
    )
    def test_restart_delayed_event_ratelimit(self) -> None:
        delay_ids = []
        for _ in range(2):
            channel = self.make_request(
                "POST",
                _get_path_for_delayed_send(self.room_id, _EVENT_TYPE, 100000),
                {},
                self.user1_access_token,
            )
            self.assertEqual(HTTPStatus.OK, channel.code, channel.result)
            delay_id = channel.json_body.get("delay_id")
            self.assertIsNotNone(delay_id)
            delay_ids.append(delay_id)

        channel = self.make_request(
            "POST",
            f"{PATH_PREFIX}/{delay_ids.pop(0)}",
            {"action": "restart"},
            self.user1_access_token,
        )
        self.assertEqual(HTTPStatus.OK, channel.code, channel.result)

        args = (
            "POST",
            f"{PATH_PREFIX}/{delay_ids.pop(0)}",
            {"action": "restart"},
            self.user1_access_token,
        )
        channel = self.make_request(*args)
        self.assertEqual(HTTPStatus.TOO_MANY_REQUESTS, channel.code, channel.result)

        # Add the current user to the ratelimit overrides, allowing them no ratelimiting.
        self.get_success(
            self.hs.get_datastores().main.set_ratelimit_for_user(
                self.user1_user_id, 0, 0
            )
        )

        # Test that the request isn't ratelimited anymore.
        channel = self.make_request(*args)
        self.assertEqual(HTTPStatus.OK, channel.code, channel.result)

    def test_delayed_state_is_not_cancelled_by_new_state_from_same_user(
        self,
    ) -> None:
        state_key = "to_not_be_cancelled_by_same_user"

        setter_key = "setter"
        setter_expected = "on_timeout"
        channel = self.make_request(
            "PUT",
            _get_path_for_delayed_state(self.room_id, _EVENT_TYPE, state_key, 900),
            {
                setter_key: setter_expected,
            },
            self.user1_access_token,
        )
        self.assertEqual(HTTPStatus.OK, channel.code, channel.result)
        scheduled = self._get_scheduled_delayed_events()
        self.assertEqual(1, len(scheduled), scheduled)

        self.helper.send_state(
            self.room_id,
            _EVENT_TYPE,
            {
                setter_key: "manual",
            },
            self.user1_access_token,
            state_key=state_key,
        )
        scheduled = self._get_scheduled_delayed_events()
        self.assertEqual(1, len(scheduled), scheduled)

        self.reactor.advance(1)
        content = self.helper.get_state(
            self.room_id,
            _EVENT_TYPE,
            self.user1_access_token,
            state_key=state_key,
        )
        self.assertEqual(setter_expected, content.get(setter_key), content)

    def test_delayed_state_is_cancelled_by_new_state_from_other_user(
        self,
    ) -> None:
        state_key = "to_be_cancelled_by_other_user"

        setter_key = "setter"
        channel = self.make_request(
            "PUT",
            _get_path_for_delayed_state(self.room_id, _EVENT_TYPE, state_key, 900),
            {
                setter_key: "on_timeout",
            },
            self.user1_access_token,
        )
        self.assertEqual(HTTPStatus.OK, channel.code, channel.result)
        scheduled = self._get_scheduled_delayed_events()
        self.assertEqual(1, len(scheduled), scheduled)
        scheduled_event = scheduled[0]

        setter_expected = "other_user"
        self.helper.send_state(
            self.room_id,
            _EVENT_TYPE,
            {
                setter_key: setter_expected,
            },
            self.user2_access_token,
            state_key=state_key,
        )

        scheduled, finalised = self._get_delayed_events()
        self.assertListEqual([], scheduled)
        self.assertEqual(1, len(finalised), finalised)

        finalised_event_info = finalised[0]
        self.assertDictEqual(scheduled_event, finalised_event_info["delayed_event"])
        self.assertEqual("cancel", finalised_event_info["outcome"])
        self.assertEqual("finalised_error", finalised_event_info["reason"])
        self.assert_dict(
            {
                "errcode": "M_UNKNOWN",
                "org.matrix.msc4140.errcode": "M_CANCELLED_BY_STATE_UPDATE",
            },
            finalised_event_info["finalised_error"],
        )
        self.assertNotIn("finalised_event_id", finalised_event_info)

        self.reactor.advance(1)
        content = self.helper.get_state(
            self.room_id,
            _EVENT_TYPE,
            self.user1_access_token,
            state_key=state_key,
        )
        self.assertEqual(setter_expected, content.get(setter_key), content)

<<<<<<< HEAD
    def _get_delayed_events(self) -> Tuple[List[JsonDict], List[JsonDict]]:
=======
    def _get_delayed_events(self) -> list[JsonDict]:
>>>>>>> 41a2762e
        channel = self.make_request(
            "GET",
            PATH_PREFIX,
            access_token=self.user1_access_token,
        )
        self.assertEqual(HTTPStatus.OK, channel.code, channel.result)

        scheduled = self._validate_scheduled_delayed_events(channel.json_body)
        finalised = self._validate_finalised_delayed_events(channel.json_body)

        return scheduled, finalised

    def _get_scheduled_delayed_events(self) -> List[JsonDict]:
        channel = self.make_request(
            "GET",
            PATH_PREFIX + "?status=scheduled",
            access_token=self.user1_access_token,
        )
        self.assertEqual(HTTPStatus.OK, channel.code, channel.result)

        scheduled = self._validate_scheduled_delayed_events(channel.json_body)

        return scheduled

    def _get_finalised_delayed_events(self) -> List[JsonDict]:
        channel = self.make_request(
            "GET",
            PATH_PREFIX + "?status=finalised",
            access_token=self.user1_access_token,
        )
        self.assertEqual(HTTPStatus.OK, channel.code, channel.result)

        finalised = self._validate_finalised_delayed_events(channel.json_body)

        return finalised

    def _validate_scheduled_delayed_events(self, json_body: JsonDict) -> List[JsonDict]:
        key = "scheduled"
        self.assertIn(key, json_body)

        scheduled = json_body[key]
        self.assertIsInstance(scheduled, list)

        return scheduled

    def _validate_finalised_delayed_events(self, json_body: JsonDict) -> List[JsonDict]:
        key = "finalised"
        self.assertIn(key, json_body)

        finalised = json_body[key]
        self.assertIsInstance(finalised, list)

        for item in finalised:
            for key in ("delayed_event", "outcome", "reason", "origin_server_ts"):
                self.assertIsNotNone(item.get(key))

        return finalised

    def _get_delayed_event_content(self, event: JsonDict) -> JsonDict:
        key = "content"
        self.assertIn(key, event)

        content = event[key]
        self.assertIsInstance(content, dict)

        return content


def _get_path_for_delayed_state(
    room_id: str, event_type: str, state_key: str, delay_ms: int
) -> str:
    return f"rooms/{room_id}/state/{event_type}/{state_key}?org.matrix.msc4140.delay={delay_ms}"


def _get_path_for_delayed_send(room_id: str, event_type: str, delay_ms: int) -> str:
    return f"rooms/{room_id}/send/{event_type}?org.matrix.msc4140.delay={delay_ms}"<|MERGE_RESOLUTION|>--- conflicted
+++ resolved
@@ -15,10 +15,6 @@
 """Tests REST events for /delayed_events paths."""
 
 from http import HTTPStatus
-<<<<<<< HEAD
-from typing import List, Tuple
-=======
->>>>>>> 41a2762e
 
 from parameterized import parameterized
 
@@ -649,11 +645,7 @@
         )
         self.assertEqual(setter_expected, content.get(setter_key), content)
 
-<<<<<<< HEAD
-    def _get_delayed_events(self) -> Tuple[List[JsonDict], List[JsonDict]]:
-=======
-    def _get_delayed_events(self) -> list[JsonDict]:
->>>>>>> 41a2762e
+    def _get_delayed_events(self) -> tuple[list[JsonDict], list[JsonDict]]:
         channel = self.make_request(
             "GET",
             PATH_PREFIX,
@@ -666,7 +658,7 @@
 
         return scheduled, finalised
 
-    def _get_scheduled_delayed_events(self) -> List[JsonDict]:
+    def _get_scheduled_delayed_events(self) -> list[JsonDict]:
         channel = self.make_request(
             "GET",
             PATH_PREFIX + "?status=scheduled",
@@ -678,7 +670,7 @@
 
         return scheduled
 
-    def _get_finalised_delayed_events(self) -> List[JsonDict]:
+    def _get_finalised_delayed_events(self) -> list[JsonDict]:
         channel = self.make_request(
             "GET",
             PATH_PREFIX + "?status=finalised",
@@ -690,7 +682,7 @@
 
         return finalised
 
-    def _validate_scheduled_delayed_events(self, json_body: JsonDict) -> List[JsonDict]:
+    def _validate_scheduled_delayed_events(self, json_body: JsonDict) -> list[JsonDict]:
         key = "scheduled"
         self.assertIn(key, json_body)
 
@@ -699,7 +691,7 @@
 
         return scheduled
 
-    def _validate_finalised_delayed_events(self, json_body: JsonDict) -> List[JsonDict]:
+    def _validate_finalised_delayed_events(self, json_body: JsonDict) -> list[JsonDict]:
         key = "finalised"
         self.assertIn(key, json_body)
 
