#
# This file is licensed under the Affero General Public License (AGPL) version 3.
#
# Copyright (C) 2024 New Vector, Ltd
#
# This program is free software: you can redistribute it and/or modify
# it under the terms of the GNU Affero General Public License as
# published by the Free Software Foundation, either version 3 of the
# License, or (at your option) any later version.
#
# See the GNU Affero General Public License for more details:
# <https://www.gnu.org/licenses/agpl-3.0.html>.
#

"""Tests REST events for /delayed_events paths."""

from http import HTTPStatus
from typing import List

from parameterized import parameterized

from twisted.test.proto_helpers import MemoryReactor

from synapse.api.errors import Codes
from synapse.rest import admin
from synapse.rest.client import delayed_events, login, room, versions
from synapse.server import HomeServer
from synapse.types import JsonDict
from synapse.util import Clock

from tests import unittest
from tests.unittest import HomeserverTestCase

PATH_PREFIX = "/_matrix/client/unstable/org.matrix.msc4140/delayed_events"

_EVENT_TYPE = "com.example.test"


class DelayedEventsUnstableSupportTestCase(HomeserverTestCase):
    servlets = [versions.register_servlets]

    def test_false_by_default(self) -> None:
        channel = self.make_request("GET", "/_matrix/client/versions")
        self.assertEqual(channel.code, 200, channel.result)
        self.assertFalse(channel.json_body["unstable_features"]["org.matrix.msc4140"])

    @unittest.override_config({"max_event_delay_duration": "24h"})
    def test_true_if_enabled(self) -> None:
        channel = self.make_request("GET", "/_matrix/client/versions")
        self.assertEqual(channel.code, 200, channel.result)
        self.assertTrue(channel.json_body["unstable_features"]["org.matrix.msc4140"])


class DelayedEventsTestCase(HomeserverTestCase):
    """Tests getting and managing delayed events."""

    servlets = [
        admin.register_servlets,
        delayed_events.register_servlets,
        login.register_servlets,
        room.register_servlets,
    ]

    def default_config(self) -> JsonDict:
        config = super().default_config()
        config["max_event_delay_duration"] = "24h"
        return config

    def prepare(self, reactor: MemoryReactor, clock: Clock, hs: HomeServer) -> None:
        self.user1_user_id = self.register_user("user1", "pass")
        self.user1_access_token = self.login("user1", "pass")
        self.user2_user_id = self.register_user("user2", "pass")
        self.user2_access_token = self.login("user2", "pass")

        self.room_id = self.helper.create_room_as(
            self.user1_user_id,
            tok=self.user1_access_token,
            extra_content={
                "preset": "public_chat",
                "power_level_content_override": {
                    "events": {
                        _EVENT_TYPE: 0,
                    }
                },
            },
        )

        self.helper.join(
            room=self.room_id, user=self.user2_user_id, tok=self.user2_access_token
        )

    def test_delayed_events_empty_on_startup(self) -> None:
        self.assertListEqual([], self._get_delayed_events())

    def test_delayed_state_events_are_sent_on_timeout(self) -> None:
        state_key = "to_send_on_timeout"

        setter_key = "setter"
        setter_expected = "on_timeout"
        channel = self.make_request(
            "PUT",
            _get_path_for_delayed_state(self.room_id, _EVENT_TYPE, state_key, 900),
            {
                setter_key: setter_expected,
            },
            self.user1_access_token,
        )
        self.assertEqual(HTTPStatus.OK, channel.code, channel.result)
        events = self._get_delayed_events()
        self.assertEqual(1, len(events), events)
        content = self._get_delayed_event_content(events[0])
        self.assertEqual(setter_expected, content.get(setter_key), content)
        self.helper.get_state(
            self.room_id,
            _EVENT_TYPE,
            self.user1_access_token,
            state_key=state_key,
            expect_code=HTTPStatus.NOT_FOUND,
        )

        self.reactor.advance(1)
        self.assertListEqual([], self._get_delayed_events())
        content = self.helper.get_state(
            self.room_id,
            _EVENT_TYPE,
            self.user1_access_token,
            state_key=state_key,
        )
        self.assertEqual(setter_expected, content.get(setter_key), content)

    @unittest.override_config(
        {"rc_delayed_event_mgmt": {"per_second": 0.5, "burst_count": 1}}
    )
    def test_get_delayed_events_ratelimit(self) -> None:
        args = ("GET", PATH_PREFIX)

        channel = self.make_request(*args)
        self.assertEqual(HTTPStatus.OK, channel.code, channel.result)

        channel = self.make_request(*args)
        self.assertEqual(HTTPStatus.TOO_MANY_REQUESTS, channel.code, channel.result)

        # Add the current user to the ratelimit overrides, allowing them no ratelimiting.
        self.get_success(
            self.hs.get_datastores().main.set_ratelimit_for_user(self.user_id, 0, 0)
        )

        # Test that the request isn't ratelimited anymore.
        channel = self.make_request(*args)
        self.assertEqual(HTTPStatus.OK, channel.code, channel.result)

    def test_update_delayed_event_without_id(self) -> None:
        channel = self.make_request(
            "POST",
            f"{PATH_PREFIX}/",
            access_token=self.user1_access_token,
        )
        self.assertEqual(HTTPStatus.NOT_FOUND, channel.code, channel.result)

    def test_update_delayed_event_without_body(self) -> None:
        channel = self.make_request(
            "POST",
            f"{PATH_PREFIX}/abc",
            access_token=self.user1_access_token,
        )
        self.assertEqual(HTTPStatus.BAD_REQUEST, channel.code, channel.result)
        self.assertEqual(
            Codes.NOT_JSON,
            channel.json_body["errcode"],
        )

    def test_update_delayed_event_without_action(self) -> None:
        channel = self.make_request(
            "POST",
            f"{PATH_PREFIX}/abc",
            {},
            self.user1_access_token,
        )
        self.assertEqual(HTTPStatus.BAD_REQUEST, channel.code, channel.result)
        self.assertEqual(
            Codes.MISSING_PARAM,
            channel.json_body["errcode"],
        )

    def test_update_delayed_event_with_invalid_action(self) -> None:
        channel = self.make_request(
            "POST",
            f"{PATH_PREFIX}/abc",
            {"action": "oops"},
            self.user1_access_token,
        )
        self.assertEqual(HTTPStatus.BAD_REQUEST, channel.code, channel.result)
        self.assertEqual(
            Codes.INVALID_PARAM,
            channel.json_body["errcode"],
        )

    @parameterized.expand(["cancel", "restart", "send"])
    def test_update_delayed_event_without_match(self, action: str) -> None:
        channel = self.make_request(
            "POST",
            f"{PATH_PREFIX}/abc",
            {"action": action},
            self.user1_access_token,
        )
        self.assertEqual(HTTPStatus.NOT_FOUND, channel.code, channel.result)

    def test_cancel_delayed_state_event(self) -> None:
        state_key = "to_never_send"

        setter_key = "setter"
        setter_expected = "none"
        channel = self.make_request(
            "PUT",
            _get_path_for_delayed_state(self.room_id, _EVENT_TYPE, state_key, 1500),
            {
                setter_key: setter_expected,
            },
            self.user1_access_token,
        )
        self.assertEqual(HTTPStatus.OK, channel.code, channel.result)
        delay_id = channel.json_body.get("delay_id")
        self.assertIsNotNone(delay_id)

        self.reactor.advance(1)
        events = self._get_delayed_events()
        self.assertEqual(1, len(events), events)
        content = self._get_delayed_event_content(events[0])
        self.assertEqual(setter_expected, content.get(setter_key), content)
        self.helper.get_state(
            self.room_id,
            _EVENT_TYPE,
            self.user1_access_token,
            state_key=state_key,
            expect_code=HTTPStatus.NOT_FOUND,
        )

        channel = self.make_request(
            "POST",
            f"{PATH_PREFIX}/{delay_id}",
            {"action": "cancel"},
            self.user1_access_token,
        )
        self.assertEqual(HTTPStatus.OK, channel.code, channel.result)
        self.assertListEqual([], self._get_delayed_events())

        self.reactor.advance(1)
        content = self.helper.get_state(
            self.room_id,
            _EVENT_TYPE,
            self.user1_access_token,
            state_key=state_key,
            expect_code=HTTPStatus.NOT_FOUND,
        )

    @unittest.override_config(
        {"rc_delayed_event_mgmt": {"per_second": 0.5, "burst_count": 1}}
    )
    def test_cancel_delayed_event_ratelimit(self) -> None:
        delay_ids = []
        for _ in range(2):
            channel = self.make_request(
                "POST",
                _get_path_for_delayed_send(self.room_id, _EVENT_TYPE, 100000),
                {},
            )
            self.assertEqual(HTTPStatus.OK, channel.code, channel.result)
            delay_id = channel.json_body.get("delay_id")
            self.assertIsNotNone(delay_id)
            delay_ids.append(delay_id)

        channel = self.make_request(
            "POST",
            f"{PATH_PREFIX}/{delay_ids.pop(0)}",
            {"action": "cancel"},
        )
        self.assertEqual(HTTPStatus.OK, channel.code, channel.result)

        args = (
            "POST",
            f"{PATH_PREFIX}/{delay_ids.pop(0)}",
            {"action": "cancel"},
        )
        channel = self.make_request(*args)
        self.assertEqual(HTTPStatus.TOO_MANY_REQUESTS, channel.code, channel.result)

        # Add the current user to the ratelimit overrides, allowing them no ratelimiting.
        self.get_success(
            self.hs.get_datastores().main.set_ratelimit_for_user(self.user_id, 0, 0)
        )

        # Test that the request isn't ratelimited anymore.
        channel = self.make_request(*args)
        self.assertEqual(HTTPStatus.OK, channel.code, channel.result)

    def test_send_delayed_state_event(self) -> None:
        state_key = "to_send_on_request"

        setter_key = "setter"
        setter_expected = "on_send"
        channel = self.make_request(
            "PUT",
            _get_path_for_delayed_state(self.room_id, _EVENT_TYPE, state_key, 100000),
            {
                setter_key: setter_expected,
            },
            self.user1_access_token,
        )
        self.assertEqual(HTTPStatus.OK, channel.code, channel.result)
        delay_id = channel.json_body.get("delay_id")
        self.assertIsNotNone(delay_id)

        self.reactor.advance(1)
        events = self._get_delayed_events()
        self.assertEqual(1, len(events), events)
        content = self._get_delayed_event_content(events[0])
        self.assertEqual(setter_expected, content.get(setter_key), content)
        self.helper.get_state(
            self.room_id,
            _EVENT_TYPE,
            self.user1_access_token,
            state_key=state_key,
            expect_code=HTTPStatus.NOT_FOUND,
        )

        channel = self.make_request(
            "POST",
            f"{PATH_PREFIX}/{delay_id}",
            {"action": "send"},
            self.user1_access_token,
        )
        self.assertEqual(HTTPStatus.OK, channel.code, channel.result)
        self.assertListEqual([], self._get_delayed_events())
        content = self.helper.get_state(
            self.room_id,
            _EVENT_TYPE,
            self.user1_access_token,
            state_key=state_key,
        )
        self.assertEqual(setter_expected, content.get(setter_key), content)

    @unittest.override_config({"rc_message": {"per_second": 3.5, "burst_count": 4}})
    def test_send_delayed_event_ratelimit(self) -> None:
        delay_ids = []
        for _ in range(2):
            channel = self.make_request(
                "POST",
                _get_path_for_delayed_send(self.room_id, _EVENT_TYPE, 100000),
                {},
            )
            self.assertEqual(HTTPStatus.OK, channel.code, channel.result)
            delay_id = channel.json_body.get("delay_id")
            self.assertIsNotNone(delay_id)
            delay_ids.append(delay_id)

        channel = self.make_request(
            "POST",
            f"{PATH_PREFIX}/{delay_ids.pop(0)}",
            {"action": "send"},
        )
        self.assertEqual(HTTPStatus.OK, channel.code, channel.result)

        args = (
            "POST",
            f"{PATH_PREFIX}/{delay_ids.pop(0)}",
            {"action": "send"},
        )
        channel = self.make_request(*args)
        self.assertEqual(HTTPStatus.TOO_MANY_REQUESTS, channel.code, channel.result)

        # Add the current user to the ratelimit overrides, allowing them no ratelimiting.
        self.get_success(
            self.hs.get_datastores().main.set_ratelimit_for_user(self.user_id, 0, 0)
        )

        # Test that the request isn't ratelimited anymore.
        channel = self.make_request(*args)
        self.assertEqual(HTTPStatus.OK, channel.code, channel.result)

    def test_restart_delayed_state_event(self) -> None:
        state_key = "to_send_on_restarted_timeout"

        setter_key = "setter"
        setter_expected = "on_timeout"
        channel = self.make_request(
            "PUT",
            _get_path_for_delayed_state(self.room_id, _EVENT_TYPE, state_key, 1500),
            {
                setter_key: setter_expected,
            },
            self.user1_access_token,
        )
        self.assertEqual(HTTPStatus.OK, channel.code, channel.result)
        delay_id = channel.json_body.get("delay_id")
        self.assertIsNotNone(delay_id)

        self.reactor.advance(1)
        events = self._get_delayed_events()
        self.assertEqual(1, len(events), events)
        content = self._get_delayed_event_content(events[0])
        self.assertEqual(setter_expected, content.get(setter_key), content)
        self.helper.get_state(
            self.room_id,
            _EVENT_TYPE,
            self.user1_access_token,
            state_key=state_key,
            expect_code=HTTPStatus.NOT_FOUND,
        )

        channel = self.make_request(
            "POST",
            f"{PATH_PREFIX}/{delay_id}",
            {"action": "restart"},
            self.user1_access_token,
        )
        self.assertEqual(HTTPStatus.OK, channel.code, channel.result)

        self.reactor.advance(1)
        events = self._get_delayed_events()
        self.assertEqual(1, len(events), events)
        content = self._get_delayed_event_content(events[0])
        self.assertEqual(setter_expected, content.get(setter_key), content)
        self.helper.get_state(
            self.room_id,
            _EVENT_TYPE,
            self.user1_access_token,
            state_key=state_key,
            expect_code=HTTPStatus.NOT_FOUND,
        )

        self.reactor.advance(1)
        self.assertListEqual([], self._get_delayed_events())
        content = self.helper.get_state(
            self.room_id,
            _EVENT_TYPE,
            self.user1_access_token,
            state_key=state_key,
        )
        self.assertEqual(setter_expected, content.get(setter_key), content)

    def test_delayed_state_is_not_cancelled_by_new_state_from_same_user(
        self,
    ) -> None:
        state_key = "to_not_be_cancelled_by_same_user"

        setter_key = "setter"
        setter_expected = "on_timeout"
        channel = self.make_request(
            "PUT",
            _get_path_for_delayed_state(self.room_id, _EVENT_TYPE, state_key, 900),
            {
                setter_key: setter_expected,
            },
            self.user1_access_token,
        )
        self.assertEqual(HTTPStatus.OK, channel.code, channel.result)
        events = self._get_delayed_events()
        self.assertEqual(1, len(events), events)

        self.helper.send_state(
            self.room_id,
            _EVENT_TYPE,
            {
                setter_key: "manual",
            },
            self.user1_access_token,
            state_key=state_key,
        )
        events = self._get_delayed_events()
        self.assertEqual(1, len(events), events)

        self.reactor.advance(1)
        content = self.helper.get_state(
            self.room_id,
            _EVENT_TYPE,
            self.user1_access_token,
            state_key=state_key,
        )
        self.assertEqual(setter_expected, content.get(setter_key), content)

<<<<<<< HEAD
    def test_delayed_state_is_cancelled_by_new_state_from_other_user(
        self,
    ) -> None:
        state_key = "to_be_cancelled_by_other_user"
=======
    @unittest.override_config(
        {"rc_delayed_event_mgmt": {"per_second": 0.5, "burst_count": 1}}
    )
    def test_restart_delayed_event_ratelimit(self) -> None:
        delay_ids = []
        for _ in range(2):
            channel = self.make_request(
                "POST",
                _get_path_for_delayed_send(self.room_id, _EVENT_TYPE, 100000),
                {},
            )
            self.assertEqual(HTTPStatus.OK, channel.code, channel.result)
            delay_id = channel.json_body.get("delay_id")
            self.assertIsNotNone(delay_id)
            delay_ids.append(delay_id)

        channel = self.make_request(
            "POST",
            f"{PATH_PREFIX}/{delay_ids.pop(0)}",
            {"action": "restart"},
        )
        self.assertEqual(HTTPStatus.OK, channel.code, channel.result)

        args = (
            "POST",
            f"{PATH_PREFIX}/{delay_ids.pop(0)}",
            {"action": "restart"},
        )
        channel = self.make_request(*args)
        self.assertEqual(HTTPStatus.TOO_MANY_REQUESTS, channel.code, channel.result)

        # Add the current user to the ratelimit overrides, allowing them no ratelimiting.
        self.get_success(
            self.hs.get_datastores().main.set_ratelimit_for_user(self.user_id, 0, 0)
        )

        # Test that the request isn't ratelimited anymore.
        channel = self.make_request(*args)
        self.assertEqual(HTTPStatus.OK, channel.code, channel.result)

    def test_delayed_state_events_are_cancelled_by_more_recent_state(self) -> None:
        state_key = "to_be_cancelled"
>>>>>>> a4c47630

        setter_key = "setter"
        channel = self.make_request(
            "PUT",
            _get_path_for_delayed_state(self.room_id, _EVENT_TYPE, state_key, 900),
            {
                setter_key: "on_timeout",
            },
            self.user1_access_token,
        )
        self.assertEqual(HTTPStatus.OK, channel.code, channel.result)
        events = self._get_delayed_events()
        self.assertEqual(1, len(events), events)

        setter_expected = "other_user"
        self.helper.send_state(
            self.room_id,
            _EVENT_TYPE,
            {
                setter_key: setter_expected,
            },
            self.user2_access_token,
            state_key=state_key,
        )
        self.assertListEqual([], self._get_delayed_events())

        self.reactor.advance(1)
        content = self.helper.get_state(
            self.room_id,
            _EVENT_TYPE,
            self.user1_access_token,
            state_key=state_key,
        )
        self.assertEqual(setter_expected, content.get(setter_key), content)

    def _get_delayed_events(self) -> List[JsonDict]:
        channel = self.make_request(
            "GET",
            PATH_PREFIX,
            access_token=self.user1_access_token,
        )
        self.assertEqual(HTTPStatus.OK, channel.code, channel.result)

        key = "delayed_events"
        self.assertIn(key, channel.json_body)

        events = channel.json_body[key]
        self.assertIsInstance(events, list)

        return events

    def _get_delayed_event_content(self, event: JsonDict) -> JsonDict:
        key = "content"
        self.assertIn(key, event)

        content = event[key]
        self.assertIsInstance(content, dict)

        return content


def _get_path_for_delayed_state(
    room_id: str, event_type: str, state_key: str, delay_ms: int
) -> str:
    return f"rooms/{room_id}/state/{event_type}/{state_key}?org.matrix.msc4140.delay={delay_ms}"


def _get_path_for_delayed_send(room_id: str, event_type: str, delay_ms: int) -> str:
    return f"rooms/{room_id}/send/{event_type}?org.matrix.msc4140.delay={delay_ms}"<|MERGE_RESOLUTION|>--- conflicted
+++ resolved
@@ -132,7 +132,7 @@
         {"rc_delayed_event_mgmt": {"per_second": 0.5, "burst_count": 1}}
     )
     def test_get_delayed_events_ratelimit(self) -> None:
-        args = ("GET", PATH_PREFIX)
+        args = ("GET", PATH_PREFIX, b"", self.user1_access_token)
 
         channel = self.make_request(*args)
         self.assertEqual(HTTPStatus.OK, channel.code, channel.result)
@@ -142,7 +142,7 @@
 
         # Add the current user to the ratelimit overrides, allowing them no ratelimiting.
         self.get_success(
-            self.hs.get_datastores().main.set_ratelimit_for_user(self.user_id, 0, 0)
+            self.hs.get_datastores().main.set_ratelimit_for_user(self.user1_user_id, 0, 0)
         )
 
         # Test that the request isn't ratelimited anymore.
@@ -263,6 +263,7 @@
                 "POST",
                 _get_path_for_delayed_send(self.room_id, _EVENT_TYPE, 100000),
                 {},
+                self.user1_access_token,
             )
             self.assertEqual(HTTPStatus.OK, channel.code, channel.result)
             delay_id = channel.json_body.get("delay_id")
@@ -273,6 +274,7 @@
             "POST",
             f"{PATH_PREFIX}/{delay_ids.pop(0)}",
             {"action": "cancel"},
+            self.user1_access_token,
         )
         self.assertEqual(HTTPStatus.OK, channel.code, channel.result)
 
@@ -280,13 +282,14 @@
             "POST",
             f"{PATH_PREFIX}/{delay_ids.pop(0)}",
             {"action": "cancel"},
+            self.user1_access_token,
         )
         channel = self.make_request(*args)
         self.assertEqual(HTTPStatus.TOO_MANY_REQUESTS, channel.code, channel.result)
 
         # Add the current user to the ratelimit overrides, allowing them no ratelimiting.
         self.get_success(
-            self.hs.get_datastores().main.set_ratelimit_for_user(self.user_id, 0, 0)
+            self.hs.get_datastores().main.set_ratelimit_for_user(self.user1_user_id, 0, 0)
         )
 
         # Test that the request isn't ratelimited anymore.
@@ -347,6 +350,7 @@
                 "POST",
                 _get_path_for_delayed_send(self.room_id, _EVENT_TYPE, 100000),
                 {},
+                self.user1_access_token,
             )
             self.assertEqual(HTTPStatus.OK, channel.code, channel.result)
             delay_id = channel.json_body.get("delay_id")
@@ -357,6 +361,7 @@
             "POST",
             f"{PATH_PREFIX}/{delay_ids.pop(0)}",
             {"action": "send"},
+            self.user1_access_token,
         )
         self.assertEqual(HTTPStatus.OK, channel.code, channel.result)
 
@@ -364,13 +369,14 @@
             "POST",
             f"{PATH_PREFIX}/{delay_ids.pop(0)}",
             {"action": "send"},
+            self.user1_access_token,
         )
         channel = self.make_request(*args)
         self.assertEqual(HTTPStatus.TOO_MANY_REQUESTS, channel.code, channel.result)
 
         # Add the current user to the ratelimit overrides, allowing them no ratelimiting.
         self.get_success(
-            self.hs.get_datastores().main.set_ratelimit_for_user(self.user_id, 0, 0)
+            self.hs.get_datastores().main.set_ratelimit_for_user(self.user1_user_id, 0, 0)
         )
 
         # Test that the request isn't ratelimited anymore.
@@ -438,52 +444,6 @@
         )
         self.assertEqual(setter_expected, content.get(setter_key), content)
 
-    def test_delayed_state_is_not_cancelled_by_new_state_from_same_user(
-        self,
-    ) -> None:
-        state_key = "to_not_be_cancelled_by_same_user"
-
-        setter_key = "setter"
-        setter_expected = "on_timeout"
-        channel = self.make_request(
-            "PUT",
-            _get_path_for_delayed_state(self.room_id, _EVENT_TYPE, state_key, 900),
-            {
-                setter_key: setter_expected,
-            },
-            self.user1_access_token,
-        )
-        self.assertEqual(HTTPStatus.OK, channel.code, channel.result)
-        events = self._get_delayed_events()
-        self.assertEqual(1, len(events), events)
-
-        self.helper.send_state(
-            self.room_id,
-            _EVENT_TYPE,
-            {
-                setter_key: "manual",
-            },
-            self.user1_access_token,
-            state_key=state_key,
-        )
-        events = self._get_delayed_events()
-        self.assertEqual(1, len(events), events)
-
-        self.reactor.advance(1)
-        content = self.helper.get_state(
-            self.room_id,
-            _EVENT_TYPE,
-            self.user1_access_token,
-            state_key=state_key,
-        )
-        self.assertEqual(setter_expected, content.get(setter_key), content)
-
-<<<<<<< HEAD
-    def test_delayed_state_is_cancelled_by_new_state_from_other_user(
-        self,
-    ) -> None:
-        state_key = "to_be_cancelled_by_other_user"
-=======
     @unittest.override_config(
         {"rc_delayed_event_mgmt": {"per_second": 0.5, "burst_count": 1}}
     )
@@ -494,6 +454,7 @@
                 "POST",
                 _get_path_for_delayed_send(self.room_id, _EVENT_TYPE, 100000),
                 {},
+                self.user1_access_token,
             )
             self.assertEqual(HTTPStatus.OK, channel.code, channel.result)
             delay_id = channel.json_body.get("delay_id")
@@ -504,6 +465,7 @@
             "POST",
             f"{PATH_PREFIX}/{delay_ids.pop(0)}",
             {"action": "restart"},
+            self.user1_access_token,
         )
         self.assertEqual(HTTPStatus.OK, channel.code, channel.result)
 
@@ -511,22 +473,64 @@
             "POST",
             f"{PATH_PREFIX}/{delay_ids.pop(0)}",
             {"action": "restart"},
+            self.user1_access_token,
         )
         channel = self.make_request(*args)
         self.assertEqual(HTTPStatus.TOO_MANY_REQUESTS, channel.code, channel.result)
 
         # Add the current user to the ratelimit overrides, allowing them no ratelimiting.
         self.get_success(
-            self.hs.get_datastores().main.set_ratelimit_for_user(self.user_id, 0, 0)
+            self.hs.get_datastores().main.set_ratelimit_for_user(self.user1_user_id, 0, 0)
         )
 
         # Test that the request isn't ratelimited anymore.
         channel = self.make_request(*args)
         self.assertEqual(HTTPStatus.OK, channel.code, channel.result)
 
-    def test_delayed_state_events_are_cancelled_by_more_recent_state(self) -> None:
-        state_key = "to_be_cancelled"
->>>>>>> a4c47630
+    def test_delayed_state_is_not_cancelled_by_new_state_from_same_user(
+        self,
+    ) -> None:
+        state_key = "to_not_be_cancelled_by_same_user"
+
+        setter_key = "setter"
+        setter_expected = "on_timeout"
+        channel = self.make_request(
+            "PUT",
+            _get_path_for_delayed_state(self.room_id, _EVENT_TYPE, state_key, 900),
+            {
+                setter_key: setter_expected,
+            },
+            self.user1_access_token,
+        )
+        self.assertEqual(HTTPStatus.OK, channel.code, channel.result)
+        events = self._get_delayed_events()
+        self.assertEqual(1, len(events), events)
+
+        self.helper.send_state(
+            self.room_id,
+            _EVENT_TYPE,
+            {
+                setter_key: "manual",
+            },
+            self.user1_access_token,
+            state_key=state_key,
+        )
+        events = self._get_delayed_events()
+        self.assertEqual(1, len(events), events)
+
+        self.reactor.advance(1)
+        content = self.helper.get_state(
+            self.room_id,
+            _EVENT_TYPE,
+            self.user1_access_token,
+            state_key=state_key,
+        )
+        self.assertEqual(setter_expected, content.get(setter_key), content)
+
+    def test_delayed_state_is_cancelled_by_new_state_from_other_user(
+        self,
+    ) -> None:
+        state_key = "to_be_cancelled_by_other_user"
 
         setter_key = "setter"
         channel = self.make_request(
