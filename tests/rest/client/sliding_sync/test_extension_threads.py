--- conflicted
+++ resolved
@@ -924,7 +924,6 @@
         # Verify the thread root event is present
         self.assertIn("thread_root", thread_updates[thread_root_id])
 
-<<<<<<< HEAD
     def test_thread_updates_initial_sync(self) -> None:
         """
         Test that prev_batch from the threads extension response can be used
@@ -963,6 +962,13 @@
 
         # Do initial sync with threads extension enabled and limit=2
         sync_body = {
+            "lists": {
+                "all-rooms": {
+                    "ranges": [[0, 10]],
+                    "required_state": [],
+                    "timeline_limit": 0,
+                }
+            },
             "extensions": {
                 EXT_NAME: {
                     "enabled": True,
@@ -984,9 +990,10 @@
         # Use prev_batch with /thread_updates endpoint to get remaining updates
         # Note: prev_batch should be used as 'from' parameter (upper bound for backward pagination)
         channel = self.make_request(
-            "GET",
+            "POST",
             f"/_matrix/client/unstable/io.element.msc4360/thread_updates?dir=b&from={prev_batch}",
             access_token=user1_tok,
+            content={},
         )
         self.assertEqual(channel.code, 200)
 
@@ -1048,7 +1055,119 @@
 
         # First sync
         sync_body = {
-=======
+            "lists": {
+                "all-rooms": {
+                    "ranges": [[0, 10]],
+                    "required_state": [],
+                    "timeline_limit": 0,
+                }
+            },
+            "extensions": {
+                EXT_NAME: {
+                    "enabled": True,
+                }
+            },
+        }
+        response_body, pos1 = self.do_sync(sync_body, tok=user1_tok)
+
+        # Should get 3 thread updates
+        first_sync_threads = set(
+            response_body["extensions"][EXT_NAME]["updates"][room_id].keys()
+        )
+        self.assertEqual(len(first_sync_threads), 3)
+
+        # Create 3 more threads after the first sync
+        new_thread_ids = []
+        for i in range(3, 6):
+            thread_root_id = self.helper.send(
+                room_id, body=f"Thread {i}", tok=user1_tok
+            )["event_id"]
+            new_thread_ids.append(thread_root_id)
+
+            self.helper.send_event(
+                room_id,
+                type="m.room.message",
+                content={
+                    "msgtype": "m.text",
+                    "body": f"Reply to thread {i}",
+                    "m.relates_to": {
+                        "rel_type": RelationTypes.THREAD,
+                        "event_id": thread_root_id,
+                    },
+                },
+                tok=user1_tok,
+            )
+
+        # Second sync with limit=1 to get only some of the new threads
+        sync_body_with_limit = {
+            "lists": {
+                "all-rooms": {
+                    "ranges": [[0, 10]],
+                    "required_state": [],
+                    "timeline_limit": 0,
+                }
+            },
+            "extensions": {
+                EXT_NAME: {
+                    "enabled": True,
+                    "limit": 1,
+                }
+            },
+        }
+        response_body, pos2 = self.do_sync(
+            sync_body_with_limit, tok=user1_tok, since=pos1
+        )
+
+        # Should get 1 thread update
+        second_sync_threads = set(
+            response_body["extensions"][EXT_NAME]["updates"][room_id].keys()
+        )
+        self.assertEqual(len(second_sync_threads), 1)
+
+        # Get prev_batch from the extension
+        self.assertIn("prev_batch", response_body["extensions"][EXT_NAME])
+        prev_batch = response_body["extensions"][EXT_NAME]["prev_batch"]
+
+        # Now use /thread_updates with from=prev_batch and to=pos1
+        # This should get the 2 remaining new threads (created after pos1, not returned in second sync)
+        channel = self.make_request(
+            "POST",
+            f"/_matrix/client/unstable/io.element.msc4360/thread_updates?dir=b&from={prev_batch}&to={pos1}",
+            access_token=user1_tok,
+            content={},
+        )
+        self.assertEqual(channel.code, 200)
+
+        chunk = channel.json_body["chunk"]
+        self.assertIn(room_id, chunk)
+        thread_updates_threads = set(chunk[room_id].keys())
+
+        # Should get exactly 2 threads
+        self.assertEqual(len(thread_updates_threads), 2)
+
+        # Verify no overlap with second sync
+        self.assertEqual(
+            len(second_sync_threads & thread_updates_threads),
+            0,
+            "No thread should appear in both second sync and thread_updates responses",
+        )
+
+        # Verify no overlap with first sync (to=pos1 should exclude those)
+        self.assertEqual(
+            len(first_sync_threads & thread_updates_threads),
+            0,
+            "Threads from first sync should not appear in thread_updates (to=pos1 excludes them)",
+        )
+
+        # Verify no gaps - all new threads should be accounted for
+        all_new_threads = set(new_thread_ids)
+        combined_new_threads = second_sync_threads | thread_updates_threads
+        self.assertEqual(
+            combined_new_threads,
+            all_new_threads,
+            "Combined responses should include all new thread updates with no gaps",
+        )
+
     def test_threads_only_from_rooms_in_list(self) -> None:
         """
         Test that thread updates are only returned for rooms that are in the
@@ -1197,105 +1316,12 @@
                     "timeline_limit": 0,
                 },
             },
->>>>>>> 6fa43cb0
-            "extensions": {
-                EXT_NAME: {
-                    "enabled": True,
-                }
-            },
-        }
-<<<<<<< HEAD
-        response_body, pos1 = self.do_sync(sync_body, tok=user1_tok)
-
-        # Should get 3 thread updates
-        first_sync_threads = set(
-            response_body["extensions"][EXT_NAME]["updates"][room_id].keys()
-        )
-        self.assertEqual(len(first_sync_threads), 3)
-
-        # Create 3 more threads after the first sync
-        new_thread_ids = []
-        for i in range(3, 6):
-            thread_root_id = self.helper.send(
-                room_id, body=f"Thread {i}", tok=user1_tok
-            )["event_id"]
-            new_thread_ids.append(thread_root_id)
-
-            self.helper.send_event(
-                room_id,
-                type="m.room.message",
-                content={
-                    "msgtype": "m.text",
-                    "body": f"Reply to thread {i}",
-                    "m.relates_to": {
-                        "rel_type": RelationTypes.THREAD,
-                        "event_id": thread_root_id,
-                    },
-                },
-                tok=user1_tok,
-            )
-
-        # Second sync with limit=1 to get only some of the new threads
-        sync_body_with_limit = {
-            "extensions": {
-                EXT_NAME: {
-                    "enabled": True,
-                    "limit": 1,
-                }
-            },
-        }
-        response_body, pos2 = self.do_sync(
-            sync_body_with_limit, tok=user1_tok, since=pos1
-        )
-
-        # Should get 1 thread update
-        second_sync_threads = set(
-            response_body["extensions"][EXT_NAME]["updates"][room_id].keys()
-        )
-        self.assertEqual(len(second_sync_threads), 1)
-
-        # Get prev_batch from the extension
-        self.assertIn("prev_batch", response_body["extensions"][EXT_NAME])
-        prev_batch = response_body["extensions"][EXT_NAME]["prev_batch"]
-
-        # Now use /thread_updates with from=prev_batch and to=pos1
-        # This should get the 2 remaining new threads (created after pos1, not returned in second sync)
-        channel = self.make_request(
-            "GET",
-            f"/_matrix/client/unstable/io.element.msc4360/thread_updates?dir=b&from={prev_batch}&to={pos1}",
-            access_token=user1_tok,
-        )
-        self.assertEqual(channel.code, 200)
-
-        chunk = channel.json_body["chunk"]
-        self.assertIn(room_id, chunk)
-        thread_updates_threads = set(chunk[room_id].keys())
-
-        # Should get exactly 2 threads
-        self.assertEqual(len(thread_updates_threads), 2)
-
-        # Verify no overlap with second sync
-        self.assertEqual(
-            len(second_sync_threads & thread_updates_threads),
-            0,
-            "No thread should appear in both second sync and thread_updates responses",
-        )
-
-        # Verify no overlap with first sync (to=pos1 should exclude those)
-        self.assertEqual(
-            len(first_sync_threads & thread_updates_threads),
-            0,
-            "Threads from first sync should not appear in thread_updates (to=pos1 excludes them)",
-        )
-
-        # Verify no gaps - all new threads should be accounted for
-        all_new_threads = set(new_thread_ids)
-        combined_new_threads = second_sync_threads | thread_updates_threads
-        self.assertEqual(
-            combined_new_threads,
-            all_new_threads,
-            "Combined responses should include all new thread updates with no gaps",
-=======
+            "extensions": {
+                EXT_NAME: {
+                    "enabled": True,
+                }
+            },
+        }
         _, from_token = self.do_sync(sync_body, tok=user1_tok)
 
         # Make an incremental Sliding Sync request with the threads extension enabled
@@ -1380,5 +1406,4 @@
         self.assertNotIn(
             EXT_NAME,
             channel.json_body.get("extensions", {}),
->>>>>>> 6fa43cb0
         )