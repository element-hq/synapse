--- conflicted
+++ resolved
@@ -32,12 +32,8 @@
 from synapse.api.room_versions import RoomVersions
 from synapse.events import EventBase, StrippedStateEvent, make_event_from_dict
 from synapse.events.snapshot import EventContext
-<<<<<<< HEAD
 from synapse.handlers.sliding_sync import StateValues
-from synapse.rest.client import devices, login, receipts, room, sync
-=======
 from synapse.rest.client import account_data, devices, login, receipts, room, sync
->>>>>>> a9c0e27e
 from synapse.server import HomeServer
 from synapse.types import (
     JsonDict,
