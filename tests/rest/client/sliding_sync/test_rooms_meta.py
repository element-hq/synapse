#
# This file is licensed under the Affero General Public License (AGPL) version 3.
#
# Copyright (C) 2024 New Vector, Ltd
#
# This program is free software: you can redistribute it and/or modify
# it under the terms of the GNU Affero General Public License as
# published by the Free Software Foundation, either version 3 of the
# License, or (at your option) any later version.
#
# See the GNU Affero General Public License for more details:
# <https://www.gnu.org/licenses/agpl-3.0.html>.
#
import logging

from parameterized import parameterized, parameterized_class

from twisted.test.proto_helpers import MemoryReactor

import synapse.rest.admin
from synapse.api.constants import EventContentFields, EventTypes, Membership
from synapse.api.room_versions import RoomVersions
from synapse.rest.client import login, room, sync
from synapse.server import HomeServer
from synapse.util import Clock

from tests.rest.client.sliding_sync.test_sliding_sync import SlidingSyncBase
from tests.test_utils.event_injection import create_event

logger = logging.getLogger(__name__)


# FIXME: This can be removed once we bump `SCHEMA_COMPAT_VERSION` and run the
# foreground update for
# `sliding_sync_joined_rooms`/`sliding_sync_membership_snapshots` (tracked by
# https://github.com/element-hq/synapse/issues/17623)
@parameterized_class(
    ("use_new_tables",),
    [
        (True,),
        (False,),
    ],
    class_name_func=lambda cls,
    num,
    params_dict: f"{cls.__name__}_{'new' if params_dict['use_new_tables'] else 'fallback'}",
)
class SlidingSyncRoomsMetaTestCase(SlidingSyncBase):
    """
    Test rooms meta info like name, avatar, joined_count, invited_count, is_dm,
    bump_stamp in the Sliding Sync API.
    """

    servlets = [
        synapse.rest.admin.register_servlets,
        login.register_servlets,
        room.register_servlets,
        sync.register_servlets,
    ]

    def prepare(self, reactor: MemoryReactor, clock: Clock, hs: HomeServer) -> None:
        self.store = hs.get_datastores().main
        self.storage_controllers = hs.get_storage_controllers()
        self.state_handler = self.hs.get_state_handler()
        persistence = self.hs.get_storage_controllers().persistence
        assert persistence is not None
        self.persistence = persistence

        super().prepare(reactor, clock, hs)

    def test_rooms_meta_when_joined_initial(self) -> None:
        """
        Test that the `rooms` `name` and `avatar` are included in the initial sync
        response and reflect the current state of the room when the user is joined to
        the room.
        """
        user1_id = self.register_user("user1", "pass")
        user1_tok = self.login(user1_id, "pass")
        user2_id = self.register_user("user2", "pass")
        user2_tok = self.login(user2_id, "pass")

        room_id1 = self.helper.create_room_as(
            user2_id,
            tok=user2_tok,
            extra_content={
                "name": "my super room",
            },
        )
        # Set the room avatar URL
        self.helper.send_state(
            room_id1,
            EventTypes.RoomAvatar,
            {"url": "mxc://DUMMY_MEDIA_ID"},
            tok=user2_tok,
        )

        self.helper.join(room_id1, user1_id, tok=user1_tok)

        # Make the Sliding Sync request
        sync_body = {
            "lists": {
                "foo-list": {
                    "ranges": [[0, 1]],
                    "required_state": [],
                    "timeline_limit": 0,
                }
            }
        }
        response_body, _ = self.do_sync(sync_body, tok=user1_tok)

        # Reflect the current state of the room
        self.assertEqual(response_body["rooms"][room_id1]["initial"], True)
        self.assertEqual(
            response_body["rooms"][room_id1]["name"],
            "my super room",
            response_body["rooms"][room_id1],
        )
        self.assertEqual(
            response_body["rooms"][room_id1]["avatar"],
            "mxc://DUMMY_MEDIA_ID",
            response_body["rooms"][room_id1],
        )
        self.assertEqual(
            response_body["rooms"][room_id1]["joined_count"],
            2,
        )
        self.assertEqual(
            response_body["rooms"][room_id1]["invited_count"],
            0,
        )
        self.assertIsNone(
            response_body["rooms"][room_id1].get("is_dm"),
        )

    def test_rooms_meta_when_joined_incremental_no_change(self) -> None:
        """
        Test that the `rooms` `name` and `avatar` aren't included in an incremental sync
        response if they haven't changed.
        """
        user1_id = self.register_user("user1", "pass")
        user1_tok = self.login(user1_id, "pass")
        user2_id = self.register_user("user2", "pass")
        user2_tok = self.login(user2_id, "pass")

        room_id1 = self.helper.create_room_as(
            user2_id,
            tok=user2_tok,
            extra_content={
                "name": "my super room",
            },
        )
        # Set the room avatar URL
        self.helper.send_state(
            room_id1,
            EventTypes.RoomAvatar,
            {"url": "mxc://DUMMY_MEDIA_ID"},
            tok=user2_tok,
        )

        self.helper.join(room_id1, user1_id, tok=user1_tok)

        # Make the Sliding Sync request
        sync_body = {
            "lists": {
                "foo-list": {
                    "ranges": [[0, 1]],
                    "required_state": [],
                    # This needs to be set to one so the `RoomResult` isn't empty and
                    # the room comes down incremental sync when we send a new message.
                    "timeline_limit": 1,
                }
            }
        }
        response_body, from_token = self.do_sync(sync_body, tok=user1_tok)

        # Send a message to make the room come down sync
        self.helper.send(room_id1, "message in room1", tok=user2_tok)

        # Incremental sync
        response_body, _ = self.do_sync(sync_body, since=from_token, tok=user1_tok)

        # We should only see changed meta info (nothing changed so we shouldn't see any
        # of these fields)
        self.assertNotIn(
            "initial",
            response_body["rooms"][room_id1],
        )
        self.assertNotIn(
            "name",
            response_body["rooms"][room_id1],
        )
        self.assertNotIn(
            "avatar",
            response_body["rooms"][room_id1],
        )
        self.assertNotIn(
            "joined_count",
            response_body["rooms"][room_id1],
        )
        self.assertNotIn(
            "invited_count",
            response_body["rooms"][room_id1],
        )
        self.assertIsNone(
            response_body["rooms"][room_id1].get("is_dm"),
        )

    @parameterized.expand(
        [
            ("in_required_state", True),
            ("not_in_required_state", False),
        ]
    )
    def test_rooms_meta_when_joined_incremental_with_state_change(
        self, test_description: str, include_changed_state_in_required_state: bool
    ) -> None:
        """
        Test that the `rooms` `name` and `avatar` are included in an incremental sync
        response if they changed.
        """
        user1_id = self.register_user("user1", "pass")
        user1_tok = self.login(user1_id, "pass")
        user2_id = self.register_user("user2", "pass")
        user2_tok = self.login(user2_id, "pass")

        room_id1 = self.helper.create_room_as(
            user2_id,
            tok=user2_tok,
            extra_content={
                "name": "my super room",
            },
        )
        # Set the room avatar URL
        self.helper.send_state(
            room_id1,
            EventTypes.RoomAvatar,
            {"url": "mxc://DUMMY_MEDIA_ID"},
            tok=user2_tok,
        )

        self.helper.join(room_id1, user1_id, tok=user1_tok)

        # Make the Sliding Sync request
        sync_body = {
            "lists": {
                "foo-list": {
                    "ranges": [[0, 1]],
                    "required_state": (
                        [[EventTypes.Name, ""], [EventTypes.RoomAvatar, ""]]
                        # Conditionally include the changed state in the
                        # `required_state` to make sure whether we request it or not,
                        # the new room name still flows down to the client.
                        if include_changed_state_in_required_state
                        else []
                    ),
                    "timeline_limit": 0,
                }
            }
        }
        response_body, from_token = self.do_sync(sync_body, tok=user1_tok)

        # Update the room name
        self.helper.send_state(
            room_id1,
            EventTypes.Name,
            {EventContentFields.ROOM_NAME: "my super duper room"},
            tok=user2_tok,
        )
        # Update the room avatar URL
        self.helper.send_state(
            room_id1,
            EventTypes.RoomAvatar,
            {"url": "mxc://DUMMY_MEDIA_ID_UPDATED"},
            tok=user2_tok,
        )

        # Incremental sync
        response_body, _ = self.do_sync(sync_body, since=from_token, tok=user1_tok)

        # We should only see changed meta info (the room name and avatar)
        self.assertNotIn(
            "initial",
            response_body["rooms"][room_id1],
        )
        self.assertEqual(
            response_body["rooms"][room_id1]["name"],
            "my super duper room",
            response_body["rooms"][room_id1],
        )
        self.assertEqual(
            response_body["rooms"][room_id1]["avatar"],
            "mxc://DUMMY_MEDIA_ID_UPDATED",
            response_body["rooms"][room_id1],
        )
        self.assertNotIn(
            "joined_count",
            response_body["rooms"][room_id1],
        )
        self.assertNotIn(
            "invited_count",
            response_body["rooms"][room_id1],
        )
        self.assertIsNone(
            response_body["rooms"][room_id1].get("is_dm"),
        )

    def test_rooms_meta_when_invited(self) -> None:
        """
        Test that the `rooms` `name` and `avatar` are included in the response and
        reflect the current state of the room when the user is invited to the room.
        """
        user1_id = self.register_user("user1", "pass")
        user1_tok = self.login(user1_id, "pass")
        user2_id = self.register_user("user2", "pass")
        user2_tok = self.login(user2_id, "pass")

        room_id1 = self.helper.create_room_as(
            user2_id,
            tok=user2_tok,
            extra_content={
                "name": "my super room",
            },
        )
        # Set the room avatar URL
        self.helper.send_state(
            room_id1,
            EventTypes.RoomAvatar,
            {"url": "mxc://DUMMY_MEDIA_ID"},
            tok=user2_tok,
        )

        # User1 is invited to the room
        self.helper.invite(room_id1, src=user2_id, targ=user1_id, tok=user2_tok)

        # Update the room name after user1 has left
        self.helper.send_state(
            room_id1,
            EventTypes.Name,
            {"name": "my super duper room"},
            tok=user2_tok,
        )
        # Update the room avatar URL after user1 has left
        self.helper.send_state(
            room_id1,
            EventTypes.RoomAvatar,
            {"url": "mxc://UPDATED_DUMMY_MEDIA_ID"},
            tok=user2_tok,
        )

        # Make the Sliding Sync request
        sync_body = {
            "lists": {
                "foo-list": {
                    "ranges": [[0, 1]],
                    "required_state": [],
                    "timeline_limit": 0,
                }
            }
        }
        response_body, _ = self.do_sync(sync_body, tok=user1_tok)

        # This should still reflect the current state of the room even when the user is
        # invited.
        self.assertEqual(response_body["rooms"][room_id1]["initial"], True)
        self.assertEqual(
            response_body["rooms"][room_id1]["name"],
            "my super duper room",
            response_body["rooms"][room_id1],
        )
        self.assertEqual(
            response_body["rooms"][room_id1]["avatar"],
            "mxc://UPDATED_DUMMY_MEDIA_ID",
            response_body["rooms"][room_id1],
        )
        self.assertEqual(
            response_body["rooms"][room_id1]["joined_count"],
            1,
        )
        self.assertEqual(
            response_body["rooms"][room_id1]["invited_count"],
            1,
        )
        self.assertIsNone(
            response_body["rooms"][room_id1].get("is_dm"),
        )

    def test_rooms_meta_when_banned(self) -> None:
        """
        Test that the `rooms` `name` and `avatar` reflect the state of the room when the
        user was banned (do not leak current state).
        """
        user1_id = self.register_user("user1", "pass")
        user1_tok = self.login(user1_id, "pass")
        user2_id = self.register_user("user2", "pass")
        user2_tok = self.login(user2_id, "pass")

        room_id1 = self.helper.create_room_as(
            user2_id,
            tok=user2_tok,
            extra_content={
                "name": "my super room",
            },
        )
        # Set the room avatar URL
        self.helper.send_state(
            room_id1,
            EventTypes.RoomAvatar,
            {"url": "mxc://DUMMY_MEDIA_ID"},
            tok=user2_tok,
        )

        self.helper.join(room_id1, user1_id, tok=user1_tok)
        self.helper.ban(room_id1, src=user2_id, targ=user1_id, tok=user2_tok)

        # Update the room name after user1 has left
        self.helper.send_state(
            room_id1,
            EventTypes.Name,
            {"name": "my super duper room"},
            tok=user2_tok,
        )
        # Update the room avatar URL after user1 has left
        self.helper.send_state(
            room_id1,
            EventTypes.RoomAvatar,
            {"url": "mxc://UPDATED_DUMMY_MEDIA_ID"},
            tok=user2_tok,
        )

        # Make the Sliding Sync request
        sync_body = {
            "lists": {
                "foo-list": {
                    "ranges": [[0, 1]],
                    "required_state": [],
                    "timeline_limit": 0,
                }
            }
        }
        response_body, _ = self.do_sync(sync_body, tok=user1_tok)

        # Reflect the state of the room at the time of leaving
        self.assertEqual(response_body["rooms"][room_id1]["initial"], True)
        self.assertEqual(
            response_body["rooms"][room_id1]["name"],
            "my super room",
            response_body["rooms"][room_id1],
        )
        self.assertEqual(
            response_body["rooms"][room_id1]["avatar"],
            "mxc://DUMMY_MEDIA_ID",
            response_body["rooms"][room_id1],
        )
        self.assertEqual(
            response_body["rooms"][room_id1]["joined_count"],
            # FIXME: The actual number should be "1" (user2) but we currently don't
            # support this for rooms where the user has left/been banned.
            0,
        )
        self.assertEqual(
            response_body["rooms"][room_id1]["invited_count"],
            0,
        )
        self.assertIsNone(
            response_body["rooms"][room_id1].get("is_dm"),
        )

    def test_rooms_meta_heroes(self) -> None:
        """
        Test that the `rooms` `heroes` are included in the response when the room
        doesn't have a room name set.
        """
        user1_id = self.register_user("user1", "pass")
        user1_tok = self.login(user1_id, "pass")
        user2_id = self.register_user("user2", "pass")
        user2_tok = self.login(user2_id, "pass")
        user3_id = self.register_user("user3", "pass")
        _user3_tok = self.login(user3_id, "pass")

        room_id1 = self.helper.create_room_as(
            user2_id,
            tok=user2_tok,
            extra_content={
                "name": "my super room",
            },
        )
        self.helper.join(room_id1, user1_id, tok=user1_tok)
        # User3 is invited
        self.helper.invite(room_id1, src=user2_id, targ=user3_id, tok=user2_tok)

        room_id2 = self.helper.create_room_as(
            user2_id,
            tok=user2_tok,
            extra_content={
                # No room name set so that `heroes` is populated
                #
                # "name": "my super room2",
            },
        )
        self.helper.join(room_id2, user1_id, tok=user1_tok)
        # User3 is invited
        self.helper.invite(room_id2, src=user2_id, targ=user3_id, tok=user2_tok)

        # Make the Sliding Sync request
        sync_body = {
            "lists": {
                "foo-list": {
                    "ranges": [[0, 1]],
                    "required_state": [],
                    "timeline_limit": 0,
                }
            }
        }
        response_body, _ = self.do_sync(sync_body, tok=user1_tok)

        # Room1 has a name so we shouldn't see any `heroes` which the client would use
        # the calculate the room name themselves.
        self.assertEqual(response_body["rooms"][room_id1]["initial"], True)
        self.assertEqual(
            response_body["rooms"][room_id1]["name"],
            "my super room",
            response_body["rooms"][room_id1],
        )
        self.assertIsNone(response_body["rooms"][room_id1].get("heroes"))
        self.assertEqual(
            response_body["rooms"][room_id1]["joined_count"],
            2,
        )
        self.assertEqual(
            response_body["rooms"][room_id1]["invited_count"],
            1,
        )

        # Room2 doesn't have a name so we should see `heroes` populated
        self.assertEqual(response_body["rooms"][room_id2]["initial"], True)
        self.assertIsNone(response_body["rooms"][room_id2].get("name"))
        self.assertCountEqual(
            [
                hero["user_id"]
                for hero in response_body["rooms"][room_id2].get("heroes", [])
            ],
            # Heroes shouldn't include the user themselves (we shouldn't see user1)
            [user2_id, user3_id],
        )
        self.assertEqual(
            response_body["rooms"][room_id2]["joined_count"],
            2,
        )
        self.assertEqual(
            response_body["rooms"][room_id2]["invited_count"],
            1,
        )

        # We didn't request any state so we shouldn't see any `required_state`
        self.assertIsNone(response_body["rooms"][room_id1].get("required_state"))
        self.assertIsNone(response_body["rooms"][room_id2].get("required_state"))

    def test_rooms_meta_heroes_max(self) -> None:
        """
        Test that the `rooms` `heroes` only includes the first 5 users (not including
        yourself).
        """
        user1_id = self.register_user("user1", "pass")
        user1_tok = self.login(user1_id, "pass")
        user2_id = self.register_user("user2", "pass")
        user2_tok = self.login(user2_id, "pass")
        user3_id = self.register_user("user3", "pass")
        user3_tok = self.login(user3_id, "pass")
        user4_id = self.register_user("user4", "pass")
        user4_tok = self.login(user4_id, "pass")
        user5_id = self.register_user("user5", "pass")
        user5_tok = self.login(user5_id, "pass")
        user6_id = self.register_user("user6", "pass")
        user6_tok = self.login(user6_id, "pass")
        user7_id = self.register_user("user7", "pass")
        user7_tok = self.login(user7_id, "pass")

        room_id1 = self.helper.create_room_as(
            user2_id,
            tok=user2_tok,
            extra_content={
                # No room name set so that `heroes` is populated
                #
                # "name": "my super room",
            },
        )
        self.helper.join(room_id1, user1_id, tok=user1_tok)
        self.helper.join(room_id1, user3_id, tok=user3_tok)
        self.helper.join(room_id1, user4_id, tok=user4_tok)
        self.helper.join(room_id1, user5_id, tok=user5_tok)
        self.helper.join(room_id1, user6_id, tok=user6_tok)
        self.helper.join(room_id1, user7_id, tok=user7_tok)

        # Make the Sliding Sync request
        sync_body = {
            "lists": {
                "foo-list": {
                    "ranges": [[0, 1]],
                    "required_state": [],
                    "timeline_limit": 0,
                }
            }
        }
        response_body, _ = self.do_sync(sync_body, tok=user1_tok)

        # Room2 doesn't have a name so we should see `heroes` populated
        self.assertEqual(response_body["rooms"][room_id1]["initial"], True)
        self.assertIsNone(response_body["rooms"][room_id1].get("name"))
        self.assertCountEqual(
            [
                hero["user_id"]
                for hero in response_body["rooms"][room_id1].get("heroes", [])
            ],
            # Heroes should be the first 5 users in the room (excluding the user
            # themselves, we shouldn't see `user1`)
            [user2_id, user3_id, user4_id, user5_id, user6_id],
        )
        self.assertEqual(
            response_body["rooms"][room_id1]["joined_count"],
            7,
        )
        self.assertEqual(
            response_body["rooms"][room_id1]["invited_count"],
            0,
        )

        # We didn't request any state so we shouldn't see any `required_state`
        self.assertIsNone(response_body["rooms"][room_id1].get("required_state"))

    def test_rooms_meta_heroes_when_banned(self) -> None:
        """
        Test that the `rooms` `heroes` are included in the response when the room
        doesn't have a room name set but doesn't leak information past their ban.
        """
        user1_id = self.register_user("user1", "pass")
        user1_tok = self.login(user1_id, "pass")
        user2_id = self.register_user("user2", "pass")
        user2_tok = self.login(user2_id, "pass")
        user3_id = self.register_user("user3", "pass")
        _user3_tok = self.login(user3_id, "pass")
        user4_id = self.register_user("user4", "pass")
        user4_tok = self.login(user4_id, "pass")
        user5_id = self.register_user("user5", "pass")
        _user5_tok = self.login(user5_id, "pass")

        room_id1 = self.helper.create_room_as(
            user2_id,
            tok=user2_tok,
            extra_content={
                # No room name set so that `heroes` is populated
                #
                # "name": "my super room",
            },
        )
        # User1 joins the room
        self.helper.join(room_id1, user1_id, tok=user1_tok)
        # User3 is invited
        self.helper.invite(room_id1, src=user2_id, targ=user3_id, tok=user2_tok)

        # User1 is banned from the room
        self.helper.ban(room_id1, src=user2_id, targ=user1_id, tok=user2_tok)

        # User4 joins the room after user1 is banned
        self.helper.join(room_id1, user4_id, tok=user4_tok)
        # User5 is invited after user1 is banned
        self.helper.invite(room_id1, src=user2_id, targ=user5_id, tok=user2_tok)

        # Make the Sliding Sync request
        sync_body = {
            "lists": {
                "foo-list": {
                    "ranges": [[0, 1]],
                    "required_state": [],
                    "timeline_limit": 0,
                }
            }
        }
        response_body, _ = self.do_sync(sync_body, tok=user1_tok)

        # Room doesn't have a name so we should see `heroes` populated
        self.assertEqual(response_body["rooms"][room_id1]["initial"], True)
        self.assertIsNone(response_body["rooms"][room_id1].get("name"))
        self.assertCountEqual(
            [
                hero["user_id"]
                for hero in response_body["rooms"][room_id1].get("heroes", [])
            ],
            # Heroes shouldn't include the user themselves (we shouldn't see user1). We
            # also shouldn't see user4 since they joined after user1 was banned.
            #
            # FIXME: The actual result should be `[user2_id, user3_id]` but we currently
            # don't support this for rooms where the user has left/been banned.
            [],
        )

        self.assertEqual(
            response_body["rooms"][room_id1]["joined_count"],
            # FIXME: The actual number should be "1" (user2) but we currently don't
            # support this for rooms where the user has left/been banned.
            0,
        )
        self.assertEqual(
            response_body["rooms"][room_id1]["invited_count"],
            # We shouldn't see user5 since they were invited after user1 was banned.
            #
            # FIXME: The actual number should be "1" (user3) but we currently don't
            # support this for rooms where the user has left/been banned.
            0,
        )

    def test_rooms_meta_heroes_incremental_sync_no_change(self) -> None:
        """
        Test that the `rooms` `heroes` aren't included in an incremental sync
        response if they haven't changed.

        (when the room doesn't have a room name set)
        """
        user1_id = self.register_user("user1", "pass")
        user1_tok = self.login(user1_id, "pass")
        user2_id = self.register_user("user2", "pass")
        user2_tok = self.login(user2_id, "pass")
        user3_id = self.register_user("user3", "pass")
        _user3_tok = self.login(user3_id, "pass")

        room_id = self.helper.create_room_as(
            user2_id,
            tok=user2_tok,
            extra_content={
                # No room name set so that `heroes` is populated
                #
                # "name": "my super room2",
            },
        )
        self.helper.join(room_id, user1_id, tok=user1_tok)
        # User3 is invited
        self.helper.invite(room_id, src=user2_id, targ=user3_id, tok=user2_tok)

        # Make the Sliding Sync request
        sync_body = {
            "lists": {
                "foo-list": {
                    "ranges": [[0, 1]],
                    "required_state": [],
                    # This needs to be set to one so the `RoomResult` isn't empty and
                    # the room comes down incremental sync when we send a new message.
                    "timeline_limit": 1,
                }
            }
        }
        response_body, from_token = self.do_sync(sync_body, tok=user1_tok)

        # Send a message to make the room come down sync
        self.helper.send(room_id, "message in room", tok=user2_tok)

        # Incremental sync
        response_body, _ = self.do_sync(sync_body, since=from_token, tok=user1_tok)

        # This is an incremental sync and the second time we have seen this room so it
        # isn't `initial`
        self.assertNotIn(
            "initial",
            response_body["rooms"][room_id],
        )
        # Room shouldn't have a room name because we're testing the `heroes` field which
        # will only has a chance to appear if the room doesn't have a name.
        self.assertNotIn(
            "name",
            response_body["rooms"][room_id],
        )
        # No change to heroes
        self.assertNotIn(
            "heroes",
            response_body["rooms"][room_id],
        )
        # No change to member counts
        self.assertNotIn(
            "joined_count",
            response_body["rooms"][room_id],
        )
        self.assertNotIn(
            "invited_count",
            response_body["rooms"][room_id],
        )
        # We didn't request any state so we shouldn't see any `required_state`
        self.assertNotIn(
            "required_state",
            response_body["rooms"][room_id],
        )

    def test_rooms_meta_heroes_incremental_sync_with_membership_change(self) -> None:
        """
        Test that the `rooms` `heroes` are included in an incremental sync response if
        the membership has changed.

        (when the room doesn't have a room name set)
        """
        user1_id = self.register_user("user1", "pass")
        user1_tok = self.login(user1_id, "pass")
        user2_id = self.register_user("user2", "pass")
        user2_tok = self.login(user2_id, "pass")
        user3_id = self.register_user("user3", "pass")
        user3_tok = self.login(user3_id, "pass")

        room_id = self.helper.create_room_as(
            user2_id,
            tok=user2_tok,
            extra_content={
                # No room name set so that `heroes` is populated
                #
                # "name": "my super room2",
            },
        )
        self.helper.join(room_id, user1_id, tok=user1_tok)
        # User3 is invited
        self.helper.invite(room_id, src=user2_id, targ=user3_id, tok=user2_tok)

        # Make the Sliding Sync request
        sync_body = {
            "lists": {
                "foo-list": {
                    "ranges": [[0, 1]],
                    "required_state": [],
                    "timeline_limit": 0,
                }
            }
        }
        response_body, from_token = self.do_sync(sync_body, tok=user1_tok)

        # User3 joins (membership change)
        self.helper.join(room_id, user3_id, tok=user3_tok)

        # Incremental sync
        response_body, _ = self.do_sync(sync_body, since=from_token, tok=user1_tok)

        # This is an incremental sync and the second time we have seen this room so it
        # isn't `initial`
        self.assertNotIn(
            "initial",
            response_body["rooms"][room_id],
        )
        # Room shouldn't have a room name because we're testing the `heroes` field which
        # will only has a chance to appear if the room doesn't have a name.
        self.assertNotIn(
            "name",
            response_body["rooms"][room_id],
        )
        # Membership change so we should see heroes and membership counts
        self.assertCountEqual(
            [
                hero["user_id"]
                for hero in response_body["rooms"][room_id].get("heroes", [])
            ],
            # Heroes shouldn't include the user themselves (we shouldn't see user1)
            [user2_id, user3_id],
        )
        self.assertEqual(
            response_body["rooms"][room_id]["joined_count"],
            3,
        )
        self.assertEqual(
            response_body["rooms"][room_id]["invited_count"],
            0,
        )
        # We didn't request any state so we shouldn't see any `required_state`
        self.assertNotIn(
            "required_state",
            response_body["rooms"][room_id],
        )

    def test_rooms_bump_stamp(self) -> None:
        """
        Test that `bump_stamp` is present and pointing to relevant events.
        """
        user1_id = self.register_user("user1", "pass")
        user1_tok = self.login(user1_id, "pass")

        room_id1 = self.helper.create_room_as(
            user1_id,
            tok=user1_tok,
        )
        event_response1 = message_response = self.helper.send(
            room_id1, "message in room1", tok=user1_tok
        )
        event_pos1 = self.get_success(
            self.store.get_position_for_event(event_response1["event_id"])
        )
        room_id2 = self.helper.create_room_as(
            user1_id,
            tok=user1_tok,
        )
        send_response2 = self.helper.send(room_id2, "message in room2", tok=user1_tok)
        event_pos2 = self.get_success(
            self.store.get_position_for_event(send_response2["event_id"])
        )

        # Send a reaction in room1 but it shouldn't affect the `bump_stamp`
        # because reactions are not part of the `DEFAULT_BUMP_EVENT_TYPES`
        self.helper.send_event(
            room_id1,
            type=EventTypes.Reaction,
            content={
                "m.relates_to": {
                    "event_id": message_response["event_id"],
                    "key": "👍",
                    "rel_type": "m.annotation",
                }
            },
            tok=user1_tok,
        )

        # Make the Sliding Sync request
        sync_body = {
            "lists": {
                "foo-list": {
                    "ranges": [[0, 1]],
                    "required_state": [],
                    "timeline_limit": 100,
                }
            }
        }
        response_body, _ = self.do_sync(sync_body, tok=user1_tok)

        # Make sure it has the foo-list we requested
        self.assertListEqual(
            list(response_body["lists"].keys()),
            ["foo-list"],
            response_body["lists"].keys(),
        )

<<<<<<< HEAD
=======
        # Make sure the list includes the rooms in the right order
        self.assertEqual(
            len(response_body["lists"]["foo-list"]["ops"]),
            1,
            response_body["lists"]["foo-list"],
        )
        op = response_body["lists"]["foo-list"]["ops"][0]
        self.assertEqual(op["op"], "SYNC")
        self.assertEqual(op["range"], [0, 1])
        # Note that we don't order the ops anymore, so we need to compare sets.
        self.assertIncludes(set(op["room_ids"]), {room_id1, room_id2}, exact=True)

>>>>>>> b3047f3f
        # The `bump_stamp` for room1 should point at the latest message (not the
        # reaction since it's not one of the `DEFAULT_BUMP_EVENT_TYPES`)
        self.assertEqual(
            response_body["rooms"][room_id1]["bump_stamp"],
            event_pos1.stream,
            response_body["rooms"][room_id1],
        )

        # The `bump_stamp` for room2 should point at the latest message
        self.assertEqual(
            response_body["rooms"][room_id2]["bump_stamp"],
            event_pos2.stream,
            response_body["rooms"][room_id2],
        )

    def test_rooms_bump_stamp_backfill(self) -> None:
        """
        Test that `bump_stamp` ignores backfilled events, i.e. events with a
        negative stream ordering.
        """
        user1_id = self.register_user("user1", "pass")
        user1_tok = self.login(user1_id, "pass")

        # Create a remote room
        creator = "@user:other"
        room_id = "!foo:other"
        room_version = RoomVersions.V10
        shared_kwargs = {
            "room_id": room_id,
            "room_version": room_version.identifier,
        }

        create_tuple = self.get_success(
            create_event(
                self.hs,
                prev_event_ids=[],
                type=EventTypes.Create,
                state_key="",
                content={
                    # The `ROOM_CREATOR` field could be removed if we used a room
                    # version > 10 (in favor of relying on `sender`)
                    EventContentFields.ROOM_CREATOR: creator,
                    EventContentFields.ROOM_VERSION: room_version.identifier,
                },
                sender=creator,
                **shared_kwargs,
            )
        )
        creator_tuple = self.get_success(
            create_event(
                self.hs,
                prev_event_ids=[create_tuple[0].event_id],
                auth_event_ids=[create_tuple[0].event_id],
                type=EventTypes.Member,
                state_key=creator,
                content={"membership": Membership.JOIN},
                sender=creator,
                **shared_kwargs,
            )
        )
        # We add a message event as a valid "bump type"
        msg_tuple = self.get_success(
            create_event(
                self.hs,
                prev_event_ids=[creator_tuple[0].event_id],
                auth_event_ids=[create_tuple[0].event_id],
                type=EventTypes.Message,
                content={"body": "foo", "msgtype": "m.text"},
                sender=creator,
                **shared_kwargs,
            )
        )
        invite_tuple = self.get_success(
            create_event(
                self.hs,
                prev_event_ids=[msg_tuple[0].event_id],
                auth_event_ids=[create_tuple[0].event_id, creator_tuple[0].event_id],
                type=EventTypes.Member,
                state_key=user1_id,
                content={"membership": Membership.INVITE},
                sender=creator,
                **shared_kwargs,
            )
        )

        remote_events_and_contexts = [
            create_tuple,
            creator_tuple,
            msg_tuple,
            invite_tuple,
        ]

        # Ensure the local HS knows the room version
        self.get_success(self.store.store_room(room_id, creator, False, room_version))

        # Persist these events as backfilled events.
        for event, context in remote_events_and_contexts:
            self.get_success(
                self.persistence.persist_event(event, context, backfilled=True)
            )

        # Now we join the local user to the room. We want to make this feel as close to
        # the real `process_remote_join()` as possible but we'd like to avoid some of
        # the auth checks that would be done in the real code.
        #
        # FIXME: The test was originally written using this less-real
        # `persist_event(...)` shortcut but it would be nice to use the real remote join
        # process in a `FederatingHomeserverTestCase`.
        flawed_join_tuple = self.get_success(
            create_event(
                self.hs,
                prev_event_ids=[invite_tuple[0].event_id],
                # This doesn't work correctly to create an `EventContext` that includes
                # both of these state events. I assume it's because we're working on our
                # local homeserver which has the remote state set as `outlier`. We have
                # to create our own EventContext below to get this right.
                auth_event_ids=[create_tuple[0].event_id, invite_tuple[0].event_id],
                type=EventTypes.Member,
                state_key=user1_id,
                content={"membership": Membership.JOIN},
                sender=user1_id,
                **shared_kwargs,
            )
        )
        # We have to create our own context to get the state set correctly. If we use
        # the `EventContext` from the `flawed_join_tuple`, the `current_state_events`
        # table will only have the join event in it which should never happen in our
        # real server.
        join_event = flawed_join_tuple[0]
        join_context = self.get_success(
            self.state_handler.compute_event_context(
                join_event,
                state_ids_before_event={
                    (e.type, e.state_key): e.event_id
                    for e in [create_tuple[0], invite_tuple[0]]
                },
                partial_state=False,
            )
        )
        self.get_success(self.persistence.persist_event(join_event, join_context))

        # Doing an SS request should return a positive `bump_stamp`, even though
        # the only event that matches the bump types has as negative stream
        # ordering.
        sync_body = {
            "lists": {
                "foo-list": {
                    "ranges": [[0, 1]],
                    "required_state": [],
                    "timeline_limit": 5,
                }
            }
        }
        response_body, _ = self.do_sync(sync_body, tok=user1_tok)

        self.assertGreater(response_body["rooms"][room_id]["bump_stamp"], 0)

    def test_rooms_bump_stamp_invites(self) -> None:
        """
        Test that `bump_stamp` is present and points to the membership event,
        and not later events, for non-joined rooms
        """

        user1_id = self.register_user("user1", "pass")
        user1_tok = self.login(user1_id, "pass")

        user2_id = self.register_user("user2", "pass")
        user2_tok = self.login(user2_id, "pass")

        room_id = self.helper.create_room_as(
            user2_id,
            tok=user2_tok,
        )

        # Invite user1 to the room
        invite_response = self.helper.invite(room_id, user2_id, user1_id, tok=user2_tok)

        # More messages happen after the invite
        self.helper.send(room_id, "message in room1", tok=user2_tok)

        # We expect the bump_stamp to match the invite.
        invite_pos = self.get_success(
            self.store.get_position_for_event(invite_response["event_id"])
        )

        # Doing an SS request should return a `bump_stamp` of the invite event,
        # rather than the message that was sent after.
        sync_body = {
            "lists": {
                "foo-list": {
                    "ranges": [[0, 1]],
                    "required_state": [],
                    "timeline_limit": 5,
                }
            }
        }
        response_body, _ = self.do_sync(sync_body, tok=user1_tok)

        self.assertEqual(
            response_body["rooms"][room_id]["bump_stamp"], invite_pos.stream
        )<|MERGE_RESOLUTION|>--- conflicted
+++ resolved
@@ -926,21 +926,6 @@
             response_body["lists"].keys(),
         )
 
-<<<<<<< HEAD
-=======
-        # Make sure the list includes the rooms in the right order
-        self.assertEqual(
-            len(response_body["lists"]["foo-list"]["ops"]),
-            1,
-            response_body["lists"]["foo-list"],
-        )
-        op = response_body["lists"]["foo-list"]["ops"][0]
-        self.assertEqual(op["op"], "SYNC")
-        self.assertEqual(op["range"], [0, 1])
-        # Note that we don't order the ops anymore, so we need to compare sets.
-        self.assertIncludes(set(op["room_ids"]), {room_id1, room_id2}, exact=True)
-
->>>>>>> b3047f3f
         # The `bump_stamp` for room1 should point at the latest message (not the
         # reaction since it's not one of the `DEFAULT_BUMP_EVENT_TYPES`)
         self.assertEqual(
