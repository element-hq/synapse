--- conflicted
+++ resolved
@@ -284,12 +284,7 @@
                 # so that the test can complete and we see the underlying error.
                 callback_finished = True
 
-<<<<<<< HEAD
-        with LoggingContext(name="foo", server_name="test_server"):
-            # fire off function, but don't wait on it.
-            d2 = run_in_background(function)
-=======
-        with LoggingContext("foo"):
+        with LoggingContext("foo", server_name="test_server"):
             d: defer.Deferred[None] = defer.Deferred()
             d.addCallback(lambda _: defer.ensureDeferred(competing_callback()))
             self._check_test_key("foo")
@@ -318,7 +313,6 @@
         """
         Test that calling the deferred callback inside `PreserveLoggingContext()` (in
         the sentinel context) works as expected.
->>>>>>> 5266e423
 
         Demonstrates one pattern that we can use fix the naive case where we just call
         `d.callback(None)` without anything else. See the *Deferred callbacks* section
