--- conflicted
+++ resolved
@@ -22,11 +22,7 @@
 from contextlib import contextmanager
 from os import PathLike
 from pathlib import Path
-<<<<<<< HEAD
-from typing import Generator
-=======
-from typing import Generator, Optional, Union, cast
->>>>>>> 07e79805
+from typing import Generator, cast
 from unittest.mock import patch
 
 from packaging.markers import default_environment as packaging_default_environment
