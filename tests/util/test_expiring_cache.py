--- conflicted
+++ resolved
@@ -34,12 +34,8 @@
         cache: ExpiringCache[str, str] = ExpiringCache(
             cache_name="test",
             server_name="testserver",
-<<<<<<< HEAD
             hs=self.hs,
-            clock=cast(Clock, clock),
-=======
             clock=clock,
->>>>>>> 5adb08f3
             max_len=1,
         )
 
@@ -52,12 +48,8 @@
         cache: ExpiringCache[str, str] = ExpiringCache(
             cache_name="test",
             server_name="testserver",
-<<<<<<< HEAD
             hs=self.hs,
-            clock=cast(Clock, clock),
-=======
             clock=clock,
->>>>>>> 5adb08f3
             max_len=2,
         )
 
@@ -76,12 +68,8 @@
         cache: ExpiringCache[str, List[int]] = ExpiringCache(
             cache_name="test",
             server_name="testserver",
-<<<<<<< HEAD
             hs=self.hs,
-            clock=cast(Clock, clock),
-=======
             clock=clock,
->>>>>>> 5adb08f3
             max_len=5,
             iterable=True,
         )
@@ -105,12 +93,8 @@
         cache: ExpiringCache[str, int] = ExpiringCache(
             cache_name="test",
             server_name="testserver",
-<<<<<<< HEAD
             hs=self.hs,
-            clock=cast(Clock, clock),
-=======
             clock=clock,
->>>>>>> 5adb08f3
             expiry_ms=1000,
         )
 
