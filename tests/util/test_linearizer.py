#
# This file is licensed under the Affero General Public License (AGPL) version 3.
#
# Copyright 2016 OpenMarket Ltd
# Copyright (C) 2023 New Vector, Ltd
#
# This program is free software: you can redistribute it and/or modify
# it under the terms of the GNU Affero General Public License as
# published by the Free Software Foundation, either version 3 of the
# License, or (at your option) any later version.
#
# See the GNU Affero General Public License for more details:
# <https://www.gnu.org/licenses/agpl-3.0.html>.
#
# Originally licensed under the Apache License, Version 2.0:
# <http://www.apache.org/licenses/LICENSE-2.0>.
#
# [This file includes modifications made by New Vector Limited]
#
#

from typing import Hashable, Protocol, Tuple

from twisted.internet import defer
from twisted.internet.defer import CancelledError, Deferred

from synapse.logging.context import LoggingContext, current_context
from synapse.util.async_helpers import Linearizer

from tests import unittest
<<<<<<< HEAD
from tests.server import get_clock
=======
from tests.server import (
    get_clock,
)
>>>>>>> 5143f93d


class UnblockFunction(Protocol):
    def __call__(self, pump_reactor: bool = True) -> None: ...


class LinearizerTestCase(unittest.TestCase):
    def setUp(self) -> None:
        self.reactor, self.clock = get_clock()

    def _start_task(
        self, linearizer: Linearizer, key: Hashable
    ) -> Tuple["Deferred[None]", "Deferred[None]", UnblockFunction]:
        """Starts a task which acquires the linearizer lock, blocks, then completes.

        Args:
            linearizer: The `Linearizer`.
            key: The `Linearizer` key.

        Returns:
            A tuple containing:
             * A cancellable `Deferred` for the entire task.
             * A `Deferred` that resolves once the task acquires the lock.
             * A function that unblocks the task. Must be called by the caller
               to allow the task to release the lock and complete.
        """
        acquired_d: "Deferred[None]" = Deferred()
        unblock_d: "Deferred[None]" = Deferred()

        async def task() -> None:
            async with linearizer.queue(key):
                acquired_d.callback(None)
                await unblock_d

        d = defer.ensureDeferred(task())

        def unblock(pump_reactor: bool = True) -> None:
            unblock_d.callback(None)
            # The next task, if it exists, will acquire the lock and require a kick of
            # the reactor to advance.
            if pump_reactor:
                self._pump()

        return d, acquired_d, unblock

    def _pump(self) -> None:
        """Pump the reactor to advance `Linearizer`s."""
        while self.reactor.getDelayedCalls():
<<<<<<< HEAD
            self.reactor.advance(0)

    def test_linearizer(self) -> None:
        """Tests that a task is queued up behind an earlier task."""
        linearizer = Linearizer(self.clock)
=======
            self.reactor.pump([0] * 100)

    def test_linearizer(self) -> None:
        """Tests that a task is queued up behind an earlier task."""
        linearizer = Linearizer(name="test_linearizer", clock=self.clock)
>>>>>>> 5143f93d

        key = object()

        _, acquired_d1, unblock1 = self._start_task(linearizer, key)
        self.assertTrue(acquired_d1.called)

        _, acquired_d2, unblock2 = self._start_task(linearizer, key)
        self.assertFalse(acquired_d2.called)

        # Once the first task is done, the second task can continue.
        unblock1()
        self.assertTrue(acquired_d2.called)

        unblock2()

    def test_linearizer_is_queued(self) -> None:
        """Tests `Linearizer.is_queued`.

        Runs through the same scenario as `test_linearizer`.
        """
<<<<<<< HEAD
        linearizer = Linearizer(self.clock)
=======
        linearizer = Linearizer(name="test_linearizer", clock=self.clock)
>>>>>>> 5143f93d

        key = object()

        _, acquired_d1, unblock1 = self._start_task(linearizer, key)
        self.assertTrue(acquired_d1.called)

        # Since the first task acquires the lock immediately, "is_queued" should return
        # false.
        self.assertFalse(linearizer.is_queued(key))

        _, acquired_d2, unblock2 = self._start_task(linearizer, key)
        self.assertFalse(acquired_d2.called)

        # Now the second task is queued up behind the first.
        self.assertTrue(linearizer.is_queued(key))

        unblock1()

        # And now the second task acquires the lock and nothing is in the queue again.
        self.assertTrue(acquired_d2.called)
        self.assertFalse(linearizer.is_queued(key))

        unblock2()
        self.assertFalse(linearizer.is_queued(key))

    def test_lots_of_queued_things(self) -> None:
        """Tests lots of fast things queued up behind a slow thing.

        The stack should *not* explode when the slow thing completes.
        """
<<<<<<< HEAD
        linearizer = Linearizer(self.clock)
=======
        linearizer = Linearizer(name="test_linearizer", clock=self.clock)
>>>>>>> 5143f93d
        key = ""

        async def func(i: int) -> None:
            with LoggingContext(name="func(%s)" % i, server_name="test_server") as lc:
                async with linearizer.queue(key):
                    self.assertEqual(current_context(), lc)

                self.assertEqual(current_context(), lc)

        _, _, unblock = self._start_task(linearizer, key)
        for i in range(1, 100):
            defer.ensureDeferred(func(i))

        d = defer.ensureDeferred(func(1000))
        unblock()
        self.successResultOf(d)

    def test_multiple_entries(self) -> None:
        """Tests a `Linearizer` with a concurrency above 1."""
<<<<<<< HEAD
        limiter = Linearizer(self.clock, max_count=3)
=======
        linearizer = Linearizer(name="test_linearizer", max_count=3, clock=self.clock)
>>>>>>> 5143f93d

        key = object()

        _, acquired_d1, unblock1 = self._start_task(linearizer, key)
        self.assertTrue(acquired_d1.called)

        _, acquired_d2, unblock2 = self._start_task(linearizer, key)
        self.assertTrue(acquired_d2.called)

        _, acquired_d3, unblock3 = self._start_task(linearizer, key)
        self.assertTrue(acquired_d3.called)

        # These next two tasks have to wait.
        _, acquired_d4, unblock4 = self._start_task(linearizer, key)
        self.assertFalse(acquired_d4.called)

        _, acquired_d5, unblock5 = self._start_task(linearizer, key)
        self.assertFalse(acquired_d5.called)

        # Once the first task completes, the fourth task can continue.
        unblock1()
        self.assertTrue(acquired_d4.called)
        self.assertFalse(acquired_d5.called)

        # Once the third task completes, the fifth task can continue.
        unblock3()
        self.assertTrue(acquired_d5.called)

        # Make all tasks finish.
        unblock2()
        unblock4()
        unblock5()

        # The next task shouldn't have to wait.
        _, acquired_d6, unblock6 = self._start_task(linearizer, key)
        self.assertTrue(acquired_d6)
        unblock6()

    def test_cancellation(self) -> None:
        """Tests cancellation while waiting for a `Linearizer`."""
<<<<<<< HEAD
        linearizer = Linearizer(self.clock)
=======
        linearizer = Linearizer(name="test_linearizer", clock=self.clock)
>>>>>>> 5143f93d

        key = object()

        d1, acquired_d1, unblock1 = self._start_task(linearizer, key)
        self.assertTrue(acquired_d1.called)

        # Create a second task, waiting for the first task.
        d2, acquired_d2, _ = self._start_task(linearizer, key)
        self.assertFalse(acquired_d2.called)

        # Create a third task, waiting for the second task.
        d3, acquired_d3, unblock3 = self._start_task(linearizer, key)
        self.assertFalse(acquired_d3.called)

        # Cancel the waiting second task.
        d2.cancel()

        unblock1()
        self.successResultOf(d1)

        self.assertTrue(d2.called)
        self.failureResultOf(d2, CancelledError)

        # The third task should continue running.
        self.assertTrue(
            acquired_d3.called,
            "Third task did not get the lock after the second task was cancelled",
        )
        unblock3()
        self.successResultOf(d3)

    def test_cancellation_during_sleep(self) -> None:
        """Tests cancellation during the sleep just after waiting for a `Linearizer`."""
<<<<<<< HEAD
        linearizer = Linearizer(self.clock)
=======
        linearizer = Linearizer(name="test_linearizer", clock=self.clock)
>>>>>>> 5143f93d

        key = object()

        d1, acquired_d1, unblock1 = self._start_task(linearizer, key)
        self.assertTrue(acquired_d1.called)

        # Create a second task, waiting for the first task.
        d2, acquired_d2, _ = self._start_task(linearizer, key)
        self.assertFalse(acquired_d2.called)

        # Create a third task, waiting for the second task.
        d3, acquired_d3, unblock3 = self._start_task(linearizer, key)
        self.assertFalse(acquired_d3.called)

        # Once the first task completes, cancel the waiting second task while it is
        # sleeping just after acquiring the lock.
        unblock1(pump_reactor=False)
        self.successResultOf(d1)
        d2.cancel()
        self._pump()

        self.assertTrue(d2.called)
        self.failureResultOf(d2, CancelledError)

        # The third task should continue running.
        self.assertTrue(
            acquired_d3.called,
            "Third task did not get the lock after the second task was cancelled",
        )
        unblock3()
        self.successResultOf(d3)<|MERGE_RESOLUTION|>--- conflicted
+++ resolved
@@ -28,13 +28,9 @@
 from synapse.util.async_helpers import Linearizer
 
 from tests import unittest
-<<<<<<< HEAD
-from tests.server import get_clock
-=======
 from tests.server import (
     get_clock,
 )
->>>>>>> 5143f93d
 
 
 class UnblockFunction(Protocol):
@@ -83,19 +79,11 @@
     def _pump(self) -> None:
         """Pump the reactor to advance `Linearizer`s."""
         while self.reactor.getDelayedCalls():
-<<<<<<< HEAD
-            self.reactor.advance(0)
+            self.reactor.pump([0] * 100)
 
     def test_linearizer(self) -> None:
         """Tests that a task is queued up behind an earlier task."""
-        linearizer = Linearizer(self.clock)
-=======
-            self.reactor.pump([0] * 100)
-
-    def test_linearizer(self) -> None:
-        """Tests that a task is queued up behind an earlier task."""
-        linearizer = Linearizer(name="test_linearizer", clock=self.clock)
->>>>>>> 5143f93d
+        linearizer = Linearizer(name="test_linearizer", clock=self.clock)
 
         key = object()
 
@@ -116,11 +104,7 @@
 
         Runs through the same scenario as `test_linearizer`.
         """
-<<<<<<< HEAD
-        linearizer = Linearizer(self.clock)
-=======
-        linearizer = Linearizer(name="test_linearizer", clock=self.clock)
->>>>>>> 5143f93d
+        linearizer = Linearizer(name="test_linearizer", clock=self.clock)
 
         key = object()
 
@@ -151,11 +135,7 @@
 
         The stack should *not* explode when the slow thing completes.
         """
-<<<<<<< HEAD
-        linearizer = Linearizer(self.clock)
-=======
-        linearizer = Linearizer(name="test_linearizer", clock=self.clock)
->>>>>>> 5143f93d
+        linearizer = Linearizer(name="test_linearizer", clock=self.clock)
         key = ""
 
         async def func(i: int) -> None:
@@ -175,11 +155,7 @@
 
     def test_multiple_entries(self) -> None:
         """Tests a `Linearizer` with a concurrency above 1."""
-<<<<<<< HEAD
-        limiter = Linearizer(self.clock, max_count=3)
-=======
         linearizer = Linearizer(name="test_linearizer", max_count=3, clock=self.clock)
->>>>>>> 5143f93d
 
         key = object()
 
@@ -220,11 +196,7 @@
 
     def test_cancellation(self) -> None:
         """Tests cancellation while waiting for a `Linearizer`."""
-<<<<<<< HEAD
-        linearizer = Linearizer(self.clock)
-=======
-        linearizer = Linearizer(name="test_linearizer", clock=self.clock)
->>>>>>> 5143f93d
+        linearizer = Linearizer(name="test_linearizer", clock=self.clock)
 
         key = object()
 
@@ -258,11 +230,7 @@
 
     def test_cancellation_during_sleep(self) -> None:
         """Tests cancellation during the sleep just after waiting for a `Linearizer`."""
-<<<<<<< HEAD
-        linearizer = Linearizer(self.clock)
-=======
-        linearizer = Linearizer(name="test_linearizer", clock=self.clock)
->>>>>>> 5143f93d
+        linearizer = Linearizer(name="test_linearizer", clock=self.clock)
 
         key = object()
 
