--- conflicted
+++ resolved
@@ -236,12 +236,8 @@
             timing_out_d = timeout_deferred(
                 deferred=incomplete_d,
                 timeout=1.0,
-<<<<<<< HEAD
                 cancel_on_shutdown=False,
                 clock=self.clock,
-=======
-                reactor=self.clock,
->>>>>>> 2f2b854a
             )
             self.assertNoResult(timing_out_d)
             # We should still be in the logcontext we started in
@@ -257,16 +253,10 @@
             # we're pumping the reactor in the block and return us back to our current
             # logcontext after the block.
             with PreserveLoggingContext():
-<<<<<<< HEAD
                 self.reactor.pump(
-                    # This is `2.0` (seconds) as we set `timeout_deferred(timeout=1.0)` above
-                    (2.0,)
-=======
-                self.clock.pump(
                     # We only need to pump `1.0` (seconds) as we set
                     # `timeout_deferred(timeout=1.0)` above
                     (1.0,)
->>>>>>> 2f2b854a
                 )
 
             # We expect the incomplete deferred to have been cancelled because of the
