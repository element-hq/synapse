--- conflicted
+++ resolved
@@ -201,16 +201,6 @@
             """
             A passthrough errback which sets `incomplete_deferred_was_cancelled`.
 
-<<<<<<< HEAD
-        with LoggingContext(name="one", server_name="test_server") as context_one:
-            # the errbacks should be run in the test logcontext
-            def errback(res: Failure, deferred_name: str) -> Failure:
-                self.assertIs(
-                    current_context(),
-                    context_one,
-                    "errback %s run in unexpected logcontext %s"
-                    % (deferred_name, current_context()),
-=======
             This means we re-raise any exception and allows further errbacks (in
             `timeout_deferred(...)`) to do their thing. Just trying to be a transparent
             proxy of any exception while doing our internal test book-keeping.
@@ -223,7 +213,6 @@
                     "Expected incomplete_d to fail with `CancelledError` because our "
                     "`timeout_deferred(...)` utility canceled it but saw %s",
                     res,
->>>>>>> 2f2b854a
                 )
 
             # Re-raise the exception so that any further errbacks can do their thing as
@@ -234,7 +223,7 @@
         incomplete_d: Deferred = Deferred()
         incomplete_d.addErrback(mark_was_cancelled)
 
-        with LoggingContext("one") as context_one:
+        with LoggingContext(name="one", server_name="test_server") as context_one:
             timing_out_d = timeout_deferred(
                 deferred=incomplete_d,
                 timeout=1.0,
