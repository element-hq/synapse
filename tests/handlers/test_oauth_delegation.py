--- conflicted
+++ resolved
@@ -25,19 +25,11 @@
 from http import HTTPStatus
 from http.server import BaseHTTPRequestHandler, HTTPServer
 from io import BytesIO
-<<<<<<< HEAD
-from typing import Any, ClassVar, Dict, Optional, Union
+from typing import Any, ClassVar, Coroutine, Dict, Generator, Optional, TypeVar, Union
 from unittest.mock import ANY, AsyncMock, Mock
 from urllib.parse import parse_qs
 
 from parameterized.parameterized import parameterized_class
-=======
-from typing import Any, Coroutine, Dict, Generator, Optional, TypeVar, Union
-from unittest.mock import ANY, AsyncMock, Mock
-from urllib.parse import parse_qs
-
-from parameterized import parameterized_class
->>>>>>> 7ed55666
 from signedjson.key import (
     encode_verify_key_base64,
     generate_signing_key,
@@ -231,16 +223,8 @@
     def test_active_user_no_subject(self) -> None:
         """The handler should return a 500 when no subject is present."""
 
-<<<<<<< HEAD
-        self.http_client.request = AsyncMock(
-            return_value=FakeResponse.json(
-                code=200,
-                payload={"active": True, "scope": " ".join([self.api_scope])},
-            )
-=======
         self._set_introspection_returnvalue(
-            {"active": True, "scope": " ".join([MATRIX_USER_SCOPE])}
->>>>>>> 7ed55666
+            {"active": True, "scope": " ".join([self.api_scope])},
         )
 
         request = Mock(args={})
@@ -259,24 +243,12 @@
     def test_active_no_user_scope(self) -> None:
         """The handler should return a 500 when no subject is present."""
 
-<<<<<<< HEAD
-        self.http_client.request = AsyncMock(
-            return_value=FakeResponse.json(
-                code=200,
-                payload={
-                    "active": True,
-                    "sub": SUBJECT,
-                    "scope": " ".join([self.device_scope]),
-                },
-            )
-=======
         self._set_introspection_returnvalue(
             {
                 "active": True,
                 "sub": SUBJECT,
-                "scope": " ".join([MATRIX_DEVICE_SCOPE]),
+                "scope": " ".join([self.device_scope]),
             }
->>>>>>> 7ed55666
         )
         request = Mock(args={})
         request.args[b"access_token"] = [b"mockAccessToken"]
@@ -318,26 +290,13 @@
     def test_active_admin(self) -> None:
         """The handler should return a requester with admin rights."""
 
-<<<<<<< HEAD
-        self.http_client.request = AsyncMock(
-            return_value=FakeResponse.json(
-                code=200,
-                payload={
-                    "active": True,
-                    "sub": SUBJECT,
-                    "scope": " ".join([SYNAPSE_ADMIN_SCOPE, self.api_scope]),
-                    "username": USERNAME,
-                },
-            )
-=======
         self._set_introspection_returnvalue(
             {
                 "active": True,
                 "sub": SUBJECT,
-                "scope": " ".join([SYNAPSE_ADMIN_SCOPE, MATRIX_USER_SCOPE]),
+                "scope": " ".join([SYNAPSE_ADMIN_SCOPE, self.api_scope]),
                 "username": USERNAME,
             }
->>>>>>> 7ed55666
         )
         request = Mock(args={})
         request.args[b"access_token"] = [b"mockAccessToken"]
@@ -361,28 +320,13 @@
     def test_active_admin_highest_privilege(self) -> None:
         """The handler should resolve to the most permissive scope."""
 
-<<<<<<< HEAD
-        self.http_client.request = AsyncMock(
-            return_value=FakeResponse.json(
-                code=200,
-                payload={
-                    "active": True,
-                    "sub": SUBJECT,
-                    "scope": " ".join([SYNAPSE_ADMIN_SCOPE, self.api_scope]),
-                    "username": USERNAME,
-                },
-            )
-=======
         self._set_introspection_returnvalue(
             {
                 "active": True,
                 "sub": SUBJECT,
-                "scope": " ".join(
-                    [SYNAPSE_ADMIN_SCOPE, MATRIX_USER_SCOPE, MATRIX_GUEST_SCOPE]
-                ),
+                "scope": " ".join([SYNAPSE_ADMIN_SCOPE, self.api_scope]),
                 "username": USERNAME,
             }
->>>>>>> 7ed55666
         )
         request = Mock(args={})
         request.args[b"access_token"] = [b"mockAccessToken"]
@@ -406,26 +350,13 @@
     def test_active_user(self) -> None:
         """The handler should return a requester with normal user rights."""
 
-<<<<<<< HEAD
-        self.http_client.request = AsyncMock(
-            return_value=FakeResponse.json(
-                code=200,
-                payload={
-                    "active": True,
-                    "sub": SUBJECT,
-                    "scope": " ".join([self.api_scope]),
-                    "username": USERNAME,
-                },
-            )
-=======
         self._set_introspection_returnvalue(
             {
                 "active": True,
                 "sub": SUBJECT,
-                "scope": " ".join([MATRIX_USER_SCOPE]),
+                "scope": " ".join([self.api_scope]),
                 "username": USERNAME,
             }
->>>>>>> 7ed55666
         )
         request = Mock(args={})
         request.args[b"access_token"] = [b"mockAccessToken"]
@@ -449,26 +380,13 @@
     def test_active_user_with_device(self) -> None:
         """The handler should return a requester with normal user rights and a device ID."""
 
-<<<<<<< HEAD
-        self.http_client.request = AsyncMock(
-            return_value=FakeResponse.json(
-                code=200,
-                payload={
-                    "active": True,
-                    "sub": SUBJECT,
-                    "scope": " ".join([self.api_scope, self.device_scope]),
-                    "username": USERNAME,
-                },
-            )
-=======
         self._set_introspection_returnvalue(
             {
                 "active": True,
                 "sub": SUBJECT,
-                "scope": " ".join([MATRIX_USER_SCOPE, MATRIX_DEVICE_SCOPE]),
+                "scope": " ".join([self.api_scope, self.device_scope]),
                 "username": USERNAME,
             }
->>>>>>> 7ed55666
         )
         request = Mock(args={})
         request.args[b"access_token"] = [b"mockAccessToken"]
@@ -492,28 +410,14 @@
     def test_active_user_with_device_explicit_device_id(self) -> None:
         """The handler should return a requester with normal user rights and a device ID, given explicitly, as supported by MAS 0.15+"""
 
-<<<<<<< HEAD
-        self.http_client.request = AsyncMock(
-            return_value=FakeResponse.json(
-                code=200,
-                payload={
-                    "active": True,
-                    "sub": SUBJECT,
-                    "scope": " ".join([self.api_scope]),
-                    "device_id": DEVICE,
-                    "username": USERNAME,
-                },
-            )
-=======
         self._set_introspection_returnvalue(
             {
                 "active": True,
                 "sub": SUBJECT,
-                "scope": " ".join([MATRIX_USER_SCOPE]),
+                "scope": " ".join([self.api_scope]),
                 "device_id": DEVICE,
                 "username": USERNAME,
             }
->>>>>>> 7ed55666
         )
         request = Mock(args={})
         request.args[b"access_token"] = [b"mockAccessToken"]
@@ -544,109 +448,25 @@
     def test_multiple_devices(self) -> None:
         """The handler should raise an error if multiple devices are found in the scope."""
 
-<<<<<<< HEAD
-        self.http_client.request = AsyncMock(
-            return_value=FakeResponse.json(
-                code=200,
-                payload={
-                    "active": True,
-                    "sub": SUBJECT,
-                    "scope": " ".join(
-                        [
-                            self.api_scope,
-                            f"{self.device_scope_prefix}AABBCC",
-                            f"{self.device_scope_prefix}DDEEFF",
-                        ]
-                    ),
-                    "username": USERNAME,
-                },
-            )
-=======
         self._set_introspection_returnvalue(
             {
                 "active": True,
                 "sub": SUBJECT,
                 "scope": " ".join(
                     [
-                        MATRIX_USER_SCOPE,
-                        f"{MATRIX_DEVICE_SCOPE_PREFIX}AABBCC",
-                        f"{MATRIX_DEVICE_SCOPE_PREFIX}DDEEFF",
+                        self.api_scope,
+                        f"{self.device_scope_prefix}AABBCC",
+                        f"{self.device_scope_prefix}DDEEFF",
                     ]
                 ),
                 "username": USERNAME,
             }
->>>>>>> 7ed55666
         )
         request = Mock(args={})
         request.args[b"access_token"] = [b"mockAccessToken"]
         request.requestHeaders.getRawHeaders = mock_getRawHeaders()
         self.get_failure(self.auth.get_user_by_req(request), AuthError)
 
-<<<<<<< HEAD
-=======
-    def test_active_guest_not_allowed(self) -> None:
-        """The handler should return an insufficient scope error."""
-
-        self._set_introspection_returnvalue(
-            {
-                "active": True,
-                "sub": SUBJECT,
-                "scope": " ".join([MATRIX_GUEST_SCOPE, MATRIX_DEVICE_SCOPE]),
-                "username": USERNAME,
-            }
-        )
-        request = Mock(args={})
-        request.args[b"access_token"] = [b"mockAccessToken"]
-        request.requestHeaders.getRawHeaders = mock_getRawHeaders()
-        error = self.get_failure(
-            self.auth.get_user_by_req(request), OAuthInsufficientScopeError
-        )
-        self.http_client.get_json.assert_called_once_with(WELL_KNOWN)
-        self._rust_client.post.assert_called_once_with(
-            url=INTROSPECTION_ENDPOINT,
-            response_limit=ANY,
-            request_body=ANY,
-            headers=ANY,
-        )
-        self._assertParams()
-        self.assertEqual(
-            getattr(error.value, "headers", {})["WWW-Authenticate"],
-            'Bearer error="insufficient_scope", scope="urn:matrix:org.matrix.msc2967.client:api:*"',
-        )
-
-    def test_active_guest_allowed(self) -> None:
-        """The handler should return a requester with guest user rights and a device ID."""
-
-        self._set_introspection_returnvalue(
-            {
-                "active": True,
-                "sub": SUBJECT,
-                "scope": " ".join([MATRIX_GUEST_SCOPE, MATRIX_DEVICE_SCOPE]),
-                "username": USERNAME,
-            }
-        )
-        request = Mock(args={})
-        request.args[b"access_token"] = [b"mockAccessToken"]
-        request.requestHeaders.getRawHeaders = mock_getRawHeaders()
-        requester = self.get_success(
-            self.auth.get_user_by_req(request, allow_guest=True)
-        )
-        self.http_client.get_json.assert_called_once_with(WELL_KNOWN)
-        self._rust_client.post.assert_called_once_with(
-            url=INTROSPECTION_ENDPOINT,
-            response_limit=ANY,
-            request_body=ANY,
-            headers=ANY,
-        )
-        self._assertParams()
-        self.assertEqual(requester.user.to_string(), "@%s:%s" % (USERNAME, SERVER_NAME))
-        self.assertEqual(requester.is_guest, True)
-        self.assertEqual(
-            get_awaitable_result(self.auth.is_server_admin(requester)), False
-        )
-        self.assertEqual(requester.device_id, DEVICE)
-
->>>>>>> 7ed55666
     def test_unavailable_introspection_endpoint(self) -> None:
         """The handler should return an internal server error."""
         request = Mock(args={})
@@ -684,38 +504,19 @@
         an expiry time, the introspection response is cached and then the entry is
         re-requested after it has expired."""
 
-<<<<<<< HEAD
-        self.http_client.request = introspection_mock = AsyncMock(
-            return_value=FakeResponse.json(
-                code=200,
-                payload={
-                    "active": True,
-                    "sub": SUBJECT,
-                    "scope": " ".join(
-                        [
-                            self.api_scope,
-                            f"{self.device_scope_prefix}AABBCC",
-                        ]
-                    ),
-                    "username": USERNAME,
-                    "expires_in": 60,
-                },
-            )
-=======
         introspection_mock = self._set_introspection_returnvalue(
             {
                 "active": True,
                 "sub": SUBJECT,
                 "scope": " ".join(
                     [
-                        MATRIX_USER_SCOPE,
-                        f"{MATRIX_DEVICE_SCOPE_PREFIX}AABBCC",
+                        self.api_scope,
+                        f"{self.device_scope_prefix}AABBCC",
                     ]
                 ),
                 "username": USERNAME,
                 "expires_in": 60,
             }
->>>>>>> 7ed55666
         )
 
         request = Mock(args={})
@@ -754,26 +555,13 @@
     def test_cross_signing(self) -> None:
         """Try uploading device keys with OAuth delegation enabled."""
 
-<<<<<<< HEAD
-        self.http_client.request = AsyncMock(
-            return_value=FakeResponse.json(
-                code=200,
-                payload={
-                    "active": True,
-                    "sub": SUBJECT,
-                    "scope": " ".join([self.api_scope, self.device_scope]),
-                    "username": USERNAME,
-                },
-            )
-=======
         self._set_introspection_returnvalue(
             {
                 "active": True,
                 "sub": SUBJECT,
-                "scope": " ".join([MATRIX_USER_SCOPE, MATRIX_DEVICE_SCOPE]),
+                "scope": " ".join([self.api_scope, self.device_scope]),
                 "username": USERNAME,
             }
->>>>>>> 7ed55666
         )
         keys_upload_body = self.make_device_keys(USER_ID, DEVICE)
         channel = self.make_request(
@@ -836,7 +624,7 @@
                 return json.dumps(
                     {
                         "active": True,
-                        "scope": MATRIX_USER_SCOPE,
+                        "scope": self.api_scope,
                         "sub": SUBJECT,
                         "username": USERNAME,
                     },
@@ -1002,8 +790,24 @@
 T = TypeVar("T")
 
 
+@parameterized_class(
+    ("device_scope_prefix", "api_scope"),
+    [
+        ("urn:matrix:client:device:", "urn:matrix:client:api:*"),
+        (
+            "urn:matrix:org.matrix.msc2967.client:device:",
+            "urn:matrix:org.matrix.msc2967.client:api:*",
+        ),
+    ],
+)
 class MasAuthDelegation(HomeserverTestCase):
     server: FakeMasServer
+    device_scope_prefix: ClassVar[str]
+    api_scope: ClassVar[str]
+
+    @property
+    def device_scope(self) -> str:
+        return self.device_scope_prefix + DEVICE
 
     def till_deferred_has_result(
         self,
@@ -1074,12 +878,7 @@
         self.server.introspection_response = {
             "active": True,
             "sub": SUBJECT,
-            "scope": " ".join(
-                [
-                    MATRIX_USER_SCOPE,
-                    f"{MATRIX_DEVICE_SCOPE_PREFIX}{DEVICE}",
-                ]
-            ),
+            "scope": " ".join([self.api_scope, self.device_scope]),
             "username": USERNAME,
             "expires_in": 60,
         }
@@ -1103,12 +902,7 @@
         self.server.introspection_response = {
             "active": True,
             "sub": SUBJECT,
-            "scope": " ".join(
-                [
-                    MATRIX_USER_SCOPE,
-                    f"{MATRIX_DEVICE_SCOPE_PREFIX}{DEVICE}",
-                ]
-            ),
+            "scope": " ".join([self.api_scope, self.device_scope]),
             "username": USERNAME,
         }
 
@@ -1131,12 +925,7 @@
         self.server.introspection_response = {
             "active": True,
             "sub": SUBJECT,
-            "scope": " ".join(
-                [
-                    MATRIX_USER_SCOPE,
-                    f"{MATRIX_DEVICE_SCOPE_PREFIX}ABCDEF",
-                ]
-            ),
+            "scope": " ".join([self.api_scope, f"{self.device_scope_prefix}ABCDEF"]),
             "username": USERNAME,
             "expires_in": 60,
         }
@@ -1153,7 +942,7 @@
         self.server.introspection_response = {
             "active": True,
             "sub": SUBJECT,
-            "scope": " ".join([MATRIX_USER_SCOPE]),
+            "scope": " ".join([self.api_scope]),
             "username": "inexistent_user",
             "expires_in": 60,
         }
@@ -1199,7 +988,7 @@
         self.server.introspection_response = {
             "active": True,
             "sub": SUBJECT,
-            "scope": MATRIX_USER_SCOPE,
+            "scope": self.api_scope,
             "username": USERNAME,
             "expires_in": 60,
             "device_id": DEVICE,
@@ -1217,7 +1006,7 @@
         self.server.introspection_response = {
             "active": True,
             "sub": SUBJECT,
-            "scope": " ".join([SYNAPSE_ADMIN_SCOPE, MATRIX_USER_SCOPE]),
+            "scope": " ".join([SYNAPSE_ADMIN_SCOPE, self.api_scope]),
             "username": USERNAME,
             "expires_in": 60,
         }
@@ -1239,12 +1028,7 @@
         self.server.introspection_response = {
             "active": True,
             "sub": SUBJECT,
-            "scope": " ".join(
-                [
-                    MATRIX_USER_SCOPE,
-                    f"{MATRIX_DEVICE_SCOPE_PREFIX}{DEVICE}",
-                ]
-            ),
+            "scope": " ".join([self.api_scope, self.device_scope]),
             "username": USERNAME,
             "expires_in": 60,
         }
@@ -1464,22 +1248,10 @@
 
         # Because we still support those endpoints with ASes, it checks the
         # access token before returning 404
-<<<<<<< HEAD
-        self.http_client.request = AsyncMock(
-            return_value=FakeResponse.json(
-                code=200,
-                payload={
-                    "active": True,
-                    "sub": SUBJECT,
-                    "scope": " ".join([self.api_scope, self.device_scope]),
-                    "username": USERNAME,
-                },
-=======
         self.hs.get_auth().get_user_by_req = AsyncMock(  # type: ignore[method-assign]
             return_value=create_requester(
                 user_id=USER_ID,
                 device_id=DEVICE,
->>>>>>> 7ed55666
             )
         )
 
@@ -1509,130 +1281,4 @@
         self.expect_unrecognized("POST", "/_synapse/admin/v1/register")
         self.expect_unrecognized("GET", "/_synapse/admin/v1/users/foo/admin")
         self.expect_unrecognized("PUT", "/_synapse/admin/v1/users/foo/admin")
-<<<<<<< HEAD
-        self.expect_unrecognized("POST", "/_synapse/admin/v1/account_validity/validity")
-
-    def test_admin_token(self) -> None:
-        """The handler should return a requester with admin rights when admin_token is used."""
-        self.http_client.request = AsyncMock(
-            return_value=FakeResponse.json(code=200, payload={"active": False}),
-        )
-
-        request = Mock(args={})
-        request.args[b"access_token"] = [b"admin_token_value"]
-        request.requestHeaders.getRawHeaders = mock_getRawHeaders()
-        requester = self.get_success(self.auth.get_user_by_req(request))
-        self.assertEqual(
-            requester.user.to_string(),
-            OIDC_ADMIN_USERID,
-        )
-        self.assertEqual(requester.is_guest, False)
-        self.assertEqual(requester.device_id, None)
-        self.assertEqual(
-            get_awaitable_result(self.auth.is_server_admin(requester)), True
-        )
-
-        # There should be no call to the introspection endpoint
-        self.http_client.request.assert_not_called()
-
-    @override_config({"mau_stats_only": True})
-    def test_request_tracking(self) -> None:
-        """Using an access token should update the client_ips and MAU tables."""
-        # To start, there are no MAU users.
-        store = self.hs.get_datastores().main
-        mau = self.get_success(store.get_monthly_active_count())
-        self.assertEqual(mau, 0)
-
-        known_token = "token-token-GOOD-:)"
-
-        async def mock_http_client_request(
-            method: str,
-            uri: str,
-            data: Optional[bytes] = None,
-            headers: Optional[Headers] = None,
-        ) -> IResponse:
-            """Mocked auth provider response."""
-            assert method == "POST"
-            token = parse_qs(data)[b"token"][0].decode("utf-8")
-            if token == known_token:
-                return FakeResponse.json(
-                    code=200,
-                    payload={
-                        "active": True,
-                        "scope": self.api_scope,
-                        "sub": SUBJECT,
-                        "username": USERNAME,
-                    },
-                )
-
-            return FakeResponse.json(code=200, payload={"active": False})
-
-        self.http_client.request = mock_http_client_request
-
-        EXAMPLE_IPV4_ADDR = "123.123.123.123"
-        EXAMPLE_USER_AGENT = "httprettygood"
-
-        # First test a known access token
-        channel = FakeChannel(self.site, self.reactor)
-        # type-ignore: FakeChannel is a mock of an HTTPChannel, not a proper HTTPChannel
-        req = SynapseRequest(channel, self.site)  # type: ignore[arg-type]
-        req.client.host = EXAMPLE_IPV4_ADDR
-        req.requestHeaders.addRawHeader("Authorization", f"Bearer {known_token}")
-        req.requestHeaders.addRawHeader("User-Agent", EXAMPLE_USER_AGENT)
-        req.content = BytesIO(b"")
-        req.requestReceived(
-            b"GET",
-            b"/_matrix/client/v3/account/whoami",
-            b"1.1",
-        )
-        channel.await_result()
-        self.assertEqual(channel.code, HTTPStatus.OK, channel.json_body)
-        self.assertEqual(channel.json_body["user_id"], USER_ID, channel.json_body)
-
-        # Expect to see one MAU entry, from the first request
-        mau = self.get_success(store.get_monthly_active_count())
-        self.assertEqual(mau, 1)
-
-        conn_infos = self.get_success(
-            store.get_user_ip_and_agents(UserID.from_string(USER_ID))
-        )
-        self.assertEqual(len(conn_infos), 1, conn_infos)
-        conn_info = conn_infos[0]
-        self.assertEqual(conn_info["access_token"], known_token)
-        self.assertEqual(conn_info["ip"], EXAMPLE_IPV4_ADDR)
-        self.assertEqual(conn_info["user_agent"], EXAMPLE_USER_AGENT)
-
-        # Now test MAS making a request using the special __oidc_admin token
-        MAS_IPV4_ADDR = "127.0.0.1"
-        MAS_USER_AGENT = "masmasmas"
-
-        channel = FakeChannel(self.site, self.reactor)
-        req = SynapseRequest(channel, self.site)  # type: ignore[arg-type]
-        req.client.host = MAS_IPV4_ADDR
-        req.requestHeaders.addRawHeader(
-            "Authorization", f"Bearer {self.auth._admin_token()}"
-        )
-        req.requestHeaders.addRawHeader("User-Agent", MAS_USER_AGENT)
-        req.content = BytesIO(b"")
-        req.requestReceived(
-            b"GET",
-            b"/_matrix/client/v3/account/whoami",
-            b"1.1",
-        )
-        channel.await_result()
-        self.assertEqual(channel.code, HTTPStatus.OK, channel.json_body)
-        self.assertEqual(
-            channel.json_body["user_id"], OIDC_ADMIN_USERID, channel.json_body
-        )
-
-        # Still expect to see one MAU entry, from the first request
-        mau = self.get_success(store.get_monthly_active_count())
-        self.assertEqual(mau, 1)
-
-        conn_infos = self.get_success(
-            store.get_user_ip_and_agents(UserID.from_string(OIDC_ADMIN_USERID))
-        )
-        self.assertEqual(conn_infos, [])
-=======
-        self.expect_unrecognized("POST", "/_synapse/admin/v1/account_validity/validity")
->>>>>>> 7ed55666
+        self.expect_unrecognized("POST", "/_synapse/admin/v1/account_validity/validity")