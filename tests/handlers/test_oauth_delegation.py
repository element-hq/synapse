--- conflicted
+++ resolved
@@ -150,13 +150,6 @@
 
         return hs
 
-<<<<<<< HEAD
-    def _set_introspection_returnvalue(self, response_value: Any) -> AsyncMock:
-        self._rust_client.post = mock = AsyncMock(
-            return_value=json.dumps(response_value).encode("utf-8")
-        )
-        return mock
-=======
     def prepare(
         self, reactor: MemoryReactor, clock: Clock, homeserver: HomeServer
     ) -> None:
@@ -166,7 +159,12 @@
         self.get_success(
             store.store_device(USER_ID, DEVICE, initial_device_display_name=None)
         )
->>>>>>> 6521406a
+
+    def _set_introspection_returnvalue(self, response_value: Any) -> AsyncMock:
+        self._rust_client.post = mock = AsyncMock(
+            return_value=json.dumps(response_value).encode("utf-8")
+        )
+        return mock
 
     def _assertParams(self) -> None:
         """Assert that the request parameters are correct."""
