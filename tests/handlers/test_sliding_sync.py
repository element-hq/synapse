--- conflicted
+++ resolved
@@ -1314,7 +1314,62 @@
 
         self.assertEqual(falsy_filtered_room_map.keys(), {room_id})
 
-<<<<<<< HEAD
+    def test_filter_invite_rooms(self) -> None:
+        """
+        Test `filter.is_invite` for rooms that the user has been invited to
+        """
+        user1_id = self.register_user("user1", "pass")
+        user1_tok = self.login(user1_id, "pass")
+        user2_id = self.register_user("user2", "pass")
+        user2_tok = self.login(user2_id, "pass")
+
+        # Create a normal room
+        room_id = self.helper.create_room_as(user2_id, tok=user2_tok)
+        self.helper.join(room_id, user1_id, tok=user1_tok)
+
+        # Create a room that user1 is invited to
+        invite_room_id = self.helper.create_room_as(user2_id, tok=user2_tok)
+        self.helper.invite(invite_room_id, src=user2_id, targ=user1_id, tok=user2_tok)
+
+        after_rooms_token = self.event_sources.get_current_token()
+
+        # Get the rooms the user should be syncing with
+        sync_room_map = self.get_success(
+            self.sliding_sync_handler.get_sync_room_ids_for_user(
+                UserID.from_string(user1_id),
+                from_token=None,
+                to_token=after_rooms_token,
+            )
+        )
+
+        # Try with `is_invite=True`
+        truthy_filtered_room_map = self.get_success(
+            self.sliding_sync_handler.filter_rooms(
+                UserID.from_string(user1_id),
+                sync_room_map,
+                SlidingSyncConfig.SlidingSyncList.Filters(
+                    is_invite=True,
+                ),
+                after_rooms_token,
+            )
+        )
+
+        self.assertEqual(truthy_filtered_room_map.keys(), {invite_room_id})
+
+        # Try with `is_invite=False`
+        falsy_filtered_room_map = self.get_success(
+            self.sliding_sync_handler.filter_rooms(
+                UserID.from_string(user1_id),
+                sync_room_map,
+                SlidingSyncConfig.SlidingSyncList.Filters(
+                    is_invite=False,
+                ),
+                after_rooms_token,
+            )
+        )
+
+        self.assertEqual(falsy_filtered_room_map.keys(), {room_id})
+
     def test_filter_room_types(self) -> None:
         """
         Test `filter.room_types` for different room types
@@ -1437,24 +1492,6 @@
                 }
             },
         )
-=======
-    def test_filter_invite_rooms(self) -> None:
-        """
-        Test `filter.is_invite` for rooms that the user has been invited to
-        """
-        user1_id = self.register_user("user1", "pass")
-        user1_tok = self.login(user1_id, "pass")
-        user2_id = self.register_user("user2", "pass")
-        user2_tok = self.login(user2_id, "pass")
-
-        # Create a normal room
-        room_id = self.helper.create_room_as(user2_id, tok=user2_tok)
-        self.helper.join(room_id, user1_id, tok=user1_tok)
-
-        # Create a room that user1 is invited to
-        invite_room_id = self.helper.create_room_as(user2_id, tok=user2_tok)
-        self.helper.invite(invite_room_id, src=user2_id, targ=user1_id, tok=user2_tok)
->>>>>>> 6e8af831
 
         after_rooms_token = self.event_sources.get_current_token()
 
@@ -1467,7 +1504,6 @@
             )
         )
 
-<<<<<<< HEAD
         # Try finding *NOT* normal rooms
         filtered_room_map = self.get_success(
             self.sliding_sync_handler.filter_rooms(
@@ -1511,56 +1547,33 @@
         # Test how it behaves when we have both `room_types` and `not_room_types`.
         # `not_room_types` should win.
         filtered_room_map = self.get_success(
-=======
-        # Try with `is_invite=True`
-        truthy_filtered_room_map = self.get_success(
->>>>>>> 6e8af831
             self.sliding_sync_handler.filter_rooms(
                 UserID.from_string(user1_id),
                 sync_room_map,
                 SlidingSyncConfig.SlidingSyncList.Filters(
-<<<<<<< HEAD
                     room_types=[None], not_room_types=[None]
-=======
-                    is_invite=True,
->>>>>>> 6e8af831
                 ),
                 after_rooms_token,
             )
         )
 
-<<<<<<< HEAD
         # Nothing matches because nothing is both a normal room and not a normal room
         self.assertEqual(filtered_room_map.keys(), set())
 
         # Test how it behaves when we have both `room_types` and `not_room_types`.
         # `not_room_types` should win.
         filtered_room_map = self.get_success(
-=======
-        self.assertEqual(truthy_filtered_room_map.keys(), {invite_room_id})
-
-        # Try with `is_invite=False`
-        falsy_filtered_room_map = self.get_success(
->>>>>>> 6e8af831
             self.sliding_sync_handler.filter_rooms(
                 UserID.from_string(user1_id),
                 sync_room_map,
                 SlidingSyncConfig.SlidingSyncList.Filters(
-<<<<<<< HEAD
                     room_types=[None, RoomTypes.SPACE], not_room_types=[None]
-=======
-                    is_invite=False,
->>>>>>> 6e8af831
                 ),
                 after_rooms_token,
             )
         )
 
-<<<<<<< HEAD
         self.assertEqual(filtered_room_map.keys(), {space_room_id})
-=======
-        self.assertEqual(falsy_filtered_room_map.keys(), {room_id})
->>>>>>> 6e8af831
 
 
 class SortRoomsTestCase(HomeserverTestCase):
