#
# This file is licensed under the Affero General Public License (AGPL) version 3.
#
# Copyright (C) 2024 New Vector, Ltd
#
# This program is free software: you can redistribute it and/or modify
# it under the terms of the GNU Affero General Public License as
# published by the Free Software Foundation, either version 3 of the
# License, or (at your option) any later version.
#
# See the GNU Affero General Public License for more details:
# <https://www.gnu.org/licenses/agpl-3.0.html>.
#
# Originally licensed under the Apache License, Version 2.0:
# <http://www.apache.org/licenses/LICENSE-2.0>.
#
# [This file includes modifications made by New Vector Limited]
#
#
import logging
<<<<<<< HEAD
from typing import Dict, List, Mapping, Optional
=======
from typing import AbstractSet, Dict, Optional, Tuple
>>>>>>> 9b83fb7c
from unittest.mock import patch

from parameterized import parameterized

from twisted.test.proto_helpers import MemoryReactor

from synapse.api.constants import (
    EventTypes,
    JoinRules,
    Membership,
)
from synapse.api.room_versions import RoomVersions
from synapse.handlers.sliding_sync import (
    RoomsForUserType,
    RoomSyncConfig,
    StateValues,
)
from synapse.rest import admin
from synapse.rest.client import knock, login, room
from synapse.server import HomeServer
from synapse.storage.util.id_generators import MultiWriterIdGenerator
from synapse.types import JsonDict, JsonMapping, StreamToken, UserID
from synapse.types.handlers.sliding_sync import SlidingSyncConfig
from synapse.util import Clock

from tests.replication._base import BaseMultiWorkerStreamTestCase
from tests.unittest import HomeserverTestCase, TestCase

logger = logging.getLogger(__name__)


class RoomSyncConfigTestCase(TestCase):
    def _assert_room_config_equal(
        self,
        actual: RoomSyncConfig,
        expected: RoomSyncConfig,
        message_prefix: Optional[str] = None,
    ) -> None:
        self.assertEqual(actual.timeline_limit, expected.timeline_limit, message_prefix)

        # `self.assertEqual(...)` works fine to catch differences but the output is
        # almost impossible to read because of the way it truncates the output and the
        # order doesn't actually matter.
        self.assertCountEqual(
            actual.required_state_map, expected.required_state_map, message_prefix
        )
        for event_type, expected_state_keys in expected.required_state_map.items():
            self.assertCountEqual(
                actual.required_state_map[event_type],
                expected_state_keys,
                f"{message_prefix}: Mismatch for {event_type}",
            )

    @parameterized.expand(
        [
            (
                "from_list_config",
                """
                Test that we can convert a `SlidingSyncConfig.SlidingSyncList` to a
                `RoomSyncConfig`.
                """,
                # Input
                SlidingSyncConfig.SlidingSyncList(
                    timeline_limit=10,
                    required_state=[
                        (EventTypes.Name, ""),
                        (EventTypes.Member, "@foo"),
                        (EventTypes.Member, "@bar"),
                        (EventTypes.Member, "@baz"),
                        (EventTypes.CanonicalAlias, ""),
                    ],
                ),
                # Expected
                RoomSyncConfig(
                    timeline_limit=10,
                    required_state_map={
                        EventTypes.Name: {""},
                        EventTypes.Member: {
                            "@foo",
                            "@bar",
                            "@baz",
                        },
                        EventTypes.CanonicalAlias: {""},
                    },
                ),
            ),
            (
                "from_room_subscription",
                """
                Test that we can convert a `SlidingSyncConfig.RoomSubscription` to a
                `RoomSyncConfig`.
                """,
                # Input
                SlidingSyncConfig.RoomSubscription(
                    timeline_limit=10,
                    required_state=[
                        (EventTypes.Name, ""),
                        (EventTypes.Member, "@foo"),
                        (EventTypes.Member, "@bar"),
                        (EventTypes.Member, "@baz"),
                        (EventTypes.CanonicalAlias, ""),
                    ],
                ),
                # Expected
                RoomSyncConfig(
                    timeline_limit=10,
                    required_state_map={
                        EventTypes.Name: {""},
                        EventTypes.Member: {
                            "@foo",
                            "@bar",
                            "@baz",
                        },
                        EventTypes.CanonicalAlias: {""},
                    },
                ),
            ),
            (
                "wildcard",
                """
                Test that a wildcard (*) for both the `event_type` and `state_key` will override
                all other values.

                Note: MSC3575 describes different behavior to how we're handling things here but
                since it's not wrong to return more state than requested (`required_state` is
                just the minimum requested), it doesn't matter if we include things that the
                client wanted excluded. This complexity is also under scrutiny, see
                https://github.com/matrix-org/matrix-spec-proposals/pull/3575#discussion_r1185109050

                > One unique exception is when you request all state events via ["*", "*"]. When used,
                > all state events are returned by default, and additional entries FILTER OUT the returned set
                > of state events. These additional entries cannot use '*' themselves.
                > For example, ["*", "*"], ["m.room.member", "@alice:example.com"] will _exclude_ every m.room.member
                > event _except_ for @alice:example.com, and include every other state event.
                > In addition, ["*", "*"], ["m.space.child", "*"] is an error, the m.space.child filter is not
                > required as it would have been returned anyway.
                >
                > -- MSC3575 (https://github.com/matrix-org/matrix-spec-proposals/pull/3575)
                """,
                # Input
                SlidingSyncConfig.SlidingSyncList(
                    timeline_limit=10,
                    required_state=[
                        (EventTypes.Name, ""),
                        (StateValues.WILDCARD, StateValues.WILDCARD),
                        (EventTypes.Member, "@foo"),
                        (EventTypes.CanonicalAlias, ""),
                    ],
                ),
                # Expected
                RoomSyncConfig(
                    timeline_limit=10,
                    required_state_map={
                        StateValues.WILDCARD: {StateValues.WILDCARD},
                    },
                ),
            ),
            (
                "wildcard_type",
                """
                Test that a wildcard (*) as a `event_type` will override all other values for the
                same `state_key`.
                """,
                # Input
                SlidingSyncConfig.SlidingSyncList(
                    timeline_limit=10,
                    required_state=[
                        (EventTypes.Name, ""),
                        (StateValues.WILDCARD, ""),
                        (EventTypes.Member, "@foo"),
                        (EventTypes.CanonicalAlias, ""),
                    ],
                ),
                # Expected
                RoomSyncConfig(
                    timeline_limit=10,
                    required_state_map={
                        StateValues.WILDCARD: {""},
                        EventTypes.Member: {"@foo"},
                    },
                ),
            ),
            (
                "multiple_wildcard_type",
                """
                Test that multiple wildcard (*) as a `event_type` will override all other values
                for the same `state_key`.
                """,
                # Input
                SlidingSyncConfig.SlidingSyncList(
                    timeline_limit=10,
                    required_state=[
                        (EventTypes.Name, ""),
                        (StateValues.WILDCARD, ""),
                        (EventTypes.Member, "@foo"),
                        (StateValues.WILDCARD, "@foo"),
                        ("org.matrix.personal_count", "@foo"),
                        (EventTypes.Member, "@bar"),
                        (EventTypes.CanonicalAlias, ""),
                    ],
                ),
                # Expected
                RoomSyncConfig(
                    timeline_limit=10,
                    required_state_map={
                        StateValues.WILDCARD: {
                            "",
                            "@foo",
                        },
                        EventTypes.Member: {"@bar"},
                    },
                ),
            ),
            (
                "wildcard_state_key",
                """
                Test that a wildcard (*) as a `state_key` will override all other values for the
                same `event_type`.
                """,
                # Input
                SlidingSyncConfig.SlidingSyncList(
                    timeline_limit=10,
                    required_state=[
                        (EventTypes.Name, ""),
                        (EventTypes.Member, "@foo"),
                        (EventTypes.Member, StateValues.WILDCARD),
                        (EventTypes.Member, "@bar"),
                        (EventTypes.Member, StateValues.LAZY),
                        (EventTypes.Member, "@baz"),
                        (EventTypes.CanonicalAlias, ""),
                    ],
                ),
                # Expected
                RoomSyncConfig(
                    timeline_limit=10,
                    required_state_map={
                        EventTypes.Name: {""},
                        EventTypes.Member: {
                            StateValues.WILDCARD,
                        },
                        EventTypes.CanonicalAlias: {""},
                    },
                ),
            ),
            (
                "wildcard_merge",
                """
                Test that a wildcard (*) entries for the `event_type` and another one for
                `state_key` will play together.
                """,
                # Input
                SlidingSyncConfig.SlidingSyncList(
                    timeline_limit=10,
                    required_state=[
                        (EventTypes.Name, ""),
                        (StateValues.WILDCARD, ""),
                        (EventTypes.Member, "@foo"),
                        (EventTypes.Member, StateValues.WILDCARD),
                        (EventTypes.Member, "@bar"),
                        (EventTypes.CanonicalAlias, ""),
                    ],
                ),
                # Expected
                RoomSyncConfig(
                    timeline_limit=10,
                    required_state_map={
                        StateValues.WILDCARD: {""},
                        EventTypes.Member: {StateValues.WILDCARD},
                    },
                ),
            ),
            (
                "wildcard_merge2",
                """
                Test that an all wildcard ("*", "*") entry will override any other
                values (including other wildcards).
                """,
                # Input
                SlidingSyncConfig.SlidingSyncList(
                    timeline_limit=10,
                    required_state=[
                        (EventTypes.Name, ""),
                        (StateValues.WILDCARD, ""),
                        (EventTypes.Member, StateValues.WILDCARD),
                        (EventTypes.Member, "@foo"),
                        # One of these should take precedence over everything else
                        (StateValues.WILDCARD, StateValues.WILDCARD),
                        (StateValues.WILDCARD, StateValues.WILDCARD),
                        (EventTypes.CanonicalAlias, ""),
                    ],
                ),
                # Expected
                RoomSyncConfig(
                    timeline_limit=10,
                    required_state_map={
                        StateValues.WILDCARD: {StateValues.WILDCARD},
                    },
                ),
            ),
            (
                "lazy_members",
                """
                `$LAZY` room members should just be another additional key next to other
                explicit keys. We will unroll the special `$LAZY` meaning later.
                """,
                # Input
                SlidingSyncConfig.SlidingSyncList(
                    timeline_limit=10,
                    required_state=[
                        (EventTypes.Name, ""),
                        (EventTypes.Member, "@foo"),
                        (EventTypes.Member, "@bar"),
                        (EventTypes.Member, StateValues.LAZY),
                        (EventTypes.Member, "@baz"),
                        (EventTypes.CanonicalAlias, ""),
                    ],
                ),
                # Expected
                RoomSyncConfig(
                    timeline_limit=10,
                    required_state_map={
                        EventTypes.Name: {""},
                        EventTypes.Member: {
                            "@foo",
                            "@bar",
                            StateValues.LAZY,
                            "@baz",
                        },
                        EventTypes.CanonicalAlias: {""},
                    },
                ),
            ),
        ]
    )
    def test_from_room_config(
        self,
        _test_label: str,
        _test_description: str,
        room_params: SlidingSyncConfig.CommonRoomParameters,
        expected_room_sync_config: RoomSyncConfig,
    ) -> None:
        """
        Test `RoomSyncConfig.from_room_config(room_params)` will result in the `expected_room_sync_config`.
        """
        room_sync_config = RoomSyncConfig.from_room_config(room_params)

        self._assert_room_config_equal(
            room_sync_config,
            expected_room_sync_config,
        )

    @parameterized.expand(
        [
            (
                "no_direct_overlap",
                # A
                RoomSyncConfig(
                    timeline_limit=9,
                    required_state_map={
                        EventTypes.Name: {""},
                        EventTypes.Member: {
                            "@foo",
                            "@bar",
                        },
                    },
                ),
                # B
                RoomSyncConfig(
                    timeline_limit=10,
                    required_state_map={
                        EventTypes.Member: {
                            StateValues.LAZY,
                            "@baz",
                        },
                        EventTypes.CanonicalAlias: {""},
                    },
                ),
                # Expected
                RoomSyncConfig(
                    timeline_limit=10,
                    required_state_map={
                        EventTypes.Name: {""},
                        EventTypes.Member: {
                            "@foo",
                            "@bar",
                            StateValues.LAZY,
                            "@baz",
                        },
                        EventTypes.CanonicalAlias: {""},
                    },
                ),
            ),
            (
                "wildcard_overlap",
                # A
                RoomSyncConfig(
                    timeline_limit=10,
                    required_state_map={
                        StateValues.WILDCARD: {StateValues.WILDCARD},
                    },
                ),
                # B
                RoomSyncConfig(
                    timeline_limit=9,
                    required_state_map={
                        EventTypes.Dummy: {StateValues.WILDCARD},
                        StateValues.WILDCARD: {"@bar"},
                        EventTypes.Member: {"@foo"},
                    },
                ),
                # Expected
                RoomSyncConfig(
                    timeline_limit=10,
                    required_state_map={
                        StateValues.WILDCARD: {StateValues.WILDCARD},
                    },
                ),
            ),
            (
                "state_type_wildcard_overlap",
                # A
                RoomSyncConfig(
                    timeline_limit=10,
                    required_state_map={
                        EventTypes.Dummy: {"dummy"},
                        StateValues.WILDCARD: {
                            "",
                            "@foo",
                        },
                        EventTypes.Member: {"@bar"},
                    },
                ),
                # B
                RoomSyncConfig(
                    timeline_limit=9,
                    required_state_map={
                        EventTypes.Dummy: {"dummy2"},
                        StateValues.WILDCARD: {
                            "",
                            "@bar",
                        },
                        EventTypes.Member: {"@foo"},
                    },
                ),
                # Expected
                RoomSyncConfig(
                    timeline_limit=10,
                    required_state_map={
                        EventTypes.Dummy: {
                            "dummy",
                            "dummy2",
                        },
                        StateValues.WILDCARD: {
                            "",
                            "@foo",
                            "@bar",
                        },
                    },
                ),
            ),
            (
                "state_key_wildcard_overlap",
                # A
                RoomSyncConfig(
                    timeline_limit=10,
                    required_state_map={
                        EventTypes.Dummy: {"dummy"},
                        EventTypes.Member: {StateValues.WILDCARD},
                        "org.matrix.flowers": {StateValues.WILDCARD},
                    },
                ),
                # B
                RoomSyncConfig(
                    timeline_limit=9,
                    required_state_map={
                        EventTypes.Dummy: {StateValues.WILDCARD},
                        EventTypes.Member: {StateValues.WILDCARD},
                        "org.matrix.flowers": {"tulips"},
                    },
                ),
                # Expected
                RoomSyncConfig(
                    timeline_limit=10,
                    required_state_map={
                        EventTypes.Dummy: {StateValues.WILDCARD},
                        EventTypes.Member: {StateValues.WILDCARD},
                        "org.matrix.flowers": {StateValues.WILDCARD},
                    },
                ),
            ),
            (
                "state_type_and_state_key_wildcard_merge",
                # A
                RoomSyncConfig(
                    timeline_limit=10,
                    required_state_map={
                        EventTypes.Dummy: {"dummy"},
                        StateValues.WILDCARD: {
                            "",
                            "@foo",
                        },
                        EventTypes.Member: {"@bar"},
                    },
                ),
                # B
                RoomSyncConfig(
                    timeline_limit=9,
                    required_state_map={
                        EventTypes.Dummy: {"dummy2"},
                        StateValues.WILDCARD: {""},
                        EventTypes.Member: {StateValues.WILDCARD},
                    },
                ),
                # Expected
                RoomSyncConfig(
                    timeline_limit=10,
                    required_state_map={
                        EventTypes.Dummy: {
                            "dummy",
                            "dummy2",
                        },
                        StateValues.WILDCARD: {
                            "",
                            "@foo",
                        },
                        EventTypes.Member: {StateValues.WILDCARD},
                    },
                ),
            ),
        ]
    )
    def test_combine_room_sync_config(
        self,
        _test_label: str,
        a: RoomSyncConfig,
        b: RoomSyncConfig,
        expected: RoomSyncConfig,
    ) -> None:
        """
        Combine A into B and B into A to make sure we get the same result.
        """
        combined_config = a.combine_room_sync_config(b)
        self._assert_room_config_equal(combined_config, expected, "B into A")

        combined_config = a.combine_room_sync_config(b)
        self._assert_room_config_equal(combined_config, expected, "A into B")


class GetRoomMembershipForUserAtToTokenTestCase(HomeserverTestCase):
    """
    Tests Sliding Sync handler `get_room_membership_for_user_at_to_token()` to make sure it returns
    the correct list of rooms IDs.
    """

    servlets = [
        admin.register_servlets,
        knock.register_servlets,
        login.register_servlets,
        room.register_servlets,
    ]

    def default_config(self) -> JsonDict:
        config = super().default_config()
        # Enable sliding sync
        config["experimental_features"] = {"msc3575_enabled": True}
        return config

    def prepare(self, reactor: MemoryReactor, clock: Clock, hs: HomeServer) -> None:
        self.sliding_sync_handler = self.hs.get_sliding_sync_handler()
        self.store = self.hs.get_datastores().main
        self.event_sources = hs.get_event_sources()
        self.storage_controllers = hs.get_storage_controllers()

    def test_no_rooms(self) -> None:
        """
        Test when the user has never joined any rooms before
        """
        user1_id = self.register_user("user1", "pass")
        # user1_tok = self.login(user1_id, "pass")

        now_token = self.event_sources.get_current_token()

        room_id_results, _, _ = self.get_success(
            self.sliding_sync_handler.room_lists.get_room_membership_for_user_at_to_token(
                UserID.from_string(user1_id),
                from_token=now_token,
                to_token=now_token,
            )
        )

        self.assertEqual(room_id_results.keys(), set())

    def test_get_newly_joined_room(self) -> None:
        """
        Test that rooms that the user has newly_joined show up. newly_joined is when you
        join after the `from_token` and <= `to_token`.
        """
        user1_id = self.register_user("user1", "pass")
        user1_tok = self.login(user1_id, "pass")
        user2_id = self.register_user("user2", "pass")
        user2_tok = self.login(user2_id, "pass")

        before_room_token = self.event_sources.get_current_token()

        room_id = self.helper.create_room_as(user2_id, tok=user2_tok)
        join_response = self.helper.join(room_id, user1_id, tok=user1_tok)

        after_room_token = self.event_sources.get_current_token()

        room_id_results, newly_joined, newly_left = self.get_success(
            self.sliding_sync_handler.room_lists.get_room_membership_for_user_at_to_token(
                UserID.from_string(user1_id),
                from_token=before_room_token,
                to_token=after_room_token,
            )
        )

        self.assertEqual(room_id_results.keys(), {room_id})
        # It should be pointing to the join event (latest membership event in the
        # from/to range)
        self.assertEqual(
            room_id_results[room_id].event_id,
            join_response["event_id"],
        )
        self.assertEqual(room_id_results[room_id].membership, Membership.JOIN)
        # We should be considered `newly_joined` because we joined during the token
        # range
        self.assertTrue(room_id in newly_joined)
        self.assertTrue(room_id not in newly_left)

    def test_get_already_joined_room(self) -> None:
        """
        Test that rooms that the user is already joined show up.
        """
        user1_id = self.register_user("user1", "pass")
        user1_tok = self.login(user1_id, "pass")
        user2_id = self.register_user("user2", "pass")
        user2_tok = self.login(user2_id, "pass")

        room_id = self.helper.create_room_as(user2_id, tok=user2_tok)
        join_response = self.helper.join(room_id, user1_id, tok=user1_tok)

        after_room_token = self.event_sources.get_current_token()

        room_id_results, newly_joined, newly_left = self.get_success(
            self.sliding_sync_handler.room_lists.get_room_membership_for_user_at_to_token(
                UserID.from_string(user1_id),
                from_token=after_room_token,
                to_token=after_room_token,
            )
        )

        self.assertEqual(room_id_results.keys(), {room_id})
        # It should be pointing to the join event (latest membership event in the
        # from/to range)
        self.assertEqual(
            room_id_results[room_id].event_id,
            join_response["event_id"],
        )
        self.assertEqual(room_id_results[room_id].membership, Membership.JOIN)
        # We should *NOT* be `newly_joined` because we joined before the token range
        self.assertTrue(room_id not in newly_joined)
        self.assertTrue(room_id not in newly_left)

    def test_get_invited_banned_knocked_room(self) -> None:
        """
        Test that rooms that the user is invited to, banned from, and knocked on show
        up.
        """
        user1_id = self.register_user("user1", "pass")
        user1_tok = self.login(user1_id, "pass")
        user2_id = self.register_user("user2", "pass")
        user2_tok = self.login(user2_id, "pass")

        before_room_token = self.event_sources.get_current_token()

        # Setup the invited room (user2 invites user1 to the room)
        invited_room_id = self.helper.create_room_as(user2_id, tok=user2_tok)
        invite_response = self.helper.invite(
            invited_room_id, targ=user1_id, tok=user2_tok
        )

        # Setup the ban room (user2 bans user1 from the room)
        ban_room_id = self.helper.create_room_as(
            user2_id, tok=user2_tok, is_public=True
        )
        self.helper.join(ban_room_id, user1_id, tok=user1_tok)
        ban_response = self.helper.ban(
            ban_room_id, src=user2_id, targ=user1_id, tok=user2_tok
        )

        # Setup the knock room (user1 knocks on the room)
        knock_room_id = self.helper.create_room_as(
            user2_id, tok=user2_tok, room_version=RoomVersions.V7.identifier
        )
        self.helper.send_state(
            knock_room_id,
            EventTypes.JoinRules,
            {"join_rule": JoinRules.KNOCK},
            tok=user2_tok,
        )
        # User1 knocks on the room
        knock_channel = self.make_request(
            "POST",
            "/_matrix/client/r0/knock/%s" % (knock_room_id,),
            b"{}",
            user1_tok,
        )
        self.assertEqual(knock_channel.code, 200, knock_channel.result)
        knock_room_membership_state_event = self.get_success(
            self.storage_controllers.state.get_current_state_event(
                knock_room_id, EventTypes.Member, user1_id
            )
        )
        assert knock_room_membership_state_event is not None

        after_room_token = self.event_sources.get_current_token()

        room_id_results, newly_joined, newly_left = self.get_success(
            self.sliding_sync_handler.room_lists.get_room_membership_for_user_at_to_token(
                UserID.from_string(user1_id),
                from_token=before_room_token,
                to_token=after_room_token,
            )
        )

        # Ensure that the invited, ban, and knock rooms show up
        self.assertEqual(
            room_id_results.keys(),
            {
                invited_room_id,
                ban_room_id,
                knock_room_id,
            },
        )
        # It should be pointing to the the respective membership event (latest
        # membership event in the from/to range)
        self.assertEqual(
            room_id_results[invited_room_id].event_id,
            invite_response["event_id"],
        )
        self.assertEqual(room_id_results[invited_room_id].membership, Membership.INVITE)
        self.assertTrue(invited_room_id not in newly_joined)
        self.assertTrue(invited_room_id not in newly_left)

        self.assertEqual(
            room_id_results[ban_room_id].event_id,
            ban_response["event_id"],
        )
        self.assertEqual(room_id_results[ban_room_id].membership, Membership.BAN)
        self.assertTrue(ban_room_id not in newly_joined)
        self.assertTrue(ban_room_id not in newly_left)

        self.assertEqual(
            room_id_results[knock_room_id].event_id,
            knock_room_membership_state_event.event_id,
        )
        self.assertEqual(room_id_results[knock_room_id].membership, Membership.KNOCK)
        self.assertTrue(knock_room_id not in newly_joined)
        self.assertTrue(knock_room_id not in newly_left)

    def test_get_kicked_room(self) -> None:
        """
        Test that a room that the user was kicked from still shows up. When the user
        comes back to their client, they should see that they were kicked.
        """
        user1_id = self.register_user("user1", "pass")
        user1_tok = self.login(user1_id, "pass")
        user2_id = self.register_user("user2", "pass")
        user2_tok = self.login(user2_id, "pass")

        # Setup the kick room (user2 kicks user1 from the room)
        kick_room_id = self.helper.create_room_as(
            user2_id, tok=user2_tok, is_public=True
        )
        self.helper.join(kick_room_id, user1_id, tok=user1_tok)
        # Kick user1 from the room
        kick_response = self.helper.change_membership(
            room=kick_room_id,
            src=user2_id,
            targ=user1_id,
            tok=user2_tok,
            membership=Membership.LEAVE,
            extra_data={
                "reason": "Bad manners",
            },
        )

        after_kick_token = self.event_sources.get_current_token()

        room_id_results, newly_joined, newly_left = self.get_success(
            self.sliding_sync_handler.room_lists.get_room_membership_for_user_at_to_token(
                UserID.from_string(user1_id),
                from_token=after_kick_token,
                to_token=after_kick_token,
            )
        )

        # The kicked room should show up
        self.assertEqual(room_id_results.keys(), {kick_room_id})
        # It should be pointing to the latest membership event in the from/to range
        self.assertEqual(
            room_id_results[kick_room_id].event_id,
            kick_response["event_id"],
        )
        self.assertEqual(room_id_results[kick_room_id].membership, Membership.LEAVE)
        self.assertNotEqual(room_id_results[kick_room_id].sender, user1_id)
        # We should *NOT* be `newly_joined` because we were not joined at the the time
        # of the `to_token`.
        self.assertTrue(kick_room_id not in newly_joined)
        self.assertTrue(kick_room_id not in newly_left)

    def test_forgotten_rooms(self) -> None:
        """
        Forgotten rooms do not show up even if we forget after the from/to range.

        Ideally, we would be able to track when the `/forget` happens and apply it
        accordingly in the token range but the forgotten flag is only an extra bool in
        the `room_memberships` table.
        """
        user1_id = self.register_user("user1", "pass")
        user1_tok = self.login(user1_id, "pass")
        user2_id = self.register_user("user2", "pass")
        user2_tok = self.login(user2_id, "pass")

        # Setup a normal room that we leave. This won't show up in the sync response
        # because we left it before our token but is good to check anyway.
        leave_room_id = self.helper.create_room_as(
            user2_id, tok=user2_tok, is_public=True
        )
        self.helper.join(leave_room_id, user1_id, tok=user1_tok)
        self.helper.leave(leave_room_id, user1_id, tok=user1_tok)

        # Setup the ban room (user2 bans user1 from the room)
        ban_room_id = self.helper.create_room_as(
            user2_id, tok=user2_tok, is_public=True
        )
        self.helper.join(ban_room_id, user1_id, tok=user1_tok)
        self.helper.ban(ban_room_id, src=user2_id, targ=user1_id, tok=user2_tok)

        # Setup the kick room (user2 kicks user1 from the room)
        kick_room_id = self.helper.create_room_as(
            user2_id, tok=user2_tok, is_public=True
        )
        self.helper.join(kick_room_id, user1_id, tok=user1_tok)
        # Kick user1 from the room
        self.helper.change_membership(
            room=kick_room_id,
            src=user2_id,
            targ=user1_id,
            tok=user2_tok,
            membership=Membership.LEAVE,
            extra_data={
                "reason": "Bad manners",
            },
        )

        before_room_forgets = self.event_sources.get_current_token()

        # Forget the room after we already have our tokens. This doesn't change
        # the membership event itself but will mark it internally in Synapse
        channel = self.make_request(
            "POST",
            f"/_matrix/client/r0/rooms/{leave_room_id}/forget",
            content={},
            access_token=user1_tok,
        )
        self.assertEqual(channel.code, 200, channel.result)
        channel = self.make_request(
            "POST",
            f"/_matrix/client/r0/rooms/{ban_room_id}/forget",
            content={},
            access_token=user1_tok,
        )
        self.assertEqual(channel.code, 200, channel.result)
        channel = self.make_request(
            "POST",
            f"/_matrix/client/r0/rooms/{kick_room_id}/forget",
            content={},
            access_token=user1_tok,
        )
        self.assertEqual(channel.code, 200, channel.result)

        room_id_results, newly_joined, newly_left = self.get_success(
            self.sliding_sync_handler.room_lists.get_room_membership_for_user_at_to_token(
                UserID.from_string(user1_id),
                from_token=before_room_forgets,
                to_token=before_room_forgets,
            )
        )

        # We shouldn't see the room because it was forgotten
        self.assertEqual(room_id_results.keys(), set())

    def test_newly_left_rooms(self) -> None:
        """
        Test that newly_left are marked properly
        """
        user1_id = self.register_user("user1", "pass")
        user1_tok = self.login(user1_id, "pass")

        # Leave before we calculate the `from_token`
        room_id1 = self.helper.create_room_as(user1_id, tok=user1_tok)
        leave_response1 = self.helper.leave(room_id1, user1_id, tok=user1_tok)

        after_room1_token = self.event_sources.get_current_token()

        # Leave during the from_token/to_token range (newly_left)
        room_id2 = self.helper.create_room_as(user1_id, tok=user1_tok)
        leave_response2 = self.helper.leave(room_id2, user1_id, tok=user1_tok)

        after_room2_token = self.event_sources.get_current_token()

        room_id_results, newly_joined, newly_left = self.get_success(
            self.sliding_sync_handler.room_lists.get_room_membership_for_user_at_to_token(
                UserID.from_string(user1_id),
                from_token=after_room1_token,
                to_token=after_room2_token,
            )
        )

        self.assertEqual(room_id_results.keys(), {room_id1, room_id2})

        self.assertEqual(
            room_id_results[room_id1].event_id,
            leave_response1["event_id"],
        )
        self.assertEqual(room_id_results[room_id1].membership, Membership.LEAVE)
        # We should *NOT* be `newly_joined` or `newly_left` because that happened before
        # the from/to range
        self.assertTrue(room_id1 not in newly_joined)
        self.assertTrue(room_id1 not in newly_left)

        self.assertEqual(
            room_id_results[room_id2].event_id,
            leave_response2["event_id"],
        )
        self.assertEqual(room_id_results[room_id2].membership, Membership.LEAVE)
        # We should *NOT* be `newly_joined` because we are instead `newly_left`
        self.assertTrue(room_id2 not in newly_joined)
        self.assertTrue(room_id2 in newly_left)

    def test_no_joins_after_to_token(self) -> None:
        """
        Rooms we join after the `to_token` should *not* show up. See condition "1b)"
        comments in the `get_room_membership_for_user_at_to_token()` method.
        """
        user1_id = self.register_user("user1", "pass")
        user1_tok = self.login(user1_id, "pass")
        user2_id = self.register_user("user2", "pass")
        user2_tok = self.login(user2_id, "pass")

        before_room1_token = self.event_sources.get_current_token()

        room_id1 = self.helper.create_room_as(user2_id, tok=user2_tok)
        join_response1 = self.helper.join(room_id1, user1_id, tok=user1_tok)

        after_room1_token = self.event_sources.get_current_token()

        # Room join after our `to_token` shouldn't show up
        room_id2 = self.helper.create_room_as(user2_id, tok=user2_tok)
        self.helper.join(room_id2, user1_id, tok=user1_tok)

        room_id_results, newly_joined, newly_left = self.get_success(
            self.sliding_sync_handler.room_lists.get_room_membership_for_user_at_to_token(
                UserID.from_string(user1_id),
                from_token=before_room1_token,
                to_token=after_room1_token,
            )
        )

        self.assertEqual(room_id_results.keys(), {room_id1})
        # It should be pointing to the latest membership event in the from/to range
        self.assertEqual(
            room_id_results[room_id1].event_id,
            join_response1["event_id"],
        )
        self.assertEqual(room_id_results[room_id1].membership, Membership.JOIN)
        # We should be `newly_joined` because we joined during the token range
        self.assertTrue(room_id1 in newly_joined)
        self.assertTrue(room_id1 not in newly_left)

    def test_join_during_range_and_left_room_after_to_token(self) -> None:
        """
        Room still shows up if we left the room but were joined during the
        from_token/to_token. See condition "1a)" comments in the
        `get_room_membership_for_user_at_to_token()` method.
        """
        user1_id = self.register_user("user1", "pass")
        user1_tok = self.login(user1_id, "pass")
        user2_id = self.register_user("user2", "pass")
        user2_tok = self.login(user2_id, "pass")

        before_room1_token = self.event_sources.get_current_token()

        room_id1 = self.helper.create_room_as(user2_id, tok=user2_tok)
        join_response = self.helper.join(room_id1, user1_id, tok=user1_tok)

        after_room1_token = self.event_sources.get_current_token()

        # Leave the room after we already have our tokens
        leave_response = self.helper.leave(room_id1, user1_id, tok=user1_tok)

        room_id_results, newly_joined, newly_left = self.get_success(
            self.sliding_sync_handler.room_lists.get_room_membership_for_user_at_to_token(
                UserID.from_string(user1_id),
                from_token=before_room1_token,
                to_token=after_room1_token,
            )
        )

        # We should still see the room because we were joined during the
        # from_token/to_token time period.
        self.assertEqual(room_id_results.keys(), {room_id1})
        # It should be pointing to the latest membership event in the from/to range
        self.assertEqual(
            room_id_results[room_id1].event_id,
            join_response["event_id"],
            "Corresponding map to disambiguate the opaque event IDs: "
            + str(
                {
                    "join_response": join_response["event_id"],
                    "leave_response": leave_response["event_id"],
                }
            ),
        )
        self.assertEqual(room_id_results[room_id1].membership, Membership.JOIN)
        # We should be `newly_joined` because we joined during the token range
        self.assertTrue(room_id1 in newly_joined)
        self.assertTrue(room_id1 not in newly_left)

    def test_join_before_range_and_left_room_after_to_token(self) -> None:
        """
        Room still shows up if we left the room but were joined before the `from_token`
        so it should show up. See condition "1a)" comments in the
        `get_room_membership_for_user_at_to_token()` method.
        """
        user1_id = self.register_user("user1", "pass")
        user1_tok = self.login(user1_id, "pass")
        user2_id = self.register_user("user2", "pass")
        user2_tok = self.login(user2_id, "pass")

        room_id1 = self.helper.create_room_as(user2_id, tok=user2_tok)
        join_response = self.helper.join(room_id1, user1_id, tok=user1_tok)

        after_room1_token = self.event_sources.get_current_token()

        # Leave the room after we already have our tokens
        leave_response = self.helper.leave(room_id1, user1_id, tok=user1_tok)

        room_id_results, newly_joined, newly_left = self.get_success(
            self.sliding_sync_handler.room_lists.get_room_membership_for_user_at_to_token(
                UserID.from_string(user1_id),
                from_token=after_room1_token,
                to_token=after_room1_token,
            )
        )

        # We should still see the room because we were joined before the `from_token`
        self.assertEqual(room_id_results.keys(), {room_id1})
        # It should be pointing to the latest membership event in the from/to range
        self.assertEqual(
            room_id_results[room_id1].event_id,
            join_response["event_id"],
            "Corresponding map to disambiguate the opaque event IDs: "
            + str(
                {
                    "join_response": join_response["event_id"],
                    "leave_response": leave_response["event_id"],
                }
            ),
        )
        self.assertEqual(room_id_results[room_id1].membership, Membership.JOIN)
        # We should *NOT* be `newly_joined` because we joined before the token range
        self.assertTrue(room_id1 not in newly_joined)
        self.assertTrue(room_id1 not in newly_left)

    def test_kicked_before_range_and_left_after_to_token(self) -> None:
        """
        Room still shows up if we left the room but were kicked before the `from_token`
        so it should show up. See condition "1a)" comments in the
        `get_room_membership_for_user_at_to_token()` method.
        """
        user1_id = self.register_user("user1", "pass")
        user1_tok = self.login(user1_id, "pass")
        user2_id = self.register_user("user2", "pass")
        user2_tok = self.login(user2_id, "pass")

        # Setup the kick room (user2 kicks user1 from the room)
        kick_room_id = self.helper.create_room_as(
            user2_id, tok=user2_tok, is_public=True
        )
        join_response1 = self.helper.join(kick_room_id, user1_id, tok=user1_tok)
        # Kick user1 from the room
        kick_response = self.helper.change_membership(
            room=kick_room_id,
            src=user2_id,
            targ=user1_id,
            tok=user2_tok,
            membership=Membership.LEAVE,
            extra_data={
                "reason": "Bad manners",
            },
        )

        after_kick_token = self.event_sources.get_current_token()

        # Leave the room after we already have our tokens
        #
        # We have to join before we can leave (leave -> leave isn't a valid transition
        # or at least it doesn't work in Synapse, 403 forbidden)
        join_response2 = self.helper.join(kick_room_id, user1_id, tok=user1_tok)
        leave_response = self.helper.leave(kick_room_id, user1_id, tok=user1_tok)

        room_id_results, newly_joined, newly_left = self.get_success(
            self.sliding_sync_handler.room_lists.get_room_membership_for_user_at_to_token(
                UserID.from_string(user1_id),
                from_token=after_kick_token,
                to_token=after_kick_token,
            )
        )

        # We shouldn't see the room because it was forgotten
        self.assertEqual(room_id_results.keys(), {kick_room_id})
        # It should be pointing to the latest membership event in the from/to range
        self.assertEqual(
            room_id_results[kick_room_id].event_id,
            kick_response["event_id"],
            "Corresponding map to disambiguate the opaque event IDs: "
            + str(
                {
                    "join_response1": join_response1["event_id"],
                    "kick_response": kick_response["event_id"],
                    "join_response2": join_response2["event_id"],
                    "leave_response": leave_response["event_id"],
                }
            ),
        )
        self.assertEqual(room_id_results[kick_room_id].membership, Membership.LEAVE)
        self.assertNotEqual(room_id_results[kick_room_id].sender, user1_id)
        # We should *NOT* be `newly_joined` because we were kicked
        self.assertTrue(kick_room_id not in newly_joined)
        self.assertTrue(kick_room_id not in newly_left)

    def test_newly_left_during_range_and_join_leave_after_to_token(self) -> None:
        """
        Newly left room should show up. But we're also testing that joining and leaving
        after the `to_token` doesn't mess with the results. See condition "2)" and "1a)"
        comments in the `get_room_membership_for_user_at_to_token()` method.
        """
        user1_id = self.register_user("user1", "pass")
        user1_tok = self.login(user1_id, "pass")
        user2_id = self.register_user("user2", "pass")
        user2_tok = self.login(user2_id, "pass")

        before_room1_token = self.event_sources.get_current_token()

        # We create the room with user2 so the room isn't left with no members when we
        # leave and can still re-join.
        room_id1 = self.helper.create_room_as(user2_id, tok=user2_tok, is_public=True)
        # Join and leave the room during the from/to range
        join_response1 = self.helper.join(room_id1, user1_id, tok=user1_tok)
        leave_response1 = self.helper.leave(room_id1, user1_id, tok=user1_tok)

        after_room1_token = self.event_sources.get_current_token()

        # Join and leave the room after we already have our tokens
        join_response2 = self.helper.join(room_id1, user1_id, tok=user1_tok)
        leave_response2 = self.helper.leave(room_id1, user1_id, tok=user1_tok)

        room_id_results, newly_joined, newly_left = self.get_success(
            self.sliding_sync_handler.room_lists.get_room_membership_for_user_at_to_token(
                UserID.from_string(user1_id),
                from_token=before_room1_token,
                to_token=after_room1_token,
            )
        )

        # Room should still show up because it's newly_left during the from/to range
        self.assertEqual(room_id_results.keys(), {room_id1})
        # It should be pointing to the latest membership event in the from/to range
        self.assertEqual(
            room_id_results[room_id1].event_id,
            leave_response1["event_id"],
            "Corresponding map to disambiguate the opaque event IDs: "
            + str(
                {
                    "join_response1": join_response1["event_id"],
                    "leave_response1": leave_response1["event_id"],
                    "join_response2": join_response2["event_id"],
                    "leave_response2": leave_response2["event_id"],
                }
            ),
        )
        self.assertEqual(room_id_results[room_id1].membership, Membership.LEAVE)
        # We should *NOT* be `newly_joined` because we are actually `newly_left` during
        # the token range
        self.assertTrue(room_id1 not in newly_joined)
        self.assertTrue(room_id1 in newly_left)

    def test_newly_left_during_range_and_join_after_to_token(self) -> None:
        """
        Newly left room should show up. But we're also testing that joining after the
        `to_token` doesn't mess with the results. See condition "2)" and "1b)" comments
        in the `get_room_membership_for_user_at_to_token()` method.
        """
        user1_id = self.register_user("user1", "pass")
        user1_tok = self.login(user1_id, "pass")
        user2_id = self.register_user("user2", "pass")
        user2_tok = self.login(user2_id, "pass")

        before_room1_token = self.event_sources.get_current_token()

        # We create the room with user2 so the room isn't left with no members when we
        # leave and can still re-join.
        room_id1 = self.helper.create_room_as(user2_id, tok=user2_tok, is_public=True)
        # Join and leave the room during the from/to range
        join_response1 = self.helper.join(room_id1, user1_id, tok=user1_tok)
        leave_response1 = self.helper.leave(room_id1, user1_id, tok=user1_tok)

        after_room1_token = self.event_sources.get_current_token()

        # Join the room after we already have our tokens
        join_response2 = self.helper.join(room_id1, user1_id, tok=user1_tok)

        room_id_results, newly_joined, newly_left = self.get_success(
            self.sliding_sync_handler.room_lists.get_room_membership_for_user_at_to_token(
                UserID.from_string(user1_id),
                from_token=before_room1_token,
                to_token=after_room1_token,
            )
        )

        # Room should still show up because it's newly_left during the from/to range
        self.assertEqual(room_id_results.keys(), {room_id1})
        # It should be pointing to the latest membership event in the from/to range
        self.assertEqual(
            room_id_results[room_id1].event_id,
            leave_response1["event_id"],
            "Corresponding map to disambiguate the opaque event IDs: "
            + str(
                {
                    "join_response1": join_response1["event_id"],
                    "leave_response1": leave_response1["event_id"],
                    "join_response2": join_response2["event_id"],
                }
            ),
        )
        self.assertEqual(room_id_results[room_id1].membership, Membership.LEAVE)
        # We should *NOT* be `newly_joined` because we are actually `newly_left` during
        # the token range
        self.assertTrue(room_id1 not in newly_joined)
        self.assertTrue(room_id1 in newly_left)

    def test_no_from_token(self) -> None:
        """
        Test that if we don't provide a `from_token`, we get all the rooms that we had
        membership in up to the `to_token`.

        Providing `from_token` only really has the effect that it marks rooms as
        `newly_left` in the response.
        """
        user1_id = self.register_user("user1", "pass")
        user1_tok = self.login(user1_id, "pass")
        user2_id = self.register_user("user2", "pass")
        user2_tok = self.login(user2_id, "pass")

        # We create the room with user2 so the room isn't left with no members when we
        # leave and can still re-join.
        room_id1 = self.helper.create_room_as(user2_id, tok=user2_tok, is_public=True)
        room_id2 = self.helper.create_room_as(user2_id, tok=user2_tok, is_public=True)

        # Join room1
        join_response1 = self.helper.join(room_id1, user1_id, tok=user1_tok)

        # Join and leave the room2 before the `to_token`
        self.helper.join(room_id2, user1_id, tok=user1_tok)
        leave_response2 = self.helper.leave(room_id2, user1_id, tok=user1_tok)

        after_room1_token = self.event_sources.get_current_token()

        # Join the room2 after we already have our tokens
        self.helper.join(room_id2, user1_id, tok=user1_tok)

        room_id_results, newly_joined, newly_left = self.get_success(
            self.sliding_sync_handler.room_lists.get_room_membership_for_user_at_to_token(
                UserID.from_string(user1_id),
                from_token=None,
                to_token=after_room1_token,
            )
        )

        # Only rooms we were joined to before the `to_token` should show up
        self.assertEqual(room_id_results.keys(), {room_id1, room_id2})

        # Room1
        # It should be pointing to the latest membership event in the from/to range
        self.assertEqual(
            room_id_results[room_id1].event_id,
            join_response1["event_id"],
        )
        self.assertEqual(room_id_results[room_id1].membership, Membership.JOIN)
        # We should *NOT* be `newly_joined`/`newly_left` because there is no
        # `from_token` to define a "live" range to compare against
        self.assertTrue(room_id1 not in newly_joined)
        self.assertTrue(room_id1 not in newly_left)

        # Room2
        # It should be pointing to the latest membership event in the from/to range
        self.assertEqual(
            room_id_results[room_id2].event_id,
            leave_response2["event_id"],
        )
        self.assertEqual(room_id_results[room_id2].membership, Membership.LEAVE)
        # We should *NOT* be `newly_joined`/`newly_left` because there is no
        # `from_token` to define a "live" range to compare against
        self.assertTrue(room_id2 not in newly_joined)
        self.assertTrue(room_id2 not in newly_left)

    def test_from_token_ahead_of_to_token(self) -> None:
        """
        Test when the provided `from_token` comes after the `to_token`. We should
        basically expect the same result as having no `from_token`.
        """
        user1_id = self.register_user("user1", "pass")
        user1_tok = self.login(user1_id, "pass")
        user2_id = self.register_user("user2", "pass")
        user2_tok = self.login(user2_id, "pass")

        # We create the room with user2 so the room isn't left with no members when we
        # leave and can still re-join.
        room_id1 = self.helper.create_room_as(user2_id, tok=user2_tok, is_public=True)
        room_id2 = self.helper.create_room_as(user2_id, tok=user2_tok, is_public=True)
        room_id3 = self.helper.create_room_as(user2_id, tok=user2_tok, is_public=True)
        room_id4 = self.helper.create_room_as(user2_id, tok=user2_tok, is_public=True)

        # Join room1 before `to_token`
        join_room1_response1 = self.helper.join(room_id1, user1_id, tok=user1_tok)

        # Join and leave the room2 before `to_token`
        _join_room2_response1 = self.helper.join(room_id2, user1_id, tok=user1_tok)
        leave_room2_response1 = self.helper.leave(room_id2, user1_id, tok=user1_tok)

        # Note: These are purposely swapped. The `from_token` should come after
        # the `to_token` in this test
        to_token = self.event_sources.get_current_token()

        # Join room2 after `to_token`
        _join_room2_response2 = self.helper.join(room_id2, user1_id, tok=user1_tok)

        # --------

        # Join room3 after `to_token`
        _join_room3_response1 = self.helper.join(room_id3, user1_id, tok=user1_tok)

        # Join and leave the room4 after `to_token`
        _join_room4_response1 = self.helper.join(room_id4, user1_id, tok=user1_tok)
        _leave_room4_response1 = self.helper.leave(room_id4, user1_id, tok=user1_tok)

        # Note: These are purposely swapped. The `from_token` should come after the
        # `to_token` in this test
        from_token = self.event_sources.get_current_token()

        # Join the room4 after we already have our tokens
        self.helper.join(room_id4, user1_id, tok=user1_tok)

        room_id_results, newly_joined, newly_left = self.get_success(
            self.sliding_sync_handler.room_lists.get_room_membership_for_user_at_to_token(
                UserID.from_string(user1_id),
                from_token=from_token,
                to_token=to_token,
            )
        )

        # In the "current" state snapshot, we're joined to all of the rooms but in the
        # from/to token range...
        self.assertIncludes(
            room_id_results.keys(),
            {
                # Included because we were joined before both tokens
                room_id1,
                # Included because we had membership before the to_token
                room_id2,
                # Excluded because we joined after the `to_token`
                # room_id3,
                # Excluded because we joined after the `to_token`
                # room_id4,
            },
            exact=True,
        )

        # Room1
        # It should be pointing to the latest membership event in the from/to range
        self.assertEqual(
            room_id_results[room_id1].event_id,
            join_room1_response1["event_id"],
        )
        self.assertEqual(room_id_results[room_id1].membership, Membership.JOIN)
        # We should *NOT* be `newly_joined`/`newly_left` because we joined `room1`
        # before either of the tokens
        self.assertTrue(room_id1 not in newly_joined)
        self.assertTrue(room_id1 not in newly_left)

        # Room2
        # It should be pointing to the latest membership event in the from/to range
        self.assertEqual(
            room_id_results[room_id2].event_id,
            leave_room2_response1["event_id"],
        )
        self.assertEqual(room_id_results[room_id2].membership, Membership.LEAVE)
        # We should *NOT* be `newly_joined`/`newly_left` because we joined and left
        # `room1` before either of the tokens
        self.assertTrue(room_id2 not in newly_joined)
        self.assertTrue(room_id2 not in newly_left)

    def test_leave_before_range_and_join_leave_after_to_token(self) -> None:
        """
        Test old left rooms. But we're also testing that joining and leaving after the
        `to_token` doesn't mess with the results. See condition "1a)" comments in the
        `get_room_membership_for_user_at_to_token()` method.
        """
        user1_id = self.register_user("user1", "pass")
        user1_tok = self.login(user1_id, "pass")
        user2_id = self.register_user("user2", "pass")
        user2_tok = self.login(user2_id, "pass")

        # We create the room with user2 so the room isn't left with no members when we
        # leave and can still re-join.
        room_id1 = self.helper.create_room_as(user2_id, tok=user2_tok, is_public=True)
        # Join and leave the room before the from/to range
        self.helper.join(room_id1, user1_id, tok=user1_tok)
        leave_response = self.helper.leave(room_id1, user1_id, tok=user1_tok)

        after_room1_token = self.event_sources.get_current_token()

        # Join and leave the room after we already have our tokens
        self.helper.join(room_id1, user1_id, tok=user1_tok)
        self.helper.leave(room_id1, user1_id, tok=user1_tok)

        room_id_results, newly_joined, newly_left = self.get_success(
            self.sliding_sync_handler.room_lists.get_room_membership_for_user_at_to_token(
                UserID.from_string(user1_id),
                from_token=after_room1_token,
                to_token=after_room1_token,
            )
        )

        self.assertEqual(room_id_results.keys(), {room_id1})
        # It should be pointing to the latest membership event in the from/to range
        self.assertEqual(
            room_id_results[room_id1].event_id,
            leave_response["event_id"],
        )
        self.assertEqual(room_id_results[room_id1].membership, Membership.LEAVE)
        # We should *NOT* be `newly_joined`/`newly_left` because we joined and left
        # `room1` before either of the tokens
        self.assertTrue(room_id1 not in newly_joined)
        self.assertTrue(room_id1 not in newly_left)

    def test_leave_before_range_and_join_after_to_token(self) -> None:
        """
        Test old left room. But we're also testing that joining after the `to_token`
        doesn't mess with the results. See condition "1b)" comments in the
        `get_room_membership_for_user_at_to_token()` method.
        """
        user1_id = self.register_user("user1", "pass")
        user1_tok = self.login(user1_id, "pass")
        user2_id = self.register_user("user2", "pass")
        user2_tok = self.login(user2_id, "pass")

        # We create the room with user2 so the room isn't left with no members when we
        # leave and can still re-join.
        room_id1 = self.helper.create_room_as(user2_id, tok=user2_tok, is_public=True)
        # Join and leave the room before the from/to range
        self.helper.join(room_id1, user1_id, tok=user1_tok)
        leave_response = self.helper.leave(room_id1, user1_id, tok=user1_tok)

        after_room1_token = self.event_sources.get_current_token()

        # Join the room after we already have our tokens
        self.helper.join(room_id1, user1_id, tok=user1_tok)

        room_id_results, newly_joined, newly_left = self.get_success(
            self.sliding_sync_handler.room_lists.get_room_membership_for_user_at_to_token(
                UserID.from_string(user1_id),
                from_token=after_room1_token,
                to_token=after_room1_token,
            )
        )

        self.assertEqual(room_id_results.keys(), {room_id1})
        # It should be pointing to the latest membership event in the from/to range
        self.assertEqual(
            room_id_results[room_id1].event_id,
            leave_response["event_id"],
        )
        self.assertEqual(room_id_results[room_id1].membership, Membership.LEAVE)
        # We should *NOT* be `newly_joined`/`newly_left` because we joined and left
        # `room1` before either of the tokens
        self.assertTrue(room_id1 not in newly_joined)
        self.assertTrue(room_id1 not in newly_left)

    def test_join_leave_multiple_times_during_range_and_after_to_token(
        self,
    ) -> None:
        """
        Join and leave multiple times shouldn't affect rooms from showing up. It just
        matters that we had membership in the from/to range. But we're also testing that
        joining and leaving after the `to_token` doesn't mess with the results.
        """
        user1_id = self.register_user("user1", "pass")
        user1_tok = self.login(user1_id, "pass")
        user2_id = self.register_user("user2", "pass")
        user2_tok = self.login(user2_id, "pass")

        before_room1_token = self.event_sources.get_current_token()

        # We create the room with user2 so the room isn't left with no members when we
        # leave and can still re-join.
        room_id1 = self.helper.create_room_as(user2_id, tok=user2_tok, is_public=True)
        # Join, leave, join back to the room during the from/to range
        join_response1 = self.helper.join(room_id1, user1_id, tok=user1_tok)
        leave_response1 = self.helper.leave(room_id1, user1_id, tok=user1_tok)
        join_response2 = self.helper.join(room_id1, user1_id, tok=user1_tok)

        after_room1_token = self.event_sources.get_current_token()

        # Leave and Join the room multiple times after we already have our tokens
        leave_response2 = self.helper.leave(room_id1, user1_id, tok=user1_tok)
        join_response3 = self.helper.join(room_id1, user1_id, tok=user1_tok)
        leave_response3 = self.helper.leave(room_id1, user1_id, tok=user1_tok)

        room_id_results, newly_joined, newly_left = self.get_success(
            self.sliding_sync_handler.room_lists.get_room_membership_for_user_at_to_token(
                UserID.from_string(user1_id),
                from_token=before_room1_token,
                to_token=after_room1_token,
            )
        )

        # Room should show up because it was newly_left and joined during the from/to range
        self.assertEqual(room_id_results.keys(), {room_id1})
        # It should be pointing to the latest membership event in the from/to range
        self.assertEqual(
            room_id_results[room_id1].event_id,
            join_response2["event_id"],
            "Corresponding map to disambiguate the opaque event IDs: "
            + str(
                {
                    "join_response1": join_response1["event_id"],
                    "leave_response1": leave_response1["event_id"],
                    "join_response2": join_response2["event_id"],
                    "leave_response2": leave_response2["event_id"],
                    "join_response3": join_response3["event_id"],
                    "leave_response3": leave_response3["event_id"],
                }
            ),
        )
        self.assertEqual(room_id_results[room_id1].membership, Membership.JOIN)
        # We should be `newly_joined` because we joined during the token range
        self.assertTrue(room_id1 in newly_joined)
        # We should *NOT* be `newly_left` because we joined during the token range and
        # was still joined at the end of the range
        self.assertTrue(room_id1 not in newly_left)

    def test_join_leave_multiple_times_before_range_and_after_to_token(
        self,
    ) -> None:
        """
        Join and leave multiple times before the from/to range shouldn't affect rooms
        from showing up. It just matters that we had membership in the
        from/to range. But we're also testing that joining and leaving after the
        `to_token` doesn't mess with the results.
        """
        user1_id = self.register_user("user1", "pass")
        user1_tok = self.login(user1_id, "pass")
        user2_id = self.register_user("user2", "pass")
        user2_tok = self.login(user2_id, "pass")

        # We create the room with user2 so the room isn't left with no members when we
        # leave and can still re-join.
        room_id1 = self.helper.create_room_as(user2_id, tok=user2_tok, is_public=True)
        # Join, leave, join back to the room before the from/to range
        join_response1 = self.helper.join(room_id1, user1_id, tok=user1_tok)
        leave_response1 = self.helper.leave(room_id1, user1_id, tok=user1_tok)
        join_response2 = self.helper.join(room_id1, user1_id, tok=user1_tok)

        after_room1_token = self.event_sources.get_current_token()

        # Leave and Join the room multiple times after we already have our tokens
        leave_response2 = self.helper.leave(room_id1, user1_id, tok=user1_tok)
        join_response3 = self.helper.join(room_id1, user1_id, tok=user1_tok)
        leave_response3 = self.helper.leave(room_id1, user1_id, tok=user1_tok)

        room_id_results, newly_joined, newly_left = self.get_success(
            self.sliding_sync_handler.room_lists.get_room_membership_for_user_at_to_token(
                UserID.from_string(user1_id),
                from_token=after_room1_token,
                to_token=after_room1_token,
            )
        )

        # Room should show up because we were joined before the from/to range
        self.assertEqual(room_id_results.keys(), {room_id1})
        # It should be pointing to the latest membership event in the from/to range
        self.assertEqual(
            room_id_results[room_id1].event_id,
            join_response2["event_id"],
            "Corresponding map to disambiguate the opaque event IDs: "
            + str(
                {
                    "join_response1": join_response1["event_id"],
                    "leave_response1": leave_response1["event_id"],
                    "join_response2": join_response2["event_id"],
                    "leave_response2": leave_response2["event_id"],
                    "join_response3": join_response3["event_id"],
                    "leave_response3": leave_response3["event_id"],
                }
            ),
        )
        self.assertEqual(room_id_results[room_id1].membership, Membership.JOIN)
        # We should *NOT* be `newly_joined` because we joined before the token range
        self.assertTrue(room_id1 not in newly_joined)
        self.assertTrue(room_id1 not in newly_left)

    def test_invite_before_range_and_join_leave_after_to_token(
        self,
    ) -> None:
        """
        Make it look like we joined after the token range but we were invited before the
        from/to range so the room should still show up. See condition "1a)" comments in
        the `get_room_membership_for_user_at_to_token()` method.
        """
        user1_id = self.register_user("user1", "pass")
        user1_tok = self.login(user1_id, "pass")
        user2_id = self.register_user("user2", "pass")
        user2_tok = self.login(user2_id, "pass")

        # We create the room with user2 so the room isn't left with no members when we
        # leave and can still re-join.
        room_id1 = self.helper.create_room_as(user2_id, tok=user2_tok, is_public=True)

        # Invited to the room before the token
        invite_response = self.helper.invite(
            room_id1, src=user2_id, targ=user1_id, tok=user2_tok
        )

        after_room1_token = self.event_sources.get_current_token()

        # Join and leave the room after we already have our tokens
        join_respsonse = self.helper.join(room_id1, user1_id, tok=user1_tok)
        leave_response = self.helper.leave(room_id1, user1_id, tok=user1_tok)

        room_id_results, newly_joined, newly_left = self.get_success(
            self.sliding_sync_handler.room_lists.get_room_membership_for_user_at_to_token(
                UserID.from_string(user1_id),
                from_token=after_room1_token,
                to_token=after_room1_token,
            )
        )

        # Room should show up because we were invited before the from/to range
        self.assertEqual(room_id_results.keys(), {room_id1})
        # It should be pointing to the latest membership event in the from/to range
        self.assertEqual(
            room_id_results[room_id1].event_id,
            invite_response["event_id"],
            "Corresponding map to disambiguate the opaque event IDs: "
            + str(
                {
                    "invite_response": invite_response["event_id"],
                    "join_respsonse": join_respsonse["event_id"],
                    "leave_response": leave_response["event_id"],
                }
            ),
        )
        self.assertEqual(room_id_results[room_id1].membership, Membership.INVITE)
        # We should *NOT* be `newly_joined` because we were only invited before the
        # token range
        self.assertTrue(room_id1 not in newly_joined)
        self.assertTrue(room_id1 not in newly_left)

    def test_join_and_display_name_changes_in_token_range(
        self,
    ) -> None:
        """
        Test that we point to the correct membership event within the from/to range even
        if there are multiple `join` membership events in a row indicating
        `displayname`/`avatar_url` updates.
        """
        user1_id = self.register_user("user1", "pass")
        user1_tok = self.login(user1_id, "pass")
        user2_id = self.register_user("user2", "pass")
        user2_tok = self.login(user2_id, "pass")

        before_room1_token = self.event_sources.get_current_token()

        # We create the room with user2 so the room isn't left with no members when we
        # leave and can still re-join.
        room_id1 = self.helper.create_room_as(user2_id, tok=user2_tok, is_public=True)
        join_response = self.helper.join(room_id1, user1_id, tok=user1_tok)
        # Update the displayname during the token range
        displayname_change_during_token_range_response = self.helper.send_state(
            room_id1,
            event_type=EventTypes.Member,
            state_key=user1_id,
            body={
                "membership": Membership.JOIN,
                "displayname": "displayname during token range",
            },
            tok=user1_tok,
        )

        after_room1_token = self.event_sources.get_current_token()

        # Update the displayname after the token range
        displayname_change_after_token_range_response = self.helper.send_state(
            room_id1,
            event_type=EventTypes.Member,
            state_key=user1_id,
            body={
                "membership": Membership.JOIN,
                "displayname": "displayname after token range",
            },
            tok=user1_tok,
        )

        room_id_results, newly_joined, newly_left = self.get_success(
            self.sliding_sync_handler.room_lists.get_room_membership_for_user_at_to_token(
                UserID.from_string(user1_id),
                from_token=before_room1_token,
                to_token=after_room1_token,
            )
        )

        # Room should show up because we were joined during the from/to range
        self.assertEqual(room_id_results.keys(), {room_id1})
        # It should be pointing to the latest membership event in the from/to range
        self.assertEqual(
            room_id_results[room_id1].event_id,
            displayname_change_during_token_range_response["event_id"],
            "Corresponding map to disambiguate the opaque event IDs: "
            + str(
                {
                    "join_response": join_response["event_id"],
                    "displayname_change_during_token_range_response": displayname_change_during_token_range_response[
                        "event_id"
                    ],
                    "displayname_change_after_token_range_response": displayname_change_after_token_range_response[
                        "event_id"
                    ],
                }
            ),
        )
        self.assertEqual(room_id_results[room_id1].membership, Membership.JOIN)
        # We should be `newly_joined` because we joined during the token range
        self.assertTrue(room_id1 in newly_joined)
        self.assertTrue(room_id1 not in newly_left)

    def test_display_name_changes_in_token_range(
        self,
    ) -> None:
        """
        Test that we point to the correct membership event within the from/to range even
        if there is `displayname`/`avatar_url` updates.
        """
        user1_id = self.register_user("user1", "pass")
        user1_tok = self.login(user1_id, "pass")
        user2_id = self.register_user("user2", "pass")
        user2_tok = self.login(user2_id, "pass")

        # We create the room with user2 so the room isn't left with no members when we
        # leave and can still re-join.
        room_id1 = self.helper.create_room_as(user2_id, tok=user2_tok, is_public=True)
        join_response = self.helper.join(room_id1, user1_id, tok=user1_tok)

        after_room1_token = self.event_sources.get_current_token()

        # Update the displayname during the token range
        displayname_change_during_token_range_response = self.helper.send_state(
            room_id1,
            event_type=EventTypes.Member,
            state_key=user1_id,
            body={
                "membership": Membership.JOIN,
                "displayname": "displayname during token range",
            },
            tok=user1_tok,
        )

        after_change1_token = self.event_sources.get_current_token()

        room_id_results, newly_joined, newly_left = self.get_success(
            self.sliding_sync_handler.room_lists.get_room_membership_for_user_at_to_token(
                UserID.from_string(user1_id),
                from_token=after_room1_token,
                to_token=after_change1_token,
            )
        )

        # Room should show up because we were joined during the from/to range
        self.assertEqual(room_id_results.keys(), {room_id1})
        # It should be pointing to the latest membership event in the from/to range
        self.assertEqual(
            room_id_results[room_id1].event_id,
            displayname_change_during_token_range_response["event_id"],
            "Corresponding map to disambiguate the opaque event IDs: "
            + str(
                {
                    "join_response": join_response["event_id"],
                    "displayname_change_during_token_range_response": displayname_change_during_token_range_response[
                        "event_id"
                    ],
                }
            ),
        )
        self.assertEqual(room_id_results[room_id1].membership, Membership.JOIN)
        # We should *NOT* be `newly_joined` because we joined before the token range
        self.assertTrue(room_id1 not in newly_joined)
        self.assertTrue(room_id1 not in newly_left)

    def test_display_name_changes_before_and_after_token_range(
        self,
    ) -> None:
        """
        Test that we point to the correct membership event even though there are no
        membership events in the from/range but there are `displayname`/`avatar_url`
        changes before/after the token range.
        """
        user1_id = self.register_user("user1", "pass")
        user1_tok = self.login(user1_id, "pass")
        user2_id = self.register_user("user2", "pass")
        user2_tok = self.login(user2_id, "pass")

        # We create the room with user2 so the room isn't left with no members when we
        # leave and can still re-join.
        room_id1 = self.helper.create_room_as(user2_id, tok=user2_tok, is_public=True)
        join_response = self.helper.join(room_id1, user1_id, tok=user1_tok)
        # Update the displayname before the token range
        displayname_change_before_token_range_response = self.helper.send_state(
            room_id1,
            event_type=EventTypes.Member,
            state_key=user1_id,
            body={
                "membership": Membership.JOIN,
                "displayname": "displayname during token range",
            },
            tok=user1_tok,
        )

        after_room1_token = self.event_sources.get_current_token()

        # Update the displayname after the token range
        displayname_change_after_token_range_response = self.helper.send_state(
            room_id1,
            event_type=EventTypes.Member,
            state_key=user1_id,
            body={
                "membership": Membership.JOIN,
                "displayname": "displayname after token range",
            },
            tok=user1_tok,
        )

        room_id_results, newly_joined, newly_left = self.get_success(
            self.sliding_sync_handler.room_lists.get_room_membership_for_user_at_to_token(
                UserID.from_string(user1_id),
                from_token=after_room1_token,
                to_token=after_room1_token,
            )
        )

        # Room should show up because we were joined before the from/to range
        self.assertEqual(room_id_results.keys(), {room_id1})
        # It should be pointing to the latest membership event in the from/to range
        self.assertEqual(
            room_id_results[room_id1].event_id,
            displayname_change_before_token_range_response["event_id"],
            "Corresponding map to disambiguate the opaque event IDs: "
            + str(
                {
                    "join_response": join_response["event_id"],
                    "displayname_change_before_token_range_response": displayname_change_before_token_range_response[
                        "event_id"
                    ],
                    "displayname_change_after_token_range_response": displayname_change_after_token_range_response[
                        "event_id"
                    ],
                }
            ),
        )
        self.assertEqual(room_id_results[room_id1].membership, Membership.JOIN)
        # We should *NOT* be `newly_joined` because we joined before the token range
        self.assertTrue(room_id1 not in newly_joined)
        self.assertTrue(room_id1 not in newly_left)

    def test_display_name_changes_leave_after_token_range(
        self,
    ) -> None:
        """
        Test that we point to the correct membership event within the from/to range even
        if there are multiple `join` membership events in a row indicating
        `displayname`/`avatar_url` updates and we leave after the `to_token`.

        See condition "1a)" comments in the `get_room_membership_for_user_at_to_token()` method.
        """
        user1_id = self.register_user("user1", "pass")
        user1_tok = self.login(user1_id, "pass")
        user2_id = self.register_user("user2", "pass")
        user2_tok = self.login(user2_id, "pass")

        before_room1_token = self.event_sources.get_current_token()

        # We create the room with user2 so the room isn't left with no members when we
        # leave and can still re-join.
        room_id1 = self.helper.create_room_as(user2_id, tok=user2_tok, is_public=True)
        join_response = self.helper.join(room_id1, user1_id, tok=user1_tok)
        # Update the displayname during the token range
        displayname_change_during_token_range_response = self.helper.send_state(
            room_id1,
            event_type=EventTypes.Member,
            state_key=user1_id,
            body={
                "membership": Membership.JOIN,
                "displayname": "displayname during token range",
            },
            tok=user1_tok,
        )

        after_room1_token = self.event_sources.get_current_token()

        # Update the displayname after the token range
        displayname_change_after_token_range_response = self.helper.send_state(
            room_id1,
            event_type=EventTypes.Member,
            state_key=user1_id,
            body={
                "membership": Membership.JOIN,
                "displayname": "displayname after token range",
            },
            tok=user1_tok,
        )

        # Leave after the token
        self.helper.leave(room_id1, user1_id, tok=user1_tok)

        room_id_results, newly_joined, newly_left = self.get_success(
            self.sliding_sync_handler.room_lists.get_room_membership_for_user_at_to_token(
                UserID.from_string(user1_id),
                from_token=before_room1_token,
                to_token=after_room1_token,
            )
        )

        # Room should show up because we were joined during the from/to range
        self.assertEqual(room_id_results.keys(), {room_id1})
        # It should be pointing to the latest membership event in the from/to range
        self.assertEqual(
            room_id_results[room_id1].event_id,
            displayname_change_during_token_range_response["event_id"],
            "Corresponding map to disambiguate the opaque event IDs: "
            + str(
                {
                    "join_response": join_response["event_id"],
                    "displayname_change_during_token_range_response": displayname_change_during_token_range_response[
                        "event_id"
                    ],
                    "displayname_change_after_token_range_response": displayname_change_after_token_range_response[
                        "event_id"
                    ],
                }
            ),
        )
        self.assertEqual(room_id_results[room_id1].membership, Membership.JOIN)
        # We should be `newly_joined` because we joined during the token range
        self.assertTrue(room_id1 in newly_joined)
        self.assertTrue(room_id1 not in newly_left)

    def test_display_name_changes_join_after_token_range(
        self,
    ) -> None:
        """
        Test that multiple `join` membership events (after the `to_token`) in a row
        indicating `displayname`/`avatar_url` updates doesn't affect the results (we
        joined after the token range so it shouldn't show up)

        See condition "1b)" comments in the `get_room_membership_for_user_at_to_token()` method.
        """
        user1_id = self.register_user("user1", "pass")
        user1_tok = self.login(user1_id, "pass")
        user2_id = self.register_user("user2", "pass")
        user2_tok = self.login(user2_id, "pass")

        before_room1_token = self.event_sources.get_current_token()

        # We create the room with user2 so the room isn't left with no members when we
        # leave and can still re-join.
        room_id1 = self.helper.create_room_as(user2_id, tok=user2_tok, is_public=True)

        after_room1_token = self.event_sources.get_current_token()

        self.helper.join(room_id1, user1_id, tok=user1_tok)
        # Update the displayname after the token range
        self.helper.send_state(
            room_id1,
            event_type=EventTypes.Member,
            state_key=user1_id,
            body={
                "membership": Membership.JOIN,
                "displayname": "displayname after token range",
            },
            tok=user1_tok,
        )

        room_id_results, newly_joined, newly_left = self.get_success(
            self.sliding_sync_handler.room_lists.get_room_membership_for_user_at_to_token(
                UserID.from_string(user1_id),
                from_token=before_room1_token,
                to_token=after_room1_token,
            )
        )

        # Room shouldn't show up because we joined after the from/to range
        self.assertEqual(room_id_results.keys(), set())

    def test_newly_joined_with_leave_join_in_token_range(
        self,
    ) -> None:
        """
        Test that even though we're joined before the token range, if we leave and join
        within the token range, it's still counted as `newly_joined`.
        """
        user1_id = self.register_user("user1", "pass")
        user1_tok = self.login(user1_id, "pass")
        user2_id = self.register_user("user2", "pass")
        user2_tok = self.login(user2_id, "pass")

        # We create the room with user2 so the room isn't left with no members when we
        # leave and can still re-join.
        room_id1 = self.helper.create_room_as(user2_id, tok=user2_tok, is_public=True)
        self.helper.join(room_id1, user1_id, tok=user1_tok)

        after_room1_token = self.event_sources.get_current_token()

        # Leave and join back during the token range
        self.helper.leave(room_id1, user1_id, tok=user1_tok)
        join_response2 = self.helper.join(room_id1, user1_id, tok=user1_tok)

        after_more_changes_token = self.event_sources.get_current_token()

        room_id_results, newly_joined, newly_left = self.get_success(
            self.sliding_sync_handler.room_lists.get_room_membership_for_user_at_to_token(
                UserID.from_string(user1_id),
                from_token=after_room1_token,
                to_token=after_more_changes_token,
            )
        )

        # Room should show up because we were joined during the from/to range
        self.assertEqual(room_id_results.keys(), {room_id1})
        # It should be pointing to the latest membership event in the from/to range
        self.assertEqual(
            room_id_results[room_id1].event_id,
            join_response2["event_id"],
        )
        self.assertEqual(room_id_results[room_id1].membership, Membership.JOIN)
        # We should be considered `newly_joined` because there is some non-join event in
        # between our latest join event.
        self.assertTrue(room_id1 in newly_joined)
        self.assertTrue(room_id1 not in newly_left)

    def test_newly_joined_only_joins_during_token_range(
        self,
    ) -> None:
        """
        Test that a join and more joins caused by display name changes, all during the
        token range, still count as `newly_joined`.
        """
        user1_id = self.register_user("user1", "pass")
        user1_tok = self.login(user1_id, "pass")
        user2_id = self.register_user("user2", "pass")
        user2_tok = self.login(user2_id, "pass")

        before_room1_token = self.event_sources.get_current_token()

        # We create the room with user2 so the room isn't left with no members when we
        # leave and can still re-join.
        room_id1 = self.helper.create_room_as(user2_id, tok=user2_tok, is_public=True)
        # Join, leave, join back to the room before the from/to range
        join_response1 = self.helper.join(room_id1, user1_id, tok=user1_tok)
        # Update the displayname during the token range (looks like another join)
        displayname_change_during_token_range_response1 = self.helper.send_state(
            room_id1,
            event_type=EventTypes.Member,
            state_key=user1_id,
            body={
                "membership": Membership.JOIN,
                "displayname": "displayname during token range",
            },
            tok=user1_tok,
        )
        # Update the displayname during the token range (looks like another join)
        displayname_change_during_token_range_response2 = self.helper.send_state(
            room_id1,
            event_type=EventTypes.Member,
            state_key=user1_id,
            body={
                "membership": Membership.JOIN,
                "displayname": "displayname during token range",
            },
            tok=user1_tok,
        )

        after_room1_token = self.event_sources.get_current_token()

        room_id_results, newly_joined, newly_left = self.get_success(
            self.sliding_sync_handler.room_lists.get_room_membership_for_user_at_to_token(
                UserID.from_string(user1_id),
                from_token=before_room1_token,
                to_token=after_room1_token,
            )
        )

        # Room should show up because it was newly_left and joined during the from/to range
        self.assertEqual(room_id_results.keys(), {room_id1})
        # It should be pointing to the latest membership event in the from/to range
        self.assertEqual(
            room_id_results[room_id1].event_id,
            displayname_change_during_token_range_response2["event_id"],
            "Corresponding map to disambiguate the opaque event IDs: "
            + str(
                {
                    "join_response1": join_response1["event_id"],
                    "displayname_change_during_token_range_response1": displayname_change_during_token_range_response1[
                        "event_id"
                    ],
                    "displayname_change_during_token_range_response2": displayname_change_during_token_range_response2[
                        "event_id"
                    ],
                }
            ),
        )
        self.assertEqual(room_id_results[room_id1].membership, Membership.JOIN)
        # We should be `newly_joined` because we first joined during the token range
        self.assertTrue(room_id1 in newly_joined)
        self.assertTrue(room_id1 not in newly_left)

    def test_multiple_rooms_are_not_confused(
        self,
    ) -> None:
        """
        Test that multiple rooms are not confused as we fixup the list. This test is
        spawning from a real world bug in the code where I was accidentally using
        `event.room_id` in one of the fix-up loops but the `event` being referenced was
        actually from a different loop.
        """
        user1_id = self.register_user("user1", "pass")
        user1_tok = self.login(user1_id, "pass")
        user2_id = self.register_user("user2", "pass")
        user2_tok = self.login(user2_id, "pass")

        # We create the room with user2 so the room isn't left with no members when we
        # leave and can still re-join.
        room_id1 = self.helper.create_room_as(user2_id, tok=user2_tok, is_public=True)
        room_id2 = self.helper.create_room_as(user2_id, tok=user2_tok, is_public=True)

        # Invited and left the room before the token
        self.helper.invite(room_id1, src=user2_id, targ=user1_id, tok=user2_tok)
        leave_room1_response = self.helper.leave(room_id1, user1_id, tok=user1_tok)
        # Invited to room2
        invite_room2_response = self.helper.invite(
            room_id2, src=user2_id, targ=user1_id, tok=user2_tok
        )

        before_room3_token = self.event_sources.get_current_token()

        # Invited and left room3 during the from/to range
        room_id3 = self.helper.create_room_as(user2_id, tok=user2_tok, is_public=True)
        self.helper.invite(room_id3, src=user2_id, targ=user1_id, tok=user2_tok)
        leave_room3_response = self.helper.leave(room_id3, user1_id, tok=user1_tok)

        after_room3_token = self.event_sources.get_current_token()

        # Join and leave the room after we already have our tokens
        self.helper.join(room_id1, user1_id, tok=user1_tok)
        self.helper.leave(room_id1, user1_id, tok=user1_tok)
        # Leave room2
        self.helper.leave(room_id2, user1_id, tok=user1_tok)
        # Leave room3
        self.helper.leave(room_id3, user1_id, tok=user1_tok)

        room_id_results, newly_joined, newly_left = self.get_success(
            self.sliding_sync_handler.room_lists.get_room_membership_for_user_at_to_token(
                UserID.from_string(user1_id),
                from_token=before_room3_token,
                to_token=after_room3_token,
            )
        )

        self.assertEqual(
            room_id_results.keys(),
            {
                # Left before the from/to range
                room_id1,
                # Invited before the from/to range
                room_id2,
                # `newly_left` during the from/to range
                room_id3,
            },
        )

        # Room1
        # It should be pointing to the latest membership event in the from/to range
        self.assertEqual(
            room_id_results[room_id1].event_id,
            leave_room1_response["event_id"],
        )
        self.assertEqual(room_id_results[room_id1].membership, Membership.LEAVE)
        # We should *NOT* be `newly_joined`/`newly_left` because we were invited and left
        # before the token range
        self.assertTrue(room_id1 not in newly_joined)
        self.assertTrue(room_id1 not in newly_left)

        # Room2
        # It should be pointing to the latest membership event in the from/to range
        self.assertEqual(
            room_id_results[room_id2].event_id,
            invite_room2_response["event_id"],
        )
        self.assertEqual(room_id_results[room_id2].membership, Membership.INVITE)
        # We should *NOT* be `newly_joined`/`newly_left` because we were invited before
        # the token range
        self.assertTrue(room_id2 not in newly_joined)
        self.assertTrue(room_id2 not in newly_left)

        # Room3
        # It should be pointing to the latest membership event in the from/to range
        self.assertEqual(
            room_id_results[room_id3].event_id,
            leave_room3_response["event_id"],
        )
        self.assertEqual(room_id_results[room_id3].membership, Membership.LEAVE)
        # We should be `newly_left` because we were invited and left during
        # the token range
        self.assertTrue(room_id3 not in newly_joined)
        self.assertTrue(room_id3 in newly_left)

    def test_state_reset(self) -> None:
        """
        Test a state reset scenario where the user gets removed from the room (when
        there is no corresponding leave event)
        """
        user1_id = self.register_user("user1", "pass")
        user1_tok = self.login(user1_id, "pass")
        user2_id = self.register_user("user2", "pass")
        user2_tok = self.login(user2_id, "pass")

        # The room where the state reset will happen
        room_id1 = self.helper.create_room_as(user2_id, tok=user2_tok)
        join_response1 = self.helper.join(room_id1, user1_id, tok=user1_tok)

        # Join another room so we don't hit the short-circuit and return early if they
        # have no room membership
        room_id2 = self.helper.create_room_as(user2_id, tok=user2_tok)
        self.helper.join(room_id2, user1_id, tok=user1_tok)

        before_reset_token = self.event_sources.get_current_token()

        # Send another state event to make a position for the state reset to happen at
        dummy_state_response = self.helper.send_state(
            room_id1,
            event_type="foobarbaz",
            state_key="",
            body={"foo": "bar"},
            tok=user2_tok,
        )
        dummy_state_pos = self.get_success(
            self.store.get_position_for_event(dummy_state_response["event_id"])
        )

        # Mock a state reset removing the membership for user1 in the current state
        self.get_success(
            self.store.db_pool.simple_delete(
                table="current_state_events",
                keyvalues={
                    "room_id": room_id1,
                    "type": EventTypes.Member,
                    "state_key": user1_id,
                },
                desc="state reset user in current_state_events",
            )
        )
        self.get_success(
            self.store.db_pool.simple_delete(
                table="local_current_membership",
                keyvalues={
                    "room_id": room_id1,
                    "user_id": user1_id,
                },
                desc="state reset user in local_current_membership",
            )
        )
        self.get_success(
            self.store.db_pool.simple_insert(
                table="current_state_delta_stream",
                values={
                    "stream_id": dummy_state_pos.stream,
                    "room_id": room_id1,
                    "type": EventTypes.Member,
                    "state_key": user1_id,
                    "event_id": None,
                    "prev_event_id": join_response1["event_id"],
                    "instance_name": dummy_state_pos.instance_name,
                },
                desc="state reset user in current_state_delta_stream",
            )
        )

        # Manually bust the cache since we we're just manually messing with the database
        # and not causing an actual state reset.
        self.store._membership_stream_cache.entity_has_changed(
            user1_id, dummy_state_pos.stream
        )

        after_reset_token = self.event_sources.get_current_token()

        # The function under test
        room_id_results, newly_joined, newly_left = self.get_success(
            self.sliding_sync_handler.room_lists.get_room_membership_for_user_at_to_token(
                UserID.from_string(user1_id),
                from_token=before_reset_token,
                to_token=after_reset_token,
            )
        )

        # Room1 should show up because it was `newly_left` via state reset during the from/to range
        self.assertEqual(room_id_results.keys(), {room_id1, room_id2})
        # It should be pointing to no event because we were removed from the room
        # without a corresponding leave event
        self.assertEqual(
            room_id_results[room_id1].event_id,
            None,
        )
        # State reset caused us to leave the room and there is no corresponding leave event
        self.assertEqual(room_id_results[room_id1].membership, Membership.LEAVE)
        # We should *NOT* be `newly_joined` because we joined before the token range
        self.assertTrue(room_id1 not in newly_joined)
        # We should be `newly_left` because we were removed via state reset during the from/to range
        self.assertTrue(room_id1 in newly_left)


class GetRoomMembershipForUserAtToTokenShardTestCase(BaseMultiWorkerStreamTestCase):
    """
    Tests Sliding Sync handler `get_room_membership_for_user_at_to_token()` to make sure it works with
    sharded event stream_writers enabled
    """

    servlets = [
        admin.register_servlets_for_client_rest_resource,
        room.register_servlets,
        login.register_servlets,
    ]

    def default_config(self) -> dict:
        config = super().default_config()
        # Enable sliding sync
        config["experimental_features"] = {"msc3575_enabled": True}

        # Enable shared event stream_writers
        config["stream_writers"] = {"events": ["worker1", "worker2", "worker3"]}
        config["instance_map"] = {
            "main": {"host": "testserv", "port": 8765},
            "worker1": {"host": "testserv", "port": 1001},
            "worker2": {"host": "testserv", "port": 1002},
            "worker3": {"host": "testserv", "port": 1003},
        }
        return config

    def prepare(self, reactor: MemoryReactor, clock: Clock, hs: HomeServer) -> None:
        self.sliding_sync_handler = self.hs.get_sliding_sync_handler()
        self.store = self.hs.get_datastores().main
        self.event_sources = hs.get_event_sources()

    def _create_room(self, room_id: str, user_id: str, tok: str) -> None:
        """
        Create a room with a specific room_id. We use this so that that we have a
        consistent room_id across test runs that hashes to the same value and will be
        sharded to a known worker in the tests.
        """

        # We control the room ID generation by patching out the
        # `_generate_room_id` method
        with patch(
            "synapse.handlers.room.RoomCreationHandler._generate_room_id"
        ) as mock:
            mock.side_effect = lambda: room_id
            self.helper.create_room_as(user_id, tok=tok)

    def test_sharded_event_persisters(self) -> None:
        """
        This test should catch bugs that would come from flawed stream position
        (`stream_ordering`) comparisons or making `RoomStreamToken`'s naively. To
        compare event positions properly, you need to consider both the `instance_name`
        and `stream_ordering` together.

        The test creates three event persister workers and a room that is sharded to
        each worker. On worker2, we make the event stream position stuck so that it lags
        behind the other workers and we start getting `RoomStreamToken` that have an
        `instance_map` component (i.e. q`m{min_pos}~{writer1}.{pos1}~{writer2}.{pos2}`).

        We then send some events to advance the stream positions of worker1 and worker3
        but worker2 is lagging behind because it's stuck. We are specifically testing
        that `get_room_membership_for_user_at_to_token(from_token=xxx, to_token=xxx)` should work
        correctly in these adverse conditions.
        """
        user1_id = self.register_user("user1", "pass")
        user1_tok = self.login(user1_id, "pass")
        user2_id = self.register_user("user2", "pass")
        user2_tok = self.login(user2_id, "pass")

        self.make_worker_hs(
            "synapse.app.generic_worker",
            {"worker_name": "worker1"},
        )

        worker_hs2 = self.make_worker_hs(
            "synapse.app.generic_worker",
            {"worker_name": "worker2"},
        )

        self.make_worker_hs(
            "synapse.app.generic_worker",
            {"worker_name": "worker3"},
        )

        # Specially crafted room IDs that get persisted on different workers.
        #
        # Sharded to worker1
        room_id1 = "!fooo:test"
        # Sharded to worker2
        room_id2 = "!bar:test"
        # Sharded to worker3
        room_id3 = "!quux:test"

        # Create rooms on the different workers.
        self._create_room(room_id1, user2_id, user2_tok)
        self._create_room(room_id2, user2_id, user2_tok)
        self._create_room(room_id3, user2_id, user2_tok)
        join_response1 = self.helper.join(room_id1, user1_id, tok=user1_tok)
        join_response2 = self.helper.join(room_id2, user1_id, tok=user1_tok)
        # Leave room2
        leave_room2_response = self.helper.leave(room_id2, user1_id, tok=user1_tok)
        join_response3 = self.helper.join(room_id3, user1_id, tok=user1_tok)
        # Leave room3
        self.helper.leave(room_id3, user1_id, tok=user1_tok)

        # Ensure that the events were sharded to different workers.
        pos1 = self.get_success(
            self.store.get_position_for_event(join_response1["event_id"])
        )
        self.assertEqual(pos1.instance_name, "worker1")
        pos2 = self.get_success(
            self.store.get_position_for_event(join_response2["event_id"])
        )
        self.assertEqual(pos2.instance_name, "worker2")
        pos3 = self.get_success(
            self.store.get_position_for_event(join_response3["event_id"])
        )
        self.assertEqual(pos3.instance_name, "worker3")

        before_stuck_activity_token = self.event_sources.get_current_token()

        # We now gut wrench into the events stream `MultiWriterIdGenerator` on worker2 to
        # mimic it getting stuck persisting an event. This ensures that when we send an
        # event on worker1/worker3 we end up in a state where worker2 events stream
        # position lags that on worker1/worker3, resulting in a RoomStreamToken with a
        # non-empty `instance_map` component.
        #
        # Worker2's event stream position will not advance until we call `__aexit__`
        # again.
        worker_store2 = worker_hs2.get_datastores().main
        assert isinstance(worker_store2._stream_id_gen, MultiWriterIdGenerator)
        actx = worker_store2._stream_id_gen.get_next()
        self.get_success(actx.__aenter__())

        # For room_id1/worker1: leave and join the room to advance the stream position
        # and generate membership changes.
        self.helper.leave(room_id1, user1_id, tok=user1_tok)
        join_room1_response = self.helper.join(room_id1, user1_id, tok=user1_tok)
        # For room_id2/worker2: which is currently stuck, join the room.
        join_on_worker2_response = self.helper.join(room_id2, user1_id, tok=user1_tok)
        # For room_id3/worker3: leave and join the room to advance the stream position
        # and generate membership changes.
        self.helper.leave(room_id3, user1_id, tok=user1_tok)
        join_on_worker3_response = self.helper.join(room_id3, user1_id, tok=user1_tok)

        # Get a token while things are stuck after our activity
        stuck_activity_token = self.event_sources.get_current_token()
        # Let's make sure we're working with a token that has an `instance_map`
        self.assertNotEqual(len(stuck_activity_token.room_key.instance_map), 0)

        # Just double check that the join event on worker2 (that is stuck) happened
        # after the position recorded for worker2 in the token but before the max
        # position in the token. This is crucial for the behavior we're trying to test.
        join_on_worker2_pos = self.get_success(
            self.store.get_position_for_event(join_on_worker2_response["event_id"])
        )
        # Ensure the join technially came after our token
        self.assertGreater(
            join_on_worker2_pos.stream,
            stuck_activity_token.room_key.get_stream_pos_for_instance("worker2"),
        )
        # But less than the max stream position of some other worker
        self.assertLess(
            join_on_worker2_pos.stream,
            # max
            stuck_activity_token.room_key.get_max_stream_pos(),
        )

        # Just double check that the join event on worker3 happened after the min stream
        # value in the token but still within the position recorded for worker3. This is
        # crucial for the behavior we're trying to test.
        join_on_worker3_pos = self.get_success(
            self.store.get_position_for_event(join_on_worker3_response["event_id"])
        )
        # Ensure the join came after the min but still encapsulated by the token
        self.assertGreaterEqual(
            join_on_worker3_pos.stream,
            # min
            stuck_activity_token.room_key.stream,
        )
        self.assertLessEqual(
            join_on_worker3_pos.stream,
            stuck_activity_token.room_key.get_stream_pos_for_instance("worker3"),
        )

        # We finish the fake persisting an event we started above and advance worker2's
        # event stream position (unstuck worker2).
        self.get_success(actx.__aexit__(None, None, None))

        # The function under test
        room_id_results, newly_joined, newly_left = self.get_success(
            self.sliding_sync_handler.room_lists.get_room_membership_for_user_at_to_token(
                UserID.from_string(user1_id),
                from_token=before_stuck_activity_token,
                to_token=stuck_activity_token,
            )
        )

        self.assertEqual(
            room_id_results.keys(),
            {
                room_id1,
                room_id2,
                room_id3,
            },
        )

        # Room1
        # It should be pointing to the latest membership event in the from/to range
        self.assertEqual(
            room_id_results[room_id1].event_id,
            join_room1_response["event_id"],
        )
        self.assertEqual(room_id_results[room_id1].membership, Membership.JOIN)
        # We should be `newly_joined` because we joined during the token range
        self.assertTrue(room_id1 in newly_joined)
        self.assertTrue(room_id1 not in newly_left)

        # Room2
        # It should be pointing to the latest membership event in the from/to range
        self.assertEqual(
            room_id_results[room_id2].event_id,
            leave_room2_response["event_id"],
        )
        self.assertEqual(room_id_results[room_id2].membership, Membership.LEAVE)
        # room_id2 should *NOT* be considered `newly_left` because we left before the
        # from/to range and the join event during the range happened while worker2 was
        # stuck. This means that from the perspective of the master, where the
        # `stuck_activity_token` is generated, the stream position for worker2 wasn't
        # advanced to the join yet. Looking at the `instance_map`, the join technically
        # comes after `stuck_activity_token`.
        self.assertTrue(room_id2 not in newly_joined)
        self.assertTrue(room_id2 not in newly_left)

        # Room3
        # It should be pointing to the latest membership event in the from/to range
        self.assertEqual(
            room_id_results[room_id3].event_id,
            join_on_worker3_response["event_id"],
        )
        self.assertEqual(room_id_results[room_id3].membership, Membership.JOIN)
        # We should be `newly_joined` because we joined during the token range
        self.assertTrue(room_id3 in newly_joined)
        self.assertTrue(room_id3 not in newly_left)


class FilterRoomsRelevantForSyncTestCase(HomeserverTestCase):
    """
    Tests Sliding Sync handler `filter_rooms_relevant_for_sync()` to make sure it returns
    the correct list of rooms IDs.
    """

    servlets = [
        admin.register_servlets,
        knock.register_servlets,
        login.register_servlets,
        room.register_servlets,
    ]

    def default_config(self) -> JsonDict:
        config = super().default_config()
        # Enable sliding sync
        config["experimental_features"] = {"msc3575_enabled": True}
        return config

    def prepare(self, reactor: MemoryReactor, clock: Clock, hs: HomeServer) -> None:
        self.sliding_sync_handler = self.hs.get_sliding_sync_handler()
        self.store = self.hs.get_datastores().main
        self.event_sources = hs.get_event_sources()
        self.storage_controllers = hs.get_storage_controllers()

    def _get_sync_room_ids_for_user(
        self,
        user: UserID,
        to_token: StreamToken,
        from_token: Optional[StreamToken],
    ) -> Tuple[Dict[str, RoomsForUserType], AbstractSet[str], AbstractSet[str]]:
        """
        Get the rooms the user should be syncing with
        """
        room_membership_for_user_map, newly_joined, newly_left = self.get_success(
            self.sliding_sync_handler.room_lists.get_room_membership_for_user_at_to_token(
                user=user,
                from_token=from_token,
                to_token=to_token,
            )
        )
        filtered_sync_room_map = self.get_success(
            self.sliding_sync_handler.room_lists.filter_rooms_relevant_for_sync(
                user=user,
                room_membership_for_user_map=room_membership_for_user_map,
                newly_left_room_ids=newly_left,
            )
        )

        return filtered_sync_room_map, newly_joined, newly_left

    def test_no_rooms(self) -> None:
        """
        Test when the user has never joined any rooms before
        """
        user1_id = self.register_user("user1", "pass")
        # user1_tok = self.login(user1_id, "pass")

        now_token = self.event_sources.get_current_token()

        room_id_results, newly_joined, newly_left = self._get_sync_room_ids_for_user(
            UserID.from_string(user1_id),
            from_token=now_token,
            to_token=now_token,
        )

        self.assertEqual(room_id_results.keys(), set())

    def test_basic_rooms(self) -> None:
        """
        Test that rooms that the user is joined to, invited to, banned from, and knocked
        on show up.
        """
        user1_id = self.register_user("user1", "pass")
        user1_tok = self.login(user1_id, "pass")
        user2_id = self.register_user("user2", "pass")
        user2_tok = self.login(user2_id, "pass")

        before_room_token = self.event_sources.get_current_token()

        join_room_id = self.helper.create_room_as(user2_id, tok=user2_tok)
        join_response = self.helper.join(join_room_id, user1_id, tok=user1_tok)

        # Setup the invited room (user2 invites user1 to the room)
        invited_room_id = self.helper.create_room_as(user2_id, tok=user2_tok)
        invite_response = self.helper.invite(
            invited_room_id, targ=user1_id, tok=user2_tok
        )

        # Setup the ban room (user2 bans user1 from the room)
        ban_room_id = self.helper.create_room_as(
            user2_id, tok=user2_tok, is_public=True
        )
        self.helper.join(ban_room_id, user1_id, tok=user1_tok)
        ban_response = self.helper.ban(
            ban_room_id, src=user2_id, targ=user1_id, tok=user2_tok
        )

        # Setup the knock room (user1 knocks on the room)
        knock_room_id = self.helper.create_room_as(
            user2_id, tok=user2_tok, room_version=RoomVersions.V7.identifier
        )
        self.helper.send_state(
            knock_room_id,
            EventTypes.JoinRules,
            {"join_rule": JoinRules.KNOCK},
            tok=user2_tok,
        )
        # User1 knocks on the room
        knock_channel = self.make_request(
            "POST",
            "/_matrix/client/r0/knock/%s" % (knock_room_id,),
            b"{}",
            user1_tok,
        )
        self.assertEqual(knock_channel.code, 200, knock_channel.result)
        knock_room_membership_state_event = self.get_success(
            self.storage_controllers.state.get_current_state_event(
                knock_room_id, EventTypes.Member, user1_id
            )
        )
        assert knock_room_membership_state_event is not None

        after_room_token = self.event_sources.get_current_token()

        room_id_results, newly_joined, newly_left = self._get_sync_room_ids_for_user(
            UserID.from_string(user1_id),
            from_token=before_room_token,
            to_token=after_room_token,
        )

        # Ensure that the invited, ban, and knock rooms show up
        self.assertEqual(
            room_id_results.keys(),
            {
                join_room_id,
                invited_room_id,
                ban_room_id,
                knock_room_id,
            },
        )
        # It should be pointing to the the respective membership event (latest
        # membership event in the from/to range)
        self.assertEqual(
            room_id_results[join_room_id].event_id,
            join_response["event_id"],
        )
        self.assertEqual(room_id_results[join_room_id].membership, Membership.JOIN)
        self.assertTrue(join_room_id in newly_joined)
        self.assertTrue(join_room_id not in newly_left)

        self.assertEqual(
            room_id_results[invited_room_id].event_id,
            invite_response["event_id"],
        )
        self.assertEqual(room_id_results[invited_room_id].membership, Membership.INVITE)
        self.assertTrue(invited_room_id not in newly_joined)
        self.assertTrue(invited_room_id not in newly_left)

        self.assertEqual(
            room_id_results[ban_room_id].event_id,
            ban_response["event_id"],
        )
        self.assertEqual(room_id_results[ban_room_id].membership, Membership.BAN)
        self.assertTrue(ban_room_id not in newly_joined)
        self.assertTrue(ban_room_id not in newly_left)

        self.assertEqual(
            room_id_results[knock_room_id].event_id,
            knock_room_membership_state_event.event_id,
        )
        self.assertEqual(room_id_results[knock_room_id].membership, Membership.KNOCK)
        self.assertTrue(knock_room_id not in newly_joined)
        self.assertTrue(knock_room_id not in newly_left)

    def test_only_newly_left_rooms_show_up(self) -> None:
        """
        Test that `newly_left` rooms still show up in the sync response but rooms that
        were left before the `from_token` don't show up. See condition "2)" comments in
        the `get_room_membership_for_user_at_to_token()` method.
        """
        user1_id = self.register_user("user1", "pass")
        user1_tok = self.login(user1_id, "pass")

        # Leave before we calculate the `from_token`
        room_id1 = self.helper.create_room_as(user1_id, tok=user1_tok)
        self.helper.leave(room_id1, user1_id, tok=user1_tok)

        after_room1_token = self.event_sources.get_current_token()

        # Leave during the from_token/to_token range (newly_left)
        room_id2 = self.helper.create_room_as(user1_id, tok=user1_tok)
        _leave_response2 = self.helper.leave(room_id2, user1_id, tok=user1_tok)

        after_room2_token = self.event_sources.get_current_token()

        room_id_results, newly_joined, newly_left = self._get_sync_room_ids_for_user(
            UserID.from_string(user1_id),
            from_token=after_room1_token,
            to_token=after_room2_token,
        )

        # Only the `newly_left` room should show up
        self.assertEqual(room_id_results.keys(), {room_id2})
        self.assertEqual(
            room_id_results[room_id2].event_id,
            _leave_response2["event_id"],
        )
        # We should *NOT* be `newly_joined` because we are instead `newly_left`
        self.assertTrue(room_id2 not in newly_joined)
        self.assertTrue(room_id2 in newly_left)

    def test_get_kicked_room(self) -> None:
        """
        Test that a room that the user was kicked from still shows up. When the user
        comes back to their client, they should see that they were kicked.
        """
        user1_id = self.register_user("user1", "pass")
        user1_tok = self.login(user1_id, "pass")
        user2_id = self.register_user("user2", "pass")
        user2_tok = self.login(user2_id, "pass")

        # Setup the kick room (user2 kicks user1 from the room)
        kick_room_id = self.helper.create_room_as(
            user2_id, tok=user2_tok, is_public=True
        )
        self.helper.join(kick_room_id, user1_id, tok=user1_tok)
        # Kick user1 from the room
        kick_response = self.helper.change_membership(
            room=kick_room_id,
            src=user2_id,
            targ=user1_id,
            tok=user2_tok,
            membership=Membership.LEAVE,
            extra_data={
                "reason": "Bad manners",
            },
        )

        after_kick_token = self.event_sources.get_current_token()

        room_id_results, newly_joined, newly_left = self._get_sync_room_ids_for_user(
            UserID.from_string(user1_id),
            from_token=after_kick_token,
            to_token=after_kick_token,
        )

        # The kicked room should show up
        self.assertEqual(room_id_results.keys(), {kick_room_id})
        # It should be pointing to the latest membership event in the from/to range
        self.assertEqual(
            room_id_results[kick_room_id].event_id,
            kick_response["event_id"],
        )
        self.assertEqual(room_id_results[kick_room_id].membership, Membership.LEAVE)
        self.assertNotEqual(room_id_results[kick_room_id].sender, user1_id)
        # We should *NOT* be `newly_joined` because we were not joined at the the time
        # of the `to_token`.
        self.assertTrue(kick_room_id not in newly_joined)
        self.assertTrue(kick_room_id not in newly_left)

    def test_state_reset(self) -> None:
        """
        Test a state reset scenario where the user gets removed from the room (when
        there is no corresponding leave event)
        """
        user1_id = self.register_user("user1", "pass")
        user1_tok = self.login(user1_id, "pass")
        user2_id = self.register_user("user2", "pass")
        user2_tok = self.login(user2_id, "pass")

        # The room where the state reset will happen
        room_id1 = self.helper.create_room_as(user2_id, tok=user2_tok)
        join_response1 = self.helper.join(room_id1, user1_id, tok=user1_tok)

        # Join another room so we don't hit the short-circuit and return early if they
        # have no room membership
        room_id2 = self.helper.create_room_as(user2_id, tok=user2_tok)
        self.helper.join(room_id2, user1_id, tok=user1_tok)

        before_reset_token = self.event_sources.get_current_token()

        # Send another state event to make a position for the state reset to happen at
        dummy_state_response = self.helper.send_state(
            room_id1,
            event_type="foobarbaz",
            state_key="",
            body={"foo": "bar"},
            tok=user2_tok,
        )
        dummy_state_pos = self.get_success(
            self.store.get_position_for_event(dummy_state_response["event_id"])
        )

        # Mock a state reset removing the membership for user1 in the current state
        self.get_success(
            self.store.db_pool.simple_delete(
                table="current_state_events",
                keyvalues={
                    "room_id": room_id1,
                    "type": EventTypes.Member,
                    "state_key": user1_id,
                },
                desc="state reset user in current_state_events",
            )
        )
        self.get_success(
            self.store.db_pool.simple_delete(
                table="local_current_membership",
                keyvalues={
                    "room_id": room_id1,
                    "user_id": user1_id,
                },
                desc="state reset user in local_current_membership",
            )
        )
        self.get_success(
            self.store.db_pool.simple_insert(
                table="current_state_delta_stream",
                values={
                    "stream_id": dummy_state_pos.stream,
                    "room_id": room_id1,
                    "type": EventTypes.Member,
                    "state_key": user1_id,
                    "event_id": None,
                    "prev_event_id": join_response1["event_id"],
                    "instance_name": dummy_state_pos.instance_name,
                },
                desc="state reset user in current_state_delta_stream",
            )
        )

        # Manually bust the cache since we we're just manually messing with the database
        # and not causing an actual state reset.
        self.store._membership_stream_cache.entity_has_changed(
            user1_id, dummy_state_pos.stream
        )

        after_reset_token = self.event_sources.get_current_token()

        # The function under test
        room_id_results, newly_joined, newly_left = self._get_sync_room_ids_for_user(
            UserID.from_string(user1_id),
            from_token=before_reset_token,
            to_token=after_reset_token,
        )

        # Room1 should show up because it was `newly_left` via state reset during the from/to range
        self.assertEqual(room_id_results.keys(), {room_id1, room_id2})
        # It should be pointing to no event because we were removed from the room
        # without a corresponding leave event
        self.assertEqual(
            room_id_results[room_id1].event_id,
            None,
        )
        # State reset caused us to leave the room and there is no corresponding leave event
        self.assertEqual(room_id_results[room_id1].membership, Membership.LEAVE)
        # We should *NOT* be `newly_joined` because we joined before the token range
        self.assertTrue(room_id1 not in newly_joined)
        # We should be `newly_left` because we were removed via state reset during the from/to range
<<<<<<< HEAD
        self.assertEqual(room_id_results[room_id1].newly_left, True)


class FilterRoomsTestCase(HomeserverTestCase):
    """
    Tests Sliding Sync handler `filter_rooms()` to make sure it includes/excludes rooms
    correctly.
    """

    servlets = [
        admin.register_servlets,
        knock.register_servlets,
        login.register_servlets,
        room.register_servlets,
    ]

    def default_config(self) -> JsonDict:
        config = super().default_config()
        # Enable sliding sync
        config["experimental_features"] = {"msc3575_enabled": True}
        return config

    def prepare(self, reactor: MemoryReactor, clock: Clock, hs: HomeServer) -> None:
        self.sliding_sync_handler = self.hs.get_sliding_sync_handler()
        self.store = self.hs.get_datastores().main
        self.event_sources = hs.get_event_sources()
        self.account_data_handler = hs.get_account_data_handler()

    def _get_sync_room_ids_for_user(
        self,
        user: UserID,
        to_token: StreamToken,
        from_token: Optional[StreamToken],
    ) -> Dict[str, _RoomMembershipForUser]:
        """
        Get the rooms the user should be syncing with
        """
        room_membership_for_user_map = self.get_success(
            self.sliding_sync_handler.room_lists.get_room_membership_for_user_at_to_token(
                user=user,
                from_token=from_token,
                to_token=to_token,
            )
        )
        filtered_sync_room_map = self.get_success(
            self.sliding_sync_handler.room_lists.filter_rooms_relevant_for_sync(
                user=user,
                room_membership_for_user_map=room_membership_for_user_map,
            )
        )

        return filtered_sync_room_map

    def _create_dm_room(
        self,
        inviter_user_id: str,
        inviter_tok: str,
        invitee_user_id: str,
        invitee_tok: str,
    ) -> str:
        """
        Helper to create a DM room as the "inviter" and invite the "invitee" user to the room. The
        "invitee" user also will join the room. The `m.direct` account data will be set
        for both users.
        """

        # Create a room and send an invite the other user
        room_id = self.helper.create_room_as(
            inviter_user_id,
            is_public=False,
            tok=inviter_tok,
        )
        self.helper.invite(
            room_id,
            src=inviter_user_id,
            targ=invitee_user_id,
            tok=inviter_tok,
            extra_data={"is_direct": True},
        )
        # Person that was invited joins the room
        self.helper.join(room_id, invitee_user_id, tok=invitee_tok)

        # Mimic the client setting the room as a direct message in the global account
        # data
        self.get_success(
            self.store.add_account_data_for_user(
                invitee_user_id,
                AccountDataTypes.DIRECT,
                {inviter_user_id: [room_id]},
            )
        )
        self.get_success(
            self.store.add_account_data_for_user(
                inviter_user_id,
                AccountDataTypes.DIRECT,
                {invitee_user_id: [room_id]},
            )
        )

        return room_id

    _remote_invite_count: int = 0

    def _create_remote_invite_room_for_user(
        self,
        invitee_user_id: str,
        unsigned_invite_room_state: Optional[List[StrippedStateEvent]],
    ) -> str:
        """
        Create a fake invite for a remote room and persist it.

        We don't have any state for these kind of rooms and can only rely on the
        stripped state included in the unsigned portion of the invite event to identify
        the room.

        Args:
            invitee_user_id: The person being invited
            unsigned_invite_room_state: List of stripped state events to assist the
                receiver in identifying the room.

        Returns:
            The room ID of the remote invite room
        """
        invite_room_id = f"!test_room{self._remote_invite_count}:remote_server"

        invite_event_dict = {
            "room_id": invite_room_id,
            "sender": "@inviter:remote_server",
            "state_key": invitee_user_id,
            "depth": 1,
            "origin_server_ts": 1,
            "type": EventTypes.Member,
            "content": {"membership": Membership.INVITE},
            "auth_events": [],
            "prev_events": [],
        }
        if unsigned_invite_room_state is not None:
            serialized_stripped_state_events = []
            for stripped_event in unsigned_invite_room_state:
                serialized_stripped_state_events.append(
                    {
                        "type": stripped_event.type,
                        "state_key": stripped_event.state_key,
                        "sender": stripped_event.sender,
                        "content": stripped_event.content,
                    }
                )

            invite_event_dict["unsigned"] = {
                "invite_room_state": serialized_stripped_state_events
            }

        invite_event = make_event_from_dict(
            invite_event_dict,
            room_version=RoomVersions.V10,
        )
        invite_event.internal_metadata.outlier = True
        invite_event.internal_metadata.out_of_band_membership = True

        self.get_success(
            self.store.maybe_store_room_on_outlier_membership(
                room_id=invite_room_id, room_version=invite_event.room_version
            )
        )
        context = EventContext.for_outlier(self.hs.get_storage_controllers())
        persist_controller = self.hs.get_storage_controllers().persistence
        assert persist_controller is not None
        self.get_success(persist_controller.persist_event(invite_event, context))

        self._remote_invite_count += 1

        return invite_room_id

    def test_filter_dm_rooms(self) -> None:
        """
        Test `filter.is_dm` for DM rooms
        """
        user1_id = self.register_user("user1", "pass")
        user1_tok = self.login(user1_id, "pass")
        user2_id = self.register_user("user2", "pass")
        user2_tok = self.login(user2_id, "pass")

        # Create a normal room
        room_id = self.helper.create_room_as(user1_id, tok=user1_tok)

        # Create a DM room
        dm_room_id = self._create_dm_room(
            inviter_user_id=user1_id,
            inviter_tok=user1_tok,
            invitee_user_id=user2_id,
            invitee_tok=user2_tok,
        )

        after_rooms_token = self.event_sources.get_current_token()

        # Get the rooms the user should be syncing with
        sync_room_map = self._get_sync_room_ids_for_user(
            UserID.from_string(user1_id),
            from_token=None,
            to_token=after_rooms_token,
        )

        # Try with `is_dm=True`
        truthy_filtered_room_map = self.get_success(
            self.sliding_sync_handler.room_lists.filter_rooms(
                UserID.from_string(user1_id),
                sync_room_map,
                SlidingSyncConfig.SlidingSyncList.Filters(
                    is_dm=True,
                ),
                after_rooms_token,
            )
        )

        self.assertEqual(truthy_filtered_room_map.keys(), {dm_room_id})

        # Try with `is_dm=False`
        falsy_filtered_room_map = self.get_success(
            self.sliding_sync_handler.room_lists.filter_rooms(
                UserID.from_string(user1_id),
                sync_room_map,
                SlidingSyncConfig.SlidingSyncList.Filters(
                    is_dm=False,
                ),
                after_rooms_token,
            )
        )

        self.assertEqual(falsy_filtered_room_map.keys(), {room_id})

    def test_filter_rooms_by_tags(self) -> None:
        """
        Test `filter.tags` for rooms with given tags
        """
        user1_id = self.register_user("user1", "pass")
        user1_tok = self.login(user1_id, "pass")

        # Create a room with no tags
        self.helper.create_room_as(user1_id, tok=user1_tok)

        footag_room_id = self.helper.create_room_as(user1_id, tok=user1_tok)
        bartag_room_id = self.helper.create_room_as(user1_id, tok=user1_tok)

        tag_data: Mapping[str, Mapping[str, JsonMapping]] = {
            footag_room_id: {"foo": {}},
            bartag_room_id: {"bar": {}},
        }

        after_rooms_token = self.event_sources.get_current_token()

        # Get the rooms the user should be syncing with
        room_membership_for_user_map = self.get_success(
            self.store.get_sliding_sync_rooms_for_user(user1_id)
        )

        # Try with `tags=foo`
        foo_filtered_room_map = self.get_success(
            self.sliding_sync_handler.room_lists.filter_rooms_using_tables(
                user1_id,
                room_membership_for_user_map,
                SlidingSyncConfig.SlidingSyncList.Filters(
                    tags=["foo"],
                ),
                after_rooms_token,
                set(),
                tag_data,
            )
        )

        self.assertEqual(foo_filtered_room_map.keys(), {footag_room_id})

        # Try with a random tag we didn't add
        foobar_filtered_room_map = self.get_success(
            self.sliding_sync_handler.room_lists.filter_rooms_using_tables(
                user1_id,
                room_membership_for_user_map,
                SlidingSyncConfig.SlidingSyncList.Filters(
                    tags=["flomp"],
                ),
                after_rooms_token,
                set(),
                tag_data,
            )
        )

        self.assertEqual(len(foobar_filtered_room_map), 0)

    def test_filter_rooms_by_not_tags(self) -> None:
        """
        Test `filter.not_tags` for excluding rooms with given tags
        """
        user1_id = self.register_user("user1", "pass")
        user1_tok = self.login(user1_id, "pass")

        # Create a room with no tags
        untagged_room_id = self.helper.create_room_as(user1_id, tok=user1_tok)

        footag_room_id = self.helper.create_room_as(user1_id, tok=user1_tok)
        bartag_room_id = self.helper.create_room_as(user1_id, tok=user1_tok)

        tag_data: Mapping[str, Mapping[str, JsonMapping]] = {
            footag_room_id: {"foo": {}},
            bartag_room_id: {"bar": {}},
        }

        after_rooms_token = self.event_sources.get_current_token()

        # Get the rooms the user should be syncing with
        # sync_room_map = self._get_sync_room_ids_for_user(
        #     UserID.from_string(user1_id),
        #     from_token=None,
        #     to_token=after_rooms_token,
        # )

        room_membership_for_user_map = self.get_success(
            self.store.get_sliding_sync_rooms_for_user(user1_id)
        )

        # Try with `not_tags=foo`
        foo_filtered_room_map = self.get_success(
            self.sliding_sync_handler.room_lists.filter_rooms_using_tables(
                user1_id,
                room_membership_for_user_map,
                SlidingSyncConfig.SlidingSyncList.Filters(
                    not_tags=["foo"],
                ),
                after_rooms_token,
                set(),
                tag_data,
            )
        )

        self.assertEqual(
            foo_filtered_room_map.keys(), {untagged_room_id, bartag_room_id}
        )

        # Try with not_tags=[foo,bar]
        foobar_filtered_room_map = self.get_success(
            self.sliding_sync_handler.room_lists.filter_rooms_using_tables(
                user1_id,
                room_membership_for_user_map,
                SlidingSyncConfig.SlidingSyncList.Filters(
                    not_tags=["foo", "bar"],
                ),
                after_rooms_token,
                set(),
                tag_data,
            )
        )

        self.assertEqual(foobar_filtered_room_map.keys(), {untagged_room_id})

    def test_filter_encrypted_rooms(self) -> None:
        """
        Test `filter.is_encrypted` for encrypted rooms
        """
        user1_id = self.register_user("user1", "pass")
        user1_tok = self.login(user1_id, "pass")

        # Create an unencrypted room
        room_id = self.helper.create_room_as(user1_id, tok=user1_tok)

        # Create an encrypted room
        encrypted_room_id = self.helper.create_room_as(user1_id, tok=user1_tok)
        self.helper.send_state(
            encrypted_room_id,
            EventTypes.RoomEncryption,
            {EventContentFields.ENCRYPTION_ALGORITHM: "m.megolm.v1.aes-sha2"},
            tok=user1_tok,
        )

        after_rooms_token = self.event_sources.get_current_token()

        # Get the rooms the user should be syncing with
        sync_room_map = self._get_sync_room_ids_for_user(
            UserID.from_string(user1_id),
            from_token=None,
            to_token=after_rooms_token,
        )

        # Try with `is_encrypted=True`
        truthy_filtered_room_map = self.get_success(
            self.sliding_sync_handler.room_lists.filter_rooms(
                UserID.from_string(user1_id),
                sync_room_map,
                SlidingSyncConfig.SlidingSyncList.Filters(
                    is_encrypted=True,
                ),
                after_rooms_token,
            )
        )

        self.assertEqual(truthy_filtered_room_map.keys(), {encrypted_room_id})

        # Try with `is_encrypted=False`
        falsy_filtered_room_map = self.get_success(
            self.sliding_sync_handler.room_lists.filter_rooms(
                UserID.from_string(user1_id),
                sync_room_map,
                SlidingSyncConfig.SlidingSyncList.Filters(
                    is_encrypted=False,
                ),
                after_rooms_token,
            )
        )

        self.assertEqual(falsy_filtered_room_map.keys(), {room_id})

    def test_filter_encrypted_server_left_room(self) -> None:
        """
        Test that we can apply a `filter.is_encrypted` against a room that everyone has left.
        """
        user1_id = self.register_user("user1", "pass")
        user1_tok = self.login(user1_id, "pass")

        before_rooms_token = self.event_sources.get_current_token()

        # Create an unencrypted room
        room_id = self.helper.create_room_as(user1_id, tok=user1_tok)
        # Leave the room
        self.helper.leave(room_id, user1_id, tok=user1_tok)

        # Create an encrypted room
        encrypted_room_id = self.helper.create_room_as(user1_id, tok=user1_tok)
        self.helper.send_state(
            encrypted_room_id,
            EventTypes.RoomEncryption,
            {EventContentFields.ENCRYPTION_ALGORITHM: "m.megolm.v1.aes-sha2"},
            tok=user1_tok,
        )
        # Leave the room
        self.helper.leave(encrypted_room_id, user1_id, tok=user1_tok)

        after_rooms_token = self.event_sources.get_current_token()

        # Get the rooms the user should be syncing with
        sync_room_map = self._get_sync_room_ids_for_user(
            UserID.from_string(user1_id),
            # We're using a `from_token` so that the room is considered `newly_left` and
            # appears in our list of relevant sync rooms
            from_token=before_rooms_token,
            to_token=after_rooms_token,
        )

        # Try with `is_encrypted=True`
        truthy_filtered_room_map = self.get_success(
            self.sliding_sync_handler.room_lists.filter_rooms(
                UserID.from_string(user1_id),
                sync_room_map,
                SlidingSyncConfig.SlidingSyncList.Filters(
                    is_encrypted=True,
                ),
                after_rooms_token,
            )
        )

        self.assertEqual(truthy_filtered_room_map.keys(), {encrypted_room_id})

        # Try with `is_encrypted=False`
        falsy_filtered_room_map = self.get_success(
            self.sliding_sync_handler.room_lists.filter_rooms(
                UserID.from_string(user1_id),
                sync_room_map,
                SlidingSyncConfig.SlidingSyncList.Filters(
                    is_encrypted=False,
                ),
                after_rooms_token,
            )
        )

        self.assertEqual(falsy_filtered_room_map.keys(), {room_id})

    def test_filter_encrypted_server_left_room2(self) -> None:
        """
        Test that we can apply a `filter.is_encrypted` against a room that everyone has
        left.

        There is still someone local who is invited to the rooms but that doesn't affect
        whether the server is participating in the room (users need to be joined).
        """
        user1_id = self.register_user("user1", "pass")
        user1_tok = self.login(user1_id, "pass")
        user2_id = self.register_user("user2", "pass")
        _user2_tok = self.login(user2_id, "pass")

        before_rooms_token = self.event_sources.get_current_token()

        # Create an unencrypted room
        room_id = self.helper.create_room_as(user1_id, tok=user1_tok)
        # Invite user2
        self.helper.invite(room_id, targ=user2_id, tok=user1_tok)
        # User1 leaves the room
        self.helper.leave(room_id, user1_id, tok=user1_tok)

        # Create an encrypted room
        encrypted_room_id = self.helper.create_room_as(user1_id, tok=user1_tok)
        self.helper.send_state(
            encrypted_room_id,
            EventTypes.RoomEncryption,
            {EventContentFields.ENCRYPTION_ALGORITHM: "m.megolm.v1.aes-sha2"},
            tok=user1_tok,
        )
        # Invite user2
        self.helper.invite(encrypted_room_id, targ=user2_id, tok=user1_tok)
        # User1 leaves the room
        self.helper.leave(encrypted_room_id, user1_id, tok=user1_tok)

        after_rooms_token = self.event_sources.get_current_token()

        # Get the rooms the user should be syncing with
        sync_room_map = self._get_sync_room_ids_for_user(
            UserID.from_string(user1_id),
            # We're using a `from_token` so that the room is considered `newly_left` and
            # appears in our list of relevant sync rooms
            from_token=before_rooms_token,
            to_token=after_rooms_token,
        )

        # Try with `is_encrypted=True`
        truthy_filtered_room_map = self.get_success(
            self.sliding_sync_handler.room_lists.filter_rooms(
                UserID.from_string(user1_id),
                sync_room_map,
                SlidingSyncConfig.SlidingSyncList.Filters(
                    is_encrypted=True,
                ),
                after_rooms_token,
            )
        )

        self.assertEqual(truthy_filtered_room_map.keys(), {encrypted_room_id})

        # Try with `is_encrypted=False`
        falsy_filtered_room_map = self.get_success(
            self.sliding_sync_handler.room_lists.filter_rooms(
                UserID.from_string(user1_id),
                sync_room_map,
                SlidingSyncConfig.SlidingSyncList.Filters(
                    is_encrypted=False,
                ),
                after_rooms_token,
            )
        )

        self.assertEqual(falsy_filtered_room_map.keys(), {room_id})

    def test_filter_encrypted_after_we_left(self) -> None:
        """
        Test that we can apply a `filter.is_encrypted` against a room that was encrypted
        after we left the room (make sure we don't just use the current state)
        """
        user1_id = self.register_user("user1", "pass")
        user1_tok = self.login(user1_id, "pass")
        user2_id = self.register_user("user2", "pass")
        user2_tok = self.login(user2_id, "pass")

        before_rooms_token = self.event_sources.get_current_token()

        # Create an unencrypted room
        room_id = self.helper.create_room_as(user2_id, tok=user2_tok)
        # Leave the room
        self.helper.join(room_id, user1_id, tok=user1_tok)
        self.helper.leave(room_id, user1_id, tok=user1_tok)

        # Create a room that will be encrypted
        encrypted_after_we_left_room_id = self.helper.create_room_as(
            user2_id, tok=user2_tok
        )
        # Leave the room
        self.helper.join(encrypted_after_we_left_room_id, user1_id, tok=user1_tok)
        self.helper.leave(encrypted_after_we_left_room_id, user1_id, tok=user1_tok)

        # Encrypt the room after we've left
        self.helper.send_state(
            encrypted_after_we_left_room_id,
            EventTypes.RoomEncryption,
            {EventContentFields.ENCRYPTION_ALGORITHM: "m.megolm.v1.aes-sha2"},
            tok=user2_tok,
        )

        after_rooms_token = self.event_sources.get_current_token()

        # Get the rooms the user should be syncing with
        sync_room_map = self._get_sync_room_ids_for_user(
            UserID.from_string(user1_id),
            # We're using a `from_token` so that the room is considered `newly_left` and
            # appears in our list of relevant sync rooms
            from_token=before_rooms_token,
            to_token=after_rooms_token,
        )

        # Try with `is_encrypted=True`
        truthy_filtered_room_map = self.get_success(
            self.sliding_sync_handler.room_lists.filter_rooms(
                UserID.from_string(user1_id),
                sync_room_map,
                SlidingSyncConfig.SlidingSyncList.Filters(
                    is_encrypted=True,
                ),
                after_rooms_token,
            )
        )

        # Even though we left the room before it was encrypted, we still see it because
        # someone else on our server is still participating in the room and we "leak"
        # the current state to the left user. But we consider the room encryption status
        # to not be a secret given it's often set at the start of the room and it's one
        # of the stripped state events that is normally handed out.
        self.assertEqual(
            truthy_filtered_room_map.keys(), {encrypted_after_we_left_room_id}
        )

        # Try with `is_encrypted=False`
        falsy_filtered_room_map = self.get_success(
            self.sliding_sync_handler.room_lists.filter_rooms(
                UserID.from_string(user1_id),
                sync_room_map,
                SlidingSyncConfig.SlidingSyncList.Filters(
                    is_encrypted=False,
                ),
                after_rooms_token,
            )
        )

        # Even though we left the room before it was encrypted... (see comment above)
        self.assertEqual(falsy_filtered_room_map.keys(), {room_id})

    def test_filter_encrypted_with_remote_invite_room_no_stripped_state(self) -> None:
        """
        Test that we can apply a `filter.is_encrypted` filter against a remote invite
        room without any `unsigned.invite_room_state` (stripped state).
        """
        user1_id = self.register_user("user1", "pass")
        user1_tok = self.login(user1_id, "pass")

        # Create a remote invite room without any `unsigned.invite_room_state`
        _remote_invite_room_id = self._create_remote_invite_room_for_user(
            user1_id, None
        )

        # Create an unencrypted room
        room_id = self.helper.create_room_as(user1_id, tok=user1_tok)

        # Create an encrypted room
        encrypted_room_id = self.helper.create_room_as(user1_id, tok=user1_tok)
        self.helper.send_state(
            encrypted_room_id,
            EventTypes.RoomEncryption,
            {EventContentFields.ENCRYPTION_ALGORITHM: "m.megolm.v1.aes-sha2"},
            tok=user1_tok,
        )

        after_rooms_token = self.event_sources.get_current_token()

        # Get the rooms the user should be syncing with
        sync_room_map = self._get_sync_room_ids_for_user(
            UserID.from_string(user1_id),
            from_token=None,
            to_token=after_rooms_token,
        )

        # Try with `is_encrypted=True`
        truthy_filtered_room_map = self.get_success(
            self.sliding_sync_handler.room_lists.filter_rooms(
                UserID.from_string(user1_id),
                sync_room_map,
                SlidingSyncConfig.SlidingSyncList.Filters(
                    is_encrypted=True,
                ),
                after_rooms_token,
            )
        )

        # `remote_invite_room_id` should not appear because we can't figure out whether
        # it is encrypted or not (no stripped state, `unsigned.invite_room_state`).
        self.assertEqual(truthy_filtered_room_map.keys(), {encrypted_room_id})

        # Try with `is_encrypted=False`
        falsy_filtered_room_map = self.get_success(
            self.sliding_sync_handler.room_lists.filter_rooms(
                UserID.from_string(user1_id),
                sync_room_map,
                SlidingSyncConfig.SlidingSyncList.Filters(
                    is_encrypted=False,
                ),
                after_rooms_token,
            )
        )

        # `remote_invite_room_id` should not appear because we can't figure out whether
        # it is encrypted or not (no stripped state, `unsigned.invite_room_state`).
        self.assertEqual(falsy_filtered_room_map.keys(), {room_id})

    def test_filter_encrypted_with_remote_invite_encrypted_room(self) -> None:
        """
        Test that we can apply a `filter.is_encrypted` filter against a remote invite
        encrypted room with some `unsigned.invite_room_state` (stripped state).
        """
        user1_id = self.register_user("user1", "pass")
        user1_tok = self.login(user1_id, "pass")

        # Create a remote invite room with some `unsigned.invite_room_state`
        # indicating that the room is encrypted.
        remote_invite_room_id = self._create_remote_invite_room_for_user(
            user1_id,
            [
                StrippedStateEvent(
                    type=EventTypes.Create,
                    state_key="",
                    sender="@inviter:remote_server",
                    content={
                        EventContentFields.ROOM_CREATOR: "@inviter:remote_server",
                        EventContentFields.ROOM_VERSION: RoomVersions.V10.identifier,
                    },
                ),
                StrippedStateEvent(
                    type=EventTypes.RoomEncryption,
                    state_key="",
                    sender="@inviter:remote_server",
                    content={
                        EventContentFields.ENCRYPTION_ALGORITHM: "m.megolm.v1.aes-sha2",
                    },
                ),
            ],
        )

        # Create an unencrypted room
        room_id = self.helper.create_room_as(user1_id, tok=user1_tok)

        # Create an encrypted room
        encrypted_room_id = self.helper.create_room_as(user1_id, tok=user1_tok)
        self.helper.send_state(
            encrypted_room_id,
            EventTypes.RoomEncryption,
            {EventContentFields.ENCRYPTION_ALGORITHM: "m.megolm.v1.aes-sha2"},
            tok=user1_tok,
        )

        after_rooms_token = self.event_sources.get_current_token()

        # Get the rooms the user should be syncing with
        sync_room_map = self._get_sync_room_ids_for_user(
            UserID.from_string(user1_id),
            from_token=None,
            to_token=after_rooms_token,
        )

        # Try with `is_encrypted=True`
        truthy_filtered_room_map = self.get_success(
            self.sliding_sync_handler.room_lists.filter_rooms(
                UserID.from_string(user1_id),
                sync_room_map,
                SlidingSyncConfig.SlidingSyncList.Filters(
                    is_encrypted=True,
                ),
                after_rooms_token,
            )
        )

        # `remote_invite_room_id` should appear here because it is encrypted
        # according to the stripped state
        self.assertEqual(
            truthy_filtered_room_map.keys(), {encrypted_room_id, remote_invite_room_id}
        )

        # Try with `is_encrypted=False`
        falsy_filtered_room_map = self.get_success(
            self.sliding_sync_handler.room_lists.filter_rooms(
                UserID.from_string(user1_id),
                sync_room_map,
                SlidingSyncConfig.SlidingSyncList.Filters(
                    is_encrypted=False,
                ),
                after_rooms_token,
            )
        )

        # `remote_invite_room_id` should not appear here because it is encrypted
        # according to the stripped state
        self.assertEqual(falsy_filtered_room_map.keys(), {room_id})

    def test_filter_encrypted_with_remote_invite_unencrypted_room(self) -> None:
        """
        Test that we can apply a `filter.is_encrypted` filter against a remote invite
        unencrypted room with some `unsigned.invite_room_state` (stripped state).
        """
        user1_id = self.register_user("user1", "pass")
        user1_tok = self.login(user1_id, "pass")

        # Create a remote invite room with some `unsigned.invite_room_state`
        # but don't set any room encryption event.
        remote_invite_room_id = self._create_remote_invite_room_for_user(
            user1_id,
            [
                StrippedStateEvent(
                    type=EventTypes.Create,
                    state_key="",
                    sender="@inviter:remote_server",
                    content={
                        EventContentFields.ROOM_CREATOR: "@inviter:remote_server",
                        EventContentFields.ROOM_VERSION: RoomVersions.V10.identifier,
                    },
                ),
                # No room encryption event
            ],
        )

        # Create an unencrypted room
        room_id = self.helper.create_room_as(user1_id, tok=user1_tok)

        # Create an encrypted room
        encrypted_room_id = self.helper.create_room_as(user1_id, tok=user1_tok)
        self.helper.send_state(
            encrypted_room_id,
            EventTypes.RoomEncryption,
            {EventContentFields.ENCRYPTION_ALGORITHM: "m.megolm.v1.aes-sha2"},
            tok=user1_tok,
        )

        after_rooms_token = self.event_sources.get_current_token()

        # Get the rooms the user should be syncing with
        sync_room_map = self._get_sync_room_ids_for_user(
            UserID.from_string(user1_id),
            from_token=None,
            to_token=after_rooms_token,
        )

        # Try with `is_encrypted=True`
        truthy_filtered_room_map = self.get_success(
            self.sliding_sync_handler.room_lists.filter_rooms(
                UserID.from_string(user1_id),
                sync_room_map,
                SlidingSyncConfig.SlidingSyncList.Filters(
                    is_encrypted=True,
                ),
                after_rooms_token,
            )
        )

        # `remote_invite_room_id` should not appear here because it is unencrypted
        # according to the stripped state
        self.assertEqual(truthy_filtered_room_map.keys(), {encrypted_room_id})

        # Try with `is_encrypted=False`
        falsy_filtered_room_map = self.get_success(
            self.sliding_sync_handler.room_lists.filter_rooms(
                UserID.from_string(user1_id),
                sync_room_map,
                SlidingSyncConfig.SlidingSyncList.Filters(
                    is_encrypted=False,
                ),
                after_rooms_token,
            )
        )

        # `remote_invite_room_id` should appear because it is unencrypted according to
        # the stripped state
        self.assertEqual(
            falsy_filtered_room_map.keys(), {room_id, remote_invite_room_id}
        )

    def test_filter_invite_rooms(self) -> None:
        """
        Test `filter.is_invite` for rooms that the user has been invited to
        """
        user1_id = self.register_user("user1", "pass")
        user1_tok = self.login(user1_id, "pass")
        user2_id = self.register_user("user2", "pass")
        user2_tok = self.login(user2_id, "pass")

        # Create a normal room
        room_id = self.helper.create_room_as(user2_id, tok=user2_tok)
        self.helper.join(room_id, user1_id, tok=user1_tok)

        # Create a room that user1 is invited to
        invite_room_id = self.helper.create_room_as(user2_id, tok=user2_tok)
        self.helper.invite(invite_room_id, src=user2_id, targ=user1_id, tok=user2_tok)

        after_rooms_token = self.event_sources.get_current_token()

        # Get the rooms the user should be syncing with
        sync_room_map = self._get_sync_room_ids_for_user(
            UserID.from_string(user1_id),
            from_token=None,
            to_token=after_rooms_token,
        )

        # Try with `is_invite=True`
        truthy_filtered_room_map = self.get_success(
            self.sliding_sync_handler.room_lists.filter_rooms(
                UserID.from_string(user1_id),
                sync_room_map,
                SlidingSyncConfig.SlidingSyncList.Filters(
                    is_invite=True,
                ),
                after_rooms_token,
            )
        )

        self.assertEqual(truthy_filtered_room_map.keys(), {invite_room_id})

        # Try with `is_invite=False`
        falsy_filtered_room_map = self.get_success(
            self.sliding_sync_handler.room_lists.filter_rooms(
                UserID.from_string(user1_id),
                sync_room_map,
                SlidingSyncConfig.SlidingSyncList.Filters(
                    is_invite=False,
                ),
                after_rooms_token,
            )
        )

        self.assertEqual(falsy_filtered_room_map.keys(), {room_id})

    def test_filter_room_types(self) -> None:
        """
        Test `filter.room_types` for different room types
        """
        user1_id = self.register_user("user1", "pass")
        user1_tok = self.login(user1_id, "pass")

        # Create a normal room (no room type)
        room_id = self.helper.create_room_as(user1_id, tok=user1_tok)

        # Create a space room
        space_room_id = self.helper.create_room_as(
            user1_id,
            tok=user1_tok,
            extra_content={
                "creation_content": {EventContentFields.ROOM_TYPE: RoomTypes.SPACE}
            },
        )

        # Create an arbitrarily typed room
        foo_room_id = self.helper.create_room_as(
            user1_id,
            tok=user1_tok,
            extra_content={
                "creation_content": {
                    EventContentFields.ROOM_TYPE: "org.matrix.foobarbaz"
                }
            },
        )

        after_rooms_token = self.event_sources.get_current_token()

        # Get the rooms the user should be syncing with
        sync_room_map = self._get_sync_room_ids_for_user(
            UserID.from_string(user1_id),
            from_token=None,
            to_token=after_rooms_token,
        )

        # Try finding only normal rooms
        filtered_room_map = self.get_success(
            self.sliding_sync_handler.room_lists.filter_rooms(
                UserID.from_string(user1_id),
                sync_room_map,
                SlidingSyncConfig.SlidingSyncList.Filters(room_types=[None]),
                after_rooms_token,
            )
        )

        self.assertEqual(filtered_room_map.keys(), {room_id})

        # Try finding only spaces
        filtered_room_map = self.get_success(
            self.sliding_sync_handler.room_lists.filter_rooms(
                UserID.from_string(user1_id),
                sync_room_map,
                SlidingSyncConfig.SlidingSyncList.Filters(room_types=[RoomTypes.SPACE]),
                after_rooms_token,
            )
        )

        self.assertEqual(filtered_room_map.keys(), {space_room_id})

        # Try finding normal rooms and spaces
        filtered_room_map = self.get_success(
            self.sliding_sync_handler.room_lists.filter_rooms(
                UserID.from_string(user1_id),
                sync_room_map,
                SlidingSyncConfig.SlidingSyncList.Filters(
                    room_types=[None, RoomTypes.SPACE]
                ),
                after_rooms_token,
            )
        )

        self.assertEqual(filtered_room_map.keys(), {room_id, space_room_id})

        # Try finding an arbitrary room type
        filtered_room_map = self.get_success(
            self.sliding_sync_handler.room_lists.filter_rooms(
                UserID.from_string(user1_id),
                sync_room_map,
                SlidingSyncConfig.SlidingSyncList.Filters(
                    room_types=["org.matrix.foobarbaz"]
                ),
                after_rooms_token,
            )
        )

        self.assertEqual(filtered_room_map.keys(), {foo_room_id})

    def test_filter_not_room_types(self) -> None:
        """
        Test `filter.not_room_types` for different room types
        """
        user1_id = self.register_user("user1", "pass")
        user1_tok = self.login(user1_id, "pass")

        # Create a normal room (no room type)
        room_id = self.helper.create_room_as(user1_id, tok=user1_tok)

        # Create a space room
        space_room_id = self.helper.create_room_as(
            user1_id,
            tok=user1_tok,
            extra_content={
                "creation_content": {EventContentFields.ROOM_TYPE: RoomTypes.SPACE}
            },
        )

        # Create an arbitrarily typed room
        foo_room_id = self.helper.create_room_as(
            user1_id,
            tok=user1_tok,
            extra_content={
                "creation_content": {
                    EventContentFields.ROOM_TYPE: "org.matrix.foobarbaz"
                }
            },
        )

        after_rooms_token = self.event_sources.get_current_token()

        # Get the rooms the user should be syncing with
        sync_room_map = self._get_sync_room_ids_for_user(
            UserID.from_string(user1_id),
            from_token=None,
            to_token=after_rooms_token,
        )

        # Try finding *NOT* normal rooms
        filtered_room_map = self.get_success(
            self.sliding_sync_handler.room_lists.filter_rooms(
                UserID.from_string(user1_id),
                sync_room_map,
                SlidingSyncConfig.SlidingSyncList.Filters(not_room_types=[None]),
                after_rooms_token,
            )
        )

        self.assertEqual(filtered_room_map.keys(), {space_room_id, foo_room_id})

        # Try finding *NOT* spaces
        filtered_room_map = self.get_success(
            self.sliding_sync_handler.room_lists.filter_rooms(
                UserID.from_string(user1_id),
                sync_room_map,
                SlidingSyncConfig.SlidingSyncList.Filters(
                    not_room_types=[RoomTypes.SPACE]
                ),
                after_rooms_token,
            )
        )

        self.assertEqual(filtered_room_map.keys(), {room_id, foo_room_id})

        # Try finding *NOT* normal rooms or spaces
        filtered_room_map = self.get_success(
            self.sliding_sync_handler.room_lists.filter_rooms(
                UserID.from_string(user1_id),
                sync_room_map,
                SlidingSyncConfig.SlidingSyncList.Filters(
                    not_room_types=[None, RoomTypes.SPACE]
                ),
                after_rooms_token,
            )
        )

        self.assertEqual(filtered_room_map.keys(), {foo_room_id})

        # Test how it behaves when we have both `room_types` and `not_room_types`.
        # `not_room_types` should win.
        filtered_room_map = self.get_success(
            self.sliding_sync_handler.room_lists.filter_rooms(
                UserID.from_string(user1_id),
                sync_room_map,
                SlidingSyncConfig.SlidingSyncList.Filters(
                    room_types=[None], not_room_types=[None]
                ),
                after_rooms_token,
            )
        )

        # Nothing matches because nothing is both a normal room and not a normal room
        self.assertEqual(filtered_room_map.keys(), set())

        # Test how it behaves when we have both `room_types` and `not_room_types`.
        # `not_room_types` should win.
        filtered_room_map = self.get_success(
            self.sliding_sync_handler.room_lists.filter_rooms(
                UserID.from_string(user1_id),
                sync_room_map,
                SlidingSyncConfig.SlidingSyncList.Filters(
                    room_types=[None, RoomTypes.SPACE], not_room_types=[None]
                ),
                after_rooms_token,
            )
        )

        self.assertEqual(filtered_room_map.keys(), {space_room_id})

    def test_filter_room_types_server_left_room(self) -> None:
        """
        Test that we can apply a `filter.room_types` against a room that everyone has left.
        """
        user1_id = self.register_user("user1", "pass")
        user1_tok = self.login(user1_id, "pass")

        before_rooms_token = self.event_sources.get_current_token()

        # Create a normal room (no room type)
        room_id = self.helper.create_room_as(user1_id, tok=user1_tok)
        # Leave the room
        self.helper.leave(room_id, user1_id, tok=user1_tok)

        # Create a space room
        space_room_id = self.helper.create_room_as(
            user1_id,
            tok=user1_tok,
            extra_content={
                "creation_content": {EventContentFields.ROOM_TYPE: RoomTypes.SPACE}
            },
        )
        # Leave the room
        self.helper.leave(space_room_id, user1_id, tok=user1_tok)

        after_rooms_token = self.event_sources.get_current_token()

        # Get the rooms the user should be syncing with
        sync_room_map = self._get_sync_room_ids_for_user(
            UserID.from_string(user1_id),
            # We're using a `from_token` so that the room is considered `newly_left` and
            # appears in our list of relevant sync rooms
            from_token=before_rooms_token,
            to_token=after_rooms_token,
        )

        # Try finding only normal rooms
        filtered_room_map = self.get_success(
            self.sliding_sync_handler.room_lists.filter_rooms(
                UserID.from_string(user1_id),
                sync_room_map,
                SlidingSyncConfig.SlidingSyncList.Filters(room_types=[None]),
                after_rooms_token,
            )
        )

        self.assertEqual(filtered_room_map.keys(), {room_id})

        # Try finding only spaces
        filtered_room_map = self.get_success(
            self.sliding_sync_handler.room_lists.filter_rooms(
                UserID.from_string(user1_id),
                sync_room_map,
                SlidingSyncConfig.SlidingSyncList.Filters(room_types=[RoomTypes.SPACE]),
                after_rooms_token,
            )
        )

        self.assertEqual(filtered_room_map.keys(), {space_room_id})

    def test_filter_room_types_server_left_room2(self) -> None:
        """
        Test that we can apply a `filter.room_types` against a room that everyone has left.

        There is still someone local who is invited to the rooms but that doesn't affect
        whether the server is participating in the room (users need to be joined).
        """
        user1_id = self.register_user("user1", "pass")
        user1_tok = self.login(user1_id, "pass")
        user2_id = self.register_user("user2", "pass")
        _user2_tok = self.login(user2_id, "pass")

        before_rooms_token = self.event_sources.get_current_token()

        # Create a normal room (no room type)
        room_id = self.helper.create_room_as(user1_id, tok=user1_tok)
        # Invite user2
        self.helper.invite(room_id, targ=user2_id, tok=user1_tok)
        # User1 leaves the room
        self.helper.leave(room_id, user1_id, tok=user1_tok)

        # Create a space room
        space_room_id = self.helper.create_room_as(
            user1_id,
            tok=user1_tok,
            extra_content={
                "creation_content": {EventContentFields.ROOM_TYPE: RoomTypes.SPACE}
            },
        )
        # Invite user2
        self.helper.invite(space_room_id, targ=user2_id, tok=user1_tok)
        # User1 leaves the room
        self.helper.leave(space_room_id, user1_id, tok=user1_tok)

        after_rooms_token = self.event_sources.get_current_token()

        # Get the rooms the user should be syncing with
        sync_room_map = self._get_sync_room_ids_for_user(
            UserID.from_string(user1_id),
            # We're using a `from_token` so that the room is considered `newly_left` and
            # appears in our list of relevant sync rooms
            from_token=before_rooms_token,
            to_token=after_rooms_token,
        )

        # Try finding only normal rooms
        filtered_room_map = self.get_success(
            self.sliding_sync_handler.room_lists.filter_rooms(
                UserID.from_string(user1_id),
                sync_room_map,
                SlidingSyncConfig.SlidingSyncList.Filters(room_types=[None]),
                after_rooms_token,
            )
        )

        self.assertEqual(filtered_room_map.keys(), {room_id})

        # Try finding only spaces
        filtered_room_map = self.get_success(
            self.sliding_sync_handler.room_lists.filter_rooms(
                UserID.from_string(user1_id),
                sync_room_map,
                SlidingSyncConfig.SlidingSyncList.Filters(room_types=[RoomTypes.SPACE]),
                after_rooms_token,
            )
        )

        self.assertEqual(filtered_room_map.keys(), {space_room_id})

    def test_filter_room_types_with_remote_invite_room_no_stripped_state(self) -> None:
        """
        Test that we can apply a `filter.room_types` filter against a remote invite
        room without any `unsigned.invite_room_state` (stripped state).
        """
        user1_id = self.register_user("user1", "pass")
        user1_tok = self.login(user1_id, "pass")

        # Create a remote invite room without any `unsigned.invite_room_state`
        _remote_invite_room_id = self._create_remote_invite_room_for_user(
            user1_id, None
        )

        # Create a normal room (no room type)
        room_id = self.helper.create_room_as(user1_id, tok=user1_tok)

        # Create a space room
        space_room_id = self.helper.create_room_as(
            user1_id,
            tok=user1_tok,
            extra_content={
                "creation_content": {EventContentFields.ROOM_TYPE: RoomTypes.SPACE}
            },
        )

        after_rooms_token = self.event_sources.get_current_token()

        # Get the rooms the user should be syncing with
        sync_room_map = self._get_sync_room_ids_for_user(
            UserID.from_string(user1_id),
            from_token=None,
            to_token=after_rooms_token,
        )

        # Try finding only normal rooms
        filtered_room_map = self.get_success(
            self.sliding_sync_handler.room_lists.filter_rooms(
                UserID.from_string(user1_id),
                sync_room_map,
                SlidingSyncConfig.SlidingSyncList.Filters(room_types=[None]),
                after_rooms_token,
            )
        )

        # `remote_invite_room_id` should not appear because we can't figure out what
        # room type it is (no stripped state, `unsigned.invite_room_state`)
        self.assertEqual(filtered_room_map.keys(), {room_id})

        # Try finding only spaces
        filtered_room_map = self.get_success(
            self.sliding_sync_handler.room_lists.filter_rooms(
                UserID.from_string(user1_id),
                sync_room_map,
                SlidingSyncConfig.SlidingSyncList.Filters(room_types=[RoomTypes.SPACE]),
                after_rooms_token,
            )
        )

        # `remote_invite_room_id` should not appear because we can't figure out what
        # room type it is (no stripped state, `unsigned.invite_room_state`)
        self.assertEqual(filtered_room_map.keys(), {space_room_id})

    def test_filter_room_types_with_remote_invite_space(self) -> None:
        """
        Test that we can apply a `filter.room_types` filter against a remote invite
        to a space room with some `unsigned.invite_room_state` (stripped state).
        """
        user1_id = self.register_user("user1", "pass")
        user1_tok = self.login(user1_id, "pass")

        # Create a remote invite room with some `unsigned.invite_room_state` indicating
        # that it is a space room
        remote_invite_room_id = self._create_remote_invite_room_for_user(
            user1_id,
            [
                StrippedStateEvent(
                    type=EventTypes.Create,
                    state_key="",
                    sender="@inviter:remote_server",
                    content={
                        EventContentFields.ROOM_CREATOR: "@inviter:remote_server",
                        EventContentFields.ROOM_VERSION: RoomVersions.V10.identifier,
                        # Specify that it is a space room
                        EventContentFields.ROOM_TYPE: RoomTypes.SPACE,
                    },
                ),
            ],
        )

        # Create a normal room (no room type)
        room_id = self.helper.create_room_as(user1_id, tok=user1_tok)

        # Create a space room
        space_room_id = self.helper.create_room_as(
            user1_id,
            tok=user1_tok,
            extra_content={
                "creation_content": {EventContentFields.ROOM_TYPE: RoomTypes.SPACE}
            },
        )

        after_rooms_token = self.event_sources.get_current_token()

        # Get the rooms the user should be syncing with
        sync_room_map = self._get_sync_room_ids_for_user(
            UserID.from_string(user1_id),
            from_token=None,
            to_token=after_rooms_token,
        )

        # Try finding only normal rooms
        filtered_room_map = self.get_success(
            self.sliding_sync_handler.room_lists.filter_rooms(
                UserID.from_string(user1_id),
                sync_room_map,
                SlidingSyncConfig.SlidingSyncList.Filters(room_types=[None]),
                after_rooms_token,
            )
        )

        # `remote_invite_room_id` should not appear here because it is a space room
        # according to the stripped state
        self.assertEqual(filtered_room_map.keys(), {room_id})

        # Try finding only spaces
        filtered_room_map = self.get_success(
            self.sliding_sync_handler.room_lists.filter_rooms(
                UserID.from_string(user1_id),
                sync_room_map,
                SlidingSyncConfig.SlidingSyncList.Filters(room_types=[RoomTypes.SPACE]),
                after_rooms_token,
            )
        )

        # `remote_invite_room_id` should appear here because it is a space room
        # according to the stripped state
        self.assertEqual(
            filtered_room_map.keys(), {space_room_id, remote_invite_room_id}
        )

    def test_filter_room_types_with_remote_invite_normal_room(self) -> None:
        """
        Test that we can apply a `filter.room_types` filter against a remote invite
        to a normal room with some `unsigned.invite_room_state` (stripped state).
        """
        user1_id = self.register_user("user1", "pass")
        user1_tok = self.login(user1_id, "pass")

        # Create a remote invite room with some `unsigned.invite_room_state`
        # but the create event does not specify a room type (normal room)
        remote_invite_room_id = self._create_remote_invite_room_for_user(
            user1_id,
            [
                StrippedStateEvent(
                    type=EventTypes.Create,
                    state_key="",
                    sender="@inviter:remote_server",
                    content={
                        EventContentFields.ROOM_CREATOR: "@inviter:remote_server",
                        EventContentFields.ROOM_VERSION: RoomVersions.V10.identifier,
                        # No room type means this is a normal room
                    },
                ),
            ],
        )

        # Create a normal room (no room type)
        room_id = self.helper.create_room_as(user1_id, tok=user1_tok)

        # Create a space room
        space_room_id = self.helper.create_room_as(
            user1_id,
            tok=user1_tok,
            extra_content={
                "creation_content": {EventContentFields.ROOM_TYPE: RoomTypes.SPACE}
            },
        )

        after_rooms_token = self.event_sources.get_current_token()

        # Get the rooms the user should be syncing with
        sync_room_map = self._get_sync_room_ids_for_user(
            UserID.from_string(user1_id),
            from_token=None,
            to_token=after_rooms_token,
        )

        # Try finding only normal rooms
        filtered_room_map = self.get_success(
            self.sliding_sync_handler.room_lists.filter_rooms(
                UserID.from_string(user1_id),
                sync_room_map,
                SlidingSyncConfig.SlidingSyncList.Filters(room_types=[None]),
                after_rooms_token,
            )
        )

        # `remote_invite_room_id` should appear here because it is a normal room
        # according to the stripped state (no room type)
        self.assertEqual(filtered_room_map.keys(), {room_id, remote_invite_room_id})

        # Try finding only spaces
        filtered_room_map = self.get_success(
            self.sliding_sync_handler.room_lists.filter_rooms(
                UserID.from_string(user1_id),
                sync_room_map,
                SlidingSyncConfig.SlidingSyncList.Filters(room_types=[RoomTypes.SPACE]),
                after_rooms_token,
            )
        )

        # `remote_invite_room_id` should not appear here because it is a normal room
        # according to the stripped state (no room type)
        self.assertEqual(filtered_room_map.keys(), {space_room_id})
=======
        self.assertTrue(room_id1 in newly_left)
>>>>>>> 9b83fb7c


class SortRoomsTestCase(HomeserverTestCase):
    """
    Tests Sliding Sync handler `sort_rooms()` to make sure it sorts/orders rooms
    correctly.
    """

    servlets = [
        admin.register_servlets,
        knock.register_servlets,
        login.register_servlets,
        room.register_servlets,
    ]

    def default_config(self) -> JsonDict:
        config = super().default_config()
        # Enable sliding sync
        config["experimental_features"] = {"msc3575_enabled": True}
        return config

    def prepare(self, reactor: MemoryReactor, clock: Clock, hs: HomeServer) -> None:
        self.sliding_sync_handler = self.hs.get_sliding_sync_handler()
        self.store = self.hs.get_datastores().main
        self.event_sources = hs.get_event_sources()

    def _get_sync_room_ids_for_user(
        self,
        user: UserID,
        to_token: StreamToken,
        from_token: Optional[StreamToken],
    ) -> Tuple[Dict[str, RoomsForUserType], AbstractSet[str], AbstractSet[str]]:
        """
        Get the rooms the user should be syncing with
        """
        room_membership_for_user_map, newly_joined, newly_left = self.get_success(
            self.sliding_sync_handler.room_lists.get_room_membership_for_user_at_to_token(
                user=user,
                from_token=from_token,
                to_token=to_token,
            )
        )
        filtered_sync_room_map = self.get_success(
            self.sliding_sync_handler.room_lists.filter_rooms_relevant_for_sync(
                user=user,
                room_membership_for_user_map=room_membership_for_user_map,
                newly_left_room_ids=newly_left,
            )
        )

        return filtered_sync_room_map, newly_joined, newly_left

    def test_sort_activity_basic(self) -> None:
        """
        Rooms with newer activity are sorted first.
        """
        user1_id = self.register_user("user1", "pass")
        user1_tok = self.login(user1_id, "pass")

        room_id1 = self.helper.create_room_as(
            user1_id,
            tok=user1_tok,
        )
        room_id2 = self.helper.create_room_as(
            user1_id,
            tok=user1_tok,
        )

        after_rooms_token = self.event_sources.get_current_token()

        # Get the rooms the user should be syncing with
        sync_room_map, newly_joined, newly_left = self._get_sync_room_ids_for_user(
            UserID.from_string(user1_id),
            from_token=None,
            to_token=after_rooms_token,
        )

        # Sort the rooms (what we're testing)
        sorted_sync_rooms = self.get_success(
            self.sliding_sync_handler.room_lists.sort_rooms(
                sync_room_map=sync_room_map,
                to_token=after_rooms_token,
            )
        )

        self.assertEqual(
            [room_membership.room_id for room_membership in sorted_sync_rooms],
            [room_id2, room_id1],
        )

    @parameterized.expand(
        [
            (Membership.LEAVE,),
            (Membership.INVITE,),
            (Membership.KNOCK,),
            (Membership.BAN,),
        ]
    )
    def test_activity_after_xxx(self, room1_membership: str) -> None:
        """
        When someone has left/been invited/knocked/been banned from a room, they
        shouldn't take anything into account after that membership event.
        """
        user1_id = self.register_user("user1", "pass")
        user1_tok = self.login(user1_id, "pass")
        user2_id = self.register_user("user2", "pass")
        user2_tok = self.login(user2_id, "pass")

        before_rooms_token = self.event_sources.get_current_token()

        # Create the rooms as user2 so we can have user1 with a clean slate to work from
        # and join in whatever order we need for the tests.
        room_id1 = self.helper.create_room_as(user2_id, tok=user2_tok, is_public=True)
        # If we're testing knocks, set the room to knock
        if room1_membership == Membership.KNOCK:
            self.helper.send_state(
                room_id1,
                EventTypes.JoinRules,
                {"join_rule": JoinRules.KNOCK},
                tok=user2_tok,
            )
        room_id2 = self.helper.create_room_as(user2_id, tok=user2_tok, is_public=True)
        room_id3 = self.helper.create_room_as(user2_id, tok=user2_tok, is_public=True)

        # Here is the activity with user1 that will determine the sort of the rooms
        # (room2, room1, room3)
        self.helper.join(room_id3, user1_id, tok=user1_tok)
        if room1_membership == Membership.LEAVE:
            self.helper.join(room_id1, user1_id, tok=user1_tok)
            self.helper.leave(room_id1, user1_id, tok=user1_tok)
        elif room1_membership == Membership.INVITE:
            self.helper.invite(room_id1, src=user2_id, targ=user1_id, tok=user2_tok)
        elif room1_membership == Membership.KNOCK:
            self.helper.knock(room_id1, user1_id, tok=user1_tok)
        elif room1_membership == Membership.BAN:
            self.helper.ban(room_id1, src=user2_id, targ=user1_id, tok=user2_tok)
        self.helper.join(room_id2, user1_id, tok=user1_tok)

        # Activity before the token but the user is only been xxx to this room so it
        # shouldn't be taken into account
        self.helper.send(room_id1, "activity in room1", tok=user2_tok)

        after_rooms_token = self.event_sources.get_current_token()

        # Activity after the token. Just make it in a different order than what we
        # expect to make sure we're not taking the activity after the token into
        # account.
        self.helper.send(room_id1, "activity in room1", tok=user2_tok)
        self.helper.send(room_id2, "activity in room2", tok=user2_tok)
        self.helper.send(room_id3, "activity in room3", tok=user2_tok)

        # Get the rooms the user should be syncing with
        sync_room_map, newly_joined, newly_left = self._get_sync_room_ids_for_user(
            UserID.from_string(user1_id),
            from_token=before_rooms_token,
            to_token=after_rooms_token,
        )

        # Sort the rooms (what we're testing)
        sorted_sync_rooms = self.get_success(
            self.sliding_sync_handler.room_lists.sort_rooms(
                sync_room_map=sync_room_map,
                to_token=after_rooms_token,
            )
        )

        self.assertEqual(
            [room_membership.room_id for room_membership in sorted_sync_rooms],
            [room_id2, room_id1, room_id3],
            "Corresponding map to disambiguate the opaque room IDs: "
            + str(
                {
                    "room_id1": room_id1,
                    "room_id2": room_id2,
                    "room_id3": room_id3,
                }
            ),
        )

    def test_default_bump_event_types(self) -> None:
        """
        Test that we only consider the *latest* event in the room when sorting (not
        `bump_event_types`).
        """
        user1_id = self.register_user("user1", "pass")
        user1_tok = self.login(user1_id, "pass")

        room_id1 = self.helper.create_room_as(
            user1_id,
            tok=user1_tok,
        )
        message_response = self.helper.send(room_id1, "message in room1", tok=user1_tok)
        room_id2 = self.helper.create_room_as(
            user1_id,
            tok=user1_tok,
        )
        self.helper.send(room_id2, "message in room2", tok=user1_tok)

        # Send a reaction in room1 which isn't in `DEFAULT_BUMP_EVENT_TYPES` but we only
        # care about sorting by the *latest* event in the room.
        self.helper.send_event(
            room_id1,
            type=EventTypes.Reaction,
            content={
                "m.relates_to": {
                    "event_id": message_response["event_id"],
                    "key": "👍",
                    "rel_type": "m.annotation",
                }
            },
            tok=user1_tok,
        )

        after_rooms_token = self.event_sources.get_current_token()

        # Get the rooms the user should be syncing with
        sync_room_map, newly_joined, newly_left = self._get_sync_room_ids_for_user(
            UserID.from_string(user1_id),
            from_token=None,
            to_token=after_rooms_token,
        )

        # Sort the rooms (what we're testing)
        sorted_sync_rooms = self.get_success(
            self.sliding_sync_handler.room_lists.sort_rooms(
                sync_room_map=sync_room_map,
                to_token=after_rooms_token,
            )
        )

        self.assertEqual(
            [room_membership.room_id for room_membership in sorted_sync_rooms],
            # room1 sorts before room2 because it has the latest event (the reaction).
            # We only care about the *latest* event in the room.
            [room_id1, room_id2],
        )<|MERGE_RESOLUTION|>--- conflicted
+++ resolved
@@ -18,11 +18,7 @@
 #
 #
 import logging
-<<<<<<< HEAD
-from typing import Dict, List, Mapping, Optional
-=======
 from typing import AbstractSet, Dict, Optional, Tuple
->>>>>>> 9b83fb7c
 from unittest.mock import patch
 
 from parameterized import parameterized
@@ -44,7 +40,7 @@
 from synapse.rest.client import knock, login, room
 from synapse.server import HomeServer
 from synapse.storage.util.id_generators import MultiWriterIdGenerator
-from synapse.types import JsonDict, JsonMapping, StreamToken, UserID
+from synapse.types import JsonDict, StreamToken, UserID
 from synapse.types.handlers.sliding_sync import SlidingSyncConfig
 from synapse.util import Clock
 
@@ -2980,1470 +2976,7 @@
         # We should *NOT* be `newly_joined` because we joined before the token range
         self.assertTrue(room_id1 not in newly_joined)
         # We should be `newly_left` because we were removed via state reset during the from/to range
-<<<<<<< HEAD
-        self.assertEqual(room_id_results[room_id1].newly_left, True)
-
-
-class FilterRoomsTestCase(HomeserverTestCase):
-    """
-    Tests Sliding Sync handler `filter_rooms()` to make sure it includes/excludes rooms
-    correctly.
-    """
-
-    servlets = [
-        admin.register_servlets,
-        knock.register_servlets,
-        login.register_servlets,
-        room.register_servlets,
-    ]
-
-    def default_config(self) -> JsonDict:
-        config = super().default_config()
-        # Enable sliding sync
-        config["experimental_features"] = {"msc3575_enabled": True}
-        return config
-
-    def prepare(self, reactor: MemoryReactor, clock: Clock, hs: HomeServer) -> None:
-        self.sliding_sync_handler = self.hs.get_sliding_sync_handler()
-        self.store = self.hs.get_datastores().main
-        self.event_sources = hs.get_event_sources()
-        self.account_data_handler = hs.get_account_data_handler()
-
-    def _get_sync_room_ids_for_user(
-        self,
-        user: UserID,
-        to_token: StreamToken,
-        from_token: Optional[StreamToken],
-    ) -> Dict[str, _RoomMembershipForUser]:
-        """
-        Get the rooms the user should be syncing with
-        """
-        room_membership_for_user_map = self.get_success(
-            self.sliding_sync_handler.room_lists.get_room_membership_for_user_at_to_token(
-                user=user,
-                from_token=from_token,
-                to_token=to_token,
-            )
-        )
-        filtered_sync_room_map = self.get_success(
-            self.sliding_sync_handler.room_lists.filter_rooms_relevant_for_sync(
-                user=user,
-                room_membership_for_user_map=room_membership_for_user_map,
-            )
-        )
-
-        return filtered_sync_room_map
-
-    def _create_dm_room(
-        self,
-        inviter_user_id: str,
-        inviter_tok: str,
-        invitee_user_id: str,
-        invitee_tok: str,
-    ) -> str:
-        """
-        Helper to create a DM room as the "inviter" and invite the "invitee" user to the room. The
-        "invitee" user also will join the room. The `m.direct` account data will be set
-        for both users.
-        """
-
-        # Create a room and send an invite the other user
-        room_id = self.helper.create_room_as(
-            inviter_user_id,
-            is_public=False,
-            tok=inviter_tok,
-        )
-        self.helper.invite(
-            room_id,
-            src=inviter_user_id,
-            targ=invitee_user_id,
-            tok=inviter_tok,
-            extra_data={"is_direct": True},
-        )
-        # Person that was invited joins the room
-        self.helper.join(room_id, invitee_user_id, tok=invitee_tok)
-
-        # Mimic the client setting the room as a direct message in the global account
-        # data
-        self.get_success(
-            self.store.add_account_data_for_user(
-                invitee_user_id,
-                AccountDataTypes.DIRECT,
-                {inviter_user_id: [room_id]},
-            )
-        )
-        self.get_success(
-            self.store.add_account_data_for_user(
-                inviter_user_id,
-                AccountDataTypes.DIRECT,
-                {invitee_user_id: [room_id]},
-            )
-        )
-
-        return room_id
-
-    _remote_invite_count: int = 0
-
-    def _create_remote_invite_room_for_user(
-        self,
-        invitee_user_id: str,
-        unsigned_invite_room_state: Optional[List[StrippedStateEvent]],
-    ) -> str:
-        """
-        Create a fake invite for a remote room and persist it.
-
-        We don't have any state for these kind of rooms and can only rely on the
-        stripped state included in the unsigned portion of the invite event to identify
-        the room.
-
-        Args:
-            invitee_user_id: The person being invited
-            unsigned_invite_room_state: List of stripped state events to assist the
-                receiver in identifying the room.
-
-        Returns:
-            The room ID of the remote invite room
-        """
-        invite_room_id = f"!test_room{self._remote_invite_count}:remote_server"
-
-        invite_event_dict = {
-            "room_id": invite_room_id,
-            "sender": "@inviter:remote_server",
-            "state_key": invitee_user_id,
-            "depth": 1,
-            "origin_server_ts": 1,
-            "type": EventTypes.Member,
-            "content": {"membership": Membership.INVITE},
-            "auth_events": [],
-            "prev_events": [],
-        }
-        if unsigned_invite_room_state is not None:
-            serialized_stripped_state_events = []
-            for stripped_event in unsigned_invite_room_state:
-                serialized_stripped_state_events.append(
-                    {
-                        "type": stripped_event.type,
-                        "state_key": stripped_event.state_key,
-                        "sender": stripped_event.sender,
-                        "content": stripped_event.content,
-                    }
-                )
-
-            invite_event_dict["unsigned"] = {
-                "invite_room_state": serialized_stripped_state_events
-            }
-
-        invite_event = make_event_from_dict(
-            invite_event_dict,
-            room_version=RoomVersions.V10,
-        )
-        invite_event.internal_metadata.outlier = True
-        invite_event.internal_metadata.out_of_band_membership = True
-
-        self.get_success(
-            self.store.maybe_store_room_on_outlier_membership(
-                room_id=invite_room_id, room_version=invite_event.room_version
-            )
-        )
-        context = EventContext.for_outlier(self.hs.get_storage_controllers())
-        persist_controller = self.hs.get_storage_controllers().persistence
-        assert persist_controller is not None
-        self.get_success(persist_controller.persist_event(invite_event, context))
-
-        self._remote_invite_count += 1
-
-        return invite_room_id
-
-    def test_filter_dm_rooms(self) -> None:
-        """
-        Test `filter.is_dm` for DM rooms
-        """
-        user1_id = self.register_user("user1", "pass")
-        user1_tok = self.login(user1_id, "pass")
-        user2_id = self.register_user("user2", "pass")
-        user2_tok = self.login(user2_id, "pass")
-
-        # Create a normal room
-        room_id = self.helper.create_room_as(user1_id, tok=user1_tok)
-
-        # Create a DM room
-        dm_room_id = self._create_dm_room(
-            inviter_user_id=user1_id,
-            inviter_tok=user1_tok,
-            invitee_user_id=user2_id,
-            invitee_tok=user2_tok,
-        )
-
-        after_rooms_token = self.event_sources.get_current_token()
-
-        # Get the rooms the user should be syncing with
-        sync_room_map = self._get_sync_room_ids_for_user(
-            UserID.from_string(user1_id),
-            from_token=None,
-            to_token=after_rooms_token,
-        )
-
-        # Try with `is_dm=True`
-        truthy_filtered_room_map = self.get_success(
-            self.sliding_sync_handler.room_lists.filter_rooms(
-                UserID.from_string(user1_id),
-                sync_room_map,
-                SlidingSyncConfig.SlidingSyncList.Filters(
-                    is_dm=True,
-                ),
-                after_rooms_token,
-            )
-        )
-
-        self.assertEqual(truthy_filtered_room_map.keys(), {dm_room_id})
-
-        # Try with `is_dm=False`
-        falsy_filtered_room_map = self.get_success(
-            self.sliding_sync_handler.room_lists.filter_rooms(
-                UserID.from_string(user1_id),
-                sync_room_map,
-                SlidingSyncConfig.SlidingSyncList.Filters(
-                    is_dm=False,
-                ),
-                after_rooms_token,
-            )
-        )
-
-        self.assertEqual(falsy_filtered_room_map.keys(), {room_id})
-
-    def test_filter_rooms_by_tags(self) -> None:
-        """
-        Test `filter.tags` for rooms with given tags
-        """
-        user1_id = self.register_user("user1", "pass")
-        user1_tok = self.login(user1_id, "pass")
-
-        # Create a room with no tags
-        self.helper.create_room_as(user1_id, tok=user1_tok)
-
-        footag_room_id = self.helper.create_room_as(user1_id, tok=user1_tok)
-        bartag_room_id = self.helper.create_room_as(user1_id, tok=user1_tok)
-
-        tag_data: Mapping[str, Mapping[str, JsonMapping]] = {
-            footag_room_id: {"foo": {}},
-            bartag_room_id: {"bar": {}},
-        }
-
-        after_rooms_token = self.event_sources.get_current_token()
-
-        # Get the rooms the user should be syncing with
-        room_membership_for_user_map = self.get_success(
-            self.store.get_sliding_sync_rooms_for_user(user1_id)
-        )
-
-        # Try with `tags=foo`
-        foo_filtered_room_map = self.get_success(
-            self.sliding_sync_handler.room_lists.filter_rooms_using_tables(
-                user1_id,
-                room_membership_for_user_map,
-                SlidingSyncConfig.SlidingSyncList.Filters(
-                    tags=["foo"],
-                ),
-                after_rooms_token,
-                set(),
-                tag_data,
-            )
-        )
-
-        self.assertEqual(foo_filtered_room_map.keys(), {footag_room_id})
-
-        # Try with a random tag we didn't add
-        foobar_filtered_room_map = self.get_success(
-            self.sliding_sync_handler.room_lists.filter_rooms_using_tables(
-                user1_id,
-                room_membership_for_user_map,
-                SlidingSyncConfig.SlidingSyncList.Filters(
-                    tags=["flomp"],
-                ),
-                after_rooms_token,
-                set(),
-                tag_data,
-            )
-        )
-
-        self.assertEqual(len(foobar_filtered_room_map), 0)
-
-    def test_filter_rooms_by_not_tags(self) -> None:
-        """
-        Test `filter.not_tags` for excluding rooms with given tags
-        """
-        user1_id = self.register_user("user1", "pass")
-        user1_tok = self.login(user1_id, "pass")
-
-        # Create a room with no tags
-        untagged_room_id = self.helper.create_room_as(user1_id, tok=user1_tok)
-
-        footag_room_id = self.helper.create_room_as(user1_id, tok=user1_tok)
-        bartag_room_id = self.helper.create_room_as(user1_id, tok=user1_tok)
-
-        tag_data: Mapping[str, Mapping[str, JsonMapping]] = {
-            footag_room_id: {"foo": {}},
-            bartag_room_id: {"bar": {}},
-        }
-
-        after_rooms_token = self.event_sources.get_current_token()
-
-        # Get the rooms the user should be syncing with
-        # sync_room_map = self._get_sync_room_ids_for_user(
-        #     UserID.from_string(user1_id),
-        #     from_token=None,
-        #     to_token=after_rooms_token,
-        # )
-
-        room_membership_for_user_map = self.get_success(
-            self.store.get_sliding_sync_rooms_for_user(user1_id)
-        )
-
-        # Try with `not_tags=foo`
-        foo_filtered_room_map = self.get_success(
-            self.sliding_sync_handler.room_lists.filter_rooms_using_tables(
-                user1_id,
-                room_membership_for_user_map,
-                SlidingSyncConfig.SlidingSyncList.Filters(
-                    not_tags=["foo"],
-                ),
-                after_rooms_token,
-                set(),
-                tag_data,
-            )
-        )
-
-        self.assertEqual(
-            foo_filtered_room_map.keys(), {untagged_room_id, bartag_room_id}
-        )
-
-        # Try with not_tags=[foo,bar]
-        foobar_filtered_room_map = self.get_success(
-            self.sliding_sync_handler.room_lists.filter_rooms_using_tables(
-                user1_id,
-                room_membership_for_user_map,
-                SlidingSyncConfig.SlidingSyncList.Filters(
-                    not_tags=["foo", "bar"],
-                ),
-                after_rooms_token,
-                set(),
-                tag_data,
-            )
-        )
-
-        self.assertEqual(foobar_filtered_room_map.keys(), {untagged_room_id})
-
-    def test_filter_encrypted_rooms(self) -> None:
-        """
-        Test `filter.is_encrypted` for encrypted rooms
-        """
-        user1_id = self.register_user("user1", "pass")
-        user1_tok = self.login(user1_id, "pass")
-
-        # Create an unencrypted room
-        room_id = self.helper.create_room_as(user1_id, tok=user1_tok)
-
-        # Create an encrypted room
-        encrypted_room_id = self.helper.create_room_as(user1_id, tok=user1_tok)
-        self.helper.send_state(
-            encrypted_room_id,
-            EventTypes.RoomEncryption,
-            {EventContentFields.ENCRYPTION_ALGORITHM: "m.megolm.v1.aes-sha2"},
-            tok=user1_tok,
-        )
-
-        after_rooms_token = self.event_sources.get_current_token()
-
-        # Get the rooms the user should be syncing with
-        sync_room_map = self._get_sync_room_ids_for_user(
-            UserID.from_string(user1_id),
-            from_token=None,
-            to_token=after_rooms_token,
-        )
-
-        # Try with `is_encrypted=True`
-        truthy_filtered_room_map = self.get_success(
-            self.sliding_sync_handler.room_lists.filter_rooms(
-                UserID.from_string(user1_id),
-                sync_room_map,
-                SlidingSyncConfig.SlidingSyncList.Filters(
-                    is_encrypted=True,
-                ),
-                after_rooms_token,
-            )
-        )
-
-        self.assertEqual(truthy_filtered_room_map.keys(), {encrypted_room_id})
-
-        # Try with `is_encrypted=False`
-        falsy_filtered_room_map = self.get_success(
-            self.sliding_sync_handler.room_lists.filter_rooms(
-                UserID.from_string(user1_id),
-                sync_room_map,
-                SlidingSyncConfig.SlidingSyncList.Filters(
-                    is_encrypted=False,
-                ),
-                after_rooms_token,
-            )
-        )
-
-        self.assertEqual(falsy_filtered_room_map.keys(), {room_id})
-
-    def test_filter_encrypted_server_left_room(self) -> None:
-        """
-        Test that we can apply a `filter.is_encrypted` against a room that everyone has left.
-        """
-        user1_id = self.register_user("user1", "pass")
-        user1_tok = self.login(user1_id, "pass")
-
-        before_rooms_token = self.event_sources.get_current_token()
-
-        # Create an unencrypted room
-        room_id = self.helper.create_room_as(user1_id, tok=user1_tok)
-        # Leave the room
-        self.helper.leave(room_id, user1_id, tok=user1_tok)
-
-        # Create an encrypted room
-        encrypted_room_id = self.helper.create_room_as(user1_id, tok=user1_tok)
-        self.helper.send_state(
-            encrypted_room_id,
-            EventTypes.RoomEncryption,
-            {EventContentFields.ENCRYPTION_ALGORITHM: "m.megolm.v1.aes-sha2"},
-            tok=user1_tok,
-        )
-        # Leave the room
-        self.helper.leave(encrypted_room_id, user1_id, tok=user1_tok)
-
-        after_rooms_token = self.event_sources.get_current_token()
-
-        # Get the rooms the user should be syncing with
-        sync_room_map = self._get_sync_room_ids_for_user(
-            UserID.from_string(user1_id),
-            # We're using a `from_token` so that the room is considered `newly_left` and
-            # appears in our list of relevant sync rooms
-            from_token=before_rooms_token,
-            to_token=after_rooms_token,
-        )
-
-        # Try with `is_encrypted=True`
-        truthy_filtered_room_map = self.get_success(
-            self.sliding_sync_handler.room_lists.filter_rooms(
-                UserID.from_string(user1_id),
-                sync_room_map,
-                SlidingSyncConfig.SlidingSyncList.Filters(
-                    is_encrypted=True,
-                ),
-                after_rooms_token,
-            )
-        )
-
-        self.assertEqual(truthy_filtered_room_map.keys(), {encrypted_room_id})
-
-        # Try with `is_encrypted=False`
-        falsy_filtered_room_map = self.get_success(
-            self.sliding_sync_handler.room_lists.filter_rooms(
-                UserID.from_string(user1_id),
-                sync_room_map,
-                SlidingSyncConfig.SlidingSyncList.Filters(
-                    is_encrypted=False,
-                ),
-                after_rooms_token,
-            )
-        )
-
-        self.assertEqual(falsy_filtered_room_map.keys(), {room_id})
-
-    def test_filter_encrypted_server_left_room2(self) -> None:
-        """
-        Test that we can apply a `filter.is_encrypted` against a room that everyone has
-        left.
-
-        There is still someone local who is invited to the rooms but that doesn't affect
-        whether the server is participating in the room (users need to be joined).
-        """
-        user1_id = self.register_user("user1", "pass")
-        user1_tok = self.login(user1_id, "pass")
-        user2_id = self.register_user("user2", "pass")
-        _user2_tok = self.login(user2_id, "pass")
-
-        before_rooms_token = self.event_sources.get_current_token()
-
-        # Create an unencrypted room
-        room_id = self.helper.create_room_as(user1_id, tok=user1_tok)
-        # Invite user2
-        self.helper.invite(room_id, targ=user2_id, tok=user1_tok)
-        # User1 leaves the room
-        self.helper.leave(room_id, user1_id, tok=user1_tok)
-
-        # Create an encrypted room
-        encrypted_room_id = self.helper.create_room_as(user1_id, tok=user1_tok)
-        self.helper.send_state(
-            encrypted_room_id,
-            EventTypes.RoomEncryption,
-            {EventContentFields.ENCRYPTION_ALGORITHM: "m.megolm.v1.aes-sha2"},
-            tok=user1_tok,
-        )
-        # Invite user2
-        self.helper.invite(encrypted_room_id, targ=user2_id, tok=user1_tok)
-        # User1 leaves the room
-        self.helper.leave(encrypted_room_id, user1_id, tok=user1_tok)
-
-        after_rooms_token = self.event_sources.get_current_token()
-
-        # Get the rooms the user should be syncing with
-        sync_room_map = self._get_sync_room_ids_for_user(
-            UserID.from_string(user1_id),
-            # We're using a `from_token` so that the room is considered `newly_left` and
-            # appears in our list of relevant sync rooms
-            from_token=before_rooms_token,
-            to_token=after_rooms_token,
-        )
-
-        # Try with `is_encrypted=True`
-        truthy_filtered_room_map = self.get_success(
-            self.sliding_sync_handler.room_lists.filter_rooms(
-                UserID.from_string(user1_id),
-                sync_room_map,
-                SlidingSyncConfig.SlidingSyncList.Filters(
-                    is_encrypted=True,
-                ),
-                after_rooms_token,
-            )
-        )
-
-        self.assertEqual(truthy_filtered_room_map.keys(), {encrypted_room_id})
-
-        # Try with `is_encrypted=False`
-        falsy_filtered_room_map = self.get_success(
-            self.sliding_sync_handler.room_lists.filter_rooms(
-                UserID.from_string(user1_id),
-                sync_room_map,
-                SlidingSyncConfig.SlidingSyncList.Filters(
-                    is_encrypted=False,
-                ),
-                after_rooms_token,
-            )
-        )
-
-        self.assertEqual(falsy_filtered_room_map.keys(), {room_id})
-
-    def test_filter_encrypted_after_we_left(self) -> None:
-        """
-        Test that we can apply a `filter.is_encrypted` against a room that was encrypted
-        after we left the room (make sure we don't just use the current state)
-        """
-        user1_id = self.register_user("user1", "pass")
-        user1_tok = self.login(user1_id, "pass")
-        user2_id = self.register_user("user2", "pass")
-        user2_tok = self.login(user2_id, "pass")
-
-        before_rooms_token = self.event_sources.get_current_token()
-
-        # Create an unencrypted room
-        room_id = self.helper.create_room_as(user2_id, tok=user2_tok)
-        # Leave the room
-        self.helper.join(room_id, user1_id, tok=user1_tok)
-        self.helper.leave(room_id, user1_id, tok=user1_tok)
-
-        # Create a room that will be encrypted
-        encrypted_after_we_left_room_id = self.helper.create_room_as(
-            user2_id, tok=user2_tok
-        )
-        # Leave the room
-        self.helper.join(encrypted_after_we_left_room_id, user1_id, tok=user1_tok)
-        self.helper.leave(encrypted_after_we_left_room_id, user1_id, tok=user1_tok)
-
-        # Encrypt the room after we've left
-        self.helper.send_state(
-            encrypted_after_we_left_room_id,
-            EventTypes.RoomEncryption,
-            {EventContentFields.ENCRYPTION_ALGORITHM: "m.megolm.v1.aes-sha2"},
-            tok=user2_tok,
-        )
-
-        after_rooms_token = self.event_sources.get_current_token()
-
-        # Get the rooms the user should be syncing with
-        sync_room_map = self._get_sync_room_ids_for_user(
-            UserID.from_string(user1_id),
-            # We're using a `from_token` so that the room is considered `newly_left` and
-            # appears in our list of relevant sync rooms
-            from_token=before_rooms_token,
-            to_token=after_rooms_token,
-        )
-
-        # Try with `is_encrypted=True`
-        truthy_filtered_room_map = self.get_success(
-            self.sliding_sync_handler.room_lists.filter_rooms(
-                UserID.from_string(user1_id),
-                sync_room_map,
-                SlidingSyncConfig.SlidingSyncList.Filters(
-                    is_encrypted=True,
-                ),
-                after_rooms_token,
-            )
-        )
-
-        # Even though we left the room before it was encrypted, we still see it because
-        # someone else on our server is still participating in the room and we "leak"
-        # the current state to the left user. But we consider the room encryption status
-        # to not be a secret given it's often set at the start of the room and it's one
-        # of the stripped state events that is normally handed out.
-        self.assertEqual(
-            truthy_filtered_room_map.keys(), {encrypted_after_we_left_room_id}
-        )
-
-        # Try with `is_encrypted=False`
-        falsy_filtered_room_map = self.get_success(
-            self.sliding_sync_handler.room_lists.filter_rooms(
-                UserID.from_string(user1_id),
-                sync_room_map,
-                SlidingSyncConfig.SlidingSyncList.Filters(
-                    is_encrypted=False,
-                ),
-                after_rooms_token,
-            )
-        )
-
-        # Even though we left the room before it was encrypted... (see comment above)
-        self.assertEqual(falsy_filtered_room_map.keys(), {room_id})
-
-    def test_filter_encrypted_with_remote_invite_room_no_stripped_state(self) -> None:
-        """
-        Test that we can apply a `filter.is_encrypted` filter against a remote invite
-        room without any `unsigned.invite_room_state` (stripped state).
-        """
-        user1_id = self.register_user("user1", "pass")
-        user1_tok = self.login(user1_id, "pass")
-
-        # Create a remote invite room without any `unsigned.invite_room_state`
-        _remote_invite_room_id = self._create_remote_invite_room_for_user(
-            user1_id, None
-        )
-
-        # Create an unencrypted room
-        room_id = self.helper.create_room_as(user1_id, tok=user1_tok)
-
-        # Create an encrypted room
-        encrypted_room_id = self.helper.create_room_as(user1_id, tok=user1_tok)
-        self.helper.send_state(
-            encrypted_room_id,
-            EventTypes.RoomEncryption,
-            {EventContentFields.ENCRYPTION_ALGORITHM: "m.megolm.v1.aes-sha2"},
-            tok=user1_tok,
-        )
-
-        after_rooms_token = self.event_sources.get_current_token()
-
-        # Get the rooms the user should be syncing with
-        sync_room_map = self._get_sync_room_ids_for_user(
-            UserID.from_string(user1_id),
-            from_token=None,
-            to_token=after_rooms_token,
-        )
-
-        # Try with `is_encrypted=True`
-        truthy_filtered_room_map = self.get_success(
-            self.sliding_sync_handler.room_lists.filter_rooms(
-                UserID.from_string(user1_id),
-                sync_room_map,
-                SlidingSyncConfig.SlidingSyncList.Filters(
-                    is_encrypted=True,
-                ),
-                after_rooms_token,
-            )
-        )
-
-        # `remote_invite_room_id` should not appear because we can't figure out whether
-        # it is encrypted or not (no stripped state, `unsigned.invite_room_state`).
-        self.assertEqual(truthy_filtered_room_map.keys(), {encrypted_room_id})
-
-        # Try with `is_encrypted=False`
-        falsy_filtered_room_map = self.get_success(
-            self.sliding_sync_handler.room_lists.filter_rooms(
-                UserID.from_string(user1_id),
-                sync_room_map,
-                SlidingSyncConfig.SlidingSyncList.Filters(
-                    is_encrypted=False,
-                ),
-                after_rooms_token,
-            )
-        )
-
-        # `remote_invite_room_id` should not appear because we can't figure out whether
-        # it is encrypted or not (no stripped state, `unsigned.invite_room_state`).
-        self.assertEqual(falsy_filtered_room_map.keys(), {room_id})
-
-    def test_filter_encrypted_with_remote_invite_encrypted_room(self) -> None:
-        """
-        Test that we can apply a `filter.is_encrypted` filter against a remote invite
-        encrypted room with some `unsigned.invite_room_state` (stripped state).
-        """
-        user1_id = self.register_user("user1", "pass")
-        user1_tok = self.login(user1_id, "pass")
-
-        # Create a remote invite room with some `unsigned.invite_room_state`
-        # indicating that the room is encrypted.
-        remote_invite_room_id = self._create_remote_invite_room_for_user(
-            user1_id,
-            [
-                StrippedStateEvent(
-                    type=EventTypes.Create,
-                    state_key="",
-                    sender="@inviter:remote_server",
-                    content={
-                        EventContentFields.ROOM_CREATOR: "@inviter:remote_server",
-                        EventContentFields.ROOM_VERSION: RoomVersions.V10.identifier,
-                    },
-                ),
-                StrippedStateEvent(
-                    type=EventTypes.RoomEncryption,
-                    state_key="",
-                    sender="@inviter:remote_server",
-                    content={
-                        EventContentFields.ENCRYPTION_ALGORITHM: "m.megolm.v1.aes-sha2",
-                    },
-                ),
-            ],
-        )
-
-        # Create an unencrypted room
-        room_id = self.helper.create_room_as(user1_id, tok=user1_tok)
-
-        # Create an encrypted room
-        encrypted_room_id = self.helper.create_room_as(user1_id, tok=user1_tok)
-        self.helper.send_state(
-            encrypted_room_id,
-            EventTypes.RoomEncryption,
-            {EventContentFields.ENCRYPTION_ALGORITHM: "m.megolm.v1.aes-sha2"},
-            tok=user1_tok,
-        )
-
-        after_rooms_token = self.event_sources.get_current_token()
-
-        # Get the rooms the user should be syncing with
-        sync_room_map = self._get_sync_room_ids_for_user(
-            UserID.from_string(user1_id),
-            from_token=None,
-            to_token=after_rooms_token,
-        )
-
-        # Try with `is_encrypted=True`
-        truthy_filtered_room_map = self.get_success(
-            self.sliding_sync_handler.room_lists.filter_rooms(
-                UserID.from_string(user1_id),
-                sync_room_map,
-                SlidingSyncConfig.SlidingSyncList.Filters(
-                    is_encrypted=True,
-                ),
-                after_rooms_token,
-            )
-        )
-
-        # `remote_invite_room_id` should appear here because it is encrypted
-        # according to the stripped state
-        self.assertEqual(
-            truthy_filtered_room_map.keys(), {encrypted_room_id, remote_invite_room_id}
-        )
-
-        # Try with `is_encrypted=False`
-        falsy_filtered_room_map = self.get_success(
-            self.sliding_sync_handler.room_lists.filter_rooms(
-                UserID.from_string(user1_id),
-                sync_room_map,
-                SlidingSyncConfig.SlidingSyncList.Filters(
-                    is_encrypted=False,
-                ),
-                after_rooms_token,
-            )
-        )
-
-        # `remote_invite_room_id` should not appear here because it is encrypted
-        # according to the stripped state
-        self.assertEqual(falsy_filtered_room_map.keys(), {room_id})
-
-    def test_filter_encrypted_with_remote_invite_unencrypted_room(self) -> None:
-        """
-        Test that we can apply a `filter.is_encrypted` filter against a remote invite
-        unencrypted room with some `unsigned.invite_room_state` (stripped state).
-        """
-        user1_id = self.register_user("user1", "pass")
-        user1_tok = self.login(user1_id, "pass")
-
-        # Create a remote invite room with some `unsigned.invite_room_state`
-        # but don't set any room encryption event.
-        remote_invite_room_id = self._create_remote_invite_room_for_user(
-            user1_id,
-            [
-                StrippedStateEvent(
-                    type=EventTypes.Create,
-                    state_key="",
-                    sender="@inviter:remote_server",
-                    content={
-                        EventContentFields.ROOM_CREATOR: "@inviter:remote_server",
-                        EventContentFields.ROOM_VERSION: RoomVersions.V10.identifier,
-                    },
-                ),
-                # No room encryption event
-            ],
-        )
-
-        # Create an unencrypted room
-        room_id = self.helper.create_room_as(user1_id, tok=user1_tok)
-
-        # Create an encrypted room
-        encrypted_room_id = self.helper.create_room_as(user1_id, tok=user1_tok)
-        self.helper.send_state(
-            encrypted_room_id,
-            EventTypes.RoomEncryption,
-            {EventContentFields.ENCRYPTION_ALGORITHM: "m.megolm.v1.aes-sha2"},
-            tok=user1_tok,
-        )
-
-        after_rooms_token = self.event_sources.get_current_token()
-
-        # Get the rooms the user should be syncing with
-        sync_room_map = self._get_sync_room_ids_for_user(
-            UserID.from_string(user1_id),
-            from_token=None,
-            to_token=after_rooms_token,
-        )
-
-        # Try with `is_encrypted=True`
-        truthy_filtered_room_map = self.get_success(
-            self.sliding_sync_handler.room_lists.filter_rooms(
-                UserID.from_string(user1_id),
-                sync_room_map,
-                SlidingSyncConfig.SlidingSyncList.Filters(
-                    is_encrypted=True,
-                ),
-                after_rooms_token,
-            )
-        )
-
-        # `remote_invite_room_id` should not appear here because it is unencrypted
-        # according to the stripped state
-        self.assertEqual(truthy_filtered_room_map.keys(), {encrypted_room_id})
-
-        # Try with `is_encrypted=False`
-        falsy_filtered_room_map = self.get_success(
-            self.sliding_sync_handler.room_lists.filter_rooms(
-                UserID.from_string(user1_id),
-                sync_room_map,
-                SlidingSyncConfig.SlidingSyncList.Filters(
-                    is_encrypted=False,
-                ),
-                after_rooms_token,
-            )
-        )
-
-        # `remote_invite_room_id` should appear because it is unencrypted according to
-        # the stripped state
-        self.assertEqual(
-            falsy_filtered_room_map.keys(), {room_id, remote_invite_room_id}
-        )
-
-    def test_filter_invite_rooms(self) -> None:
-        """
-        Test `filter.is_invite` for rooms that the user has been invited to
-        """
-        user1_id = self.register_user("user1", "pass")
-        user1_tok = self.login(user1_id, "pass")
-        user2_id = self.register_user("user2", "pass")
-        user2_tok = self.login(user2_id, "pass")
-
-        # Create a normal room
-        room_id = self.helper.create_room_as(user2_id, tok=user2_tok)
-        self.helper.join(room_id, user1_id, tok=user1_tok)
-
-        # Create a room that user1 is invited to
-        invite_room_id = self.helper.create_room_as(user2_id, tok=user2_tok)
-        self.helper.invite(invite_room_id, src=user2_id, targ=user1_id, tok=user2_tok)
-
-        after_rooms_token = self.event_sources.get_current_token()
-
-        # Get the rooms the user should be syncing with
-        sync_room_map = self._get_sync_room_ids_for_user(
-            UserID.from_string(user1_id),
-            from_token=None,
-            to_token=after_rooms_token,
-        )
-
-        # Try with `is_invite=True`
-        truthy_filtered_room_map = self.get_success(
-            self.sliding_sync_handler.room_lists.filter_rooms(
-                UserID.from_string(user1_id),
-                sync_room_map,
-                SlidingSyncConfig.SlidingSyncList.Filters(
-                    is_invite=True,
-                ),
-                after_rooms_token,
-            )
-        )
-
-        self.assertEqual(truthy_filtered_room_map.keys(), {invite_room_id})
-
-        # Try with `is_invite=False`
-        falsy_filtered_room_map = self.get_success(
-            self.sliding_sync_handler.room_lists.filter_rooms(
-                UserID.from_string(user1_id),
-                sync_room_map,
-                SlidingSyncConfig.SlidingSyncList.Filters(
-                    is_invite=False,
-                ),
-                after_rooms_token,
-            )
-        )
-
-        self.assertEqual(falsy_filtered_room_map.keys(), {room_id})
-
-    def test_filter_room_types(self) -> None:
-        """
-        Test `filter.room_types` for different room types
-        """
-        user1_id = self.register_user("user1", "pass")
-        user1_tok = self.login(user1_id, "pass")
-
-        # Create a normal room (no room type)
-        room_id = self.helper.create_room_as(user1_id, tok=user1_tok)
-
-        # Create a space room
-        space_room_id = self.helper.create_room_as(
-            user1_id,
-            tok=user1_tok,
-            extra_content={
-                "creation_content": {EventContentFields.ROOM_TYPE: RoomTypes.SPACE}
-            },
-        )
-
-        # Create an arbitrarily typed room
-        foo_room_id = self.helper.create_room_as(
-            user1_id,
-            tok=user1_tok,
-            extra_content={
-                "creation_content": {
-                    EventContentFields.ROOM_TYPE: "org.matrix.foobarbaz"
-                }
-            },
-        )
-
-        after_rooms_token = self.event_sources.get_current_token()
-
-        # Get the rooms the user should be syncing with
-        sync_room_map = self._get_sync_room_ids_for_user(
-            UserID.from_string(user1_id),
-            from_token=None,
-            to_token=after_rooms_token,
-        )
-
-        # Try finding only normal rooms
-        filtered_room_map = self.get_success(
-            self.sliding_sync_handler.room_lists.filter_rooms(
-                UserID.from_string(user1_id),
-                sync_room_map,
-                SlidingSyncConfig.SlidingSyncList.Filters(room_types=[None]),
-                after_rooms_token,
-            )
-        )
-
-        self.assertEqual(filtered_room_map.keys(), {room_id})
-
-        # Try finding only spaces
-        filtered_room_map = self.get_success(
-            self.sliding_sync_handler.room_lists.filter_rooms(
-                UserID.from_string(user1_id),
-                sync_room_map,
-                SlidingSyncConfig.SlidingSyncList.Filters(room_types=[RoomTypes.SPACE]),
-                after_rooms_token,
-            )
-        )
-
-        self.assertEqual(filtered_room_map.keys(), {space_room_id})
-
-        # Try finding normal rooms and spaces
-        filtered_room_map = self.get_success(
-            self.sliding_sync_handler.room_lists.filter_rooms(
-                UserID.from_string(user1_id),
-                sync_room_map,
-                SlidingSyncConfig.SlidingSyncList.Filters(
-                    room_types=[None, RoomTypes.SPACE]
-                ),
-                after_rooms_token,
-            )
-        )
-
-        self.assertEqual(filtered_room_map.keys(), {room_id, space_room_id})
-
-        # Try finding an arbitrary room type
-        filtered_room_map = self.get_success(
-            self.sliding_sync_handler.room_lists.filter_rooms(
-                UserID.from_string(user1_id),
-                sync_room_map,
-                SlidingSyncConfig.SlidingSyncList.Filters(
-                    room_types=["org.matrix.foobarbaz"]
-                ),
-                after_rooms_token,
-            )
-        )
-
-        self.assertEqual(filtered_room_map.keys(), {foo_room_id})
-
-    def test_filter_not_room_types(self) -> None:
-        """
-        Test `filter.not_room_types` for different room types
-        """
-        user1_id = self.register_user("user1", "pass")
-        user1_tok = self.login(user1_id, "pass")
-
-        # Create a normal room (no room type)
-        room_id = self.helper.create_room_as(user1_id, tok=user1_tok)
-
-        # Create a space room
-        space_room_id = self.helper.create_room_as(
-            user1_id,
-            tok=user1_tok,
-            extra_content={
-                "creation_content": {EventContentFields.ROOM_TYPE: RoomTypes.SPACE}
-            },
-        )
-
-        # Create an arbitrarily typed room
-        foo_room_id = self.helper.create_room_as(
-            user1_id,
-            tok=user1_tok,
-            extra_content={
-                "creation_content": {
-                    EventContentFields.ROOM_TYPE: "org.matrix.foobarbaz"
-                }
-            },
-        )
-
-        after_rooms_token = self.event_sources.get_current_token()
-
-        # Get the rooms the user should be syncing with
-        sync_room_map = self._get_sync_room_ids_for_user(
-            UserID.from_string(user1_id),
-            from_token=None,
-            to_token=after_rooms_token,
-        )
-
-        # Try finding *NOT* normal rooms
-        filtered_room_map = self.get_success(
-            self.sliding_sync_handler.room_lists.filter_rooms(
-                UserID.from_string(user1_id),
-                sync_room_map,
-                SlidingSyncConfig.SlidingSyncList.Filters(not_room_types=[None]),
-                after_rooms_token,
-            )
-        )
-
-        self.assertEqual(filtered_room_map.keys(), {space_room_id, foo_room_id})
-
-        # Try finding *NOT* spaces
-        filtered_room_map = self.get_success(
-            self.sliding_sync_handler.room_lists.filter_rooms(
-                UserID.from_string(user1_id),
-                sync_room_map,
-                SlidingSyncConfig.SlidingSyncList.Filters(
-                    not_room_types=[RoomTypes.SPACE]
-                ),
-                after_rooms_token,
-            )
-        )
-
-        self.assertEqual(filtered_room_map.keys(), {room_id, foo_room_id})
-
-        # Try finding *NOT* normal rooms or spaces
-        filtered_room_map = self.get_success(
-            self.sliding_sync_handler.room_lists.filter_rooms(
-                UserID.from_string(user1_id),
-                sync_room_map,
-                SlidingSyncConfig.SlidingSyncList.Filters(
-                    not_room_types=[None, RoomTypes.SPACE]
-                ),
-                after_rooms_token,
-            )
-        )
-
-        self.assertEqual(filtered_room_map.keys(), {foo_room_id})
-
-        # Test how it behaves when we have both `room_types` and `not_room_types`.
-        # `not_room_types` should win.
-        filtered_room_map = self.get_success(
-            self.sliding_sync_handler.room_lists.filter_rooms(
-                UserID.from_string(user1_id),
-                sync_room_map,
-                SlidingSyncConfig.SlidingSyncList.Filters(
-                    room_types=[None], not_room_types=[None]
-                ),
-                after_rooms_token,
-            )
-        )
-
-        # Nothing matches because nothing is both a normal room and not a normal room
-        self.assertEqual(filtered_room_map.keys(), set())
-
-        # Test how it behaves when we have both `room_types` and `not_room_types`.
-        # `not_room_types` should win.
-        filtered_room_map = self.get_success(
-            self.sliding_sync_handler.room_lists.filter_rooms(
-                UserID.from_string(user1_id),
-                sync_room_map,
-                SlidingSyncConfig.SlidingSyncList.Filters(
-                    room_types=[None, RoomTypes.SPACE], not_room_types=[None]
-                ),
-                after_rooms_token,
-            )
-        )
-
-        self.assertEqual(filtered_room_map.keys(), {space_room_id})
-
-    def test_filter_room_types_server_left_room(self) -> None:
-        """
-        Test that we can apply a `filter.room_types` against a room that everyone has left.
-        """
-        user1_id = self.register_user("user1", "pass")
-        user1_tok = self.login(user1_id, "pass")
-
-        before_rooms_token = self.event_sources.get_current_token()
-
-        # Create a normal room (no room type)
-        room_id = self.helper.create_room_as(user1_id, tok=user1_tok)
-        # Leave the room
-        self.helper.leave(room_id, user1_id, tok=user1_tok)
-
-        # Create a space room
-        space_room_id = self.helper.create_room_as(
-            user1_id,
-            tok=user1_tok,
-            extra_content={
-                "creation_content": {EventContentFields.ROOM_TYPE: RoomTypes.SPACE}
-            },
-        )
-        # Leave the room
-        self.helper.leave(space_room_id, user1_id, tok=user1_tok)
-
-        after_rooms_token = self.event_sources.get_current_token()
-
-        # Get the rooms the user should be syncing with
-        sync_room_map = self._get_sync_room_ids_for_user(
-            UserID.from_string(user1_id),
-            # We're using a `from_token` so that the room is considered `newly_left` and
-            # appears in our list of relevant sync rooms
-            from_token=before_rooms_token,
-            to_token=after_rooms_token,
-        )
-
-        # Try finding only normal rooms
-        filtered_room_map = self.get_success(
-            self.sliding_sync_handler.room_lists.filter_rooms(
-                UserID.from_string(user1_id),
-                sync_room_map,
-                SlidingSyncConfig.SlidingSyncList.Filters(room_types=[None]),
-                after_rooms_token,
-            )
-        )
-
-        self.assertEqual(filtered_room_map.keys(), {room_id})
-
-        # Try finding only spaces
-        filtered_room_map = self.get_success(
-            self.sliding_sync_handler.room_lists.filter_rooms(
-                UserID.from_string(user1_id),
-                sync_room_map,
-                SlidingSyncConfig.SlidingSyncList.Filters(room_types=[RoomTypes.SPACE]),
-                after_rooms_token,
-            )
-        )
-
-        self.assertEqual(filtered_room_map.keys(), {space_room_id})
-
-    def test_filter_room_types_server_left_room2(self) -> None:
-        """
-        Test that we can apply a `filter.room_types` against a room that everyone has left.
-
-        There is still someone local who is invited to the rooms but that doesn't affect
-        whether the server is participating in the room (users need to be joined).
-        """
-        user1_id = self.register_user("user1", "pass")
-        user1_tok = self.login(user1_id, "pass")
-        user2_id = self.register_user("user2", "pass")
-        _user2_tok = self.login(user2_id, "pass")
-
-        before_rooms_token = self.event_sources.get_current_token()
-
-        # Create a normal room (no room type)
-        room_id = self.helper.create_room_as(user1_id, tok=user1_tok)
-        # Invite user2
-        self.helper.invite(room_id, targ=user2_id, tok=user1_tok)
-        # User1 leaves the room
-        self.helper.leave(room_id, user1_id, tok=user1_tok)
-
-        # Create a space room
-        space_room_id = self.helper.create_room_as(
-            user1_id,
-            tok=user1_tok,
-            extra_content={
-                "creation_content": {EventContentFields.ROOM_TYPE: RoomTypes.SPACE}
-            },
-        )
-        # Invite user2
-        self.helper.invite(space_room_id, targ=user2_id, tok=user1_tok)
-        # User1 leaves the room
-        self.helper.leave(space_room_id, user1_id, tok=user1_tok)
-
-        after_rooms_token = self.event_sources.get_current_token()
-
-        # Get the rooms the user should be syncing with
-        sync_room_map = self._get_sync_room_ids_for_user(
-            UserID.from_string(user1_id),
-            # We're using a `from_token` so that the room is considered `newly_left` and
-            # appears in our list of relevant sync rooms
-            from_token=before_rooms_token,
-            to_token=after_rooms_token,
-        )
-
-        # Try finding only normal rooms
-        filtered_room_map = self.get_success(
-            self.sliding_sync_handler.room_lists.filter_rooms(
-                UserID.from_string(user1_id),
-                sync_room_map,
-                SlidingSyncConfig.SlidingSyncList.Filters(room_types=[None]),
-                after_rooms_token,
-            )
-        )
-
-        self.assertEqual(filtered_room_map.keys(), {room_id})
-
-        # Try finding only spaces
-        filtered_room_map = self.get_success(
-            self.sliding_sync_handler.room_lists.filter_rooms(
-                UserID.from_string(user1_id),
-                sync_room_map,
-                SlidingSyncConfig.SlidingSyncList.Filters(room_types=[RoomTypes.SPACE]),
-                after_rooms_token,
-            )
-        )
-
-        self.assertEqual(filtered_room_map.keys(), {space_room_id})
-
-    def test_filter_room_types_with_remote_invite_room_no_stripped_state(self) -> None:
-        """
-        Test that we can apply a `filter.room_types` filter against a remote invite
-        room without any `unsigned.invite_room_state` (stripped state).
-        """
-        user1_id = self.register_user("user1", "pass")
-        user1_tok = self.login(user1_id, "pass")
-
-        # Create a remote invite room without any `unsigned.invite_room_state`
-        _remote_invite_room_id = self._create_remote_invite_room_for_user(
-            user1_id, None
-        )
-
-        # Create a normal room (no room type)
-        room_id = self.helper.create_room_as(user1_id, tok=user1_tok)
-
-        # Create a space room
-        space_room_id = self.helper.create_room_as(
-            user1_id,
-            tok=user1_tok,
-            extra_content={
-                "creation_content": {EventContentFields.ROOM_TYPE: RoomTypes.SPACE}
-            },
-        )
-
-        after_rooms_token = self.event_sources.get_current_token()
-
-        # Get the rooms the user should be syncing with
-        sync_room_map = self._get_sync_room_ids_for_user(
-            UserID.from_string(user1_id),
-            from_token=None,
-            to_token=after_rooms_token,
-        )
-
-        # Try finding only normal rooms
-        filtered_room_map = self.get_success(
-            self.sliding_sync_handler.room_lists.filter_rooms(
-                UserID.from_string(user1_id),
-                sync_room_map,
-                SlidingSyncConfig.SlidingSyncList.Filters(room_types=[None]),
-                after_rooms_token,
-            )
-        )
-
-        # `remote_invite_room_id` should not appear because we can't figure out what
-        # room type it is (no stripped state, `unsigned.invite_room_state`)
-        self.assertEqual(filtered_room_map.keys(), {room_id})
-
-        # Try finding only spaces
-        filtered_room_map = self.get_success(
-            self.sliding_sync_handler.room_lists.filter_rooms(
-                UserID.from_string(user1_id),
-                sync_room_map,
-                SlidingSyncConfig.SlidingSyncList.Filters(room_types=[RoomTypes.SPACE]),
-                after_rooms_token,
-            )
-        )
-
-        # `remote_invite_room_id` should not appear because we can't figure out what
-        # room type it is (no stripped state, `unsigned.invite_room_state`)
-        self.assertEqual(filtered_room_map.keys(), {space_room_id})
-
-    def test_filter_room_types_with_remote_invite_space(self) -> None:
-        """
-        Test that we can apply a `filter.room_types` filter against a remote invite
-        to a space room with some `unsigned.invite_room_state` (stripped state).
-        """
-        user1_id = self.register_user("user1", "pass")
-        user1_tok = self.login(user1_id, "pass")
-
-        # Create a remote invite room with some `unsigned.invite_room_state` indicating
-        # that it is a space room
-        remote_invite_room_id = self._create_remote_invite_room_for_user(
-            user1_id,
-            [
-                StrippedStateEvent(
-                    type=EventTypes.Create,
-                    state_key="",
-                    sender="@inviter:remote_server",
-                    content={
-                        EventContentFields.ROOM_CREATOR: "@inviter:remote_server",
-                        EventContentFields.ROOM_VERSION: RoomVersions.V10.identifier,
-                        # Specify that it is a space room
-                        EventContentFields.ROOM_TYPE: RoomTypes.SPACE,
-                    },
-                ),
-            ],
-        )
-
-        # Create a normal room (no room type)
-        room_id = self.helper.create_room_as(user1_id, tok=user1_tok)
-
-        # Create a space room
-        space_room_id = self.helper.create_room_as(
-            user1_id,
-            tok=user1_tok,
-            extra_content={
-                "creation_content": {EventContentFields.ROOM_TYPE: RoomTypes.SPACE}
-            },
-        )
-
-        after_rooms_token = self.event_sources.get_current_token()
-
-        # Get the rooms the user should be syncing with
-        sync_room_map = self._get_sync_room_ids_for_user(
-            UserID.from_string(user1_id),
-            from_token=None,
-            to_token=after_rooms_token,
-        )
-
-        # Try finding only normal rooms
-        filtered_room_map = self.get_success(
-            self.sliding_sync_handler.room_lists.filter_rooms(
-                UserID.from_string(user1_id),
-                sync_room_map,
-                SlidingSyncConfig.SlidingSyncList.Filters(room_types=[None]),
-                after_rooms_token,
-            )
-        )
-
-        # `remote_invite_room_id` should not appear here because it is a space room
-        # according to the stripped state
-        self.assertEqual(filtered_room_map.keys(), {room_id})
-
-        # Try finding only spaces
-        filtered_room_map = self.get_success(
-            self.sliding_sync_handler.room_lists.filter_rooms(
-                UserID.from_string(user1_id),
-                sync_room_map,
-                SlidingSyncConfig.SlidingSyncList.Filters(room_types=[RoomTypes.SPACE]),
-                after_rooms_token,
-            )
-        )
-
-        # `remote_invite_room_id` should appear here because it is a space room
-        # according to the stripped state
-        self.assertEqual(
-            filtered_room_map.keys(), {space_room_id, remote_invite_room_id}
-        )
-
-    def test_filter_room_types_with_remote_invite_normal_room(self) -> None:
-        """
-        Test that we can apply a `filter.room_types` filter against a remote invite
-        to a normal room with some `unsigned.invite_room_state` (stripped state).
-        """
-        user1_id = self.register_user("user1", "pass")
-        user1_tok = self.login(user1_id, "pass")
-
-        # Create a remote invite room with some `unsigned.invite_room_state`
-        # but the create event does not specify a room type (normal room)
-        remote_invite_room_id = self._create_remote_invite_room_for_user(
-            user1_id,
-            [
-                StrippedStateEvent(
-                    type=EventTypes.Create,
-                    state_key="",
-                    sender="@inviter:remote_server",
-                    content={
-                        EventContentFields.ROOM_CREATOR: "@inviter:remote_server",
-                        EventContentFields.ROOM_VERSION: RoomVersions.V10.identifier,
-                        # No room type means this is a normal room
-                    },
-                ),
-            ],
-        )
-
-        # Create a normal room (no room type)
-        room_id = self.helper.create_room_as(user1_id, tok=user1_tok)
-
-        # Create a space room
-        space_room_id = self.helper.create_room_as(
-            user1_id,
-            tok=user1_tok,
-            extra_content={
-                "creation_content": {EventContentFields.ROOM_TYPE: RoomTypes.SPACE}
-            },
-        )
-
-        after_rooms_token = self.event_sources.get_current_token()
-
-        # Get the rooms the user should be syncing with
-        sync_room_map = self._get_sync_room_ids_for_user(
-            UserID.from_string(user1_id),
-            from_token=None,
-            to_token=after_rooms_token,
-        )
-
-        # Try finding only normal rooms
-        filtered_room_map = self.get_success(
-            self.sliding_sync_handler.room_lists.filter_rooms(
-                UserID.from_string(user1_id),
-                sync_room_map,
-                SlidingSyncConfig.SlidingSyncList.Filters(room_types=[None]),
-                after_rooms_token,
-            )
-        )
-
-        # `remote_invite_room_id` should appear here because it is a normal room
-        # according to the stripped state (no room type)
-        self.assertEqual(filtered_room_map.keys(), {room_id, remote_invite_room_id})
-
-        # Try finding only spaces
-        filtered_room_map = self.get_success(
-            self.sliding_sync_handler.room_lists.filter_rooms(
-                UserID.from_string(user1_id),
-                sync_room_map,
-                SlidingSyncConfig.SlidingSyncList.Filters(room_types=[RoomTypes.SPACE]),
-                after_rooms_token,
-            )
-        )
-
-        # `remote_invite_room_id` should not appear here because it is a normal room
-        # according to the stripped state (no room type)
-        self.assertEqual(filtered_room_map.keys(), {space_room_id})
-=======
         self.assertTrue(room_id1 in newly_left)
->>>>>>> 9b83fb7c
 
 
 class SortRoomsTestCase(HomeserverTestCase):
