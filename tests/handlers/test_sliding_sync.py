#
# This file is licensed under the Affero General Public License (AGPL) version 3.
#
# Copyright (C) 2024 New Vector, Ltd
#
# This program is free software: you can redistribute it and/or modify
# it under the terms of the GNU Affero General Public License as
# published by the Free Software Foundation, either version 3 of the
# License, or (at your option) any later version.
#
# See the GNU Affero General Public License for more details:
# <https://www.gnu.org/licenses/agpl-3.0.html>.
#
# Originally licensed under the Apache License, Version 2.0:
# <http://www.apache.org/licenses/LICENSE-2.0>.
#
# [This file includes modifications made by New Vector Limited]
#
#
import logging
from unittest.mock import patch

from parameterized import parameterized

from twisted.test.proto_helpers import MemoryReactor

from synapse.api.constants import AccountDataTypes, EventTypes, JoinRules, Membership
from synapse.api.room_versions import RoomVersions
from synapse.handlers.sliding_sync import SlidingSyncConfig
from synapse.rest import admin
from synapse.rest.client import knock, login, room
from synapse.server import HomeServer
from synapse.storage.util.id_generators import MultiWriterIdGenerator
from synapse.types import JsonDict, UserID
from synapse.util import Clock

from tests.replication._base import BaseMultiWorkerStreamTestCase
from tests.unittest import HomeserverTestCase

logger = logging.getLogger(__name__)


class GetSyncRoomIdsForUserTestCase(HomeserverTestCase):
    """
    Tests Sliding Sync handler `get_sync_room_ids_for_user()` to make sure it returns
    the correct list of rooms IDs.
    """

    servlets = [
        admin.register_servlets,
        knock.register_servlets,
        login.register_servlets,
        room.register_servlets,
    ]

    def default_config(self) -> JsonDict:
        config = super().default_config()
        # Enable sliding sync
        config["experimental_features"] = {"msc3575_enabled": True}
        return config

    def prepare(self, reactor: MemoryReactor, clock: Clock, hs: HomeServer) -> None:
        self.sliding_sync_handler = self.hs.get_sliding_sync_handler()
        self.store = self.hs.get_datastores().main
        self.event_sources = hs.get_event_sources()

    def test_no_rooms(self) -> None:
        """
        Test when the user has never joined any rooms before
        """
        user1_id = self.register_user("user1", "pass")
        # user1_tok = self.login(user1_id, "pass")

        now_token = self.event_sources.get_current_token()

        room_id_results = self.get_success(
            self.sliding_sync_handler.get_sync_room_ids_for_user(
                UserID.from_string(user1_id),
                from_token=now_token,
                to_token=now_token,
            )
        )

        self.assertEqual(room_id_results.keys(), set())

    def test_get_newly_joined_room(self) -> None:
        """
        Test that rooms that the user has newly_joined show up. newly_joined is when you
        join after the `from_token` and <= `to_token`.
        """
        user1_id = self.register_user("user1", "pass")
        user1_tok = self.login(user1_id, "pass")

        before_room_token = self.event_sources.get_current_token()

        room_id = self.helper.create_room_as(user1_id, tok=user1_tok, is_public=True)

        after_room_token = self.event_sources.get_current_token()

        room_id_results = self.get_success(
            self.sliding_sync_handler.get_sync_room_ids_for_user(
                UserID.from_string(user1_id),
                from_token=before_room_token,
                to_token=after_room_token,
            )
        )

        self.assertEqual(room_id_results.keys(), {room_id})

    def test_get_already_joined_room(self) -> None:
        """
        Test that rooms that the user is already joined show up.
        """
        user1_id = self.register_user("user1", "pass")
        user1_tok = self.login(user1_id, "pass")

        room_id = self.helper.create_room_as(user1_id, tok=user1_tok, is_public=True)

        after_room_token = self.event_sources.get_current_token()

        room_id_results = self.get_success(
            self.sliding_sync_handler.get_sync_room_ids_for_user(
                UserID.from_string(user1_id),
                from_token=after_room_token,
                to_token=after_room_token,
            )
        )

        self.assertEqual(room_id_results.keys(), {room_id})

    def test_get_invited_banned_knocked_room(self) -> None:
        """
        Test that rooms that the user is invited to, banned from, and knocked on show
        up.
        """
        user1_id = self.register_user("user1", "pass")
        user1_tok = self.login(user1_id, "pass")
        user2_id = self.register_user("user2", "pass")
        user2_tok = self.login(user2_id, "pass")

        before_room_token = self.event_sources.get_current_token()

        # Setup the invited room (user2 invites user1 to the room)
        invited_room_id = self.helper.create_room_as(user2_id, tok=user2_tok)
        self.helper.invite(invited_room_id, targ=user1_id, tok=user2_tok)

        # Setup the ban room (user2 bans user1 from the room)
        ban_room_id = self.helper.create_room_as(
            user2_id, tok=user2_tok, is_public=True
        )
        self.helper.join(ban_room_id, user1_id, tok=user1_tok)
        self.helper.ban(ban_room_id, src=user2_id, targ=user1_id, tok=user2_tok)

        # Setup the knock room (user1 knocks on the room)
        knock_room_id = self.helper.create_room_as(
            user2_id, tok=user2_tok, room_version=RoomVersions.V7.identifier
        )
        self.helper.send_state(
            knock_room_id,
            EventTypes.JoinRules,
            {"join_rule": JoinRules.KNOCK},
            tok=user2_tok,
        )
        # User1 knocks on the room
        channel = self.make_request(
            "POST",
            "/_matrix/client/r0/knock/%s" % (knock_room_id,),
            b"{}",
            user1_tok,
        )
        self.assertEqual(channel.code, 200, channel.result)

        after_room_token = self.event_sources.get_current_token()

        room_id_results = self.get_success(
            self.sliding_sync_handler.get_sync_room_ids_for_user(
                UserID.from_string(user1_id),
                from_token=before_room_token,
                to_token=after_room_token,
            )
        )

        # Ensure that the invited, ban, and knock rooms show up
        self.assertEqual(
            room_id_results.keys(),
            {
                invited_room_id,
                ban_room_id,
                knock_room_id,
            },
        )

    def test_get_kicked_room(self) -> None:
        """
        Test that a room that the user was kicked from still shows up. When the user
        comes back to their client, they should see that they were kicked.
        """
        user1_id = self.register_user("user1", "pass")
        user1_tok = self.login(user1_id, "pass")
        user2_id = self.register_user("user2", "pass")
        user2_tok = self.login(user2_id, "pass")

        # Setup the kick room (user2 kicks user1 from the room)
        kick_room_id = self.helper.create_room_as(
            user2_id, tok=user2_tok, is_public=True
        )
        self.helper.join(kick_room_id, user1_id, tok=user1_tok)
        # Kick user1 from the room
        self.helper.change_membership(
            room=kick_room_id,
            src=user2_id,
            targ=user1_id,
            tok=user2_tok,
            membership=Membership.LEAVE,
            extra_data={
                "reason": "Bad manners",
            },
        )

        after_kick_token = self.event_sources.get_current_token()

        room_id_results = self.get_success(
            self.sliding_sync_handler.get_sync_room_ids_for_user(
                UserID.from_string(user1_id),
                from_token=after_kick_token,
                to_token=after_kick_token,
            )
        )

        # The kicked room should show up
        self.assertEqual(room_id_results.keys(), {kick_room_id})

    def test_forgotten_rooms(self) -> None:
        """
        Forgotten rooms do not show up even if we forget after the from/to range.

        Ideally, we would be able to track when the `/forget` happens and apply it
        accordingly in the token range but the forgotten flag is only an extra bool in
        the `room_memberships` table.
        """
        user1_id = self.register_user("user1", "pass")
        user1_tok = self.login(user1_id, "pass")
        user2_id = self.register_user("user2", "pass")
        user2_tok = self.login(user2_id, "pass")

        # Setup a normal room that we leave. This won't show up in the sync response
        # because we left it before our token but is good to check anyway.
        leave_room_id = self.helper.create_room_as(
            user2_id, tok=user2_tok, is_public=True
        )
        self.helper.join(leave_room_id, user1_id, tok=user1_tok)
        self.helper.leave(leave_room_id, user1_id, tok=user1_tok)

        # Setup the ban room (user2 bans user1 from the room)
        ban_room_id = self.helper.create_room_as(
            user2_id, tok=user2_tok, is_public=True
        )
        self.helper.join(ban_room_id, user1_id, tok=user1_tok)
        self.helper.ban(ban_room_id, src=user2_id, targ=user1_id, tok=user2_tok)

        # Setup the kick room (user2 kicks user1 from the room)
        kick_room_id = self.helper.create_room_as(
            user2_id, tok=user2_tok, is_public=True
        )
        self.helper.join(kick_room_id, user1_id, tok=user1_tok)
        # Kick user1 from the room
        self.helper.change_membership(
            room=kick_room_id,
            src=user2_id,
            targ=user1_id,
            tok=user2_tok,
            membership=Membership.LEAVE,
            extra_data={
                "reason": "Bad manners",
            },
        )

        before_room_forgets = self.event_sources.get_current_token()

        # Forget the room after we already have our tokens. This doesn't change
        # the membership event itself but will mark it internally in Synapse
        channel = self.make_request(
            "POST",
            f"/_matrix/client/r0/rooms/{leave_room_id}/forget",
            content={},
            access_token=user1_tok,
        )
        self.assertEqual(channel.code, 200, channel.result)
        channel = self.make_request(
            "POST",
            f"/_matrix/client/r0/rooms/{ban_room_id}/forget",
            content={},
            access_token=user1_tok,
        )
        self.assertEqual(channel.code, 200, channel.result)
        channel = self.make_request(
            "POST",
            f"/_matrix/client/r0/rooms/{kick_room_id}/forget",
            content={},
            access_token=user1_tok,
        )
        self.assertEqual(channel.code, 200, channel.result)

        room_id_results = self.get_success(
            self.sliding_sync_handler.get_sync_room_ids_for_user(
                UserID.from_string(user1_id),
                from_token=before_room_forgets,
                to_token=before_room_forgets,
            )
        )

        # We shouldn't see the room because it was forgotten
        self.assertEqual(room_id_results.keys(), set())

    def test_only_newly_left_rooms_show_up(self) -> None:
        """
        Test that newly_left rooms still show up in the sync response but rooms that
        were left before the `from_token` don't show up. See condition "2)" comments in
        the `get_sync_room_ids_for_user` method.
        """
        user1_id = self.register_user("user1", "pass")
        user1_tok = self.login(user1_id, "pass")

        # Leave before we calculate the `from_token`
        room_id1 = self.helper.create_room_as(user1_id, tok=user1_tok)
        self.helper.leave(room_id1, user1_id, tok=user1_tok)

        after_room1_token = self.event_sources.get_current_token()

        # Leave during the from_token/to_token range (newly_left)
        room_id2 = self.helper.create_room_as(user1_id, tok=user1_tok)
        self.helper.leave(room_id2, user1_id, tok=user1_tok)

        after_room2_token = self.event_sources.get_current_token()

        room_id_results = self.get_success(
            self.sliding_sync_handler.get_sync_room_ids_for_user(
                UserID.from_string(user1_id),
                from_token=after_room1_token,
                to_token=after_room2_token,
            )
        )

        # Only the newly_left room should show up
        self.assertEqual(room_id_results.keys(), {room_id2})

    def test_no_joins_after_to_token(self) -> None:
        """
        Rooms we join after the `to_token` should *not* show up. See condition "1b)"
        comments in the `get_sync_room_ids_for_user()` method.
        """
        user1_id = self.register_user("user1", "pass")
        user1_tok = self.login(user1_id, "pass")

        before_room1_token = self.event_sources.get_current_token()

        room_id1 = self.helper.create_room_as(user1_id, tok=user1_tok)

        after_room1_token = self.event_sources.get_current_token()

        # Room join after after our `to_token` shouldn't show up
        room_id2 = self.helper.create_room_as(user1_id, tok=user1_tok)
        _ = room_id2

        room_id_results = self.get_success(
            self.sliding_sync_handler.get_sync_room_ids_for_user(
                UserID.from_string(user1_id),
                from_token=before_room1_token,
                to_token=after_room1_token,
            )
        )

        self.assertEqual(room_id_results.keys(), {room_id1})

    def test_join_during_range_and_left_room_after_to_token(self) -> None:
        """
        Room still shows up if we left the room but were joined during the
        from_token/to_token. See condition "1a)" comments in the
        `get_sync_room_ids_for_user()` method.
        """
        user1_id = self.register_user("user1", "pass")
        user1_tok = self.login(user1_id, "pass")

        before_room1_token = self.event_sources.get_current_token()

        room_id1 = self.helper.create_room_as(user1_id, tok=user1_tok)

        after_room1_token = self.event_sources.get_current_token()

        # Leave the room after we already have our tokens
        self.helper.leave(room_id1, user1_id, tok=user1_tok)

        room_id_results = self.get_success(
            self.sliding_sync_handler.get_sync_room_ids_for_user(
                UserID.from_string(user1_id),
                from_token=before_room1_token,
                to_token=after_room1_token,
            )
        )

        # We should still see the room because we were joined during the
        # from_token/to_token time period.
        self.assertEqual(room_id_results.keys(), {room_id1})

    def test_join_before_range_and_left_room_after_to_token(self) -> None:
        """
        Room still shows up if we left the room but were joined before the `from_token`
        so it should show up. See condition "1a)" comments in the
        `get_sync_room_ids_for_user()` method.
        """
        user1_id = self.register_user("user1", "pass")
        user1_tok = self.login(user1_id, "pass")

        room_id1 = self.helper.create_room_as(user1_id, tok=user1_tok)

        after_room1_token = self.event_sources.get_current_token()

        # Leave the room after we already have our tokens
        self.helper.leave(room_id1, user1_id, tok=user1_tok)

        room_id_results = self.get_success(
            self.sliding_sync_handler.get_sync_room_ids_for_user(
                UserID.from_string(user1_id),
                from_token=after_room1_token,
                to_token=after_room1_token,
            )
        )

        # We should still see the room because we were joined before the `from_token`
        self.assertEqual(room_id_results.keys(), {room_id1})

    def test_kicked_before_range_and_left_after_to_token(self) -> None:
        """
        Room still shows up if we left the room but were kicked before the `from_token`
        so it should show up. See condition "1a)" comments in the
        `get_sync_room_ids_for_user()` method.
        """
        user1_id = self.register_user("user1", "pass")
        user1_tok = self.login(user1_id, "pass")
        user2_id = self.register_user("user2", "pass")
        user2_tok = self.login(user2_id, "pass")

        # Setup the kick room (user2 kicks user1 from the room)
        kick_room_id = self.helper.create_room_as(
            user2_id, tok=user2_tok, is_public=True
        )
        self.helper.join(kick_room_id, user1_id, tok=user1_tok)
        # Kick user1 from the room
        self.helper.change_membership(
            room=kick_room_id,
            src=user2_id,
            targ=user1_id,
            tok=user2_tok,
            membership=Membership.LEAVE,
            extra_data={
                "reason": "Bad manners",
            },
        )

        after_kick_token = self.event_sources.get_current_token()

        # Leave the room after we already have our tokens
        #
        # We have to join before we can leave (leave -> leave isn't a valid transition
        # or at least it doesn't work in Synapse, 403 forbidden)
        self.helper.join(kick_room_id, user1_id, tok=user1_tok)
        self.helper.leave(kick_room_id, user1_id, tok=user1_tok)

        room_id_results = self.get_success(
            self.sliding_sync_handler.get_sync_room_ids_for_user(
                UserID.from_string(user1_id),
                from_token=after_kick_token,
                to_token=after_kick_token,
            )
        )

        # We shouldn't see the room because it was forgotten
        self.assertEqual(room_id_results.keys(), {kick_room_id})

    def test_newly_left_during_range_and_join_leave_after_to_token(self) -> None:
        """
        Newly left room should show up. But we're also testing that joining and leaving
        after the `to_token` doesn't mess with the results. See condition "2)" and "1a)"
        comments in the `get_sync_room_ids_for_user()` method.
        """
        user1_id = self.register_user("user1", "pass")
        user1_tok = self.login(user1_id, "pass")
        user2_id = self.register_user("user2", "pass")
        user2_tok = self.login(user2_id, "pass")

        before_room1_token = self.event_sources.get_current_token()

        # We create the room with user2 so the room isn't left with no members when we
        # leave and can still re-join.
        room_id1 = self.helper.create_room_as(user2_id, tok=user2_tok, is_public=True)
        # Join and leave the room during the from/to range
        self.helper.join(room_id1, user1_id, tok=user1_tok)
        self.helper.leave(room_id1, user1_id, tok=user1_tok)

        after_room1_token = self.event_sources.get_current_token()

        # Join and leave the room after we already have our tokens
        self.helper.join(room_id1, user1_id, tok=user1_tok)
        self.helper.leave(room_id1, user1_id, tok=user1_tok)

        room_id_results = self.get_success(
            self.sliding_sync_handler.get_sync_room_ids_for_user(
                UserID.from_string(user1_id),
                from_token=before_room1_token,
                to_token=after_room1_token,
            )
        )

        # Room should still show up because it's newly_left during the from/to range
        self.assertEqual(room_id_results.keys(), {room_id1})

    def test_newly_left_during_range_and_join_after_to_token(self) -> None:
        """
        Newly left room should show up. But we're also testing that joining after the
        `to_token` doesn't mess with the results. See condition "2)" and "1b)" comments
        in the `get_sync_room_ids_for_user()` method.
        """
        user1_id = self.register_user("user1", "pass")
        user1_tok = self.login(user1_id, "pass")
        user2_id = self.register_user("user2", "pass")
        user2_tok = self.login(user2_id, "pass")

        before_room1_token = self.event_sources.get_current_token()

        # We create the room with user2 so the room isn't left with no members when we
        # leave and can still re-join.
        room_id1 = self.helper.create_room_as(user2_id, tok=user2_tok, is_public=True)
        # Join and leave the room during the from/to range
        self.helper.join(room_id1, user1_id, tok=user1_tok)
        self.helper.leave(room_id1, user1_id, tok=user1_tok)

        after_room1_token = self.event_sources.get_current_token()

        # Join the room after we already have our tokens
        self.helper.join(room_id1, user1_id, tok=user1_tok)

        room_id_results = self.get_success(
            self.sliding_sync_handler.get_sync_room_ids_for_user(
                UserID.from_string(user1_id),
                from_token=before_room1_token,
                to_token=after_room1_token,
            )
        )

        # Room should still show up because it's newly_left during the from/to range
        self.assertEqual(room_id_results.keys(), {room_id1})

    def test_no_from_token(self) -> None:
        """
        Test that if we don't provide a `from_token`, we get all the rooms that we we're
        joined to up to the `to_token`.

        Providing `from_token` only really has the effect that it adds `newly_left`
        rooms to the response.
        """
        user1_id = self.register_user("user1", "pass")
        user1_tok = self.login(user1_id, "pass")
        user2_id = self.register_user("user2", "pass")
        user2_tok = self.login(user2_id, "pass")

        # We create the room with user2 so the room isn't left with no members when we
        # leave and can still re-join.
        room_id1 = self.helper.create_room_as(user2_id, tok=user2_tok, is_public=True)
        room_id2 = self.helper.create_room_as(user2_id, tok=user2_tok, is_public=True)

        # Join room1
        self.helper.join(room_id1, user1_id, tok=user1_tok)

        # Join and leave the room2 before the `to_token`
        self.helper.join(room_id2, user1_id, tok=user1_tok)
        self.helper.leave(room_id2, user1_id, tok=user1_tok)

        after_room1_token = self.event_sources.get_current_token()

        # Join the room2 after we already have our tokens
        self.helper.join(room_id2, user1_id, tok=user1_tok)

        room_id_results = self.get_success(
            self.sliding_sync_handler.get_sync_room_ids_for_user(
                UserID.from_string(user1_id),
                from_token=None,
                to_token=after_room1_token,
            )
        )

        # Only rooms we were joined to before the `to_token` should show up
        self.assertEqual(room_id_results.keys(), {room_id1})

    def test_from_token_ahead_of_to_token(self) -> None:
        """
        Test when the provided `from_token` comes after the `to_token`. We should
        basically expect the same result as having no `from_token`.
        """
        user1_id = self.register_user("user1", "pass")
        user1_tok = self.login(user1_id, "pass")
        user2_id = self.register_user("user2", "pass")
        user2_tok = self.login(user2_id, "pass")

        # We create the room with user2 so the room isn't left with no members when we
        # leave and can still re-join.
        room_id1 = self.helper.create_room_as(user2_id, tok=user2_tok, is_public=True)
        room_id2 = self.helper.create_room_as(user2_id, tok=user2_tok, is_public=True)
        room_id3 = self.helper.create_room_as(user2_id, tok=user2_tok, is_public=True)
        room_id4 = self.helper.create_room_as(user2_id, tok=user2_tok, is_public=True)

        # Join room1 before `before_room_token`
        self.helper.join(room_id1, user1_id, tok=user1_tok)

        # Join and leave the room2 before `before_room_token`
        self.helper.join(room_id2, user1_id, tok=user1_tok)
        self.helper.leave(room_id2, user1_id, tok=user1_tok)

        # Note: These are purposely swapped. The `from_token` should come after
        # the `to_token` in this test
        to_token = self.event_sources.get_current_token()

        # Join room2 after `before_room_token`
        self.helper.join(room_id2, user1_id, tok=user1_tok)

        # --------

        # Join room3 after `before_room_token`
        self.helper.join(room_id3, user1_id, tok=user1_tok)

        # Join and leave the room4 after `before_room_token`
        self.helper.join(room_id4, user1_id, tok=user1_tok)
        self.helper.leave(room_id4, user1_id, tok=user1_tok)

        # Note: These are purposely swapped. The `from_token` should come after the
        # `to_token` in this test
        from_token = self.event_sources.get_current_token()

        # Join the room4 after we already have our tokens
        self.helper.join(room_id4, user1_id, tok=user1_tok)

        room_id_results = self.get_success(
            self.sliding_sync_handler.get_sync_room_ids_for_user(
                UserID.from_string(user1_id),
                from_token=from_token,
                to_token=to_token,
            )
        )

        # Only rooms we were joined to before the `to_token` should show up
        #
        # There won't be any newly_left rooms because the `from_token` is ahead of the
        # `to_token` and that range will give no membership changes to check.
        self.assertEqual(room_id_results.keys(), {room_id1})

    def test_leave_before_range_and_join_leave_after_to_token(self) -> None:
        """
        Old left room shouldn't show up. But we're also testing that joining and leaving
        after the `to_token` doesn't mess with the results. See condition "1a)" comments
        in the `get_sync_room_ids_for_user()` method.
        """
        user1_id = self.register_user("user1", "pass")
        user1_tok = self.login(user1_id, "pass")
        user2_id = self.register_user("user2", "pass")
        user2_tok = self.login(user2_id, "pass")

        # We create the room with user2 so the room isn't left with no members when we
        # leave and can still re-join.
        room_id1 = self.helper.create_room_as(user2_id, tok=user2_tok, is_public=True)
        # Join and leave the room before the from/to range
        self.helper.join(room_id1, user1_id, tok=user1_tok)
        self.helper.leave(room_id1, user1_id, tok=user1_tok)

        after_room1_token = self.event_sources.get_current_token()

        # Join and leave the room after we already have our tokens
        self.helper.join(room_id1, user1_id, tok=user1_tok)
        self.helper.leave(room_id1, user1_id, tok=user1_tok)

        room_id_results = self.get_success(
            self.sliding_sync_handler.get_sync_room_ids_for_user(
                UserID.from_string(user1_id),
                from_token=after_room1_token,
                to_token=after_room1_token,
            )
        )

        # Room shouldn't show up because it was left before the `from_token`
        self.assertEqual(room_id_results.keys(), set())

    def test_leave_before_range_and_join_after_to_token(self) -> None:
        """
        Old left room shouldn't show up. But we're also testing that joining after the
        `to_token` doesn't mess with the results. See condition "1b)" comments in the
        `get_sync_room_ids_for_user()` method.
        """
        user1_id = self.register_user("user1", "pass")
        user1_tok = self.login(user1_id, "pass")
        user2_id = self.register_user("user2", "pass")
        user2_tok = self.login(user2_id, "pass")

        # We create the room with user2 so the room isn't left with no members when we
        # leave and can still re-join.
        room_id1 = self.helper.create_room_as(user2_id, tok=user2_tok, is_public=True)
        # Join and leave the room before the from/to range
        self.helper.join(room_id1, user1_id, tok=user1_tok)
        self.helper.leave(room_id1, user1_id, tok=user1_tok)

        after_room1_token = self.event_sources.get_current_token()

        # Join the room after we already have our tokens
        self.helper.join(room_id1, user1_id, tok=user1_tok)

        room_id_results = self.get_success(
            self.sliding_sync_handler.get_sync_room_ids_for_user(
                UserID.from_string(user1_id),
                from_token=after_room1_token,
                to_token=after_room1_token,
            )
        )

        # Room shouldn't show up because it was left before the `from_token`
        self.assertEqual(room_id_results.keys(), set())

    def test_join_leave_multiple_times_during_range_and_after_to_token(
        self,
    ) -> None:
        """
        Join and leave multiple times shouldn't affect rooms from showing up. It just
        matters that we were joined or newly_left in the from/to range. But we're also
        testing that joining and leaving after the `to_token` doesn't mess with the
        results.
        """
        user1_id = self.register_user("user1", "pass")
        user1_tok = self.login(user1_id, "pass")
        user2_id = self.register_user("user2", "pass")
        user2_tok = self.login(user2_id, "pass")

        before_room1_token = self.event_sources.get_current_token()

        # We create the room with user2 so the room isn't left with no members when we
        # leave and can still re-join.
        room_id1 = self.helper.create_room_as(user2_id, tok=user2_tok, is_public=True)
        # Join, leave, join back to the room before the from/to range
        self.helper.join(room_id1, user1_id, tok=user1_tok)
        self.helper.leave(room_id1, user1_id, tok=user1_tok)
        self.helper.join(room_id1, user1_id, tok=user1_tok)

        after_room1_token = self.event_sources.get_current_token()

        # Leave and Join the room multiple times after we already have our tokens
        self.helper.leave(room_id1, user1_id, tok=user1_tok)
        self.helper.join(room_id1, user1_id, tok=user1_tok)
        self.helper.leave(room_id1, user1_id, tok=user1_tok)

        room_id_results = self.get_success(
            self.sliding_sync_handler.get_sync_room_ids_for_user(
                UserID.from_string(user1_id),
                from_token=before_room1_token,
                to_token=after_room1_token,
            )
        )

        # Room should show up because it was newly_left and joined during the from/to range
        self.assertEqual(room_id_results.keys(), {room_id1})

    def test_join_leave_multiple_times_before_range_and_after_to_token(
        self,
    ) -> None:
        """
        Join and leave multiple times before the from/to range shouldn't affect rooms
        from showing up. It just matters that we were joined or newly_left in the
        from/to range. But we're also testing that joining and leaving after the
        `to_token` doesn't mess with the results.
        """
        user1_id = self.register_user("user1", "pass")
        user1_tok = self.login(user1_id, "pass")
        user2_id = self.register_user("user2", "pass")
        user2_tok = self.login(user2_id, "pass")

        # We create the room with user2 so the room isn't left with no members when we
        # leave and can still re-join.
        room_id1 = self.helper.create_room_as(user2_id, tok=user2_tok, is_public=True)
        # Join, leave, join back to the room before the from/to range
        self.helper.join(room_id1, user1_id, tok=user1_tok)
        self.helper.leave(room_id1, user1_id, tok=user1_tok)
        self.helper.join(room_id1, user1_id, tok=user1_tok)

        after_room1_token = self.event_sources.get_current_token()

        # Leave and Join the room multiple times after we already have our tokens
        self.helper.leave(room_id1, user1_id, tok=user1_tok)
        self.helper.join(room_id1, user1_id, tok=user1_tok)
        self.helper.leave(room_id1, user1_id, tok=user1_tok)

        room_id_results = self.get_success(
            self.sliding_sync_handler.get_sync_room_ids_for_user(
                UserID.from_string(user1_id),
                from_token=after_room1_token,
                to_token=after_room1_token,
            )
        )

        # Room should show up because we were joined before the from/to range
        self.assertEqual(room_id_results.keys(), {room_id1})

    def test_invite_before_range_and_join_leave_after_to_token(
        self,
    ) -> None:
        """
        Make it look like we joined after the token range but we were invited before the
        from/to range so the room should still show up. See condition "1a)" comments in
        the `get_sync_room_ids_for_user()` method.
        """
        user1_id = self.register_user("user1", "pass")
        user1_tok = self.login(user1_id, "pass")
        user2_id = self.register_user("user2", "pass")
        user2_tok = self.login(user2_id, "pass")

        # We create the room with user2 so the room isn't left with no members when we
        # leave and can still re-join.
        room_id1 = self.helper.create_room_as(user2_id, tok=user2_tok, is_public=True)

        # Invited to the room before the token
        self.helper.invite(room_id1, src=user2_id, targ=user1_id, tok=user2_tok)

        after_room1_token = self.event_sources.get_current_token()

        # Join and leave the room after we already have our tokens
        self.helper.join(room_id1, user1_id, tok=user1_tok)
        self.helper.leave(room_id1, user1_id, tok=user1_tok)

        room_id_results = self.get_success(
            self.sliding_sync_handler.get_sync_room_ids_for_user(
                UserID.from_string(user1_id),
                from_token=after_room1_token,
                to_token=after_room1_token,
            )
        )

        # Room should show up because we were invited before the from/to range
        self.assertEqual(room_id_results.keys(), {room_id1})

    def test_multiple_rooms_are_not_confused(
        self,
    ) -> None:
        """
        Test that multiple rooms are not confused as we fixup the list. This test is
        spawning from a real world bug in the code where I was accidentally using
        `event.room_id` in one of the fix-up loops but the `event` being referenced was
        actually from a different loop.
        """
        user1_id = self.register_user("user1", "pass")
        user1_tok = self.login(user1_id, "pass")
        user2_id = self.register_user("user2", "pass")
        user2_tok = self.login(user2_id, "pass")

        # We create the room with user2 so the room isn't left with no members when we
        # leave and can still re-join.
        room_id1 = self.helper.create_room_as(user2_id, tok=user2_tok, is_public=True)
        room_id2 = self.helper.create_room_as(user2_id, tok=user2_tok, is_public=True)

        # Invited and left the room before the token
        self.helper.invite(room_id1, src=user2_id, targ=user1_id, tok=user2_tok)
        self.helper.leave(room_id1, user1_id, tok=user1_tok)
        # Invited to room2
        self.helper.invite(room_id2, src=user2_id, targ=user1_id, tok=user2_tok)

        before_room3_token = self.event_sources.get_current_token()

        # Invited and left room3 during the from/to range
        room_id3 = self.helper.create_room_as(user2_id, tok=user2_tok, is_public=True)
        self.helper.invite(room_id3, src=user2_id, targ=user1_id, tok=user2_tok)
        self.helper.leave(room_id3, user1_id, tok=user1_tok)

        after_room3_token = self.event_sources.get_current_token()

        # Join and leave the room after we already have our tokens
        self.helper.join(room_id1, user1_id, tok=user1_tok)
        self.helper.leave(room_id1, user1_id, tok=user1_tok)
        # Leave room2
        self.helper.leave(room_id2, user1_id, tok=user1_tok)
        # Leave room3
        self.helper.leave(room_id3, user1_id, tok=user1_tok)

        room_id_results = self.get_success(
            self.sliding_sync_handler.get_sync_room_ids_for_user(
                UserID.from_string(user1_id),
                from_token=before_room3_token,
                to_token=after_room3_token,
            )
        )

        self.assertEqual(
            room_id_results.keys(),
            {
                # `room_id1` shouldn't show up because we left before the from/to range
                #
                # Room should show up because we were invited before the from/to range
                room_id2,
                # Room should show up because it was newly_left during the from/to range
                room_id3,
            },
        )


class GetSyncRoomIdsForUserEventShardTestCase(BaseMultiWorkerStreamTestCase):
    """
    Tests Sliding Sync handler `get_sync_room_ids_for_user()` to make sure it works with
    sharded event stream_writers enabled
    """

    servlets = [
        admin.register_servlets_for_client_rest_resource,
        room.register_servlets,
        login.register_servlets,
    ]

    def default_config(self) -> dict:
        config = super().default_config()
        # Enable sliding sync
        config["experimental_features"] = {"msc3575_enabled": True}

        # Enable shared event stream_writers
        config["stream_writers"] = {"events": ["worker1", "worker2", "worker3"]}
        config["instance_map"] = {
            "main": {"host": "testserv", "port": 8765},
            "worker1": {"host": "testserv", "port": 1001},
            "worker2": {"host": "testserv", "port": 1002},
            "worker3": {"host": "testserv", "port": 1003},
        }
        return config

    def prepare(self, reactor: MemoryReactor, clock: Clock, hs: HomeServer) -> None:
        self.sliding_sync_handler = self.hs.get_sliding_sync_handler()
        self.store = self.hs.get_datastores().main
        self.event_sources = hs.get_event_sources()

    def _create_room(self, room_id: str, user_id: str, tok: str) -> None:
        """
        Create a room with a specific room_id. We use this so that that we have a
        consistent room_id across test runs that hashes to the same value and will be
        sharded to a known worker in the tests.
        """

        # We control the room ID generation by patching out the
        # `_generate_room_id` method
        with patch(
            "synapse.handlers.room.RoomCreationHandler._generate_room_id"
        ) as mock:
            mock.side_effect = lambda: room_id
            self.helper.create_room_as(user_id, tok=tok)

    def test_sharded_event_persisters(self) -> None:
        """
        This test should catch bugs that would come from flawed stream position
        (`stream_ordering`) comparisons or making `RoomStreamToken`'s naively. To
        compare event positions properly, you need to consider both the `instance_name`
        and `stream_ordering` together.

        The test creates three event persister workers and a room that is sharded to
        each worker. On worker2, we make the event stream position stuck so that it lags
        behind the other workers and we start getting `RoomStreamToken` that have an
        `instance_map` component (i.e. q`m{min_pos}~{writer1}.{pos1}~{writer2}.{pos2}`).

        We then send some events to advance the stream positions of worker1 and worker3
        but worker2 is lagging behind because it's stuck. We are specifically testing
        that `get_sync_room_ids_for_user(from_token=xxx, to_token=xxx)` should work
        correctly in these adverse conditions.
        """
        user1_id = self.register_user("user1", "pass")
        user1_tok = self.login(user1_id, "pass")
        user2_id = self.register_user("user2", "pass")
        user2_tok = self.login(user2_id, "pass")

        self.make_worker_hs(
            "synapse.app.generic_worker",
            {"worker_name": "worker1"},
        )

        worker_hs2 = self.make_worker_hs(
            "synapse.app.generic_worker",
            {"worker_name": "worker2"},
        )

        self.make_worker_hs(
            "synapse.app.generic_worker",
            {"worker_name": "worker3"},
        )

        # Specially crafted room IDs that get persisted on different workers.
        #
        # Sharded to worker1
        room_id1 = "!fooo:test"
        # Sharded to worker2
        room_id2 = "!bar:test"
        # Sharded to worker3
        room_id3 = "!quux:test"

        # Create rooms on the different workers.
        self._create_room(room_id1, user2_id, user2_tok)
        self._create_room(room_id2, user2_id, user2_tok)
        self._create_room(room_id3, user2_id, user2_tok)
        join_response1 = self.helper.join(room_id1, user1_id, tok=user1_tok)
        join_response2 = self.helper.join(room_id2, user1_id, tok=user1_tok)
        # Leave room2
        self.helper.leave(room_id2, user1_id, tok=user1_tok)
        join_response3 = self.helper.join(room_id3, user1_id, tok=user1_tok)
        # Leave room3
        self.helper.leave(room_id3, user1_id, tok=user1_tok)

        # Ensure that the events were sharded to different workers.
        pos1 = self.get_success(
            self.store.get_position_for_event(join_response1["event_id"])
        )
        self.assertEqual(pos1.instance_name, "worker1")
        pos2 = self.get_success(
            self.store.get_position_for_event(join_response2["event_id"])
        )
        self.assertEqual(pos2.instance_name, "worker2")
        pos3 = self.get_success(
            self.store.get_position_for_event(join_response3["event_id"])
        )
        self.assertEqual(pos3.instance_name, "worker3")

        before_stuck_activity_token = self.event_sources.get_current_token()

        # We now gut wrench into the events stream `MultiWriterIdGenerator` on worker2 to
        # mimic it getting stuck persisting an event. This ensures that when we send an
        # event on worker1/worker3 we end up in a state where worker2 events stream
        # position lags that on worker1/worker3, resulting in a RoomStreamToken with a
        # non-empty `instance_map` component.
        #
        # Worker2's event stream position will not advance until we call `__aexit__`
        # again.
        worker_store2 = worker_hs2.get_datastores().main
        assert isinstance(worker_store2._stream_id_gen, MultiWriterIdGenerator)
        actx = worker_store2._stream_id_gen.get_next()
        self.get_success(actx.__aenter__())

        # For room_id1/worker1: leave and join the room to advance the stream position
        # and generate membership changes.
        self.helper.leave(room_id1, user1_id, tok=user1_tok)
        self.helper.join(room_id1, user1_id, tok=user1_tok)
        # For room_id2/worker2: which is currently stuck, join the room.
        join_on_worker2_response = self.helper.join(room_id2, user1_id, tok=user1_tok)
        # For room_id3/worker3: leave and join the room to advance the stream position
        # and generate membership changes.
        self.helper.leave(room_id3, user1_id, tok=user1_tok)
        join_on_worker3_response = self.helper.join(room_id3, user1_id, tok=user1_tok)

        # Get a token while things are stuck after our activity
        stuck_activity_token = self.event_sources.get_current_token()
        # Let's make sure we're working with a token that has an `instance_map`
        self.assertNotEqual(len(stuck_activity_token.room_key.instance_map), 0)

        # Just double check that the join event on worker2 (that is stuck) happened
        # after the position recorded for worker2 in the token but before the max
        # position in the token. This is crucial for the behavior we're trying to test.
        join_on_worker2_pos = self.get_success(
            self.store.get_position_for_event(join_on_worker2_response["event_id"])
        )
        # Ensure the join technially came after our token
        self.assertGreater(
            join_on_worker2_pos.stream,
            stuck_activity_token.room_key.get_stream_pos_for_instance("worker2"),
        )
        # But less than the max stream position of some other worker
        self.assertLess(
            join_on_worker2_pos.stream,
            # max
            stuck_activity_token.room_key.get_max_stream_pos(),
        )

        # Just double check that the join event on worker3 happened after the min stream
        # value in the token but still within the position recorded for worker3. This is
        # crucial for the behavior we're trying to test.
        join_on_worker3_pos = self.get_success(
            self.store.get_position_for_event(join_on_worker3_response["event_id"])
        )
        # Ensure the join came after the min but still encapsulated by the token
        self.assertGreaterEqual(
            join_on_worker3_pos.stream,
            # min
            stuck_activity_token.room_key.stream,
        )
        self.assertLessEqual(
            join_on_worker3_pos.stream,
            stuck_activity_token.room_key.get_stream_pos_for_instance("worker3"),
        )

        # We finish the fake persisting an event we started above and advance worker2's
        # event stream position (unstuck worker2).
        self.get_success(actx.__aexit__(None, None, None))

        # The function under test
        room_id_results = self.get_success(
            self.sliding_sync_handler.get_sync_room_ids_for_user(
                UserID.from_string(user1_id),
                from_token=before_stuck_activity_token,
                to_token=stuck_activity_token,
            )
        )

        self.assertEqual(
            room_id_results.keys(),
            {
                room_id1,
                # room_id2 shouldn't show up because we left before the from/to range
                # and the join event during the range happened while worker2 was stuck.
                # This means that from the perspective of the master, where the
                # `stuck_activity_token` is generated, the stream position for worker2
                # wasn't advanced to the join yet. Looking at the `instance_map`, the
                # join technically comes after `stuck_activity_token``.
                #
                # room_id2,
                room_id3,
            },
        )


<<<<<<< HEAD
class SortRoomsTestCase(HomeserverTestCase):
    """
    Tests Sliding Sync handler `sort_rooms()` to make sure it sorts/orders rooms
=======
class FilterRoomsTestCase(HomeserverTestCase):
    """
    Tests Sliding Sync handler `filter_rooms()` to make sure it includes/excludes rooms
>>>>>>> c12ee0d5
    correctly.
    """

    servlets = [
        admin.register_servlets,
        knock.register_servlets,
        login.register_servlets,
        room.register_servlets,
    ]

    def default_config(self) -> JsonDict:
        config = super().default_config()
        # Enable sliding sync
        config["experimental_features"] = {"msc3575_enabled": True}
        return config

    def prepare(self, reactor: MemoryReactor, clock: Clock, hs: HomeServer) -> None:
        self.sliding_sync_handler = self.hs.get_sliding_sync_handler()
        self.store = self.hs.get_datastores().main
        self.event_sources = hs.get_event_sources()

<<<<<<< HEAD
    def test_sort_activity_basic(self) -> None:
        """
        Rooms with newer activity are sorted first.
        """
        user1_id = self.register_user("user1", "pass")
        user1_tok = self.login(user1_id, "pass")

        room_id1 = self.helper.create_room_as(
            user1_id,
            tok=user1_tok,
        )
        room_id2 = self.helper.create_room_as(
            user1_id,
            tok=user1_tok,
        )

        after_rooms_token = self.event_sources.get_current_token()

        sync_room_map = self.get_success(
            self.sliding_sync_handler.get_sync_room_ids_for_user(
                UserID.from_string(user1_id),
                from_token=None,
                to_token=after_rooms_token,
            )
        )

        sorted_room_info = self.get_success(
            self.sliding_sync_handler.sort_rooms(
                sync_room_map=sync_room_map,
                to_token=after_rooms_token,
            )
        )

        self.assertEqual(
            [room_id for room_id, _ in sorted_room_info],
            [room_id2, room_id1],
        )

    @parameterized.expand(
        [
            (Membership.LEAVE,),
            (Membership.INVITE,),
            (Membership.KNOCK,),
            (Membership.BAN,),
        ]
    )
    def test_activity_after_xxx(self, room1_membership: str) -> None:
        """
        When someone has left/been invited/knocked/been banned from a room, they
        shouldn't take anything into account after that membership event.
=======
    def _create_dm_room(
        self,
        inviter_user_id: str,
        inviter_tok: str,
        invitee_user_id: str,
        invitee_tok: str,
    ) -> str:
        """
        Helper to create a DM room as the "inviter" and invite the "invitee" user to the room. The
        "invitee" user also will join the room. The `m.direct` account data will be set
        for both users.
        """

        # Create a room and send an invite the other user
        room_id = self.helper.create_room_as(
            inviter_user_id,
            is_public=False,
            tok=inviter_tok,
        )
        self.helper.invite(
            room_id,
            src=inviter_user_id,
            targ=invitee_user_id,
            tok=inviter_tok,
            extra_data={"is_direct": True},
        )
        # Person that was invited joins the room
        self.helper.join(room_id, invitee_user_id, tok=invitee_tok)

        # Mimic the client setting the room as a direct message in the global account
        # data
        self.get_success(
            self.store.add_account_data_for_user(
                invitee_user_id,
                AccountDataTypes.DIRECT,
                {inviter_user_id: [room_id]},
            )
        )
        self.get_success(
            self.store.add_account_data_for_user(
                inviter_user_id,
                AccountDataTypes.DIRECT,
                {invitee_user_id: [room_id]},
            )
        )

        return room_id

    def test_filter_dm_rooms(self) -> None:
        """
        Test `filter.is_dm` for DM rooms
>>>>>>> c12ee0d5
        """
        user1_id = self.register_user("user1", "pass")
        user1_tok = self.login(user1_id, "pass")
        user2_id = self.register_user("user2", "pass")
        user2_tok = self.login(user2_id, "pass")

<<<<<<< HEAD
        before_rooms_token = self.event_sources.get_current_token()

        # Create the rooms as user2 so we can have user1 with a clean slate to work from
        # and join in whatever order we need for the tests.
        room_id1 = self.helper.create_room_as(user2_id, tok=user2_tok, is_public=True)
        if room1_membership == Membership.KNOCK:
            self.helper.send_state(
                room_id1,
                EventTypes.JoinRules,
                {"join_rule": JoinRules.KNOCK},
                tok=user2_tok,
            )
        room_id2 = self.helper.create_room_as(user2_id, tok=user2_tok, is_public=True)
        room_id3 = self.helper.create_room_as(user2_id, tok=user2_tok, is_public=True)

        # Here is the activity with user1 that will determine the sort of the rooms
        self.helper.join(room_id3, user1_id, tok=user1_tok)
        if room1_membership == Membership.LEAVE:
            self.helper.join(room_id1, user1_id, tok=user1_tok)
            self.helper.leave(room_id1, user1_id, tok=user1_tok)
        elif room1_membership == Membership.INVITE:
            self.helper.invite(room_id1, src=user2_id, targ=user1_id, tok=user2_tok)
        elif room1_membership == Membership.KNOCK:
            self.helper.knock(room_id1, user1_id, tok=user1_tok)
        elif room1_membership == Membership.BAN:
            self.helper.ban(room_id1, src=user2_id, targ=user1_id, tok=user2_tok)
        self.helper.join(room_id2, user1_id, tok=user1_tok)

        # Activity before the token but the user is only invited to this room so it
        # shouldn't be taken into account
        self.helper.send(room_id1, "activity in room1", tok=user2_tok)

        after_rooms_token = self.event_sources.get_current_token()

        # Activity after the token. Just make it in a different order than what we
        # expect to make sure we're not taking the activity after the token into
        # account.
        self.helper.send(room_id1, "activity in room1", tok=user2_tok)
        self.helper.send(room_id2, "activity in room2", tok=user2_tok)
        self.helper.send(room_id3, "activity in room3", tok=user2_tok)

        # Get the rooms the user should be syncing with
        sync_room_map = self.get_success(
            self.sliding_sync_handler.get_sync_room_ids_for_user(
                UserID.from_string(user1_id),
                from_token=before_rooms_token,
                to_token=after_rooms_token,
            )
        )

        # Sort the rooms (what we're testing)
        sorted_room_info = self.get_success(
            self.sliding_sync_handler.sort_rooms(
                sync_room_map=sync_room_map,
                to_token=after_rooms_token,
            )
        )

        self.assertEqual(
            [room_id for room_id, _ in sorted_room_info],
            [room_id2, room_id1, room_id3],
            "Corresponding map to disambiguate the opaque room IDs: "
            + str(
                {
                    "room_id1": room_id1,
                    "room_id2": room_id2,
                    "room_id3": room_id3,
                }
            ),
        )
=======
        # Create a normal room
        room_id = self.helper.create_room_as(
            user1_id,
            is_public=False,
            tok=user1_tok,
        )

        # Create a DM room
        dm_room_id = self._create_dm_room(
            inviter_user_id=user1_id,
            inviter_tok=user1_tok,
            invitee_user_id=user2_id,
            invitee_tok=user2_tok,
        )

        after_rooms_token = self.event_sources.get_current_token()

        # Try with `is_dm=True`
        truthy_filtered_room_ids = self.get_success(
            self.sliding_sync_handler.filter_rooms(
                UserID.from_string(user1_id),
                {room_id, dm_room_id},
                SlidingSyncConfig.SlidingSyncList.Filters(
                    is_dm=True,
                ),
                after_rooms_token,
            )
        )

        self.assertEqual(truthy_filtered_room_ids, {dm_room_id})

        # Try with `is_dm=False`
        falsy_filtered_room_ids = self.get_success(
            self.sliding_sync_handler.filter_rooms(
                UserID.from_string(user1_id),
                {room_id, dm_room_id},
                SlidingSyncConfig.SlidingSyncList.Filters(
                    is_dm=False,
                ),
                after_rooms_token,
            )
        )

        self.assertEqual(falsy_filtered_room_ids, {room_id})
>>>>>>> c12ee0d5
<|MERGE_RESOLUTION|>--- conflicted
+++ resolved
@@ -1118,15 +1118,9 @@
         )
 
 
-<<<<<<< HEAD
-class SortRoomsTestCase(HomeserverTestCase):
-    """
-    Tests Sliding Sync handler `sort_rooms()` to make sure it sorts/orders rooms
-=======
 class FilterRoomsTestCase(HomeserverTestCase):
     """
     Tests Sliding Sync handler `filter_rooms()` to make sure it includes/excludes rooms
->>>>>>> c12ee0d5
     correctly.
     """
 
@@ -1148,7 +1142,133 @@
         self.store = self.hs.get_datastores().main
         self.event_sources = hs.get_event_sources()
 
-<<<<<<< HEAD
+    def _create_dm_room(
+        self,
+        inviter_user_id: str,
+        inviter_tok: str,
+        invitee_user_id: str,
+        invitee_tok: str,
+    ) -> str:
+        """
+        Helper to create a DM room as the "inviter" and invite the "invitee" user to the room. The
+        "invitee" user also will join the room. The `m.direct` account data will be set
+        for both users.
+        """
+
+        # Create a room and send an invite the other user
+        room_id = self.helper.create_room_as(
+            inviter_user_id,
+            is_public=False,
+            tok=inviter_tok,
+        )
+        self.helper.invite(
+            room_id,
+            src=inviter_user_id,
+            targ=invitee_user_id,
+            tok=inviter_tok,
+            extra_data={"is_direct": True},
+        )
+        # Person that was invited joins the room
+        self.helper.join(room_id, invitee_user_id, tok=invitee_tok)
+
+        # Mimic the client setting the room as a direct message in the global account
+        # data
+        self.get_success(
+            self.store.add_account_data_for_user(
+                invitee_user_id,
+                AccountDataTypes.DIRECT,
+                {inviter_user_id: [room_id]},
+            )
+        )
+        self.get_success(
+            self.store.add_account_data_for_user(
+                inviter_user_id,
+                AccountDataTypes.DIRECT,
+                {invitee_user_id: [room_id]},
+            )
+        )
+
+        return room_id
+
+    def test_filter_dm_rooms(self) -> None:
+        """
+        Test `filter.is_dm` for DM rooms
+        """
+        user1_id = self.register_user("user1", "pass")
+        user1_tok = self.login(user1_id, "pass")
+        user2_id = self.register_user("user2", "pass")
+        user2_tok = self.login(user2_id, "pass")
+
+        # Create a normal room
+        room_id = self.helper.create_room_as(
+            user1_id,
+            is_public=False,
+            tok=user1_tok,
+        )
+
+        # Create a DM room
+        dm_room_id = self._create_dm_room(
+            inviter_user_id=user1_id,
+            inviter_tok=user1_tok,
+            invitee_user_id=user2_id,
+            invitee_tok=user2_tok,
+        )
+
+        after_rooms_token = self.event_sources.get_current_token()
+
+        # Try with `is_dm=True`
+        truthy_filtered_room_ids = self.get_success(
+            self.sliding_sync_handler.filter_rooms(
+                UserID.from_string(user1_id),
+                {room_id, dm_room_id},
+                SlidingSyncConfig.SlidingSyncList.Filters(
+                    is_dm=True,
+                ),
+                after_rooms_token,
+            )
+        )
+
+        self.assertEqual(truthy_filtered_room_ids, {dm_room_id})
+
+        # Try with `is_dm=False`
+        falsy_filtered_room_ids = self.get_success(
+            self.sliding_sync_handler.filter_rooms(
+                UserID.from_string(user1_id),
+                {room_id, dm_room_id},
+                SlidingSyncConfig.SlidingSyncList.Filters(
+                    is_dm=False,
+                ),
+                after_rooms_token,
+            )
+        )
+
+        self.assertEqual(falsy_filtered_room_ids, {room_id})
+
+
+class SortRoomsTestCase(HomeserverTestCase):
+    """
+    Tests Sliding Sync handler `sort_rooms()` to make sure it sorts/orders rooms
+    correctly.
+    """
+
+    servlets = [
+        admin.register_servlets,
+        knock.register_servlets,
+        login.register_servlets,
+        room.register_servlets,
+    ]
+
+    def default_config(self) -> JsonDict:
+        config = super().default_config()
+        # Enable sliding sync
+        config["experimental_features"] = {"msc3575_enabled": True}
+        return config
+
+    def prepare(self, reactor: MemoryReactor, clock: Clock, hs: HomeServer) -> None:
+        self.sliding_sync_handler = self.hs.get_sliding_sync_handler()
+        self.store = self.hs.get_datastores().main
+        self.event_sources = hs.get_event_sources()
+
     def test_sort_activity_basic(self) -> None:
         """
         Rooms with newer activity are sorted first.
@@ -1199,66 +1319,12 @@
         """
         When someone has left/been invited/knocked/been banned from a room, they
         shouldn't take anything into account after that membership event.
-=======
-    def _create_dm_room(
-        self,
-        inviter_user_id: str,
-        inviter_tok: str,
-        invitee_user_id: str,
-        invitee_tok: str,
-    ) -> str:
-        """
-        Helper to create a DM room as the "inviter" and invite the "invitee" user to the room. The
-        "invitee" user also will join the room. The `m.direct` account data will be set
-        for both users.
-        """
-
-        # Create a room and send an invite the other user
-        room_id = self.helper.create_room_as(
-            inviter_user_id,
-            is_public=False,
-            tok=inviter_tok,
-        )
-        self.helper.invite(
-            room_id,
-            src=inviter_user_id,
-            targ=invitee_user_id,
-            tok=inviter_tok,
-            extra_data={"is_direct": True},
-        )
-        # Person that was invited joins the room
-        self.helper.join(room_id, invitee_user_id, tok=invitee_tok)
-
-        # Mimic the client setting the room as a direct message in the global account
-        # data
-        self.get_success(
-            self.store.add_account_data_for_user(
-                invitee_user_id,
-                AccountDataTypes.DIRECT,
-                {inviter_user_id: [room_id]},
-            )
-        )
-        self.get_success(
-            self.store.add_account_data_for_user(
-                inviter_user_id,
-                AccountDataTypes.DIRECT,
-                {invitee_user_id: [room_id]},
-            )
-        )
-
-        return room_id
-
-    def test_filter_dm_rooms(self) -> None:
-        """
-        Test `filter.is_dm` for DM rooms
->>>>>>> c12ee0d5
-        """
-        user1_id = self.register_user("user1", "pass")
-        user1_tok = self.login(user1_id, "pass")
-        user2_id = self.register_user("user2", "pass")
-        user2_tok = self.login(user2_id, "pass")
-
-<<<<<<< HEAD
+        """
+        user1_id = self.register_user("user1", "pass")
+        user1_tok = self.login(user1_id, "pass")
+        user2_id = self.register_user("user2", "pass")
+        user2_tok = self.login(user2_id, "pass")
+
         before_rooms_token = self.event_sources.get_current_token()
 
         # Create the rooms as user2 so we can have user1 with a clean slate to work from
@@ -1328,50 +1394,4 @@
                     "room_id3": room_id3,
                 }
             ),
-        )
-=======
-        # Create a normal room
-        room_id = self.helper.create_room_as(
-            user1_id,
-            is_public=False,
-            tok=user1_tok,
-        )
-
-        # Create a DM room
-        dm_room_id = self._create_dm_room(
-            inviter_user_id=user1_id,
-            inviter_tok=user1_tok,
-            invitee_user_id=user2_id,
-            invitee_tok=user2_tok,
-        )
-
-        after_rooms_token = self.event_sources.get_current_token()
-
-        # Try with `is_dm=True`
-        truthy_filtered_room_ids = self.get_success(
-            self.sliding_sync_handler.filter_rooms(
-                UserID.from_string(user1_id),
-                {room_id, dm_room_id},
-                SlidingSyncConfig.SlidingSyncList.Filters(
-                    is_dm=True,
-                ),
-                after_rooms_token,
-            )
-        )
-
-        self.assertEqual(truthy_filtered_room_ids, {dm_room_id})
-
-        # Try with `is_dm=False`
-        falsy_filtered_room_ids = self.get_success(
-            self.sliding_sync_handler.filter_rooms(
-                UserID.from_string(user1_id),
-                {room_id, dm_room_id},
-                SlidingSyncConfig.SlidingSyncList.Filters(
-                    is_dm=False,
-                ),
-                after_rooms_token,
-            )
-        )
-
-        self.assertEqual(falsy_filtered_room_ids, {room_id})
->>>>>>> c12ee0d5
+        )