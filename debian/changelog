<<<<<<< HEAD
matrix-synapse-py3 (1.139.0~rc3+nmu1) UNRELEASED; urgency=medium

  * The licensing specifier has been updated to add an optional
    `LicenseRef-Element-Commercial` license. The code was already licensed in
    this manner - the debian metadata was just not updated to reflect it.

 -- Synapse Packaging team <packages@matrix.org>  Thu, 25 Sep 2025 12:17:17 +0100
=======
matrix-synapse-py3 (1.139.0) stable; urgency=medium

  * New Synapse release 1.139.0.

 -- Synapse Packaging team <packages@matrix.org>  Tue, 30 Sep 2025 11:58:55 +0100
>>>>>>> 765817a1

matrix-synapse-py3 (1.139.0~rc3) stable; urgency=medium

  * New Synapse release 1.139.0rc3.

 -- Synapse Packaging team <packages@matrix.org>  Thu, 25 Sep 2025 12:13:23 +0100

matrix-synapse-py3 (1.138.2) stable; urgency=medium

  * New Synapse release 1.138.2.

 -- Synapse Packaging team <packages@matrix.org>  Wed, 24 Sep 2025 12:26:16 +0100

matrix-synapse-py3 (1.138.1) stable; urgency=medium

  * New Synapse release 1.138.1.

 -- Synapse Packaging team <packages@matrix.org>  Wed, 24 Sep 2025 11:32:38 +0100

matrix-synapse-py3 (1.139.0~rc2) stable; urgency=medium

  * New Synapse release 1.139.0rc2.

 -- Synapse Packaging team <packages@matrix.org>  Tue, 23 Sep 2025 15:31:42 +0100

matrix-synapse-py3 (1.139.0~rc1) stable; urgency=medium

  * New Synapse release 1.139.0rc1.

 -- Synapse Packaging team <packages@matrix.org>  Tue, 23 Sep 2025 13:24:50 +0100

matrix-synapse-py3 (1.138.2) stable; urgency=medium

  * New Synapse release 1.138.2.

 -- Synapse Packaging team <packages@matrix.org>  Wed, 24 Sep 2025 12:26:16 +0100

matrix-synapse-py3 (1.138.1) stable; urgency=medium

  * New Synapse release 1.138.1.

 -- Synapse Packaging team <packages@matrix.org>  Wed, 24 Sep 2025 11:32:38 +0100

matrix-synapse-py3 (1.138.0) stable; urgency=medium

  * New Synapse release 1.138.0.

 -- Synapse Packaging team <packages@matrix.org>  Tue, 09 Sep 2025 11:21:25 +0100

matrix-synapse-py3 (1.138.0~rc1) stable; urgency=medium

  * New synapse release 1.138.0rc1.

 -- Synapse Packaging team <packages@matrix.org>  Tue, 02 Sep 2025 12:16:14 +0000

matrix-synapse-py3 (1.137.0) stable; urgency=medium

  * New Synapse release 1.137.0.

 -- Synapse Packaging team <packages@matrix.org>  Tue, 26 Aug 2025 10:23:41 +0100

matrix-synapse-py3 (1.137.0~rc1) stable; urgency=medium

  * New Synapse release 1.137.0rc1.

 -- Synapse Packaging team <packages@matrix.org>  Tue, 19 Aug 2025 10:55:22 +0100

matrix-synapse-py3 (1.136.0) stable; urgency=medium

  * New Synapse release 1.136.0.

 -- Synapse Packaging team <packages@matrix.org>  Tue, 12 Aug 2025 13:18:03 +0100

matrix-synapse-py3 (1.136.0~rc2) stable; urgency=medium

  * New Synapse release 1.136.0rc2.

 -- Synapse Packaging team <packages@matrix.org>  Mon, 11 Aug 2025 12:18:52 -0600

matrix-synapse-py3 (1.136.0~rc1) stable; urgency=medium

  * New Synapse release 1.136.0rc1.

 -- Synapse Packaging team <packages@matrix.org>  Tue, 05 Aug 2025 08:13:30 -0600

matrix-synapse-py3 (1.135.2) stable; urgency=medium

  * New Synapse release 1.135.2.

 -- Synapse Packaging team <packages@matrix.org>  Mon, 11 Aug 2025 11:52:01 -0600

matrix-synapse-py3 (1.135.1) stable; urgency=medium

  * New Synapse release 1.135.1.

 -- Synapse Packaging team <packages@matrix.org>  Mon, 11 Aug 2025 11:13:15 -0600

matrix-synapse-py3 (1.135.0) stable; urgency=medium

  * New Synapse release 1.135.0.

 -- Synapse Packaging team <packages@matrix.org>  Fri, 01 Aug 2025 13:12:28 +0100

matrix-synapse-py3 (1.135.0~rc2) stable; urgency=medium

  * New Synapse release 1.135.0rc2.

 -- Synapse Packaging team <packages@matrix.org>  Wed, 30 Jul 2025 12:19:14 +0100

matrix-synapse-py3 (1.135.0~rc1) stable; urgency=medium

  * New Synapse release 1.135.0rc1.

 -- Synapse Packaging team <packages@matrix.org>  Tue, 22 Jul 2025 12:08:37 +0100

matrix-synapse-py3 (1.134.0) stable; urgency=medium

  * New Synapse release 1.134.0.

 -- Synapse Packaging team <packages@matrix.org>  Tue, 15 Jul 2025 14:22:50 +0100

matrix-synapse-py3 (1.134.0~rc1) stable; urgency=medium

  * New Synapse release 1.134.0rc1.

 -- Synapse Packaging team <packages@matrix.org>  Wed, 09 Jul 2025 11:27:13 +0100

matrix-synapse-py3 (1.133.0) stable; urgency=medium

  * New synapse release 1.133.0.

 -- Synapse Packaging team <packages@matrix.org>  Tue, 01 Jul 2025 13:13:24 +0000

matrix-synapse-py3 (1.133.0~rc1) stable; urgency=medium

  * New Synapse release 1.133.0rc1.

 -- Synapse Packaging team <packages@matrix.org>  Tue, 24 Jun 2025 11:57:47 +0100

matrix-synapse-py3 (1.132.0) stable; urgency=medium

  * New Synapse release 1.132.0.

 -- Synapse Packaging team <packages@matrix.org>  Tue, 17 Jun 2025 13:16:20 +0100

matrix-synapse-py3 (1.132.0~rc1) stable; urgency=medium

  * New Synapse release 1.132.0rc1.

 -- Synapse Packaging team <packages@matrix.org>  Tue, 10 Jun 2025 11:15:18 +0100

matrix-synapse-py3 (1.131.0) stable; urgency=medium

  * New Synapse release 1.131.0.

 -- Synapse Packaging team <packages@matrix.org>  Tue, 03 Jun 2025 14:36:55 +0100

matrix-synapse-py3 (1.131.0~rc1) stable; urgency=medium

  * New synapse release 1.131.0rc1.

 -- Synapse Packaging team <packages@matrix.org>  Wed, 28 May 2025 10:25:44 +0000

matrix-synapse-py3 (1.130.0) stable; urgency=medium

  * New Synapse release 1.130.0.

 -- Synapse Packaging team <packages@matrix.org>  Tue, 20 May 2025 08:34:13 -0600

matrix-synapse-py3 (1.130.0~rc1) stable; urgency=medium

  * New Synapse release 1.130.0rc1.

 -- Synapse Packaging team <packages@matrix.org>  Tue, 13 May 2025 10:44:04 +0100

matrix-synapse-py3 (1.129.0) stable; urgency=medium

  * New Synapse release 1.129.0.

 -- Synapse Packaging team <packages@matrix.org>  Tue, 06 May 2025 12:22:11 +0100

matrix-synapse-py3 (1.129.0~rc2) stable; urgency=medium

  * New synapse release 1.129.0rc2.

 -- Synapse Packaging team <packages@matrix.org>  Wed, 30 Apr 2025 13:13:16 +0000

matrix-synapse-py3 (1.129.0~rc1) stable; urgency=medium

  * New Synapse release 1.129.0rc1.

 -- Synapse Packaging team <packages@matrix.org>  Tue, 15 Apr 2025 10:47:43 -0600

matrix-synapse-py3 (1.128.0) stable; urgency=medium

  * New Synapse release 1.128.0.

 -- Synapse Packaging team <packages@matrix.org>  Tue, 08 Apr 2025 14:09:54 +0100

matrix-synapse-py3 (1.128.0~rc1) stable; urgency=medium

  * Update Poetry to 2.1.1.
  * New synapse release 1.128.0rc1.

 -- Synapse Packaging team <packages@matrix.org>  Tue, 01 Apr 2025 14:35:33 +0000

matrix-synapse-py3 (1.127.1) stable; urgency=medium

  * New Synapse release 1.127.1.

 -- Synapse Packaging team <packages@matrix.org>  Wed, 26 Mar 2025 21:07:31 +0000

matrix-synapse-py3 (1.127.0) stable; urgency=medium

  * New Synapse release 1.127.0.

 -- Synapse Packaging team <packages@matrix.org>  Tue, 25 Mar 2025 12:04:15 +0000

matrix-synapse-py3 (1.127.0~rc1) stable; urgency=medium

  * New Synapse release 1.127.0rc1.

 -- Synapse Packaging team <packages@matrix.org>  Tue, 18 Mar 2025 13:30:05 +0000

matrix-synapse-py3 (1.126.0) stable; urgency=medium

  * New Synapse release 1.126.0.

 -- Synapse Packaging team <packages@matrix.org>  Tue, 11 Mar 2025 13:11:29 +0000

matrix-synapse-py3 (1.126.0~rc3) stable; urgency=medium

  * New Synapse release 1.126.0rc3.

 -- Synapse Packaging team <packages@matrix.org>  Fri, 07 Mar 2025 15:45:05 +0000

matrix-synapse-py3 (1.126.0~rc2) stable; urgency=medium

  * New Synapse release 1.126.0rc2.

 -- Synapse Packaging team <packages@matrix.org>  Wed, 05 Mar 2025 14:29:12 +0000

matrix-synapse-py3 (1.126.0~rc1) stable; urgency=medium

  * New Synapse release 1.126.0rc1.

 -- Synapse Packaging team <packages@matrix.org>  Tue, 04 Mar 2025 13:11:51 +0000

matrix-synapse-py3 (1.125.0) stable; urgency=medium

  * New Synapse release 1.125.0.

 -- Synapse Packaging team <packages@matrix.org>  Tue, 25 Feb 2025 08:10:07 -0700

matrix-synapse-py3 (1.125.0~rc1) stable; urgency=medium

  * New synapse release 1.125.0rc1.

 -- Synapse Packaging team <packages@matrix.org>  Tue, 18 Feb 2025 13:32:49 +0000

matrix-synapse-py3 (1.124.0) stable; urgency=medium

  * New Synapse release 1.124.0.

 -- Synapse Packaging team <packages@matrix.org>  Tue, 11 Feb 2025 11:55:22 +0100

matrix-synapse-py3 (1.124.0~rc3) stable; urgency=medium

  * New Synapse release 1.124.0rc3.

 -- Synapse Packaging team <packages@matrix.org>  Fri, 07 Feb 2025 13:42:55 +0000

matrix-synapse-py3 (1.124.0~rc2) stable; urgency=medium

  * New Synapse release 1.124.0rc2.

 -- Synapse Packaging team <packages@matrix.org>  Wed, 05 Feb 2025 16:35:53 +0000

matrix-synapse-py3 (1.124.0~rc1) stable; urgency=medium

  * New Synapse release 1.124.0rc1.

 -- Synapse Packaging team <packages@matrix.org>  Tue, 04 Feb 2025 11:53:05 +0000

matrix-synapse-py3 (1.123.0) stable; urgency=medium

  * New Synapse release 1.123.0.

 -- Synapse Packaging team <packages@matrix.org>  Tue, 28 Jan 2025 08:37:34 -0700

matrix-synapse-py3 (1.123.0~rc1) stable; urgency=medium

  * New Synapse release 1.123.0rc1.

 -- Synapse Packaging team <packages@matrix.org>  Tue, 21 Jan 2025 14:39:57 +0100

matrix-synapse-py3 (1.122.0) stable; urgency=medium

  * New Synapse release 1.122.0.

 -- Synapse Packaging team <packages@matrix.org>  Tue, 14 Jan 2025 14:14:14 +0000

matrix-synapse-py3 (1.122.0~rc1) stable; urgency=medium

  * New Synapse release 1.122.0rc1.

 -- Synapse Packaging team <packages@matrix.org>  Tue, 07 Jan 2025 14:06:19 +0000

matrix-synapse-py3 (1.121.1) stable; urgency=medium

  * New Synapse release 1.121.1.

 -- Synapse Packaging team <packages@matrix.org>  Wed, 11 Dec 2024 18:24:48 +0000

matrix-synapse-py3 (1.121.0) stable; urgency=medium

  * New Synapse release 1.121.0.

 -- Synapse Packaging team <packages@matrix.org>  Wed, 11 Dec 2024 13:12:30 +0100

matrix-synapse-py3 (1.121.0~rc1) stable; urgency=medium

  * New Synapse release 1.121.0rc1.

 -- Synapse Packaging team <packages@matrix.org>  Wed, 04 Dec 2024 14:47:23 +0000

matrix-synapse-py3 (1.120.2) stable; urgency=medium

  * New synapse release 1.120.2.

 -- Synapse Packaging team <packages@matrix.org>  Tue, 03 Dec 2024 15:43:37 +0000

matrix-synapse-py3 (1.120.1) stable; urgency=medium

  * New synapse release 1.120.1.

 -- Synapse Packaging team <packages@matrix.org>  Tue, 03 Dec 2024 09:07:57 +0000

matrix-synapse-py3 (1.120.0) stable; urgency=medium

  * New synapse release 1.120.0.

 -- Synapse Packaging team <packages@matrix.org>  Tue, 26 Nov 2024 13:10:23 +0000

matrix-synapse-py3 (1.120.0~rc1) stable; urgency=medium

  * New Synapse release 1.120.0rc1.

 -- Synapse Packaging team <packages@matrix.org>  Wed, 20 Nov 2024 15:02:21 +0000

matrix-synapse-py3 (1.119.0) stable; urgency=medium

  * New Synapse release 1.119.0.

 -- Synapse Packaging team <packages@matrix.org>  Wed, 13 Nov 2024 13:57:51 +0000

matrix-synapse-py3 (1.119.0~rc2) stable; urgency=medium

  * New Synapse release 1.119.0rc2.

 -- Synapse Packaging team <packages@matrix.org>  Mon, 11 Nov 2024 14:33:02 +0000

matrix-synapse-py3 (1.119.0~rc1) stable; urgency=medium

  * New Synapse release 1.119.0rc1.

 -- Synapse Packaging team <packages@matrix.org>  Wed, 06 Nov 2024 08:59:43 -0700

matrix-synapse-py3 (1.118.0) stable; urgency=medium

  * New Synapse release 1.118.0.

 -- Synapse Packaging team <packages@matrix.org>  Tue, 29 Oct 2024 15:29:53 +0100

matrix-synapse-py3 (1.118.0~rc1) stable; urgency=medium

  * New Synapse release 1.118.0rc1.

 -- Synapse Packaging team <packages@matrix.org>  Tue, 22 Oct 2024 11:48:14 +0100

matrix-synapse-py3 (1.117.0) stable; urgency=medium

  * New Synapse release 1.117.0.

 -- Synapse Packaging team <packages@matrix.org>  Tue, 15 Oct 2024 10:46:30 +0100

matrix-synapse-py3 (1.117.0~rc1) stable; urgency=medium

  * New Synapse release 1.117.0rc1.

 -- Synapse Packaging team <packages@matrix.org>  Tue, 08 Oct 2024 14:37:11 +0100

matrix-synapse-py3 (1.116.0) stable; urgency=medium

  * New Synapse release 1.116.0.

 -- Synapse Packaging team <packages@matrix.org>  Tue, 01 Oct 2024 11:14:07 +0100

matrix-synapse-py3 (1.116.0~rc2) stable; urgency=medium

  * New synapse release 1.116.0rc2.

 -- Synapse Packaging team <packages@matrix.org>  Thu, 26 Sep 2024 13:28:43 +0000

matrix-synapse-py3 (1.116.0~rc1) stable; urgency=medium

  * New synapse release 1.116.0rc1.

 -- Synapse Packaging team <packages@matrix.org>  Wed, 25 Sep 2024 09:34:07 +0000

matrix-synapse-py3 (1.115.0) stable; urgency=medium

  * New Synapse release 1.115.0.

 -- Synapse Packaging team <packages@matrix.org>  Tue, 17 Sep 2024 14:32:10 +0100

matrix-synapse-py3 (1.115.0~rc2) stable; urgency=medium

  * New Synapse release 1.115.0rc2.

 -- Synapse Packaging team <packages@matrix.org>  Thu, 12 Sep 2024 11:10:15 +0100

matrix-synapse-py3 (1.115.0~rc1) stable; urgency=medium

  * New Synapse release 1.115.0rc1.

 -- Synapse Packaging team <packages@matrix.org>  Tue, 10 Sep 2024 08:39:09 -0600

matrix-synapse-py3 (1.114.0) stable; urgency=medium

  * New Synapse release 1.114.0.

 -- Synapse Packaging team <packages@matrix.org>  Mon, 02 Sep 2024 15:14:53 +0100

matrix-synapse-py3 (1.114.0~rc3) stable; urgency=medium

  * New Synapse release 1.114.0rc3.

 -- Synapse Packaging team <packages@matrix.org>  Fri, 30 Aug 2024 16:38:05 +0100

matrix-synapse-py3 (1.114.0~rc2) stable; urgency=medium

  * New Synapse release 1.114.0rc2.

 -- Synapse Packaging team <packages@matrix.org>  Fri, 30 Aug 2024 15:35:13 +0100

matrix-synapse-py3 (1.114.0~rc1) stable; urgency=medium

  * New synapse release 1.114.0rc1.

 -- Synapse Packaging team <packages@matrix.org>  Tue, 20 Aug 2024 12:55:28 +0000

matrix-synapse-py3 (1.113.0) stable; urgency=medium

  * New Synapse release 1.113.0.

 -- Synapse Packaging team <packages@matrix.org>  Tue, 13 Aug 2024 14:36:56 +0100

matrix-synapse-py3 (1.113.0~rc1) stable; urgency=medium

  * New Synapse release 1.113.0rc1.

 -- Synapse Packaging team <packages@matrix.org>  Tue, 06 Aug 2024 12:23:23 +0100

matrix-synapse-py3 (1.112.0) stable; urgency=medium

  * New Synapse release 1.112.0.

 -- Synapse Packaging team <packages@matrix.org>  Tue, 30 Jul 2024 17:15:48 +0100

matrix-synapse-py3 (1.112.0~rc1) stable; urgency=medium

  * New Synapse release 1.112.0rc1.

 -- Synapse Packaging team <packages@matrix.org>  Tue, 23 Jul 2024 08:58:55 -0600

matrix-synapse-py3 (1.111.1) stable; urgency=medium

  * New Synapse release 1.111.1.

 -- Synapse Packaging team <packages@matrix.org>  Tue, 30 Jul 2024 16:13:52 +0100

matrix-synapse-py3 (1.111.0) stable; urgency=medium

  * New Synapse release 1.111.0.

 -- Synapse Packaging team <packages@matrix.org>  Tue, 16 Jul 2024 12:42:46 +0200

matrix-synapse-py3 (1.111.0~rc2) stable; urgency=medium

  * New synapse release 1.111.0rc2.

 -- Synapse Packaging team <packages@matrix.org>  Wed, 10 Jul 2024 08:46:54 +0000

matrix-synapse-py3 (1.111.0~rc1) stable; urgency=medium

  * New synapse release 1.111.0rc1.

 -- Synapse Packaging team <packages@matrix.org>  Tue, 09 Jul 2024 09:49:25 +0000

matrix-synapse-py3 (1.110.0) stable; urgency=medium

  * New Synapse release 1.110.0.

 -- Synapse Packaging team <packages@matrix.org>  Wed, 03 Jul 2024 09:08:59 -0600

matrix-synapse-py3 (1.110.0~rc3) stable; urgency=medium

  * New Synapse release 1.110.0rc3.

 -- Synapse Packaging team <packages@matrix.org>  Tue, 02 Jul 2024 08:28:56 -0600

matrix-synapse-py3 (1.110.0~rc2) stable; urgency=medium

  * New Synapse release 1.110.0rc2.

 -- Synapse Packaging team <packages@matrix.org>  Wed, 26 Jun 2024 18:14:48 +0200

matrix-synapse-py3 (1.110.0~rc1) stable; urgency=medium

  * `register_new_matrix_user` now supports a --password-file and a --exists-ok flag.
  * New Synapse release 1.110.0rc1.

 -- Synapse Packaging team <packages@matrix.org>  Wed, 26 Jun 2024 14:07:56 +0200

matrix-synapse-py3 (1.109.0) stable; urgency=medium

  * New synapse release 1.109.0.

 -- Synapse Packaging team <packages@matrix.org>  Tue, 18 Jun 2024 09:45:15 +0000

matrix-synapse-py3 (1.109.0~rc3) stable; urgency=medium

  * New synapse release 1.109.0rc3.

 -- Synapse Packaging team <packages@matrix.org>  Mon, 17 Jun 2024 12:05:24 +0000

matrix-synapse-py3 (1.109.0~rc2) stable; urgency=medium

  * New synapse release 1.109.0rc2.

 -- Synapse Packaging team <packages@matrix.org>  Tue, 11 Jun 2024 13:20:17 +0000

matrix-synapse-py3 (1.109.0~rc1) stable; urgency=medium

  * New Synapse release 1.109.0rc1.

 -- Synapse Packaging team <packages@matrix.org>  Tue, 04 Jun 2024 09:42:46 +0100

matrix-synapse-py3 (1.108.0) stable; urgency=medium

  * New Synapse release 1.108.0.

 -- Synapse Packaging team <packages@matrix.org>  Tue, 28 May 2024 11:54:22 +0100

matrix-synapse-py3 (1.108.0~rc1) stable; urgency=medium

  * New Synapse release 1.108.0rc1.

 -- Synapse Packaging team <packages@matrix.org>  Tue, 21 May 2024 10:54:13 +0100

matrix-synapse-py3 (1.107.0) stable; urgency=medium

  * New Synapse release 1.107.0.

 -- Synapse Packaging team <packages@matrix.org>  Tue, 14 May 2024 14:15:34 +0100

matrix-synapse-py3 (1.107.0~rc1) stable; urgency=medium

  * New Synapse release 1.107.0rc1.

 -- Synapse Packaging team <packages@matrix.org>  Tue, 07 May 2024 16:26:26 +0100

matrix-synapse-py3 (1.106.0) stable; urgency=medium

  * New Synapse release 1.106.0.

 -- Synapse Packaging team <packages@matrix.org>  Tue, 30 Apr 2024 11:51:43 +0100

matrix-synapse-py3 (1.106.0~rc1) stable; urgency=medium

  * New Synapse release 1.106.0rc1.

 -- Synapse Packaging team <packages@matrix.org>  Thu, 25 Apr 2024 15:54:59 +0100

matrix-synapse-py3 (1.105.1) stable; urgency=medium

  * New Synapse release 1.105.1.

 -- Synapse Packaging team <packages@matrix.org>  Tue, 23 Apr 2024 15:56:18 +0100

matrix-synapse-py3 (1.105.0) stable; urgency=medium

  * New Synapse release 1.105.0.

 -- Synapse Packaging team <packages@matrix.org>  Tue, 16 Apr 2024 15:53:23 +0100

matrix-synapse-py3 (1.105.0~rc1) stable; urgency=medium

  * New Synapse release 1.105.0rc1.

 -- Synapse Packaging team <packages@matrix.org>  Thu, 11 Apr 2024 12:15:49 +0100

matrix-synapse-py3 (1.104.0) stable; urgency=medium

  * New Synapse release 1.104.0.

 -- Synapse Packaging team <packages@matrix.org>  Tue, 02 Apr 2024 17:15:45 +0100

matrix-synapse-py3 (1.104.0~rc1) stable; urgency=medium

  * New Synapse release 1.104.0rc1.

 -- Synapse Packaging team <packages@matrix.org>  Tue, 26 Mar 2024 11:48:58 +0000

matrix-synapse-py3 (1.103.0) stable; urgency=medium

  * New Synapse release 1.103.0.

 -- Synapse Packaging team <packages@matrix.org>  Tue, 19 Mar 2024 12:24:36 +0000

matrix-synapse-py3 (1.103.0~rc1) stable; urgency=medium

  * New Synapse release 1.103.0rc1.

 -- Synapse Packaging team <packages@matrix.org>  Tue, 12 Mar 2024 15:02:56 +0000

matrix-synapse-py3 (1.102.0) stable; urgency=medium

  * New Synapse release 1.102.0.

 -- Synapse Packaging team <packages@matrix.org>  Tue, 05 Mar 2024 14:47:03 +0000

matrix-synapse-py3 (1.102.0~rc1) stable; urgency=medium

  * New Synapse release 1.102.0rc1.

 -- Synapse Packaging team <packages@matrix.org>  Tue, 20 Feb 2024 15:50:36 +0000

matrix-synapse-py3 (1.101.0) stable; urgency=medium

  * New Synapse release 1.101.0.

 -- Synapse Packaging team <packages@matrix.org>  Tue, 13 Feb 2024 10:45:35 +0000

matrix-synapse-py3 (1.101.0~rc1) stable; urgency=medium

  * New Synapse release 1.101.0rc1.

 -- Synapse Packaging team <packages@matrix.org>  Tue, 06 Feb 2024 16:02:02 +0000

matrix-synapse-py3 (1.100.0) stable; urgency=medium

  * New Synapse release 1.100.0.

 -- Synapse Packaging team <packages@matrix.org>  Tue, 30 Jan 2024 16:58:19 +0000

matrix-synapse-py3 (1.100.0~rc3) stable; urgency=medium

  * New Synapse release 1.100.0rc3.

 -- Synapse Packaging team <packages@matrix.org>  Wed, 24 Jan 2024 14:18:15 +0000

matrix-synapse-py3 (1.100.0~rc2) stable; urgency=medium

  * New Synapse release 1.100.0rc2.

 -- Synapse Packaging team <packages@matrix.org>  Wed, 24 Jan 2024 11:59:51 +0000

matrix-synapse-py3 (1.100.0~rc1) stable; urgency=medium

  * New Synapse release 1.100.0rc1.

 -- Synapse Packaging team <packages@matrix.org>  Tue, 23 Jan 2024 14:24:16 +0000

matrix-synapse-py3 (1.99.0) stable; urgency=medium

  * Fix copyright file with new licensing
  * New Synapse release 1.99.0.

 -- Synapse Packaging team <packages@matrix.org>  Tue, 16 Jan 2024 11:58:34 +0000

matrix-synapse-py3 (1.99.0~rc1) stable; urgency=medium

  * New Synapse release 1.99.0rc1.

 -- Synapse Packaging team <packages@matrix.org>  Tue, 09 Jan 2024 13:43:56 +0000

matrix-synapse-py3 (1.98.0) stable; urgency=medium

  * New Synapse release 1.98.0.

 -- Synapse Packaging team <packages@matrix.org>  Tue, 12 Dec 2023 15:04:31 +0000

matrix-synapse-py3 (1.98.0~rc1) stable; urgency=medium

  * New Synapse release 1.98.0rc1.

 -- Synapse Packaging team <packages@matrix.org>  Tue, 05 Dec 2023 13:08:42 +0000

matrix-synapse-py3 (1.97.0) stable; urgency=medium

  * New Synapse release 1.97.0.

 -- Synapse Packaging team <packages@matrix.org>  Tue, 28 Nov 2023 14:08:58 +0000

matrix-synapse-py3 (1.97.0~rc1) stable; urgency=medium

  * New Synapse release 1.97.0rc1.

 -- Synapse Packaging team <packages@matrix.org>  Tue, 21 Nov 2023 12:32:03 +0000

matrix-synapse-py3 (1.96.1) stable; urgency=medium

  * New synapse release 1.96.1.

 -- Synapse Packaging team <packages@matrix.org>  Fri, 17 Nov 2023 12:48:45 +0000

matrix-synapse-py3 (1.96.0) stable; urgency=medium

  * New synapse release 1.96.0.

 -- Synapse Packaging team <packages@matrix.org>  Thu, 16 Nov 2023 17:54:26 +0000

matrix-synapse-py3 (1.96.0~rc1) stable; urgency=medium

  * New Synapse release 1.96.0rc1.

 -- Synapse Packaging team <packages@matrix.org>  Tue, 31 Oct 2023 14:09:09 +0000

matrix-synapse-py3 (1.95.1) stable; urgency=medium

  * New Synapse release 1.95.1.

 -- Synapse Packaging team <packages@matrix.org>  Tue, 31 Oct 2023 14:00:00 +0000

matrix-synapse-py3 (1.95.0) stable; urgency=medium

  * New Synapse release 1.95.0.

 -- Synapse Packaging team <packages@matrix.org>  Tue, 24 Oct 2023 13:00:46 +0100

matrix-synapse-py3 (1.95.0~rc1) stable; urgency=medium

  * New synapse release 1.95.0rc1.

 -- Synapse Packaging team <packages@matrix.org>  Tue, 17 Oct 2023 15:50:17 +0000

matrix-synapse-py3 (1.94.0) stable; urgency=medium

  * New Synapse release 1.94.0.

 -- Synapse Packaging team <packages@matrix.org>  Tue, 10 Oct 2023 10:57:41 +0100

matrix-synapse-py3 (1.94.0~rc1) stable; urgency=medium

  * New Synapse release 1.94.0rc1.

 -- Synapse Packaging team <packages@matrix.org>  Tue, 03 Oct 2023 11:48:18 +0100

matrix-synapse-py3 (1.93.0) stable; urgency=medium

  * New Synapse release 1.93.0.

 -- Synapse Packaging team <packages@matrix.org>  Tue, 26 Sep 2023 15:54:40 +0100

matrix-synapse-py3 (1.93.0~rc1) stable; urgency=medium

  * New synapse release 1.93.0rc1.

 -- Synapse Packaging team <packages@matrix.org>  Tue, 19 Sep 2023 11:55:00 +0000

matrix-synapse-py3 (1.92.3) stable; urgency=medium

  * New Synapse release 1.92.3.

 -- Synapse Packaging team <packages@matrix.org>  Mon, 18 Sep 2023 15:05:04 +0200

matrix-synapse-py3 (1.92.2) stable; urgency=medium

  * New Synapse release 1.92.2.

 -- Synapse Packaging team <packages@matrix.org>  Fri, 15 Sep 2023 13:17:41 +0100

matrix-synapse-py3 (1.92.1) stable; urgency=medium

  * New Synapse release 1.92.1.

 -- Synapse Packaging team <packages@matrix.org>  Tue, 12 Sep 2023 13:19:42 +0200

matrix-synapse-py3 (1.92.0) stable; urgency=medium

  * New Synapse release 1.92.0.

 -- Synapse Packaging team <packages@matrix.org>  Tue, 12 Sep 2023 11:59:23 +0200

matrix-synapse-py3 (1.91.2) stable; urgency=medium

  * New synapse release 1.91.2.

 -- Synapse Packaging team <packages@matrix.org>  Wed, 06 Sep 2023 14:59:30 +0000

matrix-synapse-py3 (1.92.0~rc1) stable; urgency=medium

  * New Synapse release 1.92.0rc1.

 -- Synapse Packaging team <packages@matrix.org>  Tue, 05 Sep 2023 11:21:43 +0100

matrix-synapse-py3 (1.91.1) stable; urgency=medium

  * New Synapse release 1.91.1.

 -- Synapse Packaging team <packages@matrix.org>  Mon, 04 Sep 2023 14:03:18 +0100

matrix-synapse-py3 (1.91.0) stable; urgency=medium

  * New Synapse release 1.91.0.

 -- Synapse Packaging team <packages@matrix.org>  Wed, 30 Aug 2023 11:18:10 +0100

matrix-synapse-py3 (1.91.0~rc1) stable; urgency=medium

  * New Synapse release 1.91.0rc1.

 -- Synapse Packaging team <packages@matrix.org>  Wed, 23 Aug 2023 09:47:18 -0700

matrix-synapse-py3 (1.90.0) stable; urgency=medium

  * New Synapse release 1.90.0.

 -- Synapse Packaging team <packages@matrix.org>  Tue, 15 Aug 2023 11:17:34 +0100

matrix-synapse-py3 (1.90.0~rc1) stable; urgency=medium

  * New Synapse release 1.90.0rc1.

 -- Synapse Packaging team <packages@matrix.org>  Tue, 08 Aug 2023 15:29:34 +0100

matrix-synapse-py3 (1.89.0) stable; urgency=medium

  * New Synapse release 1.89.0.

 -- Synapse Packaging team <packages@matrix.org>  Tue, 01 Aug 2023 11:07:15 +0100

matrix-synapse-py3 (1.89.0~rc1) stable; urgency=medium

  * New Synapse release 1.89.0rc1.

 -- Synapse Packaging team <packages@matrix.org>  Tue, 25 Jul 2023 14:31:07 +0200

matrix-synapse-py3 (1.88.0) stable; urgency=medium

  * New Synapse release 1.88.0.

 -- Synapse Packaging team <packages@matrix.org>  Tue, 18 Jul 2023 13:59:28 +0100

matrix-synapse-py3 (1.88.0~rc1) stable; urgency=medium

  * New Synapse release 1.88.0rc1.

 -- Synapse Packaging team <packages@matrix.org>  Tue, 11 Jul 2023 10:20:19 +0100

matrix-synapse-py3 (1.87.0) stable; urgency=medium

  * New Synapse release 1.87.0.

 -- Synapse Packaging team <packages@matrix.org>  Tue, 04 Jul 2023 16:24:00 +0100

matrix-synapse-py3 (1.87.0~rc1) stable; urgency=medium

  * New synapse release 1.87.0rc1.

 -- Synapse Packaging team <packages@matrix.org>  Tue, 27 Jun 2023 15:27:04 +0000

matrix-synapse-py3 (1.86.0) stable; urgency=medium

  * New Synapse release 1.86.0.

 -- Synapse Packaging team <packages@matrix.org>  Tue, 20 Jun 2023 17:22:46 +0200

matrix-synapse-py3 (1.86.0~rc2) stable; urgency=medium

  * New Synapse release 1.86.0rc2.

 -- Synapse Packaging team <packages@matrix.org>  Wed, 14 Jun 2023 12:16:27 +0200

matrix-synapse-py3 (1.86.0~rc1) stable; urgency=medium

  * New Synapse release 1.86.0rc1.

 -- Synapse Packaging team <packages@matrix.org>  Tue, 13 Jun 2023 14:30:45 +0200

matrix-synapse-py3 (1.85.2) stable; urgency=medium

  * New Synapse release 1.85.2.

 -- Synapse Packaging team <packages@matrix.org>  Thu, 08 Jun 2023 13:04:18 +0100

matrix-synapse-py3 (1.85.1) stable; urgency=medium

  * New Synapse release 1.85.1.

 -- Synapse Packaging team <packages@matrix.org>  Wed, 07 Jun 2023 10:51:12 +0100

matrix-synapse-py3 (1.85.0) stable; urgency=medium

  * New Synapse release 1.85.0.

 -- Synapse Packaging team <packages@matrix.org>  Tue, 06 Jun 2023 09:39:29 +0100

matrix-synapse-py3 (1.85.0~rc2) stable; urgency=medium

  * New Synapse release 1.85.0rc2.

 -- Synapse Packaging team <packages@matrix.org>  Thu, 01 Jun 2023 09:16:18 -0700

matrix-synapse-py3 (1.85.0~rc1) stable; urgency=medium

  * New Synapse release 1.85.0rc1.

 -- Synapse Packaging team <packages@matrix.org>  Tue, 30 May 2023 13:56:54 +0100

matrix-synapse-py3 (1.84.1) stable; urgency=medium

  * New Synapse release 1.84.1.

 -- Synapse Packaging team <packages@matrix.org>  Fri, 26 May 2023 16:15:30 +0100

matrix-synapse-py3 (1.84.0) stable; urgency=medium

  * New Synapse release 1.84.0.

 -- Synapse Packaging team <packages@matrix.org>  Tue, 23 May 2023 10:57:22 +0100

matrix-synapse-py3 (1.84.0~rc1) stable; urgency=medium

  * New Synapse release 1.84.0rc1.

 -- Synapse Packaging team <packages@matrix.org>  Tue, 16 May 2023 11:12:02 +0100

matrix-synapse-py3 (1.83.0) stable; urgency=medium

  * New Synapse release 1.83.0.

 -- Synapse Packaging team <packages@matrix.org>  Tue, 09 May 2023 18:13:37 +0200

matrix-synapse-py3 (1.83.0~rc1) stable; urgency=medium

  * New Synapse release 1.83.0rc1.

 -- Synapse Packaging team <packages@matrix.org>  Tue, 02 May 2023 15:56:38 +0100

matrix-synapse-py3 (1.82.0) stable; urgency=medium

  * New Synapse release 1.82.0.

 -- Synapse Packaging team <packages@matrix.org>  Tue, 25 Apr 2023 11:56:06 +0100

matrix-synapse-py3 (1.82.0~rc1) stable; urgency=medium

  * New Synapse release 1.82.0rc1.

 -- Synapse Packaging team <packages@matrix.org>  Tue, 18 Apr 2023 09:47:30 +0100

matrix-synapse-py3 (1.81.0) stable; urgency=medium

  * New Synapse release 1.81.0.

 -- Synapse Packaging team <packages@matrix.org>  Tue, 11 Apr 2023 14:18:35 +0100

matrix-synapse-py3 (1.81.0~rc2) stable; urgency=medium

  * New Synapse release 1.81.0rc2.

 -- Synapse Packaging team <packages@matrix.org>  Thu, 06 Apr 2023 16:07:54 +0100

matrix-synapse-py3 (1.81.0~rc1) stable; urgency=medium

  * New Synapse release 1.81.0rc1.

 -- Synapse Packaging team <packages@matrix.org>  Tue, 04 Apr 2023 14:29:03 +0100

matrix-synapse-py3 (1.80.0) stable; urgency=medium

  * New Synapse release 1.80.0.

 -- Synapse Packaging team <packages@matrix.org>  Tue, 28 Mar 2023 11:10:33 +0100

matrix-synapse-py3 (1.80.0~rc2) stable; urgency=medium

  * New Synapse release 1.80.0rc2.

 -- Synapse Packaging team <packages@matrix.org>  Wed, 22 Mar 2023 08:30:16 -0700

matrix-synapse-py3 (1.80.0~rc1) stable; urgency=medium

  * New Synapse release 1.80.0rc1.

 -- Synapse Packaging team <packages@matrix.org>  Tue, 21 Mar 2023 10:56:08 -0700

matrix-synapse-py3 (1.79.0) stable; urgency=medium

  * New Synapse release 1.79.0.

 -- Synapse Packaging team <packages@matrix.org>  Tue, 14 Mar 2023 16:14:50 +0100

matrix-synapse-py3 (1.79.0~rc2) stable; urgency=medium

  * New Synapse release 1.79.0rc2.

 -- Synapse Packaging team <packages@matrix.org>  Mon, 13 Mar 2023 12:54:21 +0000

matrix-synapse-py3 (1.79.0~rc1) stable; urgency=medium

  * New Synapse release 1.79.0rc1.

 -- Synapse Packaging team <packages@matrix.org>  Tue, 07 Mar 2023 12:03:49 +0000

matrix-synapse-py3 (1.78.0) stable; urgency=medium

  * New Synapse release 1.78.0.

 -- Synapse Packaging team <packages@matrix.org>  Tue, 28 Feb 2023 08:56:03 -0800

matrix-synapse-py3 (1.78.0~rc1) stable; urgency=medium

  * Add `matrix-org-archive-keyring` package as recommended.
  * New Synapse release 1.78.0rc1.

 -- Synapse Packaging team <packages@matrix.org>  Tue, 21 Feb 2023 14:29:19 +0000

matrix-synapse-py3 (1.77.0) stable; urgency=medium

  * New Synapse release 1.77.0.

 -- Synapse Packaging team <packages@matrix.org>  Tue, 14 Feb 2023 12:59:02 +0100

matrix-synapse-py3 (1.77.0~rc2) stable; urgency=medium

  * New Synapse release 1.77.0rc2.

 -- Synapse Packaging team <packages@matrix.org>  Fri, 10 Feb 2023 12:44:21 +0000

matrix-synapse-py3 (1.77.0~rc1) stable; urgency=medium

  * New Synapse release 1.77.0rc1.

 -- Synapse Packaging team <packages@matrix.org>  Tue, 07 Feb 2023 13:45:14 +0000

matrix-synapse-py3 (1.76.0) stable; urgency=medium

  * New Synapse release 1.76.0.

 -- Synapse Packaging team <packages@matrix.org>  Tue, 31 Jan 2023 08:21:47 -0800

matrix-synapse-py3 (1.76.0~rc2) stable; urgency=medium

  * New Synapse release 1.76.0rc2.

 -- Synapse Packaging team <packages@matrix.org>  Fri, 27 Jan 2023 11:17:57 +0000

matrix-synapse-py3 (1.76.0~rc1) stable; urgency=medium

  * Use Poetry 1.3.2 to manage the bundled virtualenv included with this package.
  * New Synapse release 1.76.0rc1.

 -- Synapse Packaging team <packages@matrix.org>  Wed, 25 Jan 2023 16:21:16 +0000

matrix-synapse-py3 (1.75.0) stable; urgency=medium

  * New Synapse release 1.75.0.

 -- Synapse Packaging team <packages@matrix.org>  Tue, 17 Jan 2023 11:36:02 +0000

matrix-synapse-py3 (1.75.0~rc2) stable; urgency=medium

  * New Synapse release 1.75.0rc2.

 -- Synapse Packaging team <packages@matrix.org>  Thu, 12 Jan 2023 10:30:15 -0800

matrix-synapse-py3 (1.75.0~rc1) stable; urgency=medium

  * New Synapse release 1.75.0rc1.

 -- Synapse Packaging team <packages@matrix.org>  Tue, 10 Jan 2023 12:18:27 +0000

matrix-synapse-py3 (1.74.0) stable; urgency=medium

  * New Synapse release 1.74.0.

 -- Synapse Packaging team <packages@matrix.org>  Tue, 20 Dec 2022 16:07:38 +0000

matrix-synapse-py3 (1.74.0~rc1) stable; urgency=medium

  * New dependency on libicu-dev to provide improved results for user
    search.
  * New Synapse release 1.74.0rc1.

 -- Synapse Packaging team <packages@matrix.org>  Tue, 13 Dec 2022 13:30:01 +0000

matrix-synapse-py3 (1.73.0) stable; urgency=medium

  * New Synapse release 1.73.0.

 -- Synapse Packaging team <packages@matrix.org>  Tue, 06 Dec 2022 11:48:56 +0000

matrix-synapse-py3 (1.73.0~rc2) stable; urgency=medium

  * New Synapse release 1.73.0rc2.

 -- Synapse Packaging team <packages@matrix.org>  Thu, 01 Dec 2022 10:02:19 +0000

matrix-synapse-py3 (1.73.0~rc1) stable; urgency=medium

  * New Synapse release 1.73.0rc1.

 -- Synapse Packaging team <packages@matrix.org>  Tue, 29 Nov 2022 12:28:13 +0000

matrix-synapse-py3 (1.72.0) stable; urgency=medium

  * New Synapse release 1.72.0.

 -- Synapse Packaging team <packages@matrix.org>  Tue, 22 Nov 2022 10:57:30 +0000

matrix-synapse-py3 (1.72.0~rc1) stable; urgency=medium

  * New Synapse release 1.72.0rc1.

 -- Synapse Packaging team <packages@matrix.org>  Wed, 16 Nov 2022 15:10:59 +0000

matrix-synapse-py3 (1.71.0) stable; urgency=medium

  * New Synapse release 1.71.0.

 -- Synapse Packaging team <packages@matrix.org>  Tue, 08 Nov 2022 10:38:10 +0000

matrix-synapse-py3 (1.71.0~rc2) stable; urgency=medium

  * New Synapse release 1.71.0rc2.

 -- Synapse Packaging team <packages@matrix.org>  Fri, 04 Nov 2022 12:00:33 +0000

matrix-synapse-py3 (1.71.0~rc1) stable; urgency=medium

  * New Synapse release 1.71.0rc1.

 -- Synapse Packaging team <packages@matrix.org>  Tue, 01 Nov 2022 12:10:17 +0000

matrix-synapse-py3 (1.70.1) stable; urgency=medium

  * New Synapse release 1.70.1.

 -- Synapse Packaging team <packages@matrix.org>  Fri, 28 Oct 2022 12:10:21 +0100

matrix-synapse-py3 (1.70.0) stable; urgency=medium

  * New Synapse release 1.70.0.

 -- Synapse Packaging team <packages@matrix.org>  Wed, 26 Oct 2022 11:11:50 +0100

matrix-synapse-py3 (1.70.0~rc2) stable; urgency=medium

  * New Synapse release 1.70.0rc2.

 -- Synapse Packaging team <packages@matrix.org>  Tue, 25 Oct 2022 10:59:47 +0100

matrix-synapse-py3 (1.70.0~rc1) stable; urgency=medium

  * New Synapse release 1.70.0rc1.

 -- Synapse Packaging team <packages@matrix.org>  Wed, 19 Oct 2022 14:11:57 +0100

matrix-synapse-py3 (1.69.0) stable; urgency=medium

  * New Synapse release 1.69.0.

 -- Synapse Packaging team <packages@matrix.org>  Mon, 17 Oct 2022 11:31:03 +0100

matrix-synapse-py3 (1.69.0~rc4) stable; urgency=medium

  * New Synapse release 1.69.0rc4.

 -- Synapse Packaging team <packages@matrix.org>  Fri, 14 Oct 2022 15:04:47 +0100

matrix-synapse-py3 (1.69.0~rc3) stable; urgency=medium

  * New Synapse release 1.69.0rc3.

 -- Synapse Packaging team <packages@matrix.org>  Wed, 12 Oct 2022 13:24:04 +0100

matrix-synapse-py3 (1.69.0~rc2) stable; urgency=medium

  * New Synapse release 1.69.0rc2.

 -- Synapse Packaging team <packages@matrix.org>  Thu, 06 Oct 2022 14:45:00 +0100

matrix-synapse-py3 (1.69.0~rc1) stable; urgency=medium

  * The man page for the hash_password script has been updated to reflect
    the correct default value of 'bcrypt_rounds'.
  * New Synapse release 1.69.0rc1.

 -- Synapse Packaging team <packages@matrix.org>  Tue, 04 Oct 2022 11:17:16 +0100

matrix-synapse-py3 (1.68.0) stable; urgency=medium

  * New Synapse release 1.68.0.

 -- Synapse Packaging team <packages@matrix.org>  Tue, 27 Sep 2022 12:02:09 +0100

matrix-synapse-py3 (1.68.0~rc2) stable; urgency=medium

  * New Synapse release 1.68.0rc2.

 -- Synapse Packaging team <packages@matrix.org>  Fri, 23 Sep 2022 09:40:10 +0100

matrix-synapse-py3 (1.68.0~rc1) stable; urgency=medium

  * New Synapse release 1.68.0rc1.

 -- Synapse Packaging team <packages@matrix.org>  Tue, 20 Sep 2022 11:18:20 +0100

matrix-synapse-py3 (1.67.0) stable; urgency=medium

  * New Synapse release 1.67.0.

 -- Synapse Packaging team <packages@matrix.org>  Tue, 13 Sep 2022 09:19:56 +0100

matrix-synapse-py3 (1.67.0~rc1) stable; urgency=medium

  [ Erik Johnston ]
  * Use stable poetry 1.2.0 version, rather than a prerelease.

  [ Synapse Packaging team ]
  * New Synapse release 1.67.0rc1.

 -- Synapse Packaging team <packages@matrix.org>  Tue, 06 Sep 2022 09:01:06 +0100

matrix-synapse-py3 (1.66.0) stable; urgency=medium

  * New Synapse release 1.66.0.

 -- Synapse Packaging team <packages@matrix.org>  Wed, 31 Aug 2022 11:20:17 +0100

matrix-synapse-py3 (1.66.0~rc2+nmu1) UNRELEASED; urgency=medium

  [ Jörg Behrmann ]
  * Update debhelper to compatibility level 12.
  * Drop the preinst script stopping synapse.
  * Allocate a group for the system user.
  * Change dpkg-statoverride to --force-statoverride-add.

  [ Erik Johnston ]
  * Disable `dh_auto_configure` as it broke during Rust build.

 -- Jörg Behrmann <behrmann@physik.fu-berlin.de>  Tue, 23 Aug 2022 17:17:00 +0100

matrix-synapse-py3 (1.66.0~rc2) stable; urgency=medium

  * New Synapse release 1.66.0rc2.

 -- Synapse Packaging team <packages@matrix.org>  Tue, 30 Aug 2022 12:25:19 +0100

matrix-synapse-py3 (1.66.0~rc1) stable; urgency=medium

  * New Synapse release 1.66.0rc1.

 -- Synapse Packaging team <packages@matrix.org>  Tue, 23 Aug 2022 09:48:55 +0100

matrix-synapse-py3 (1.65.0) stable; urgency=medium

  * New Synapse release 1.65.0.

 -- Synapse Packaging team <packages@matrix.org>  Tue, 16 Aug 2022 16:51:26 +0100

matrix-synapse-py3 (1.65.0~rc2) stable; urgency=medium

  * New Synapse release 1.65.0rc2.

 -- Synapse Packaging team <packages@matrix.org>  Thu, 11 Aug 2022 11:38:18 +0100

matrix-synapse-py3 (1.65.0~rc1) stable; urgency=medium

  * New Synapse release 1.65.0rc1.

 -- Synapse Packaging team <packages@matrix.org>  Tue, 09 Aug 2022 11:39:29 +0100

matrix-synapse-py3 (1.64.0) stable; urgency=medium

  * New Synapse release 1.64.0.

 -- Synapse Packaging team <packages@matrix.org>  Tue, 02 Aug 2022 10:32:30 +0100

matrix-synapse-py3 (1.64.0~rc2) stable; urgency=medium

  * New Synapse release 1.64.0rc2.

 -- Synapse Packaging team <packages@matrix.org>  Fri, 29 Jul 2022 12:22:53 +0100

matrix-synapse-py3 (1.64.0~rc1) stable; urgency=medium

  * New Synapse release 1.64.0rc1.

 -- Synapse Packaging team <packages@matrix.org>  Tue, 26 Jul 2022 12:11:49 +0100

matrix-synapse-py3 (1.63.1) stable; urgency=medium

  * New Synapse release 1.63.1.

 -- Synapse Packaging team <packages@matrix.org>  Wed, 20 Jul 2022 13:36:52 +0100

matrix-synapse-py3 (1.63.0) stable; urgency=medium

  * Clarify that homeserver server names are included in the data reported
    by opt-in server stats reporting (`report_stats` homeserver config option).
  * New Synapse release 1.63.0.

 -- Synapse Packaging team <packages@matrix.org>  Tue, 19 Jul 2022 14:42:24 +0200

matrix-synapse-py3 (1.63.0~rc1) stable; urgency=medium

  * New Synapse release 1.63.0rc1.

 -- Synapse Packaging team <packages@matrix.org>  Tue, 12 Jul 2022 11:26:02 +0100

matrix-synapse-py3 (1.62.0) stable; urgency=medium

  * New Synapse release 1.62.0.

 -- Synapse Packaging team <packages@matrix.org>  Tue, 05 Jul 2022 11:14:15 +0100

matrix-synapse-py3 (1.62.0~rc3) stable; urgency=medium

  * New Synapse release 1.62.0rc3.

 -- Synapse Packaging team <packages@matrix.org>  Mon, 04 Jul 2022 16:07:01 +0100

matrix-synapse-py3 (1.62.0~rc2) stable; urgency=medium

  * New Synapse release 1.62.0rc2.

 -- Synapse Packaging team <packages@matrix.org>  Fri, 01 Jul 2022 11:42:41 +0100

matrix-synapse-py3 (1.62.0~rc1) stable; urgency=medium

  * New Synapse release 1.62.0rc1.

 -- Synapse Packaging team <packages@matrix.org>  Tue, 28 Jun 2022 16:34:57 +0100

matrix-synapse-py3 (1.61.1) stable; urgency=medium

  * New Synapse release 1.61.1.

 -- Synapse Packaging team <packages@matrix.org>  Tue, 28 Jun 2022 14:33:46 +0100

matrix-synapse-py3 (1.61.0) stable; urgency=medium

  * New Synapse release 1.61.0.

 -- Synapse Packaging team <packages@matrix.org>  Tue, 14 Jun 2022 11:44:19 +0100

matrix-synapse-py3 (1.61.0~rc1) stable; urgency=medium

  * Remove unused `jitsimeetbridge` experiment from `contrib` directory.
  * New Synapse release 1.61.0rc1.

 -- Synapse Packaging team <packages@matrix.org>  Tue, 07 Jun 2022 12:42:31 +0100

matrix-synapse-py3 (1.60.0) stable; urgency=medium

  * New Synapse release 1.60.0.

 -- Synapse Packaging team <packages@matrix.org>  Tue, 31 May 2022 13:41:22 +0100

matrix-synapse-py3 (1.60.0~rc2) stable; urgency=medium

  * New Synapse release 1.60.0rc2.

 -- Synapse Packaging team <packages@matrix.org>  Fri, 27 May 2022 11:04:55 +0100

matrix-synapse-py3 (1.60.0~rc1) stable; urgency=medium

  * New Synapse release 1.60.0rc1.

 -- Synapse Packaging team <packages@matrix.org>  Tue, 24 May 2022 12:05:01 +0100

matrix-synapse-py3 (1.59.1) stable; urgency=medium

  * New Synapse release 1.59.1.

 -- Synapse Packaging team <packages@matrix.org>  Wed, 18 May 2022 11:41:46 +0100

matrix-synapse-py3 (1.59.0) stable; urgency=medium

  * New Synapse release 1.59.0.

 -- Synapse Packaging team <packages@matrix.org>  Tue, 17 May 2022 10:26:50 +0100

matrix-synapse-py3 (1.59.0~rc2) stable; urgency=medium

  * New Synapse release 1.59.0rc2.

 -- Synapse Packaging team <packages@matrix.org>  Mon, 16 May 2022 12:52:15 +0100

matrix-synapse-py3 (1.59.0~rc1) stable; urgency=medium

  * Adjust how the `exported-requirements.txt` file is generated as part of
    the process of building these packages. This affects the package
    maintainers only; end-users are unaffected.
  * New Synapse release 1.59.0rc1.

 -- Synapse Packaging team <packages@matrix.org>  Tue, 10 May 2022 10:45:08 +0100

matrix-synapse-py3 (1.58.1) stable; urgency=medium

  * Include python dependencies from the `systemd` and `cache_memory` extras package groups, which
    were incorrectly omitted from the 1.58.0 package.
  * New Synapse release 1.58.1.

 -- Synapse Packaging team <packages@matrix.org>  Thu, 05 May 2022 14:58:23 +0100

matrix-synapse-py3 (1.58.0) stable; urgency=medium

  * New Synapse release 1.58.0.

 -- Synapse Packaging team <packages@matrix.org>  Tue, 03 May 2022 10:52:58 +0100

matrix-synapse-py3 (1.58.0~rc2) stable; urgency=medium

  * New Synapse release 1.58.0rc2.

 -- Synapse Packaging team <packages@matrix.org>  Tue, 26 Apr 2022 17:14:56 +0100

matrix-synapse-py3 (1.58.0~rc1) stable; urgency=medium

  * Use poetry to manage the bundled virtualenv included with this package.
  * New Synapse release 1.58.0rc1.

 -- Synapse Packaging team <packages@matrix.org>  Tue, 26 Apr 2022 11:15:20 +0100

matrix-synapse-py3 (1.57.1) stable; urgency=medium

  * New synapse release 1.57.1.

 -- Synapse Packaging team <packages@matrix.org>  Wed, 20 Apr 2022 15:27:21 +0100

matrix-synapse-py3 (1.57.0) stable; urgency=medium

  * New synapse release 1.57.0.

 -- Synapse Packaging team <packages@matrix.org>  Tue, 19 Apr 2022 10:58:42 +0100

matrix-synapse-py3 (1.57.0~rc1) stable; urgency=medium

  * New synapse release 1.57.0~rc1.

 -- Synapse Packaging team <packages@matrix.org>  Tue, 12 Apr 2022 13:36:25 +0100

matrix-synapse-py3 (1.56.0) stable; urgency=medium

  * New synapse release 1.56.0.

 -- Synapse Packaging team <packages@matrix.org>  Tue, 05 Apr 2022 12:38:39 +0100

matrix-synapse-py3 (1.56.0~rc1) stable; urgency=medium

  * New synapse release 1.56.0~rc1.

 -- Synapse Packaging team <packages@matrix.org>  Tue, 29 Mar 2022 10:40:50 +0100

matrix-synapse-py3 (1.55.2) stable; urgency=medium

  * New synapse release 1.55.2.

 -- Synapse Packaging team <packages@matrix.org>  Thu, 24 Mar 2022 19:07:11 +0000

matrix-synapse-py3 (1.55.1) stable; urgency=medium

  * New synapse release 1.55.1.

 -- Synapse Packaging team <packages@matrix.org>  Thu, 24 Mar 2022 17:44:23 +0000

matrix-synapse-py3 (1.55.0) stable; urgency=medium

  * New synapse release 1.55.0.

 -- Synapse Packaging team <packages@matrix.org>  Tue, 22 Mar 2022 13:59:26 +0000

matrix-synapse-py3 (1.55.0~rc1) stable; urgency=medium

  * New synapse release 1.55.0~rc1.

 -- Synapse Packaging team <packages@matrix.org>  Tue, 15 Mar 2022 10:59:31 +0000

matrix-synapse-py3 (1.54.0) stable; urgency=medium

  * New synapse release 1.54.0.

 -- Synapse Packaging team <packages@matrix.org>  Tue, 08 Mar 2022 10:54:52 +0000

matrix-synapse-py3 (1.54.0~rc1) stable; urgency=medium

  * New synapse release 1.54.0~rc1.

 -- Synapse Packaging team <packages@matrix.org>  Wed, 02 Mar 2022 10:43:22 +0000

matrix-synapse-py3 (1.53.0) stable; urgency=medium

  * New synapse release 1.53.0.

 -- Synapse Packaging team <packages@matrix.org>  Tue, 22 Feb 2022 11:32:06 +0000

matrix-synapse-py3 (1.53.0~rc1) stable; urgency=medium

  * New synapse release 1.53.0~rc1.

 -- Synapse Packaging team <packages@matrix.org>  Tue, 15 Feb 2022 10:40:50 +0000

matrix-synapse-py3 (1.52.0) stable; urgency=medium

  * New synapse release 1.52.0.

 -- Synapse Packaging team <packages@matrix.org>  Tue, 08 Feb 2022 11:34:54 +0000

matrix-synapse-py3 (1.52.0~rc1) stable; urgency=medium

  * New synapse release 1.52.0~rc1.

 -- Synapse Packaging team <packages@matrix.org>  Tue, 01 Feb 2022 11:04:09 +0000

matrix-synapse-py3 (1.51.0) stable; urgency=medium

  * New synapse release 1.51.0.

 -- Synapse Packaging team <packages@matrix.org>  Tue, 25 Jan 2022 11:28:51 +0000

matrix-synapse-py3 (1.51.0~rc2) stable; urgency=medium

  * New synapse release 1.51.0~rc2.

 -- Synapse Packaging team <packages@matrix.org>  Mon, 24 Jan 2022 12:25:00 +0000

matrix-synapse-py3 (1.51.0~rc1) stable; urgency=medium

  * New synapse release 1.51.0~rc1.

 -- Synapse Packaging team <packages@matrix.org>  Fri, 21 Jan 2022 10:46:02 +0000

matrix-synapse-py3 (1.50.2) stable; urgency=medium

  * New synapse release 1.50.2.

 -- Synapse Packaging team <packages@matrix.org>  Mon, 24 Jan 2022 13:37:11 +0000

matrix-synapse-py3 (1.50.1) stable; urgency=medium

  * New synapse release 1.50.1.

 -- Synapse Packaging team <packages@matrix.org>  Tue, 18 Jan 2022 16:06:26 +0000

matrix-synapse-py3 (1.50.0) stable; urgency=medium

  * New synapse release 1.50.0.

 -- Synapse Packaging team <packages@matrix.org>  Tue, 18 Jan 2022 10:40:38 +0000

matrix-synapse-py3 (1.50.0~rc2) stable; urgency=medium

  * New synapse release 1.50.0~rc2.

 -- Synapse Packaging team <packages@matrix.org>  Fri, 14 Jan 2022 11:18:06 +0000

matrix-synapse-py3 (1.50.0~rc1) stable; urgency=medium

  * New synapse release 1.50.0~rc1.

 -- Synapse Packaging team <packages@matrix.org>  Wed, 05 Jan 2022 12:36:17 +0000

matrix-synapse-py3 (1.49.2) stable; urgency=medium

  * New synapse release 1.49.2.

 -- Synapse Packaging team <packages@matrix.org>  Tue, 21 Dec 2021 17:31:03 +0000

matrix-synapse-py3 (1.49.1) stable; urgency=medium

  * New synapse release 1.49.1.

 -- Synapse Packaging team <packages@matrix.org>  Tue, 21 Dec 2021 11:07:30 +0000

matrix-synapse-py3 (1.49.0) stable; urgency=medium

  * New synapse release 1.49.0.

 -- Synapse Packaging team <packages@matrix.org>  Tue, 14 Dec 2021 12:39:46 +0000

matrix-synapse-py3 (1.49.0~rc1) stable; urgency=medium

  * New synapse release 1.49.0~rc1.

 -- Synapse Packaging team <packages@matrix.org>  Tue, 07 Dec 2021 13:52:21 +0000

matrix-synapse-py3 (1.48.0) stable; urgency=medium

  * New synapse release 1.48.0.

 -- Synapse Packaging team <packages@matrix.org>  Tue, 30 Nov 2021 11:24:15 +0000

matrix-synapse-py3 (1.48.0~rc1) stable; urgency=medium

  * New synapse release 1.48.0~rc1.

 -- Synapse Packaging team <packages@matrix.org>  Thu, 25 Nov 2021 15:56:03 +0000

matrix-synapse-py3 (1.47.1) stable; urgency=medium

  * New synapse release 1.47.1.

 -- Synapse Packaging team <packages@matrix.org>  Fri, 19 Nov 2021 13:44:32 +0000

matrix-synapse-py3 (1.47.0) stable; urgency=medium

  * New synapse release 1.47.0.

 -- Synapse Packaging team <packages@matrix.org>  Wed, 17 Nov 2021 13:09:43 +0000

matrix-synapse-py3 (1.47.0~rc3) stable; urgency=medium

  * New synapse release 1.47.0~rc3.

 -- Synapse Packaging team <packages@matrix.org>  Tue, 16 Nov 2021 14:32:47 +0000

matrix-synapse-py3 (1.47.0~rc2) stable; urgency=medium

  [ Dan Callahan ]
  * Update scripts to pass Shellcheck lints.
  * Remove unused Vagrant scripts from debian/ directory.
  * Allow building Debian packages for any architecture, not just amd64.
  * Preinstall the "wheel" package when building virtualenvs.
  * Do not error if /etc/default/matrix-synapse is missing.

  [ Synapse Packaging team ]
  * New synapse release 1.47.0~rc2.

 -- Synapse Packaging team <packages@matrix.org>  Wed, 10 Nov 2021 09:41:01 +0000

matrix-synapse-py3 (1.46.0) stable; urgency=medium

  [ Richard van der Hoff ]
  * Compress debs with xz, to fix incompatibility of impish debs with reprepro.

  [ Synapse Packaging team ]
  * New synapse release 1.46.0.

 -- Synapse Packaging team <packages@matrix.org>  Tue, 02 Nov 2021 13:22:53 +0000

matrix-synapse-py3 (1.46.0~rc1) stable; urgency=medium

  * New synapse release 1.46.0~rc1.

 -- Synapse Packaging team <packages@matrix.org>  Tue, 26 Oct 2021 14:04:04 +0100

matrix-synapse-py3 (1.45.1) stable; urgency=medium

  * New synapse release 1.45.1.

 -- Synapse Packaging team <packages@matrix.org>  Wed, 20 Oct 2021 11:58:27 +0100

matrix-synapse-py3 (1.45.0) stable; urgency=medium

  * New synapse release 1.45.0.

 -- Synapse Packaging team <packages@matrix.org>  Tue, 19 Oct 2021 11:18:53 +0100

matrix-synapse-py3 (1.45.0~rc2) stable; urgency=medium

  * New synapse release 1.45.0~rc2.

 -- Synapse Packaging team <packages@matrix.org>  Thu, 14 Oct 2021 10:58:24 +0100

matrix-synapse-py3 (1.45.0~rc1) stable; urgency=medium

  [ Nick @ Beeper ]
  * Include an `update_synapse_database` script in the distribution.

  [ Synapse Packaging team ]
  * New synapse release 1.45.0~rc1.

 -- Synapse Packaging team <packages@matrix.org>  Tue, 12 Oct 2021 10:46:27 +0100

matrix-synapse-py3 (1.44.0) stable; urgency=medium

  * New synapse release 1.44.0.

 -- Synapse Packaging team <packages@matrix.org>  Tue, 05 Oct 2021 13:43:57 +0100

matrix-synapse-py3 (1.44.0~rc3) stable; urgency=medium

  * New synapse release 1.44.0~rc3.

 -- Synapse Packaging team <packages@matrix.org>  Mon, 04 Oct 2021 14:57:22 +0100

matrix-synapse-py3 (1.44.0~rc2) stable; urgency=medium

  * New synapse release 1.44.0~rc2.

 -- Synapse Packaging team <packages@matrix.org>  Thu, 30 Sep 2021 12:39:10 +0100

matrix-synapse-py3 (1.44.0~rc1) stable; urgency=medium

  * New synapse release 1.44.0~rc1.

 -- Synapse Packaging team <packages@matrix.org>  Tue, 28 Sep 2021 13:41:28 +0100

matrix-synapse-py3 (1.43.0) stable; urgency=medium

  * New synapse release 1.43.0.

 -- Synapse Packaging team <packages@matrix.org>  Tue, 21 Sep 2021 11:49:05 +0100

matrix-synapse-py3 (1.43.0~rc2) stable; urgency=medium

  * New synapse release 1.43.0~rc2.

 -- Synapse Packaging team <packages@matrix.org>  Fri, 17 Sep 2021 10:43:21 +0100

matrix-synapse-py3 (1.43.0~rc1) stable; urgency=medium

  * New synapse release 1.43.0~rc1.

 -- Synapse Packaging team <packages@matrix.org>  Tue, 14 Sep 2021 11:39:46 +0100

matrix-synapse-py3 (1.42.0) stable; urgency=medium

  * New synapse release 1.42.0.

 -- Synapse Packaging team <packages@matrix.org>  Tue, 07 Sep 2021 16:19:09 +0100

matrix-synapse-py3 (1.42.0~rc2) stable; urgency=medium

  * New synapse release 1.42.0~rc2.

 -- Synapse Packaging team <packages@matrix.org>  Mon, 06 Sep 2021 15:25:13 +0100

matrix-synapse-py3 (1.42.0~rc1) stable; urgency=medium

  * New synapse release 1.42.0rc1.

 -- Synapse Packaging team <packages@matrix.org>  Wed, 01 Sep 2021 11:37:48 +0100

matrix-synapse-py3 (1.41.1) stable; urgency=high

  * New synapse release 1.41.1.

 -- Synapse Packaging team <packages@matrix.org>  Tue, 31 Aug 2021 12:59:10 +0100

matrix-synapse-py3 (1.41.0) stable; urgency=medium

  * New synapse release 1.41.0.

 -- Synapse Packaging team <packages@matrix.org>  Tue, 24 Aug 2021 15:31:45 +0100

matrix-synapse-py3 (1.41.0~rc1) stable; urgency=medium

  * New synapse release 1.41.0~rc1.

 -- Synapse Packaging team <packages@matrix.org>  Wed, 18 Aug 2021 15:52:00 +0100

matrix-synapse-py3 (1.40.0) stable; urgency=medium

  * New synapse release 1.40.0.

 -- Synapse Packaging team <packages@matrix.org>  Tue, 10 Aug 2021 13:50:48 +0100

matrix-synapse-py3 (1.40.0~rc3) stable; urgency=medium

  * New synapse release 1.40.0~rc3.

 -- Synapse Packaging team <packages@matrix.org>  Mon, 09 Aug 2021 13:41:08 +0100

matrix-synapse-py3 (1.40.0~rc2) stable; urgency=medium

  * New synapse release 1.40.0~rc2.

 -- Synapse Packaging team <packages@matrix.org>  Wed, 04 Aug 2021 17:08:55 +0100

matrix-synapse-py3 (1.40.0~rc1) stable; urgency=medium

  [ Richard van der Hoff ]
  * Drop backwards-compatibility code that was required to support Ubuntu Xenial.
  * Update package triggers so that the virtualenv is correctly rebuilt
    when the system python is rebuilt, on recent Python versions.

  [ Synapse Packaging team ]
  * New synapse release 1.40.0~rc1.

 -- Synapse Packaging team <packages@matrix.org>  Tue, 03 Aug 2021 11:31:49 +0100

matrix-synapse-py3 (1.39.0) stable; urgency=medium

  * New synapse release 1.39.0.

 -- Synapse Packaging team <packages@matrix.org>  Thu, 29 Jul 2021 09:59:00 +0100

matrix-synapse-py3 (1.39.0~rc3) stable; urgency=medium

  * New synapse release 1.39.0~rc3.

 -- Synapse Packaging team <packages@matrix.org>  Wed, 28 Jul 2021 13:30:58 +0100

matrix-synapse-py3 (1.38.1) stable; urgency=medium

  * New synapse release 1.38.1.

 -- Synapse Packaging team <packages@matrix.org>  Thu, 22 Jul 2021 15:37:06 +0100

matrix-synapse-py3 (1.39.0~rc1) stable; urgency=medium

  * New synapse release 1.39.0rc1.

 -- Synapse Packaging team <packages@matrix.org>  Tue, 20 Jul 2021 14:28:34 +0100

matrix-synapse-py3 (1.38.0) stable; urgency=medium

  * New synapse release 1.38.0.

 -- Synapse Packaging team <packages@matrix.org>  Tue, 13 Jul 2021 13:20:56 +0100

matrix-synapse-py3 (1.38.0rc3) prerelease; urgency=medium

  [ Erik Johnston ]
  * Add synapse_review_recent_signups script

  [ Synapse Packaging team ]
  * New synapse release 1.38.0rc3.

 -- Synapse Packaging team <packages@matrix.org>  Tue, 13 Jul 2021 11:53:56 +0100

matrix-synapse-py3 (1.37.1) stable; urgency=medium

  * New synapse release 1.37.1.

 -- Synapse Packaging team <packages@matrix.org>  Wed, 30 Jun 2021 12:24:06 +0100

matrix-synapse-py3 (1.37.0) stable; urgency=medium

  * New synapse release 1.37.0.

 -- Synapse Packaging team <packages@matrix.org>  Tue, 29 Jun 2021 10:15:25 +0100

matrix-synapse-py3 (1.36.0) stable; urgency=medium

  * New synapse release 1.36.0.

 -- Synapse Packaging team <packages@matrix.org>  Tue, 15 Jun 2021 15:41:53 +0100

matrix-synapse-py3 (1.35.1) stable; urgency=medium

  * New synapse release 1.35.1.

 -- Synapse Packaging team <packages@matrix.org>  Thu, 03 Jun 2021 08:11:29 -0400

matrix-synapse-py3 (1.35.0) stable; urgency=medium

  * New synapse release 1.35.0.

 -- Synapse Packaging team <packages@matrix.org>  Tue, 01 Jun 2021 13:23:35 +0100

matrix-synapse-py3 (1.34.0) stable; urgency=medium

  * New synapse release 1.34.0.

 -- Synapse Packaging team <packages@matrix.org>  Mon, 17 May 2021 11:34:18 +0100

matrix-synapse-py3 (1.33.2) stable; urgency=medium

  * New synapse release 1.33.2.

 -- Synapse Packaging team <packages@matrix.org>  Tue, 11 May 2021 11:17:59 +0100

matrix-synapse-py3 (1.33.1) stable; urgency=medium

  * New synapse release 1.33.1.

 -- Synapse Packaging team <packages@matrix.org>  Thu, 06 May 2021 14:06:33 +0100

matrix-synapse-py3 (1.33.0) stable; urgency=medium

  * New synapse release 1.33.0.

 -- Synapse Packaging team <packages@matrix.org>  Wed, 05 May 2021 14:15:27 +0100

matrix-synapse-py3 (1.32.2) stable; urgency=medium

  * New synapse release 1.32.2.

 -- Synapse Packaging team <packages@matrix.org>  Wed, 22 Apr 2021 12:43:52 +0100

matrix-synapse-py3 (1.32.1) stable; urgency=medium

  * New synapse release 1.32.1.

 -- Synapse Packaging team <packages@matrix.org>  Wed, 21 Apr 2021 14:00:55 +0100

matrix-synapse-py3 (1.32.0) stable; urgency=medium

  [ Dan Callahan ]
  * Skip tests when DEB_BUILD_OPTIONS contains "nocheck".

  [ Synapse Packaging team ]
  * New synapse release 1.32.0.

 -- Synapse Packaging team <packages@matrix.org>  Tue, 20 Apr 2021 14:28:39 +0100

matrix-synapse-py3 (1.31.0) stable; urgency=medium

  * New synapse release 1.31.0.

 -- Synapse Packaging team <packages@matrix.org>  Tue, 06 Apr 2021 13:08:29 +0100

matrix-synapse-py3 (1.30.1) stable; urgency=medium

  * New synapse release 1.30.1.

 -- Synapse Packaging team <packages@matrix.org>  Fri, 26 Mar 2021 12:01:28 +0000

matrix-synapse-py3 (1.30.0) stable; urgency=medium

  * New synapse release 1.30.0.

 -- Synapse Packaging team <packages@matrix.org>  Mon, 22 Mar 2021 13:15:34 +0000

matrix-synapse-py3 (1.29.0) stable; urgency=medium

  [ Jonathan de Jong ]
  * Remove the python -B flag (don't generate bytecode) in scripts and documentation.

  [ Synapse Packaging team ]
  * New synapse release 1.29.0.

 -- Synapse Packaging team <packages@matrix.org>  Mon, 08 Mar 2021 13:51:50 +0000

matrix-synapse-py3 (1.28.0) stable; urgency=medium

  * New synapse release 1.28.0.

 -- Synapse Packaging team <packages@matrix.org>  Thu, 25 Feb 2021 10:21:57 +0000

matrix-synapse-py3 (1.27.0) stable; urgency=medium

  [ Dan Callahan ]
  * Fix build on Ubuntu 16.04 LTS (Xenial).

  [ Synapse Packaging team ]
  * New synapse release 1.27.0.

 -- Synapse Packaging team <packages@matrix.org>  Tue, 16 Feb 2021 13:11:28 +0000

matrix-synapse-py3 (1.26.0) stable; urgency=medium

  [ Richard van der Hoff ]
  * Remove dependency on `python3-distutils`.

  [ Synapse Packaging team ]
  * New synapse release 1.26.0.

 -- Synapse Packaging team <packages@matrix.org>  Wed, 27 Jan 2021 12:43:35 -0500

matrix-synapse-py3 (1.25.0) stable; urgency=medium

  [ Dan Callahan ]
  * Update dependencies to account for the removal of the transitional
    dh-systemd package from Debian Bullseye.

  [ Synapse Packaging team ]
  * New synapse release 1.25.0.

 -- Synapse Packaging team <packages@matrix.org>  Wed, 13 Jan 2021 10:14:55 +0000

matrix-synapse-py3 (1.24.0) stable; urgency=medium

  * New synapse release 1.24.0.

 -- Synapse Packaging team <packages@matrix.org>  Wed, 09 Dec 2020 10:14:30 +0000

matrix-synapse-py3 (1.23.1) stable; urgency=medium

  * New synapse release 1.23.1.

 -- Synapse Packaging team <packages@matrix.org>  Wed, 09 Dec 2020 10:40:39 +0000

matrix-synapse-py3 (1.23.0) stable; urgency=medium

  * New synapse release 1.23.0.

 -- Synapse Packaging team <packages@matrix.org>  Wed, 18 Nov 2020 11:41:28 +0000

matrix-synapse-py3 (1.22.1) stable; urgency=medium

  * New synapse release 1.22.1.

 -- Synapse Packaging team <packages@matrix.org>  Fri, 30 Oct 2020 15:25:37 +0000

matrix-synapse-py3 (1.22.0) stable; urgency=medium

  * New synapse release 1.22.0.

 -- Synapse Packaging team <packages@matrix.org>  Tue, 27 Oct 2020 12:07:12 +0000

matrix-synapse-py3 (1.21.2) stable; urgency=medium

  [ Synapse Packaging team ]
  * New synapse release 1.21.2.

 -- Synapse Packaging team <packages@matrix.org>  Thu, 15 Oct 2020 09:23:27 -0400

matrix-synapse-py3 (1.21.1) stable; urgency=medium

  [ Synapse Packaging team ]
  * New synapse release 1.21.1.

  [ Andrew Morgan ]
  * Explicitly install "test" python dependencies.

 -- Synapse Packaging team <packages@matrix.org>  Tue, 13 Oct 2020 10:24:13 +0100

matrix-synapse-py3 (1.21.0) stable; urgency=medium

  * New synapse release 1.21.0.

 -- Synapse Packaging team <packages@matrix.org>  Mon, 12 Oct 2020 15:47:44 +0100

matrix-synapse-py3 (1.20.1) stable; urgency=medium

  * New synapse release 1.20.1.

 -- Synapse Packaging team <packages@matrix.org>  Thu, 24 Sep 2020 16:25:22 +0100

matrix-synapse-py3 (1.20.0) stable; urgency=medium

  [ Synapse Packaging team ]
  * New synapse release 1.20.0.

  [ Dexter Chua ]
  * Use Type=notify in systemd service

 -- Synapse Packaging team <packages@matrix.org>  Tue, 22 Sep 2020 15:19:32 +0100

matrix-synapse-py3 (1.19.3) stable; urgency=medium

  * New synapse release 1.19.3.

 -- Synapse Packaging team <packages@matrix.org>  Fri, 18 Sep 2020 14:59:30 +0100

matrix-synapse-py3 (1.19.2) stable; urgency=medium

  * New synapse release 1.19.2.

 -- Synapse Packaging team <packages@matrix.org>  Wed, 16 Sep 2020 12:50:30 +0100

matrix-synapse-py3 (1.19.1) stable; urgency=medium

  * New synapse release 1.19.1.

 -- Synapse Packaging team <packages@matrix.org>  Thu, 27 Aug 2020 10:50:19 +0100

matrix-synapse-py3 (1.19.0) stable; urgency=medium

  [ Synapse Packaging team ]
  * New synapse release 1.19.0.

  [ Aaron Raimist ]
  * Fix outdated documentation for SYNAPSE_CACHE_FACTOR

 -- Synapse Packaging team <packages@matrix.org>  Mon, 17 Aug 2020 14:06:42 +0100

matrix-synapse-py3 (1.18.0) stable; urgency=medium

  * New synapse release 1.18.0.

 -- Synapse Packaging team <packages@matrix.org>  Thu, 30 Jul 2020 10:55:53 +0100

matrix-synapse-py3 (1.17.0) stable; urgency=medium

  * New synapse release 1.17.0.

 -- Synapse Packaging team <packages@matrix.org>  Mon, 13 Jul 2020 10:20:31 +0100

matrix-synapse-py3 (1.16.1) stable; urgency=medium

  * New synapse release 1.16.1.

 -- Synapse Packaging team <packages@matrix.org>  Fri, 10 Jul 2020 12:09:24 +0100

matrix-synapse-py3 (1.17.0rc1) stable; urgency=medium

  * New synapse release 1.17.0rc1.

 -- Synapse Packaging team <packages@matrix.org>  Thu, 09 Jul 2020 16:53:12 +0100

matrix-synapse-py3 (1.16.0) stable; urgency=medium

  * New synapse release 1.16.0.

 -- Synapse Packaging team <packages@matrix.org>  Wed, 08 Jul 2020 11:03:48 +0100

matrix-synapse-py3 (1.15.2) stable; urgency=medium

  * New synapse release 1.15.2.

 -- Synapse Packaging team <packages@matrix.org>  Thu, 02 Jul 2020 10:34:00 -0400

matrix-synapse-py3 (1.15.1) stable; urgency=medium

  * New synapse release 1.15.1.

 -- Synapse Packaging team <packages@matrix.org>  Tue, 16 Jun 2020 10:27:50 +0100

matrix-synapse-py3 (1.15.0) stable; urgency=medium

  * New synapse release 1.15.0.

 -- Synapse Packaging team <packages@matrix.org>  Thu, 11 Jun 2020 13:27:06 +0100

matrix-synapse-py3 (1.14.0) stable; urgency=medium

  * New synapse release 1.14.0.

 -- Synapse Packaging team <packages@matrix.org>  Thu, 28 May 2020 10:37:27 +0000

matrix-synapse-py3 (1.13.0) stable; urgency=medium

  [ Patrick Cloke ]
  * Add information about .well-known files to Debian installation scripts.

  [ Synapse Packaging team ]
  * New synapse release 1.13.0.

 -- Synapse Packaging team <packages@matrix.org>  Tue, 19 May 2020 09:16:56 -0400

matrix-synapse-py3 (1.12.4) stable; urgency=medium

  * New synapse release 1.12.4.

 -- Synapse Packaging team <packages@matrix.org>  Thu, 23 Apr 2020 10:58:14 -0400

matrix-synapse-py3 (1.12.3) stable; urgency=medium

  [ Richard van der Hoff ]
  * Update the Debian build scripts to handle the new installation paths
   for the support libraries introduced by Pillow 7.1.1.

  [ Synapse Packaging team ]
  * New synapse release 1.12.3.

 -- Synapse Packaging team <packages@matrix.org>  Fri, 03 Apr 2020 10:55:03 +0100

matrix-synapse-py3 (1.12.2) stable; urgency=medium

  * New synapse release 1.12.2.

 -- Synapse Packaging team <packages@matrix.org>  Mon, 02 Apr 2020 19:02:17 +0000

matrix-synapse-py3 (1.12.1) stable; urgency=medium

  * New synapse release 1.12.1.

 -- Synapse Packaging team <packages@matrix.org>  Mon, 02 Apr 2020 11:30:47 +0000

matrix-synapse-py3 (1.12.0) stable; urgency=medium

  * New synapse release 1.12.0.

 -- Synapse Packaging team <packages@matrix.org>  Mon, 23 Mar 2020 12:13:03 +0000

matrix-synapse-py3 (1.11.1) stable; urgency=medium

  * New synapse release 1.11.1.

 -- Synapse Packaging team <packages@matrix.org>  Tue, 03 Mar 2020 15:01:22 +0000

matrix-synapse-py3 (1.11.0) stable; urgency=medium

  * New synapse release 1.11.0.

 -- Synapse Packaging team <packages@matrix.org>  Fri, 21 Feb 2020 08:54:34 +0000

matrix-synapse-py3 (1.10.1) stable; urgency=medium

  * New synapse release 1.10.1.

 -- Synapse Packaging team <packages@matrix.org>  Mon, 17 Feb 2020 16:27:28 +0000

matrix-synapse-py3 (1.10.0) stable; urgency=medium

  * New synapse release 1.10.0.

 -- Synapse Packaging team <packages@matrix.org>  Wed, 12 Feb 2020 12:18:54 +0000

matrix-synapse-py3 (1.9.1) stable; urgency=medium

  * New synapse release 1.9.1.

 -- Synapse Packaging team <packages@matrix.org>  Tue, 28 Jan 2020 13:09:23 +0000

matrix-synapse-py3 (1.9.0) stable; urgency=medium

  * New synapse release 1.9.0.

 -- Synapse Packaging team <packages@matrix.org>  Thu, 23 Jan 2020 12:56:31 +0000

matrix-synapse-py3 (1.8.0) stable; urgency=medium

  [ Richard van der Hoff ]
  * Automate generation of the default log configuration file.

  [ Synapse Packaging team ]
  * New synapse release 1.8.0.

 -- Synapse Packaging team <packages@matrix.org>  Thu, 09 Jan 2020 11:39:27 +0000

matrix-synapse-py3 (1.7.3) stable; urgency=medium

  * New synapse release 1.7.3.

 -- Synapse Packaging team <packages@matrix.org>  Tue, 31 Dec 2019 10:45:04 +0000

matrix-synapse-py3 (1.7.2) stable; urgency=medium

  * New synapse release 1.7.2.

 -- Synapse Packaging team <packages@matrix.org>  Fri, 20 Dec 2019 10:56:50 +0000

matrix-synapse-py3 (1.7.1) stable; urgency=medium

  * New synapse release 1.7.1.

 -- Synapse Packaging team <packages@matrix.org>  Wed, 18 Dec 2019 09:37:59 +0000

matrix-synapse-py3 (1.7.0) stable; urgency=medium

  * New synapse release 1.7.0.

 -- Synapse Packaging team <packages@matrix.org>  Fri, 13 Dec 2019 10:19:38 +0000

matrix-synapse-py3 (1.6.1) stable; urgency=medium

  * New synapse release 1.6.1.

 -- Synapse Packaging team <packages@matrix.org>  Thu, 28 Nov 2019 11:10:40 +0000

matrix-synapse-py3 (1.6.0) stable; urgency=medium

  * New synapse release 1.6.0.

 -- Synapse Packaging team <packages@matrix.org>  Tue, 26 Nov 2019 12:15:40 +0000

matrix-synapse-py3 (1.5.1) stable; urgency=medium

  * New synapse release 1.5.1.

 -- Synapse Packaging team <packages@matrix.org>  Wed, 06 Nov 2019 10:02:14 +0000

matrix-synapse-py3 (1.5.0) stable; urgency=medium

  * New synapse release 1.5.0.

 -- Synapse Packaging team <packages@matrix.org>  Tue, 29 Oct 2019 14:28:41 +0000

matrix-synapse-py3 (1.4.1) stable; urgency=medium

  * New synapse release 1.4.1.

 -- Synapse Packaging team <packages@matrix.org>  Fri, 18 Oct 2019 10:13:27 +0100

matrix-synapse-py3 (1.4.0) stable; urgency=medium

  * New synapse release 1.4.0.

 -- Synapse Packaging team <packages@matrix.org>  Thu, 03 Oct 2019 13:22:25 +0100

matrix-synapse-py3 (1.3.1) stable; urgency=medium

  * New synapse release 1.3.1.

 -- Synapse Packaging team <packages@matrix.org>  Sat, 17 Aug 2019 09:15:49 +0100

matrix-synapse-py3 (1.3.0) stable; urgency=medium

  [ Andrew Morgan ]
  * Remove libsqlite3-dev from required build dependencies.

  [ Synapse Packaging team ]
  * New synapse release 1.3.0.

 -- Synapse Packaging team <packages@matrix.org>  Thu, 15 Aug 2019 12:04:23 +0100

matrix-synapse-py3 (1.2.0) stable; urgency=medium

  [ Amber Brown ]
  * Update logging config defaults to match API changes in Synapse.

  [ Richard van der Hoff ]
  * Add Recommends and Depends for some libraries which you probably want.

  [ Synapse Packaging team ]
  * New synapse release 1.2.0.

 -- Synapse Packaging team <packages@matrix.org>  Thu, 25 Jul 2019 14:10:07 +0100

matrix-synapse-py3 (1.1.0) stable; urgency=medium

  [ Silke Hofstra ]
  * Include systemd-python to allow logging to the systemd journal.

  [ Synapse Packaging team ]
  * New synapse release 1.1.0.

 -- Synapse Packaging team <packages@matrix.org>  Thu, 04 Jul 2019 11:43:41 +0100

matrix-synapse-py3 (1.0.0) stable; urgency=medium

  * New synapse release 1.0.0.

 -- Synapse Packaging team <packages@matrix.org>  Tue, 11 Jun 2019 17:09:53 +0100

matrix-synapse-py3 (0.99.5.2) stable; urgency=medium

  * New synapse release 0.99.5.2.

 -- Synapse Packaging team <packages@matrix.org>  Thu, 30 May 2019 16:28:07 +0100

matrix-synapse-py3 (0.99.5.1) stable; urgency=medium

  * New synapse release 0.99.5.1.

 -- Synapse Packaging team <packages@matrix.org>  Wed, 22 May 2019 16:22:24 +0000

matrix-synapse-py3 (0.99.4) stable; urgency=medium

  [ Christoph Müller ]
  * Configure the systemd units to have a log identifier of `matrix-synapse`

  [ Synapse Packaging team ]
  * New synapse release 0.99.4.

 -- Synapse Packaging team <packages@matrix.org>  Wed, 15 May 2019 13:58:08 +0100

matrix-synapse-py3 (0.99.3.2) stable; urgency=medium

  * New synapse release 0.99.3.2.

 -- Synapse Packaging team <packages@matrix.org>  Fri, 03 May 2019 18:56:20 +0100

matrix-synapse-py3 (0.99.3.1) stable; urgency=medium

  * New synapse release 0.99.3.1.

 -- Synapse Packaging team <packages@matrix.org>  Fri, 03 May 2019 16:02:43 +0100

matrix-synapse-py3 (0.99.3) stable; urgency=medium

  [ Richard van der Hoff ]
  * Fix warning during preconfiguration. (Fixes: https://github.com/matrix-org/synapse/issues/4819)

  [ Synapse Packaging team ]
  * New synapse release 0.99.3.

 -- Synapse Packaging team <packages@matrix.org>  Mon, 01 Apr 2019 12:48:21 +0000

matrix-synapse-py3 (0.99.2) stable; urgency=medium

  * Fix overwriting of config settings on upgrade.
  * New synapse release 0.99.2.

 -- Synapse Packaging team <packages@matrix.org>  Fri, 01 Mar 2019 10:55:08 +0000

matrix-synapse-py3 (0.99.1.1) stable; urgency=medium

  * New synapse release 0.99.1.1

 -- Synapse Packaging team <packages@matrix.org>  Thu, 14 Feb 2019 17:19:44 +0000

matrix-synapse-py3 (0.99.1) stable; urgency=medium

  [ Damjan Georgievski ]
  * Added ExecReload= in service unit file to send a HUP signal

  [ Synapse Packaging team ]
  * New synapse release 0.99.1

 -- Synapse Packaging team <packages@matrix.org>  Thu, 14 Feb 2019 14:12:26 +0000

matrix-synapse-py3 (0.99.0) stable; urgency=medium

  * New synapse release 0.99.0

 -- Synapse Packaging team <packages@matrix.org>  Tue, 5 Feb 2019 18:25:00 +0000

matrix-synapse-py3 (0.34.1.1++1) stable; urgency=medium

  * Update conflicts specifications to allow smoother transition from matrix-synapse.

 -- Synapse Packaging team <packages@matrix.org>  Sat, 12 Jan 2019 12:58:35 +0000

matrix-synapse-py3 (0.34.1.1) stable; urgency=high

  * New synapse release 0.34.1.1

 -- Synapse Packaging team <packages@matrix.org>  Thu, 10 Jan 2019 15:04:52 +0000

matrix-synapse-py3 (0.34.1+1) stable; urgency=medium

  * Remove 'Breaks: matrix-synapse-ldap3'. (matrix-synapse-py3 includes
    the matrix-synapse-ldap3 python files, which makes the
    matrix-synapse-ldap3 debian package redundant but not broken.

 -- Synapse Packaging team <packages@matrix.org>  Wed, 09 Jan 2019 15:30:00 +0000

matrix-synapse-py3 (0.34.1) stable; urgency=medium

  * New synapse release 0.34.1.
  * Update Conflicts specifications to allow installation alongside our
    matrix-synapse transitional package.

 -- Synapse Packaging team <packages@matrix.org>  Wed, 09 Jan 2019 14:52:24 +0000

matrix-synapse-py3 (0.34.0) stable; urgency=medium

  * New synapse release 0.34.0.
  * Synapse is now installed into a Python 3 virtual environment with
    up-to-date dependencies.
  * The matrix-synapse service will now be restarted when the package is
    upgraded.
    (Fixes https://github.com/matrix-org/package-synapse-debian/issues/18)

 -- Synapse packaging team <packages@matrix.org>  Wed, 19 Dec 2018 14:00:00 +0000

matrix-synapse (0.33.9-1matrix1) stretch; urgency=medium

  [ Erik Johnston ]
  * Remove dependency on python-pydenticon

  [ Richard van der Hoff ]
  * New upstream version 0.33.9
  * Refresh patches for 0.33.9

 -- Richard van der Hoff <richard@matrix.org>  Tue, 20 Nov 2018 10:26:05 +0000

matrix-synapse (0.33.8-1) stretch; urgency=medium

  * New upstream version 0.33.8

 -- Erik Johnston <erik@matrix.org>  Thu, 01 Nov 2018 14:33:26 +0000

matrix-synapse (0.33.7-1matrix1) stretch; urgency=medium

  * New upstream version 0.33.7

 -- Richard van der Hoff <richard@matrix.org>  Thu, 18 Oct 2018 16:18:26 +0100

matrix-synapse (0.33.6-1matrix1) stretch; urgency=medium

  * Imported Upstream version 0.33.6
  * Remove redundant explicit dep on python-bcrypt
  * Run the tests during build
  * Add dependency on python-attr 16.0
  * Refresh patches for 0.33.6

 -- Richard van der Hoff <richard@matrix.org>  Thu, 04 Oct 2018 14:40:29 +0100

matrix-synapse (0.33.5.1-1matrix1) stretch; urgency=medium

  * Imported Upstream version 0.33.5.1

 -- Richard van der Hoff <richard@matrix.org>  Mon, 24 Sep 2018 18:20:51 +0100

matrix-synapse (0.33.5-1matrix1) stretch; urgency=medium

  * Imported Upstream version 0.33.5

 -- Richard van der Hoff <richard@matrix.org>  Mon, 24 Sep 2018 16:06:23 +0100

matrix-synapse (0.33.4-1mx1) stretch; urgency=medium

  * Imported Upstream version 0.33.4
  * Avoid telling people to install packages with pip
    (fixes https://github.com/matrix-org/synapse/issues/3743)

 -- Richard van der Hoff <richard@matrix.org>  Fri, 07 Sep 2018 14:06:17 +0100

matrix-synapse (0.33.3.1-1mx1) stretch; urgency=critical

  [ Richard van der Hoff ]
  * Imported Upstream version 0.33.3.1

 -- Richard van der Hoff <richard@matrix.org>  Thu, 06 Sep 2018 11:20:37 +0100

matrix-synapse (0.33.3-2) stretch; urgency=medium

  * We now require python-twisted 17.1.0 or later
  * Add recommendations for python-psycopg2 and python-lxml

 -- Richard van der Hoff <richard@matrix.org>  Thu, 23 Aug 2018 19:04:08 +0100

matrix-synapse (0.33.3-1) jessie; urgency=medium

  * New upstream version 0.33.3

 -- Richard van der Hoff <richard@matrix.org>  Wed, 22 Aug 2018 14:50:30 +0100

matrix-synapse (0.33.2-1) jessie; urgency=medium

  * New upstream version 0.33.2

 -- Richard van der Hoff <richard@matrix.org>  Thu, 09 Aug 2018 15:40:42 +0100

matrix-synapse (0.33.1-1) jessie; urgency=medium

  * New upstream version 0.33.1

 -- Erik Johnston <erik@matrix.org>  Thu, 02 Aug 2018 15:52:19 +0100

matrix-synapse (0.33.0-1) jessie; urgency=medium

  * New upstream version 0.33.0

 -- Richard van der Hoff <richard@matrix.org>  Thu, 19 Jul 2018 13:38:41 +0100

matrix-synapse (0.32.1-1) jessie; urgency=medium

  * New upstream version 0.32.1

 -- Richard van der Hoff <richard@matrix.org>  Fri, 06 Jul 2018 17:16:29 +0100

matrix-synapse (0.32.0-1) jessie; urgency=medium

  * New upstream version 0.32.0

 -- Erik Johnston <erik@matrix.org>  Fri, 06 Jul 2018 15:34:06 +0100

matrix-synapse (0.31.2-1) jessie; urgency=high

  * New upstream version 0.31.2

 -- Richard van der Hoff <richard@matrix.org>  Thu, 14 Jun 2018 16:49:07 +0100

matrix-synapse (0.31.1-1) jessie; urgency=medium

  * New upstream version 0.31.1
  * Require python-prometheus-client >= 0.0.14

 -- Richard van der Hoff <richard@matrix.org>  Fri, 08 Jun 2018 16:11:55 +0100

matrix-synapse (0.31.0-1) jessie; urgency=medium

  * New upstream version 0.31.0

 -- Richard van der Hoff <richard@matrix.org>  Wed, 06 Jun 2018 17:23:10 +0100

matrix-synapse (0.30.0-1) jessie; urgency=medium

  [ Michael Kaye ]
  * update homeserver.yaml to be somewhat more modern.

  [ Erik Johnston ]
  * New upstream version 0.30.0

 -- Erik Johnston <erik@matrix.org>  Thu, 24 May 2018 16:43:16 +0100

matrix-synapse (0.29.0-1) jessie; urgency=medium

  * New upstream version 0.29.0

 -- Erik Johnston <erik@matrix.org>  Wed, 16 May 2018 17:43:06 +0100

matrix-synapse (0.28.1-1) jessie; urgency=medium

  * New upstream version 0.28.1

 -- Erik Johnston <erik@matrix.org>  Tue, 01 May 2018 19:21:39 +0100

matrix-synapse (0.28.0-1) jessie; urgency=medium

  * New upstream 0.28.0

 -- Erik Johnston <erik@matrix.org>  Fri, 27 Apr 2018 13:15:49 +0100

matrix-synapse (0.27.4-1) jessie; urgency=medium

  * Bump canonicaljson version
  * New upstream 0.27.4

 -- Erik Johnston <erik@matrix.org>  Fri, 13 Apr 2018 13:37:47 +0100

matrix-synapse (0.27.3-1) jessie; urgency=medium

  * Report stats should default to off
  * Refresh patches
  * New upstream 0.27.3

 -- Erik Johnston <erik@matrix.org>  Wed, 11 Apr 2018 11:43:47 +0100

matrix-synapse (0.27.2-1) jessie; urgency=medium

  * New upstream version 0.27.2

 -- Erik Johnston <erik@matrix.org>  Mon, 26 Mar 2018 16:41:57 +0100

matrix-synapse (0.27.1-1) jessie; urgency=medium

  * New upstream version 0.27.1

 -- Erik Johnston <erik@matrix.org>  Mon, 26 Mar 2018 16:22:03 +0100

matrix-synapse (0.27.0-2) jessie; urgency=medium

  * Fix bcrypt dependency

 -- Erik Johnston <erik@matrix.org>  Mon, 26 Mar 2018 16:00:26 +0100

matrix-synapse (0.27.0-1) jessie; urgency=medium

  * New upstream version 0.27.0

 -- Erik Johnston <erik@matrix.org>  Mon, 26 Mar 2018 15:07:52 +0100

matrix-synapse (0.26.1-1) jessie; urgency=medium

  * Ignore RC
  * New upstream version 0.26.1

 -- Erik Johnston <erik@matrix.org>  Fri, 16 Mar 2018 00:40:08 +0000

matrix-synapse (0.26.0-1) jessie; urgency=medium

  [ Richard van der Hoff ]
  * Remove `level` for `file` log handler

  [ Erik Johnston ]

 -- Erik Johnston <erik@matrix.org>  Fri, 05 Jan 2018 11:21:26 +0000

matrix-synapse (0.25.1-1) jessie; urgency=medium

  * New upstream version 0.25.1

 -- Erik Johnston <erik@matrix.org>  Mon, 20 Nov 2017 10:05:37 +0000

matrix-synapse (0.25.0-1) jessie; urgency=medium

  * New upstream version 0.25.0

 -- Erik Johnston <erik@matrix.org>  Wed, 15 Nov 2017 11:36:32 +0000

matrix-synapse (0.24.1-1) jessie; urgency=medium

  * New upstream version 0.24.1

 -- Erik Johnston <erik@matrix.org>  Tue, 24 Oct 2017 15:05:03 +0100

matrix-synapse (0.24.0-1) jessie; urgency=medium

  * New upstream version 0.24.0

 -- Erik Johnston <erik@matrix.org>  Mon, 23 Oct 2017 14:11:46 +0100

matrix-synapse (0.23.1-1) xenial; urgency=medium

  * Imported upstream version 0.23.1

 -- Erik Johnston <erikj@matrix.org>  Thu, 05 Oct 2017 15:28:25 +0100

matrix-synapse (0.23.0-1) jessie; urgency=medium

  * Fix patch after refactor
  * Add patch to remove requirement on affinity package
  * refresh webclient patch

 -- Erik Johnston <erikj@matrix.org>  Mon, 02 Oct 2017 15:34:57 +0100

matrix-synapse (0.22.1-1) jessie; urgency=medium

  * Imported Upstream version 0.22.1

 -- Erik Johnston <erikj@matrix.org>  Thu, 06 Jul 2017 18:14:13 +0100

matrix-synapse (0.22.0-1) jessie; urgency=medium

  * Imported upstream version 0.22.0

 -- Erik Johnston <erikj@matrix.org>  Thu, 06 Jul 2017 10:47:45 +0100

matrix-synapse (0.21.1-1) jessie; urgency=medium

  * Imported upstream version 0.21.1

 -- Erik Johnston <erikj@matrix.org>  Thu, 15 Jun 2017 13:31:13 +0100

matrix-synapse (0.21.0-1) jessie; urgency=medium

  * Imported upstream version 0.21.0
  * Update patches

 -- Erik Johnston <erikj@matrix.org>  Thu, 18 May 2017 14:16:54 +0100

matrix-synapse (0.20.0-2) jessie; urgency=medium

  * Depend on python-jsonschema

 -- Erik Johnston <erikj@matrix.org>  Wed, 12 Apr 2017 10:41:46 +0100

matrix-synapse (0.20.0-1) jessie; urgency=medium

  * Imported upstream version 0.20.0

 -- Erik Johnston <erikj@matrix.org>  Tue, 11 Apr 2017 12:58:26 +0100

matrix-synapse (0.19.3-1) jessie; urgency=medium

  * Imported upstream version 0.19.3

 -- Erik Johnston <erikj@matrix.org>  Tue, 21 Mar 2017 13:45:41 +0000

matrix-synapse (0.19.2-1) jessie; urgency=medium

  [ Sunil Mohan Adapa ]
  * Bump standards version to 3.9.8
  * Add debian/copyright file
  * Don't ignore errors in debian/config
  * Reformat depenedencies in debian/control
  * Internationalize strings in template file
  * Update package description
  * Add lsb-base as dependency
  * Update questions for debconf style
  * Add man pages for all binaries

  [ Erik Johnston ]
  * Imported upstream version 0.19.2

 -- Erik Johnston <erikj@matrix.org>  Tue, 21 Feb 2017 13:55:00 +0000

matrix-synapse (0.19.1-1) jessie; urgency=medium

  * Imported upstream version 0.19.1

 -- Erik Johnston <erikj@matrix.org>  Thu, 09 Feb 2017 11:53:27 +0000

matrix-synapse (0.19.0-1) jessie; urgency=medium

  This build requires python-twisted 0.19.0, which may need to be installed
  from backports.

  [ Bryce Chidester ]
  * Add EnvironmentFile to the systemd service
  * Create matrix-synapse.default

  [ Erik Johnston ]
  * Imported upstream version 0.19.0

 -- Erik Johnston <erikj@matrix.org>  Sat, 04 Feb 2017 09:58:29 +0000

matrix-synapse (0.18.7-1) trusty; urgency=medium

  * Imported Upstream version 0.18.4

 -- Erik Johnston <erikj@matrix.org>  Mon, 09 Jan 2017 15:10:21 +0000

matrix-synapse (0.18.5-1) trusty; urgency=medium

  * Imported Upstream version 0.18.5

 -- Erik Johnston <erikj@matrix.org>  Fri, 16 Dec 2016 10:51:59 +0000

matrix-synapse (0.18.4-1) trusty; urgency=medium

  * Imported Upstream version 0.18.4

 -- Erik Johnston <erikj@matrix.org>  Tue, 22 Nov 2016 10:33:41 +0000

matrix-synapse (0.18.3-1) trusty; urgency=medium

  * Imported Upstream version 0.18.3
  * Remove upstreamed ldap3 patch

 -- Erik Johnston <erikj@matrix.org>  Tue, 08 Nov 2016 15:01:49 +0000

matrix-synapse (0.18.2-2) trusty; urgency=high

  * Patch ldap3 support to workaround differences in python-ldap3 0.9,
    bug allowed unauthorized logins if ldap3 0.9 was used.

 -- Erik Johnston <erikj@matrix.org>  Tue, 08 Nov 2016 13:48:09 +0000

matrix-synapse (0.18.2-1) trusty; urgency=medium

  * Imported Upstream version 0.18.2

 -- Erik Johnston <erikj@matrix.org>  Tue, 01 Nov 2016 13:30:45 +0000

matrix-synapse (0.18.1-1) trusty; urgency=medium

  * Imported Upstream version 0.18.1

 -- Erik Johnston <erikj@matrix.org>  Wed, 05 Oct 2016 14:52:53 +0100

matrix-synapse (0.18.0-1) trusty; urgency=medium

  * Imported Upstream version 0.18.0

 -- Erik Johnston <erikj@matrix.org>  Mon, 19 Sep 2016 17:38:48 +0100

matrix-synapse (0.17.3-1) trusty; urgency=medium

  * Imported Upstream version 0.17.3

 -- Erik Johnston <erikj@matrix.org>  Fri, 09 Sep 2016 11:18:18 +0100

matrix-synapse (0.17.2-1) trusty; urgency=medium

  * Imported Upstream version 0.17.2

 -- Erik Johnston <erikj@matrix.org>  Thu, 08 Sep 2016 15:37:14 +0100

matrix-synapse (0.17.1-1) trusty; urgency=medium

  * Imported Upstream version 0.17.1

 -- Erik Johnston <erikj@matrix.org>  Wed, 24 Aug 2016 15:11:29 +0100

matrix-synapse (0.17.0-1) trusty; urgency=medium

  * Imported Upstream version 0.17.0

 -- Erik Johnston <erikj@matrix.org>  Mon, 08 Aug 2016 13:56:15 +0100

matrix-synapse (0.16.1-r1-1) trusty; urgency=medium

  * Imported Upstream version 0.16.1-r1

 -- Erik Johnston <erikj@matrix.org>  Fri, 08 Jul 2016 16:47:35 +0100

matrix-synapse (0.16.1-2) trusty; urgency=critical

  * Apply security patch

 -- Erik Johnston <erikj@matrix.org>  Fri, 08 Jul 2016 11:05:27 +0100

matrix-synapse (0.16.1-1) trusty; urgency=medium

  * New upstream release

 -- Erik Johnston <erikj@matrix.org>  Tue, 21 Jun 2016 14:56:48 +0100

matrix-synapse (0.16.0-3) trusty; urgency=medium

  * Don't require strict nacl==0.3.0 requirement

 -- Erik Johnston <erikj@matrix.org>  Mon, 20 Jun 2016 13:24:22 +0100

matrix-synapse (0.16.0-2) trusty; urgency=medium

  * Also change the permissions of /etc/matrix-synapse
  * Add apt webclient instructions
  * Fix up patches
  * Update default homeserver.yaml
  * Add patch

 -- Erik Johnston <erikj@matrix.org>  Fri, 10 Jun 2016 14:06:20 +0100

matrix-synapse (0.16.0-1) trusty; urgency=medium

  [ David A Roberts ]
  * systemd

  [ Erik Johnston ]
  * Fixup postinst and matrix-synapse.service
  * Handle email optional deps
  * New upstream release

 -- Erik Johnston <erikj@matrix.org>  Thu, 09 Jun 2016 16:17:01 +0100

matrix-synapse (0.14.0-1) trusty; urgency=medium

  * Remove saml2 module requirements

 -- Erik Johnston <erikj@matrix.org>  Wed, 30 Mar 2016 14:31:17 +0100

matrix-synapse (0.13.3-1) trusty; urgency=medium

  * New upstream release

 -- Erik Johnston <erikj@matrix.org>  Thu, 11 Feb 2016 16:35:39 +0000

matrix-synapse (0.13.2-1) trusty; urgency=medium

  * New upstream release

 -- Erik Johnston <erikj@matrix.org>  Thu, 11 Feb 2016 11:01:16 +0000

matrix-synapse (0.13.0-1) trusty; urgency=medium

  * New upstream release

 -- Erik Johnston <erikj@matrix.org>  Wed, 10 Feb 2016 16:34:39 +0000

matrix-synapse (0.12.0-2) trusty; urgency=medium

  * Don't default `registerion_shared_secret` config option

 -- Erik Johnston <erikj@matrix.org>  Wed, 06 Jan 2016 16:34:02 +0000

matrix-synapse (0.12.0-1) stable; urgency=medium

  * Imported Upstream version 0.12.0

 -- Mark Haines <mark@matrix.org>  Mon, 04 Jan 2016 15:38:33 +0000

matrix-synapse (0.11.1-1) unstable; urgency=medium

  * Imported Upstream version 0.11.1

 -- Erik Johnston <erikj@matrix.org>  Fri, 20 Nov 2015 17:56:52 +0000

matrix-synapse (0.11.0-r2-1) stable; urgency=medium

  * Imported Upstream version 0.11.0-r2
  * Add gbp.conf

 -- Erik Johnston <erikj@matrix.org>  Thu, 19 Nov 2015 13:52:36 +0000

matrix-synapse (0.11.0-1) wheezy; urgency=medium

  * Fix dependencies.

 -- Erik Johnston <erikj@matrix.org>  Tue, 17 Nov 2015 16:28:06 +0000

matrix-synapse (0.11.0-0) wheezy; urgency=medium

  * New upstream release

 -- Erik Johnston <erikj@matrix.org>  Tue, 17 Nov 2015 16:03:01 +0000

matrix-synapse (0.10.0-2) wheezy; urgency=medium

  * Rebuild for wheezy.

 -- Erik Johnston <erikj@matrix.org>  Fri, 04 Sep 2015 14:21:03 +0100

matrix-synapse (0.10.0-1) trusty; urgency=medium

  * New upstream release

 -- Erik Johnston <erikj@matrix.org>  Thu, 03 Sep 2015 10:08:34 +0100

matrix-synapse (0.10.0~rc6-3) trusty; urgency=medium

  * Create log directory.

 -- Erik Johnston <erikj@matrix.org>  Wed, 02 Sep 2015 17:49:07 +0100

matrix-synapse (0.10.0~rc6-2) trusty; urgency=medium

  * Add patch to work around upstream bug in config directory handling.

 -- Erik Johnston <erikj@matrix.org>  Wed, 02 Sep 2015 17:42:42 +0100

matrix-synapse (0.10.0~rc6-1) trusty; urgency=medium

  * New upstream release

 -- Erik Johnston <erikj@matrix.org>  Wed, 02 Sep 2015 17:21:21 +0100

matrix-synapse (0.10.0~rc5-3) trusty; urgency=medium

  * Update init script to work.

 -- Erik Johnston <erikj@matrix.org>  Fri, 28 Aug 2015 10:51:56 +0100

matrix-synapse (0.10.0~rc5-2) trusty; urgency=medium

  * Fix where python files are installed.

 -- Erik Johnston <erikj@matrix.org>  Thu, 27 Aug 2015 11:55:39 +0100

matrix-synapse (0.10.0~rc5-1) trusty; urgency=medium

  * New upstream release

 -- Erik Johnston <erikj@matrix.org>  Thu, 27 Aug 2015 11:26:54 +0100

matrix-synapse (0.10.0~rc4-1) trusty; urgency=medium

  * New upstream version.

 -- Erik Johnston <erikj@matrix.org>  Thu, 27 Aug 2015 10:29:31 +0100

matrix-synapse (0.10.0~rc3-7) trusty; urgency=medium

  * Add debian/watch

 -- Erik Johnston <erikj@matrix.org>  Wed, 26 Aug 2015 17:57:08 +0100

matrix-synapse (0.10.0~rc3-6) trusty; urgency=medium

  * Deps.

 -- Erik Johnston <erikj@matrix.org>  Wed, 26 Aug 2015 17:07:13 +0100

matrix-synapse (0.10.0~rc3-5) trusty; urgency=medium

  * Deps.

 -- Erik Johnston <erikj@matrix.org>  Wed, 26 Aug 2015 16:18:02 +0100

matrix-synapse (0.10.0~rc3-4) trusty; urgency=medium

  * More deps.

 -- Erik Johnston <erikj@matrix.org>  Wed, 26 Aug 2015 14:09:27 +0100

matrix-synapse (0.10.0~rc3-3) trusty; urgency=medium

  * Update deps.

 -- Erik Johnston <erikj@matrix.org>  Wed, 26 Aug 2015 13:49:20 +0100

matrix-synapse (0.10.0~rc3-2) trusty; urgency=medium

  * Add more deps.

 -- Erik Johnston <erikj@matrix.org>  Wed, 26 Aug 2015 13:25:45 +0100

matrix-synapse (0.10.0~rc3-1) trusty; urgency=medium

  * New upstream release

 -- Erik Johnston <erikj@matrix.org>  Tue, 25 Aug 2015 17:52:33 +0100

matrix-synapse (0.9.3-1~trusty1) trusty; urgency=medium

  * Rebuild for trusty.

 -- Erik Johnston <erikj@matrix.org>  Thu, 20 Aug 2015 15:05:43 +0100

matrix-synapse (0.9.3-1) wheezy; urgency=medium

  * New upstream release
  * Create a user, "matrix-synapse", to run as
  * Log to /var/log/matrix-synapse/ directory
  * Override the way synapse looks for the angular SDK (syweb) so it finds the
    packaged one

 -- Paul "LeoNerd" Evans <paul@matrix.org>  Fri, 07 Aug 2015 15:32:12 +0100

matrix-synapse (0.9.2-2) wheezy; urgency=medium

  * Supply a default config file
  * Create directory in /var/lib
  * Use debconf to ask the user for the server name at installation time

 -- Paul "LeoNerd" Evans <paul@matrix.org>  Thu, 06 Aug 2015 15:28:00 +0100

matrix-synapse (0.9.2-1) wheezy; urgency=low

  * source package automatically created by stdeb 0.8.2

 -- Paul "LeoNerd" Evans <paul@matrix.org>  Fri, 12 Jun 2015 14:32:03 +0100<|MERGE_RESOLUTION|>--- conflicted
+++ resolved
@@ -1,30 +1,22 @@
-<<<<<<< HEAD
-matrix-synapse-py3 (1.139.0~rc3+nmu1) UNRELEASED; urgency=medium
+matrix-synapse-py3 (1.139.0) stable; urgency=medium
+
+  * New Synapse release 1.139.0.
+
+ -- Synapse Packaging team <packages@matrix.org>  Tue, 30 Sep 2025 11:58:55 +0100
+
+matrix-synapse-py3 (1.139.0~rc3) stable; urgency=medium
+
+  * New Synapse release 1.139.0rc3.
+
+ -- Synapse Packaging team <packages@matrix.org>  Thu, 25 Sep 2025 12:13:23 +0100
+
+matrix-synapse-py3 (1.138.2) stable; urgency=medium
 
   * The licensing specifier has been updated to add an optional
     `LicenseRef-Element-Commercial` license. The code was already licensed in
     this manner - the debian metadata was just not updated to reflect it.
 
  -- Synapse Packaging team <packages@matrix.org>  Thu, 25 Sep 2025 12:17:17 +0100
-=======
-matrix-synapse-py3 (1.139.0) stable; urgency=medium
-
-  * New Synapse release 1.139.0.
-
- -- Synapse Packaging team <packages@matrix.org>  Tue, 30 Sep 2025 11:58:55 +0100
->>>>>>> 765817a1
-
-matrix-synapse-py3 (1.139.0~rc3) stable; urgency=medium
-
-  * New Synapse release 1.139.0rc3.
-
- -- Synapse Packaging team <packages@matrix.org>  Thu, 25 Sep 2025 12:13:23 +0100
-
-matrix-synapse-py3 (1.138.2) stable; urgency=medium
-
-  * New Synapse release 1.138.2.
-
- -- Synapse Packaging team <packages@matrix.org>  Wed, 24 Sep 2025 12:26:16 +0100
 
 matrix-synapse-py3 (1.138.1) stable; urgency=medium
 
@@ -43,24 +35,6 @@
   * New Synapse release 1.139.0rc1.
 
  -- Synapse Packaging team <packages@matrix.org>  Tue, 23 Sep 2025 13:24:50 +0100
-
-matrix-synapse-py3 (1.138.2) stable; urgency=medium
-
-  * New Synapse release 1.138.2.
-
- -- Synapse Packaging team <packages@matrix.org>  Wed, 24 Sep 2025 12:26:16 +0100
-
-matrix-synapse-py3 (1.138.1) stable; urgency=medium
-
-  * New Synapse release 1.138.1.
-
- -- Synapse Packaging team <packages@matrix.org>  Wed, 24 Sep 2025 11:32:38 +0100
-
-matrix-synapse-py3 (1.138.0) stable; urgency=medium
-
-  * New Synapse release 1.138.0.
-
- -- Synapse Packaging team <packages@matrix.org>  Tue, 09 Sep 2025 11:21:25 +0100
 
 matrix-synapse-py3 (1.138.0~rc1) stable; urgency=medium
 
