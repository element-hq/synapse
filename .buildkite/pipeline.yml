env:
  CODECOV_TOKEN: "2dd7eb9b-0eda-45fe-a47c-9b5ac040045f"

steps:

  - command:
      - "python -m pip install tox"
      - "tox -e pep8"
    label: "\U0001F9F9 PEP-8"
    plugins:
      - docker#v3.0.1:
          image: "python:3.6"

  - command:
      - "python -m pip install tox"
      - "tox -e packaging"
    label: "\U0001F9F9 packaging"
    plugins:
      - docker#v3.0.1:
          image: "python:3.6"

  - command:
      - "python -m pip install tox"
      - "tox -e check_isort"
    label: "\U0001F9F9 isort"
    plugins:
      - docker#v3.0.1:
          image: "python:3.6"

  - command:
      - "python -m pip install tox"
      - "scripts-dev/check-newsfragment"
    label: ":newspaper: Newsfile"
    branches: "!master !develop !release-*"
    plugins:
      - docker#v3.0.1:
          image: "python:3.6"
          propagate-environment: true

  - command:
      - "python -m pip install tox"
      - "tox -e check-sampleconfig"
    label: "\U0001F9F9 check-sample-config"
    plugins:
      - docker#v3.0.1:
          image: "python:3.6"

  - wait


  - command:
      - "python -m pip install tox"
      - "tox -e py35-old,codecov"
    label: ":python: 3.5 / SQLite / Old Deps"
    env:
      TRIAL_FLAGS: "-j 2"
    plugins:
      - docker#v3.0.1:
          image: "python:3.5"
          propagate-environment: true
    retry:
      automatic:
        - exit_status: -1
          limit: 2
        - exit_status: 2
          limit: 2

  - command:
      - "python -m pip install tox"
      - "tox -e py35,codecov"
    label: ":python: 3.5 / SQLite"
    env:
      TRIAL_FLAGS: "-j 2"
    plugins:
      - docker#v3.0.1:
          image: "python:3.5"
          propagate-environment: true
    retry:
      automatic:
        - exit_status: -1
          limit: 2
        - exit_status: 2
          limit: 2

  - command:
      - "python -m pip install tox"
      - "tox -e py36,codecov"
    label: ":python: 3.6 / SQLite"
    env:
      TRIAL_FLAGS: "-j 2"
    plugins:
      - docker#v3.0.1:
          image: "python:3.6"
          propagate-environment: true
    retry:
      automatic:
        - exit_status: -1
          limit: 2
        - exit_status: 2
          limit: 2

  - command:
      - "python -m pip install tox"
      - "tox -e py37,codecov"
    label: ":python: 3.7 / SQLite"
    env:
      TRIAL_FLAGS: "-j 2"
    plugins:
      - docker#v3.0.1:
          image: "python:3.7"
          propagate-environment: true
    retry:
      automatic:
        - exit_status: -1
          limit: 2
        - exit_status: 2
          limit: 2

  - label: ":python: 3.5 / :postgres: 9.4"
    env:
      TRIAL_FLAGS: "-j 4"
    command:
      - "bash -c 'python -m pip install tox && python -m tox -e py35-postgres,codecov'"
    plugins:
      - docker-compose#v2.1.0:
          run: testenv
          config:
            - .buildkite/docker-compose.py35.pg94.yaml
    retry:
      automatic:
        - exit_status: -1
          limit: 2
        - exit_status: 2
          limit: 2

  - label: ":python: 3.5 / :postgres: 9.5"
    env:
      TRIAL_FLAGS: "-j 4"
    command:
      - "bash -c 'python -m pip install tox && python -m tox -e py35-postgres,codecov'"
    plugins:
      - docker-compose#v2.1.0:
          run: testenv
          config:
            - .buildkite/docker-compose.py35.pg95.yaml
    retry:
      automatic:
        - exit_status: -1
          limit: 2
        - exit_status: 2
          limit: 2

  - label: ":python: 3.7 / :postgres: 9.5"
    env:
      TRIAL_FLAGS: "-j 4"
    command:
      - "bash -c 'python -m pip install tox && python -m tox -e py37-postgres,codecov'"
    plugins:
      - docker-compose#v2.1.0:
          run: testenv
          config:
            - .buildkite/docker-compose.py37.pg95.yaml
    retry:
      automatic:
        - exit_status: -1
          limit: 2
        - exit_status: 2
          limit: 2

  - label: ":python: 3.7 / :postgres: 11"
    env:
      TRIAL_FLAGS: "-j 4"
    command:
      - "bash -c 'python -m pip install tox && python -m tox -e py37-postgres,codecov'"
    plugins:
      - docker-compose#v2.1.0:
          run: testenv
          config:
            - .buildkite/docker-compose.py37.pg11.yaml
    retry:
      automatic:
        - exit_status: -1
          limit: 2
        - exit_status: 2
          limit: 2

<<<<<<< HEAD
  - label: "SyTest - :python: 2.7 / :postgres: 9.6 / Monolith"
    agents:
      queue: "medium"
    env:
      POSTGRES: "1"
    command:
      - "bash .buildkite/merge_base_branch.sh"
      - "bash /synapse_sytest.sh"
    plugins:
      - docker#v3.0.1:
          image: "matrixdotorg/sytest-synapse:dinsic"
          propagate-environment: true
          always-pull: true
          workdir: "/src"
          entrypoint: "/bin/sh"
          init: false
          shell: ["-x", "-c"]
          mount-buildkite-agent: false
          volumes: ["./logs:/logs"]
      - artifacts#v1.2.0:
          upload: [ "logs/**/*.log", "logs/**/*.log.*", "logs/results.tap" ]
      - matrix-org/annotate:
          path: "logs/annotate.md"
          style: "error"

  - label: "SyTest - :python: 2.7 / :postgres: 9.6 / Workers"
    agents:
      queue: "xlarge"
    env:
      POSTGRES: "1"
      WORKERS: "1"
    command:
      - "bash .buildkite/merge_base_branch.sh"
      - "bash /synapse_sytest.sh"
    plugins:
      - docker#v3.0.1:
          image: "matrixdotorg/sytest-synapse:dinsic"
          propagate-environment: true
          always-pull: true
          workdir: "/src"
          entrypoint: "/bin/sh"
          init: false
          shell: ["-x", "-c"]
          mount-buildkite-agent: false
          volumes: ["./logs:/logs"]
      - artifacts#v1.2.0:
          upload: [ "logs/**/*.log", "logs/**/*.log.*", "logs/results.tap" ]
      - matrix-org/annotate:
          path: "logs/annotate.md"
          style: "error"

  - label: "SyTest - :python: 3 / :postgres: 9.6 / Monolith"
=======

  - label: "SyTest - :python: 3.5 / SQLite / Monolith"
    agents:
      queue: "medium"
    command:
      - "bash .buildkite/merge_base_branch.sh"
      - "bash .buildkite/synapse_sytest.sh"
    plugins:
      - docker#v3.0.1:
          image: "matrixdotorg/sytest-synapse:py35"
          propagate-environment: true
    retry:
      automatic:
        - exit_status: -1
          limit: 2
        - exit_status: 2
          limit: 2

  - label: "SyTest - :python: 3.5 / :postgres: 9.6 / Monolith"
>>>>>>> 97d7e4c7
    agents:
      queue: "medium"
    env:
      POSTGRES: "1"
    command:
      - "bash .buildkite/merge_base_branch.sh"
<<<<<<< HEAD
      - "bash /synapse_sytest.sh"
    plugins:
      - docker#v3.0.1:
          image: "matrixdotorg/sytest-synapse:dinsic-py3"
          propagate-environment: true
          always-pull: true
          workdir: "/src"
          entrypoint: "/bin/sh"
          init: false
          shell: ["-x", "-c"]
          mount-buildkite-agent: false
          volumes: ["./logs:/logs"]
      - artifacts#v1.2.0:
          upload: [ "logs/**/*.log", "logs/**/*.log.*", "logs/results.tap" ]
      - matrix-org/annotate:
          path: "logs/annotate.md"
          style: "error"

  - label: "SyTest - :python: 3 / :postgres: 9.6 / Workers"
    agents:
      queue: "xlarge"
=======
      - "bash .buildkite/synapse_sytest.sh"
    plugins:
      - docker#v3.0.1:
          image: "matrixdotorg/sytest-synapse:py35"
          propagate-environment: true
    retry:
      automatic:
        - exit_status: -1
          limit: 2
        - exit_status: 2
          limit: 2

  - label: "SyTest - :python: 3.5 / :postgres: 9.6 / Workers"
    agents:
      queue: "medium"
>>>>>>> 97d7e4c7
    env:
      POSTGRES: "1"
      WORKERS: "1"
    command:
      - "bash .buildkite/merge_base_branch.sh"
<<<<<<< HEAD
      - "bash /synapse_sytest.sh"
    plugins:
      - docker#v3.0.1:
          image: "matrixdotorg/sytest-synapse:dinsic-py3"
          propagate-environment: true
          always-pull: true
          workdir: "/src"
          entrypoint: "/bin/sh"
          init: false
          shell: ["-x", "-c"]
          mount-buildkite-agent: false
          volumes: ["./logs:/logs"]
      - artifacts#v1.2.0:
          upload: [ "logs/**/*.log", "logs/**/*.log.*", "logs/results.tap" ]
      - matrix-org/annotate:
          path: "logs/annotate.md"
          style: "error"
=======
      - "bash .buildkite/synapse_sytest.sh"
    plugins:
      - docker#v3.0.1:
          image: "matrixdotorg/sytest-synapse:py35"
          propagate-environment: true
    soft_fail: true
    retry:
      automatic:
        - exit_status: -1
          limit: 2
        - exit_status: 2
          limit: 2
>>>>>>> 97d7e4c7
<|MERGE_RESOLUTION|>--- conflicted
+++ resolved
@@ -47,7 +47,6 @@
 
   - wait
 
-
   - command:
       - "python -m pip install tox"
       - "tox -e py35-old,codecov"
@@ -184,10 +183,9 @@
         - exit_status: 2
           limit: 2
 
-<<<<<<< HEAD
-  - label: "SyTest - :python: 2.7 / :postgres: 9.6 / Monolith"
+  - label: "SyTest - :python: 3 / :postgres: 9.6 / Monolith"
     agents:
-      queue: "medium"
+      queue: "xlarge"
     env:
       POSTGRES: "1"
     command:
@@ -195,7 +193,7 @@
       - "bash /synapse_sytest.sh"
     plugins:
       - docker#v3.0.1:
-          image: "matrixdotorg/sytest-synapse:dinsic"
+          image: "matrixdotorg/sytest-synapse:dinsic-py3"
           propagate-environment: true
           always-pull: true
           workdir: "/src"
@@ -210,9 +208,9 @@
           path: "logs/annotate.md"
           style: "error"
 
-  - label: "SyTest - :python: 2.7 / :postgres: 9.6 / Workers"
+  - label: "SyTest - :python: 3 / :postgres: 9.6 / Workers"
     agents:
-      queue: "xlarge"
+      queue: "medium"
     env:
       POSTGRES: "1"
       WORKERS: "1"
@@ -221,7 +219,7 @@
       - "bash /synapse_sytest.sh"
     plugins:
       - docker#v3.0.1:
-          image: "matrixdotorg/sytest-synapse:dinsic"
+          image: "matrixdotorg/sytest-synapse:dinsic-py3"
           propagate-environment: true
           always-pull: true
           workdir: "/src"
@@ -235,108 +233,3 @@
       - matrix-org/annotate:
           path: "logs/annotate.md"
           style: "error"
-
-  - label: "SyTest - :python: 3 / :postgres: 9.6 / Monolith"
-=======
-
-  - label: "SyTest - :python: 3.5 / SQLite / Monolith"
-    agents:
-      queue: "medium"
-    command:
-      - "bash .buildkite/merge_base_branch.sh"
-      - "bash .buildkite/synapse_sytest.sh"
-    plugins:
-      - docker#v3.0.1:
-          image: "matrixdotorg/sytest-synapse:py35"
-          propagate-environment: true
-    retry:
-      automatic:
-        - exit_status: -1
-          limit: 2
-        - exit_status: 2
-          limit: 2
-
-  - label: "SyTest - :python: 3.5 / :postgres: 9.6 / Monolith"
->>>>>>> 97d7e4c7
-    agents:
-      queue: "medium"
-    env:
-      POSTGRES: "1"
-    command:
-      - "bash .buildkite/merge_base_branch.sh"
-<<<<<<< HEAD
-      - "bash /synapse_sytest.sh"
-    plugins:
-      - docker#v3.0.1:
-          image: "matrixdotorg/sytest-synapse:dinsic-py3"
-          propagate-environment: true
-          always-pull: true
-          workdir: "/src"
-          entrypoint: "/bin/sh"
-          init: false
-          shell: ["-x", "-c"]
-          mount-buildkite-agent: false
-          volumes: ["./logs:/logs"]
-      - artifacts#v1.2.0:
-          upload: [ "logs/**/*.log", "logs/**/*.log.*", "logs/results.tap" ]
-      - matrix-org/annotate:
-          path: "logs/annotate.md"
-          style: "error"
-
-  - label: "SyTest - :python: 3 / :postgres: 9.6 / Workers"
-    agents:
-      queue: "xlarge"
-=======
-      - "bash .buildkite/synapse_sytest.sh"
-    plugins:
-      - docker#v3.0.1:
-          image: "matrixdotorg/sytest-synapse:py35"
-          propagate-environment: true
-    retry:
-      automatic:
-        - exit_status: -1
-          limit: 2
-        - exit_status: 2
-          limit: 2
-
-  - label: "SyTest - :python: 3.5 / :postgres: 9.6 / Workers"
-    agents:
-      queue: "medium"
->>>>>>> 97d7e4c7
-    env:
-      POSTGRES: "1"
-      WORKERS: "1"
-    command:
-      - "bash .buildkite/merge_base_branch.sh"
-<<<<<<< HEAD
-      - "bash /synapse_sytest.sh"
-    plugins:
-      - docker#v3.0.1:
-          image: "matrixdotorg/sytest-synapse:dinsic-py3"
-          propagate-environment: true
-          always-pull: true
-          workdir: "/src"
-          entrypoint: "/bin/sh"
-          init: false
-          shell: ["-x", "-c"]
-          mount-buildkite-agent: false
-          volumes: ["./logs:/logs"]
-      - artifacts#v1.2.0:
-          upload: [ "logs/**/*.log", "logs/**/*.log.*", "logs/results.tap" ]
-      - matrix-org/annotate:
-          path: "logs/annotate.md"
-          style: "error"
-=======
-      - "bash .buildkite/synapse_sytest.sh"
-    plugins:
-      - docker#v3.0.1:
-          image: "matrixdotorg/sytest-synapse:py35"
-          propagate-environment: true
-    soft_fail: true
-    retry:
-      automatic:
-        - exit_status: -1
-          limit: 2
-        - exit_status: 2
-          limit: 2
->>>>>>> 97d7e4c7
