# Configuring Synapse

This is intended as a guide to the Synapse configuration. The behavior of a Synapse instance can be modified
through the many configuration settings documented here — each config option is explained,
including what the default is, how to change the default and what sort of behaviour the setting governs.
Also included is an example configuration for each setting. If you don't want to spend a lot of time
thinking about options, the config as generated sets sensible defaults for all values. Do note however that the
database defaults to SQLite, which is not recommended for production usage. You can read more on this subject
[here](../../setup/installation.md#using-postgresql).

## Config Conventions

Configuration options that take a time period can be set using a number
followed by a letter. Letters have the following meanings:

* `s` = second
* `m` = minute
* `h` = hour
* `d` = day
* `w` = week
* `y` = year

For example, setting `redaction_retention_period: 5m` would remove redacted
messages from the database after 5 minutes, rather than 5 months.

In addition, configuration options referring to size use the following suffixes:

* `K` = KiB, or 1024 bytes
* `M` = MiB, or 1,048,576 bytes
* `G` = GiB, or 1,073,741,824 bytes
* `T` = TiB, or 1,099,511,627,776 bytes

For example, setting `max_avatar_size: 10M` means that Synapse will not accept files larger than 10,485,760 bytes
for a user avatar.

## Config Validation

The configuration file can be validated with the following command:
```bash
python -m synapse.config read <config key to print> -c <path to config>
```

To validate the entire file, omit `read <config key to print>`:
```bash
python -m synapse.config -c <path to config>
```

To see how to set other options, check the help reference:
```bash
python -m synapse.config --help
```

### YAML
The configuration file is a [YAML](https://yaml.org/) file, which means that certain syntax rules
apply if you want your config file to be read properly. A few helpful things to know:
* `#` before any option in the config will comment out that setting and either a default (if available) will
   be applied or Synapse will ignore the setting. Thus, in example #1 below, the setting will be read and
   applied, but in example #2 the setting will not be read and a default will be applied.

   Example #1:
   ```yaml
   pid_file: DATADIR/homeserver.pid
   ```
   Example #2:
   ```yaml
   #pid_file: DATADIR/homeserver.pid
   ```
* Indentation matters! The indentation before a setting
  will determine whether a given setting is read as part of another
  setting, or considered on its own. Thus, in example #1, the `enabled` setting
  is read as a sub-option of the `presence` setting, and will be properly applied.

  However, the lack of indentation before the `enabled` setting in example #2 means
  that when reading the config, Synapse will consider both `presence` and `enabled` as
  different settings. In this case, `presence` has no value, and thus a default applied, and `enabled`
  is an option that Synapse doesn't recognize and thus ignores.

  Example #1:
  ```yaml
  presence:
    enabled: false
  ```
  Example #2:
  ```yaml
  presence:
  enabled: false
  ```
  In this manual, all top-level settings (ones with no indentation) are identified
  at the beginning of their section (i.e. "### `example_setting`") and
  the sub-options, if any, are identified and listed in the body of the section.
  In addition, each setting has an example of its usage, with the proper indentation
  shown.

## Modules

Server admins can expand Synapse's functionality with external modules.

See [here](../../modules/index.md) for more
documentation on how to configure or create custom modules for Synapse.


---
### `modules`

Use the `module` sub-option to add modules under this option to extend functionality.
The `module` setting then has a sub-option, `config`, which can be used to define some configuration
for the `module`.

Defaults to none.

Example configuration:
```yaml
modules:
  - module: my_super_module.MySuperClass
    config:
      do_thing: true
  - module: my_other_super_module.SomeClass
    config: {}
```
---
## Server

Define your homeserver name and other base options.

---
### `server_name`

This sets the public-facing domain of the server.

The `server_name` name will appear at the end of usernames and room addresses
created on your server. For example if the `server_name` was example.com,
usernames on your server would be in the format `@user:example.com`

In most cases you should avoid using a matrix specific subdomain such as
matrix.example.com or synapse.example.com as the `server_name` for the same
reasons you wouldn't use user@email.example.com as your email address.
See [here](../../delegate.md)
for information on how to host Synapse on a subdomain while preserving
a clean `server_name`.

The `server_name` cannot be changed later so it is important to
configure this correctly before you start Synapse. It should be all
lowercase and may contain an explicit port.

There is no default for this option.

Example configuration #1:
```yaml
server_name: matrix.org
```
Example configuration #2:
```yaml
server_name: localhost:8080
```
---
### `pid_file`

When running Synapse as a daemon, the file to store the pid in. Defaults to none.

Example configuration:
```yaml
pid_file: DATADIR/homeserver.pid
```
---
### `web_client_location`

The absolute URL to the web client which `/` will redirect to. Defaults to none.

Example configuration:
```yaml
web_client_location: https://riot.example.com/
```
---
### `public_baseurl`

The public-facing base URL that clients use to access this Homeserver (not
including _matrix/...). This is the same URL a user might enter into the
'Custom Homeserver URL' field on their client. If you use Synapse with a
reverse proxy, this should be the URL to reach Synapse via the proxy.
Otherwise, it should be the URL to reach Synapse's client HTTP listener (see
['listeners'](#listeners) below).

Defaults to `https://<server_name>/`.

Example configuration:
```yaml
public_baseurl: https://example.com/
```
---
### `serve_server_wellknown`

By default, other servers will try to reach our server on port 8448, which can
be inconvenient in some environments.

Provided `https://<server_name>/` on port 443 is routed to Synapse, this
option configures Synapse to serve a file at `https://<server_name>/.well-known/matrix/server`.
This will tell other servers to send traffic to port 443 instead.

This option currently defaults to false.

See [Delegation of incoming federation traffic](../../delegate.md) for more
information.

Example configuration:
```yaml
serve_server_wellknown: true
```
---
### `extra_well_known_client_content `

This option allows server runners to add arbitrary key-value pairs to the [client-facing `.well-known` response](https://spec.matrix.org/latest/client-server-api/#well-known-uri).
Note that the `public_baseurl` config option must be provided for Synapse to serve a response to `/.well-known/matrix/client` at all.

If this option is provided, it parses the given yaml to json and
serves it on `/.well-known/matrix/client` endpoint
alongside the standard properties.

*Added in Synapse 1.62.0.*

Example configuration:
```yaml
extra_well_known_client_content :
  option1: value1
  option2: value2
```
---
### `soft_file_limit`

Set the soft limit on the number of file descriptors synapse can use.
Zero is used to indicate synapse should set the soft limit to the hard limit.
Defaults to 0.

Example configuration:
```yaml
soft_file_limit: 3
```
---
### `presence`

Presence tracking allows users to see the state (e.g online/offline)
of other local and remote users. Set the `enabled` sub-option to false to
disable presence tracking on this homeserver. Defaults to true.
This option replaces the previous top-level 'use_presence' option.

Example configuration:
```yaml
presence:
  enabled: false
  include_offline_users_on_sync: false
```

`enabled` can also be set to a special value of "untracked" which ignores updates
received via clients and federation, while still accepting updates from the
[module API](../../modules/index.md).

*The "untracked" option was added in Synapse 1.96.0.*

When clients perform an initial or `full_state` sync, presence results for offline users are
not included by default. Setting `include_offline_users_on_sync` to `true` will always include
offline users in the results. Defaults to false.

---
### `require_auth_for_profile_requests`

Whether to require authentication to retrieve profile data (avatars, display names) of other
users through the client API. Defaults to false. Note that profile data is also available
via the federation API, unless `allow_profile_lookup_over_federation` is set to false.

Example configuration:
```yaml
require_auth_for_profile_requests: true
```
---
### `limit_profile_requests_to_users_who_share_rooms`

Use this option to require a user to share a room with another user in order
to retrieve their profile information. Only checked on Client-Server
requests. Profile requests from other servers should be checked by the
requesting server. Defaults to false.

Example configuration:
```yaml
limit_profile_requests_to_users_who_share_rooms: true
```
---
### `include_profile_data_on_invite`

Use this option to prevent a user's profile data from being retrieved and
displayed in a room until they have joined it. By default, a user's
profile data is included in an invite event, regardless of the values
of the above two settings, and whether or not the users share a server.
Defaults to true.

Example configuration:
```yaml
include_profile_data_on_invite: false
```
---
### `allow_public_rooms_without_auth`

If set to true, removes the need for authentication to access the server's
public rooms directory through the client API, meaning that anyone can
query the room directory. Defaults to false.

Example configuration:
```yaml
allow_public_rooms_without_auth: true
```
---
### `allow_public_rooms_over_federation`

If set to true, allows any other homeserver to fetch the server's public
rooms directory via federation. Defaults to false.

Example configuration:
```yaml
allow_public_rooms_over_federation: true
```
---
### `default_room_version`

The default room version for newly created rooms on this server.

Known room versions are listed [here](https://spec.matrix.org/latest/rooms/#complete-list-of-room-versions)

For example, for room version 1, `default_room_version` should be set
to "1".

Currently defaults to ["10"](https://spec.matrix.org/v1.5/rooms/v10/).

_Changed in Synapse 1.76:_ the default version room version was increased from [9](https://spec.matrix.org/v1.5/rooms/v9/) to [10](https://spec.matrix.org/v1.5/rooms/v10/).

Example configuration:
```yaml
default_room_version: "8"
```
---
### `gc_thresholds`

The garbage collection threshold parameters to pass to `gc.set_threshold`, if defined.
Defaults to none.

Example configuration:
```yaml
gc_thresholds: [700, 10, 10]
```
---
### `gc_min_interval`

The minimum time in seconds between each GC for a generation, regardless of
the GC thresholds. This ensures that we don't do GC too frequently. A value of `[1s, 10s, 30s]`
indicates that a second must pass between consecutive generation 0 GCs, etc.

Defaults to `[1s, 10s, 30s]`.

Example configuration:
```yaml
gc_min_interval: [0.5s, 30s, 1m]
```
---
### `filter_timeline_limit`

Set the limit on the returned events in the timeline in the get
and sync operations. Defaults to 100. A value of -1 means no upper limit.


Example configuration:
```yaml
filter_timeline_limit: 5000
```
---
### `block_non_admin_invites`

Whether room invites to users on this server should be blocked
(except those sent by local server admins). Defaults to false.

Example configuration:
```yaml
block_non_admin_invites: true
```
---
### `enable_search`

If set to false, new messages will not be indexed for searching and users
will receive errors when searching for messages. Defaults to true.

Example configuration:
```yaml
enable_search: false
```
---
### `ip_range_blacklist`

This option prevents outgoing requests from being sent to the specified blacklisted IP address
CIDR ranges. If this option is not specified then it defaults to private IP
address ranges (see the example below).

The blacklist applies to the outbound requests for federation, identity servers,
push servers, and for checking key validity for third-party invite events.

(0.0.0.0 and :: are always blacklisted, whether or not they are explicitly
listed here, since they correspond to unroutable addresses.)

This option replaces `federation_ip_range_blacklist` in Synapse v1.25.0.

Note: The value is ignored when an HTTP proxy is in use.

Example configuration:
```yaml
ip_range_blacklist:
  - '127.0.0.0/8'
  - '10.0.0.0/8'
  - '172.16.0.0/12'
  - '192.168.0.0/16'
  - '100.64.0.0/10'
  - '192.0.0.0/24'
  - '169.254.0.0/16'
  - '192.88.99.0/24'
  - '198.18.0.0/15'
  - '192.0.2.0/24'
  - '198.51.100.0/24'
  - '203.0.113.0/24'
  - '224.0.0.0/4'
  - '::1/128'
  - 'fe80::/10'
  - 'fc00::/7'
  - '2001:db8::/32'
  - 'ff00::/8'
  - 'fec0::/10'
```
---
### `ip_range_whitelist`

List of IP address CIDR ranges that should be allowed for federation,
identity servers, push servers, and for checking key validity for
third-party invite events. This is useful for specifying exceptions to
wide-ranging blacklisted target IP ranges - e.g. for communication with
a push server only visible in your network.

This whitelist overrides `ip_range_blacklist` and defaults to an empty
list.

Example configuration:
```yaml
ip_range_whitelist:
   - '192.168.1.1'
```
---
### `listeners`

List of ports that Synapse should listen on, their purpose and their
configuration.

Sub-options for each listener include:

* `port`: the TCP port to bind to.

* `tag`: An alias for the port in the logger name. If set the tag is logged instead
of the port. Default to `None`, is optional and only valid for listener with `type: http`.
See the docs [request log format](../administration/request_log.md).

* `bind_addresses`: a list of local addresses to listen on. The default is
       'all local interfaces'.

* `type`: the type of listener. Normally `http`, but other valid options are:

   * `manhole`: (see the docs [here](../../manhole.md)),

   * `metrics`: (see the docs [here](../../metrics-howto.md)),

* `tls`: set to true to enable TLS for this listener. Will use the TLS key/cert specified in tls_private_key_path / tls_certificate_path.

* `x_forwarded`: Only valid for an 'http' listener. Set to true to use the X-Forwarded-For header as the client IP. Useful when Synapse is
   behind a [reverse-proxy](../../reverse_proxy.md).

* `request_id_header`: The header extracted from each incoming request that is
   used as the basis for the request ID. The request ID is used in
   [logs](../administration/request_log.md#request-log-format) and tracing to
   correlate and match up requests. When unset, Synapse will automatically
   generate sequential request IDs. This option is useful when Synapse is behind
   a [reverse-proxy](../../reverse_proxy.md).

   _Added in Synapse 1.68.0._

* `resources`: Only valid for an 'http' listener. A list of resources to host
   on this port. Sub-options for each resource are:

   * `names`: a list of names of HTTP resources. See below for a list of valid resource names.

   * `compress`: set to true to enable gzip compression on HTTP bodies for this resource. This is currently only supported with the
     `client`, `consent`, `metrics` and `federation` resources.

* `additional_resources`: Only valid for an 'http' listener. A map of
   additional endpoints which should be loaded via dynamic modules.

Unix socket support (_Added in Synapse 1.89.0_):
* `path`: A path and filename for a Unix socket. Make sure it is located in a
  directory with read and write permissions, and that it already exists (the directory
  will not be created). Defaults to `None`.
  * **Note**: The use of both `path` and `port` options for the same `listener` is not
    compatible.
  * The `x_forwarded` option defaults to true  when using Unix sockets and can be omitted.
  * Other options that would not make sense to use with a UNIX socket, such as
    `bind_addresses` and `tls` will be ignored and can be removed.
* `mode`: The file permissions to set on the UNIX socket. Defaults to `666`
* **Note:** Must be set as `type: http` (does not support `metrics` and `manhole`).
  Also make sure that `metrics` is not included in `resources` -> `names`


Valid resource names are:

* `client`: the client-server API (/_matrix/client). Also implies `media` and `static`.
  If configuring the main process, the Synapse Admin API (/_synapse/admin) is also implied.

* `consent`: user consent forms (/_matrix/consent). See [here](../../consent_tracking.md) for more.

* `federation`: the server-server API (/_matrix/federation). Also implies `media`, `keys`, `openid`

* `keys`: the key discovery API (/_matrix/key).

* `media`: the media API (/_matrix/media).

* `metrics`: the metrics interface. See [here](../../metrics-howto.md). (Not compatible with Unix sockets)

* `openid`: OpenID authentication. See [here](../../openid.md).

* `replication`: the HTTP replication API (/_synapse/replication). See [here](../../workers.md).

* `static`: static resources under synapse/static (/_matrix/static). (Mostly useful for 'fallback authentication'.)

* `health`: the [health check endpoint](../../reverse_proxy.md#health-check-endpoint). This endpoint
  is by default active for all other resources and does not have to be activated separately.
  This is only useful if you want to use the health endpoint explicitly on a dedicated port or
  for [workers](../../workers.md) and containers without listener e.g.
  [application services](../../workers.md#notifying-application-services).

Example configuration #1:
```yaml
listeners:
  # TLS-enabled listener: for when matrix traffic is sent directly to synapse.
  #
  # (Note that you will also need to give Synapse a TLS key and certificate: see the TLS section
  # below.)
  #
  - port: 8448
    type: http
    tls: true
    resources:
      - names: [client, federation]
```
Example configuration #2:
```yaml
listeners:
  # Insecure HTTP listener: for when matrix traffic passes through a reverse proxy
  # that unwraps TLS.
  #
  # If you plan to use a reverse proxy, please see
  # https://element-hq.github.io/synapse/latest/reverse_proxy.html.
  #
  - port: 8008
    tls: false
    type: http
    x_forwarded: true
    bind_addresses: ['::1', '127.0.0.1']

    resources:
      - names: [client, federation]
        compress: false

    # example additional_resources:
    additional_resources:
      "/_matrix/my/custom/endpoint":
        module: my_module.CustomRequestHandler
        config: {}

  # Turn on the twisted ssh manhole service on localhost on the given
  # port.
  - port: 9000
    bind_addresses: ['::1', '127.0.0.1']
    type: manhole
```
Example configuration #3:
```yaml
listeners:
  # Unix socket listener: Ideal for Synapse deployments behind a reverse proxy, offering
  # lightweight interprocess communication without TCP/IP overhead, avoid port
  # conflicts, and providing enhanced security through system file permissions.
  #
  # Note that x_forwarded will default to true, when using a UNIX socket. Please see
  # https://element-hq.github.io/synapse/latest/reverse_proxy.html.
  #
  - path: /run/synapse/main_public.sock
    type: http
    resources:
      - names: [client, federation]
```

---
### `manhole_settings`

Connection settings for the manhole. You can find more information
on the manhole [here](../../manhole.md). Manhole sub-options include:
* `username` : the username for the manhole. This defaults to 'matrix'.
* `password`: The password for the manhole. This defaults to 'rabbithole'.
* `ssh_priv_key_path` and `ssh_pub_key_path`: The private and public SSH key pair used to encrypt the manhole traffic.
  If these are left unset, then hardcoded and non-secret keys are used,
  which could allow traffic to be intercepted if sent over a public network.

Example configuration:
```yaml
manhole_settings:
  username: manhole
  password: mypassword
  ssh_priv_key_path: CONFDIR/id_rsa
  ssh_pub_key_path: CONFDIR/id_rsa.pub
```
---
### `dummy_events_threshold`

Forward extremities can build up in a room due to networking delays between
homeservers. Once this happens in a large room, calculation of the state of
that room can become quite expensive. To mitigate this, once the number of
forward extremities reaches a given threshold, Synapse will send an
`org.matrix.dummy_event` event, which will reduce the forward extremities
in the room.

This setting defines the threshold (i.e. number of forward extremities in the room) at which dummy events are sent.
The default value is 10.

Example configuration:
```yaml
dummy_events_threshold: 5
```
---
### `delete_stale_devices_after`

An optional duration. If set, Synapse will run a daily background task to log out and
delete any device that hasn't been accessed for more than the specified amount of time.

Defaults to no duration, which means devices are never pruned.

**Note:** This task will always run on the main process, regardless of the value of
`run_background_tasks_on`. This is due to workers currently not having the ability to
delete devices.

Example configuration:
```yaml
delete_stale_devices_after: 1y
```
---
### `email`

Configuration for sending emails from Synapse.

Server admins can configure custom templates for email content. See
[here](../../templates.md) for more information.

This setting has the following sub-options:
* `smtp_host`: The hostname of the outgoing SMTP server to use. Defaults to 'localhost'.
* `smtp_port`: The port on the mail server for outgoing SMTP. Defaults to 465 if `force_tls` is true, else 25.

  _Changed in Synapse 1.64.0:_ the default port is now aware of `force_tls`.
* `smtp_user` and `smtp_pass`: Username/password for authentication to the SMTP server. By default, no
   authentication is attempted.
* `force_tls`: By default, Synapse connects over plain text and then optionally upgrades
   to TLS via STARTTLS. If this option is set to true, TLS is used from the start (Implicit TLS),
   and the option `require_transport_security` is ignored.
   It is recommended to enable this if supported by your mail server.

  _New in Synapse 1.64.0._
* `require_transport_security`: Set to true to require TLS transport security for SMTP.
   By default, Synapse will connect over plain text, and will then switch to
   TLS via STARTTLS *if the SMTP server supports it*. If this option is set,
   Synapse will refuse to connect unless the server supports STARTTLS.
* `enable_tls`: By default, if the server supports TLS, it will be used, and the server
   must present a certificate that is valid for `tlsname`. If this option
   is set to false, TLS will not be used.
* `tlsname`: The domain name the SMTP server's TLS certificate must be valid for, defaulting to `smtp_host`.
* `notif_from`: defines the "From" address to use when sending emails.
    It must be set if email sending is enabled. The placeholder '%(app)s' will be replaced by the application name,
    which is normally set in `app_name`, but may be overridden by the
    Matrix client application. Note that the placeholder must be written '%(app)s', including the
    trailing 's'.
* `app_name`: `app_name` defines the default value for '%(app)s' in `notif_from` and email
   subjects. It defaults to 'Matrix'.
* `enable_notifs`: Set to true to allow users to receive e-mail notifications. If this is not set,
    users can configure e-mail notifications but will not receive them. Disabled by default.
* `notif_for_new_users`: Set to false to disable automatic subscription to email
   notifications for new users. Enabled by default.
* `notif_delay_before_mail`: The time to wait before emailing about a notification.
  This gives the user a chance to view the message via push or an open client.
  Defaults to 10 minutes.

  _New in Synapse 1.99.0._
* `client_base_url`: Custom URL for client links within the email notifications. By default
   links will be based on "https://matrix.to". (This setting used to be called `riot_base_url`;
   the old name is still supported for backwards-compatibility but is now deprecated.)
* `validation_token_lifetime`: Configures the time that a validation email will expire after sending.
   Defaults to 1h.
* `invite_client_location`: The web client location to direct users to during an invite. This is passed
   to the identity server as the `org.matrix.web_client_location` key. Defaults
   to unset, giving no guidance to the identity server.
* `subjects`: Subjects to use when sending emails from Synapse. The placeholder '%(app)s' will
   be replaced with the value of the `app_name` setting, or by a value dictated by the Matrix client application.
   In addition, each subject can use the following placeholders: '%(person)s', which will be replaced by the displayname
   of the user(s) that sent the message(s), e.g. "Alice and Bob", and '%(room)s', which will be replaced by the name of the room the
   message(s) have been sent to, e.g. "My super room". In addition, emails related to account administration will
   can use the '%(server_name)s' placeholder, which will be replaced by the value of the
   `server_name` setting in your Synapse configuration.

   Here is a list of subjects for notification emails that can be set:
     * `message_from_person_in_room`: Subject to use to notify about one message from one or more user(s) in a
        room which has a name. Defaults to "[%(app)s] You have a message on %(app)s from %(person)s in the %(room)s room..."
     * `message_from_person`: Subject to use to notify about one message from one or more user(s) in a
        room which doesn't have a name. Defaults to "[%(app)s] You have a message on %(app)s from %(person)s..."
     * `messages_from_person`: Subject to use to notify about multiple messages from one or more users in
        a room which doesn't have a name. Defaults to "[%(app)s] You have messages on %(app)s from %(person)s..."
     * `messages_in_room`: Subject to use to notify about multiple messages in a room which has a
        name. Defaults to "[%(app)s] You have messages on %(app)s in the %(room)s room..."
     * `messages_in_room_and_others`: Subject to use to notify about multiple messages in multiple rooms.
        Defaults to "[%(app)s] You have messages on %(app)s in the %(room)s room and others..."
     * `messages_from_person_and_others`: Subject to use to notify about multiple messages from multiple persons in
        multiple rooms. This is similar to the setting above except it's used when
        the room in which the notification was triggered has no name. Defaults to
        "[%(app)s] You have messages on %(app)s from %(person)s and others..."
     * `invite_from_person_to_room`: Subject to use to notify about an invite to a room which has a name.
        Defaults to  "[%(app)s] %(person)s has invited you to join the %(room)s room on %(app)s..."
     * `invite_from_person`: Subject to use to notify about an invite to a room which doesn't have a
        name. Defaults to "[%(app)s] %(person)s has invited you to chat on %(app)s..."
     * `password_reset`: Subject to use when sending a password reset email. Defaults to "[%(server_name)s] Password reset"
     * `email_validation`: Subject to use when sending a verification email to assert an address's
        ownership. Defaults to "[%(server_name)s] Validate your email"

Example configuration:

```yaml
email:
  smtp_host: mail.server
  smtp_port: 587
  smtp_user: "exampleusername"
  smtp_pass: "examplepassword"
  force_tls: true
  require_transport_security: true
  enable_tls: false
  tlsname: mail.server.example.com
  notif_from: "Your Friendly %(app)s homeserver <noreply@example.com>"
  app_name: my_branded_matrix_server
  enable_notifs: true
  notif_for_new_users: false
  client_base_url: "http://localhost/riot"
  validation_token_lifetime: 15m
  invite_client_location: https://app.element.io

  subjects:
    message_from_person_in_room: "[%(app)s] You have a message on %(app)s from %(person)s in the %(room)s room..."
    message_from_person: "[%(app)s] You have a message on %(app)s from %(person)s..."
    messages_from_person: "[%(app)s] You have messages on %(app)s from %(person)s..."
    messages_in_room: "[%(app)s] You have messages on %(app)s in the %(room)s room..."
    messages_in_room_and_others: "[%(app)s] You have messages on %(app)s in the %(room)s room and others..."
    messages_from_person_and_others: "[%(app)s] You have messages on %(app)s from %(person)s and others..."
    invite_from_person_to_room: "[%(app)s] %(person)s has invited you to join the %(room)s room on %(app)s..."
    invite_from_person: "[%(app)s] %(person)s has invited you to chat on %(app)s..."
    password_reset: "[%(server_name)s] Password reset"
    email_validation: "[%(server_name)s] Validate your email"
```
---
### `max_event_delay_duration`

The maximum allowed duration by which sent events can be delayed, as per
[MSC4140](https://github.com/matrix-org/matrix-spec-proposals/pull/4140).
Must be a positive value if set.

Defaults to no duration (`null`), which disallows sending delayed events.

Example configuration:
```yaml
max_event_delay_duration: 24h
```

## Homeserver blocking
Useful options for Synapse admins.

---

### `admin_contact`

How to reach the server admin, used in `ResourceLimitError`. Defaults to none.

Example configuration:
```yaml
admin_contact: 'mailto:admin@server.com'
```
---
### `hs_disabled` and `hs_disabled_message`

Blocks users from connecting to the homeserver and provides a human-readable reason
why the connection was blocked. Defaults to false.

Example configuration:
```yaml
hs_disabled: true
hs_disabled_message: 'Reason for why the HS is blocked'
```
---
### `limit_usage_by_mau`

This option disables/enables monthly active user blocking. Used in cases where the admin or
server owner wants to limit to the number of monthly active users. When enabled and a limit is
reached the server returns a `ResourceLimitError` with error type `Codes.RESOURCE_LIMIT_EXCEEDED`.
Defaults to false. If this is enabled, a value for `max_mau_value` must also be set.

See [Monthly Active Users](../administration/monthly_active_users.md) for details on how to configure MAU.

Example configuration:
```yaml
limit_usage_by_mau: true
```
---
### `max_mau_value`

This option sets the hard limit of monthly active users above which the server will start
blocking user actions if `limit_usage_by_mau` is enabled. Defaults to 0.

Example configuration:
```yaml
max_mau_value: 50
```
---
### `mau_trial_days`

The option `mau_trial_days` is a means to add a grace period for active users. It
means that users must be active for the specified number of days before they
can be considered active and guards against the case where lots of users
sign up in a short space of time never to return after their initial
session. Defaults to 0.

Example configuration:
```yaml
mau_trial_days: 5
```
---
### `mau_appservice_trial_days`

The option `mau_appservice_trial_days` is similar to `mau_trial_days`, but applies a different
trial number if the user was registered by an appservice. A value
of 0 means no trial days are applied. Appservices not listed in this dictionary
use the value of `mau_trial_days` instead.

Example configuration:
```yaml
mau_appservice_trial_days:
  my_appservice_id: 3
  another_appservice_id: 6
```
---
### `mau_limit_alerting`

The option `mau_limit_alerting` is a means of limiting client-side alerting
should the mau limit be reached. This is useful for small instances
where the admin has 5 mau seats (say) for 5 specific people and no
interest increasing the mau limit further. Defaults to true, which
means that alerting is enabled.

Example configuration:
```yaml
mau_limit_alerting: false
```
---
### `mau_stats_only`

If enabled, the metrics for the number of monthly active users will
be populated, however no one will be limited based on these numbers. If `limit_usage_by_mau`
is true, this is implied to be true. Defaults to false.

Example configuration:
```yaml
mau_stats_only: true
```
---
### `mau_limit_reserved_threepids`

Sometimes the server admin will want to ensure certain accounts are
never blocked by mau checking. These accounts are specified by this option.
Defaults to none. Add accounts by specifying the `medium` and `address` of the
reserved threepid (3rd party identifier).

Example configuration:
```yaml
mau_limit_reserved_threepids:
  - medium: 'email'
    address: 'reserved_user@example.com'
```
---
### `server_context`

This option is used by phonehome stats to group together related servers.
Defaults to none.

Example configuration:
```yaml
server_context: context
```
---
### `limit_remote_rooms`

When this option is enabled, the room "complexity" will be checked before a user
joins a new remote room. If it is above the complexity limit, the server will
disallow joining, or will instantly leave. This is useful for homeservers that are
resource-constrained. Options for this setting include:
* `enabled`: whether this check is enabled. Defaults to false.
* `complexity`: the limit above which rooms cannot be joined. The default is 1.0.
* `complexity_error`: override the error which is returned when the room is too complex with a
   custom message.
* `admins_can_join`: allow server admins to join complex rooms. Default is false.

Room complexity is an arbitrary measure based on factors such as the number of
users in the room.

Example configuration:
```yaml
limit_remote_rooms:
  enabled: true
  complexity: 0.5
  complexity_error: "I can't let you do that, Dave."
  admins_can_join: true
```
---
### `require_membership_for_aliases`

Whether to require a user to be in the room to add an alias to it.
Defaults to true.

Example configuration:
```yaml
require_membership_for_aliases: false
```
---
### `allow_per_room_profiles`

Whether to allow per-room membership profiles through the sending of membership
events with profile information that differs from the target's global profile.
Defaults to true.

Example configuration:
```yaml
allow_per_room_profiles: false
```
---
### `max_avatar_size`

The largest permissible file size in bytes for a user avatar. Defaults to no restriction.
Use M for MB and K for KB.

Note that user avatar changes will not work if this is set without using Synapse's media repository.

Example configuration:
```yaml
max_avatar_size: 10M
```
---
### `allowed_avatar_mimetypes`

The MIME types allowed for user avatars. Defaults to no restriction.

Note that user avatar changes will not work if this is set without
using Synapse's media repository.

Example configuration:
```yaml
allowed_avatar_mimetypes: ["image/png", "image/jpeg", "image/gif"]
```
---
### `redaction_retention_period`

How long to keep redacted events in unredacted form in the database. After
this period redacted events get replaced with their redacted form in the DB.

Synapse will check whether the rentention period has concluded for redacted
events every 5 minutes. Thus, even if this option is set to `0`, Synapse may
still take up to 5 minutes to purge redacted events from the database.

Defaults to `7d`. Set to `null` to disable.

Example configuration:
```yaml
redaction_retention_period: 28d
```
---
### `forgotten_room_retention_period`

How long to keep locally forgotten rooms before purging them from the DB.

Defaults to `null`, meaning it's disabled.

Example configuration:
```yaml
forgotten_room_retention_period: 28d
```
---
### `user_ips_max_age`

How long to track users' last seen time and IPs in the database.

Defaults to `28d`. Set to `null` to disable clearing out of old rows.

Example configuration:
```yaml
user_ips_max_age: 14d
```
---
### `request_token_inhibit_3pid_errors`

Inhibits the `/requestToken` endpoints from returning an error that might leak
information about whether an e-mail address is in use or not on this
homeserver. Defaults to false.
Note that for some endpoints the error situation is the e-mail already being
used, and for others the error is entering the e-mail being unused.
If this option is enabled, instead of returning an error, these endpoints will
act as if no error happened and return a fake session ID ('sid') to clients.

Example configuration:
```yaml
request_token_inhibit_3pid_errors: true
```
---
### `next_link_domain_whitelist`

A list of domains that the domain portion of `next_link` parameters
must match.

This parameter is optionally provided by clients while requesting
validation of an email or phone number, and maps to a link that
users will be automatically redirected to after validation
succeeds. Clients can make use this parameter to aid the validation
process.

The whitelist is applied whether the homeserver or an identity server is handling validation.

The default value is no whitelist functionality; all domains are
allowed. Setting this value to an empty list will instead disallow
all domains.

Example configuration:
```yaml
next_link_domain_whitelist: ["matrix.org"]
```
---
### `templates` and `custom_template_directory`

These options define templates to use when generating email or HTML page contents.
The `custom_template_directory` determines which directory Synapse will try to
find template files in to use to generate email or HTML page contents.
If not set, or a file is not found within the template directory, a default
template from within the Synapse package will be used.

See [here](../../templates.md) for more
information about using custom templates.

Example configuration:
```yaml
templates:
  custom_template_directory: /path/to/custom/templates/
```
---
### `retention`

This option and the associated options determine message retention policy at the
server level.

Room admins and mods can define a retention period for their rooms using the
`m.room.retention` state event, and server admins can cap this period by setting
the `allowed_lifetime_min` and `allowed_lifetime_max` config options.

If this feature is enabled, Synapse will regularly look for and purge events
which are older than the room's maximum retention period. Synapse will also
filter events received over federation so that events that should have been
purged are ignored and not stored again.

The message retention policies feature is disabled by default. You can read more
about this feature [here](../../message_retention_policies.md).

This setting has the following sub-options:
* `default_policy`: Default retention policy. If set, Synapse will apply it to rooms that lack the
   'm.room.retention' state event. This option is further specified by the
   `min_lifetime` and `max_lifetime` sub-options associated with it. Note that the
    value of `min_lifetime` doesn't matter much because Synapse doesn't take it into account yet.

* `allowed_lifetime_min` and `allowed_lifetime_max`: Retention policy limits. If
   set, and the state of a room contains a `m.room.retention` event in its state
   which contains a `min_lifetime` or a `max_lifetime` that's out of these bounds,
   Synapse will cap the room's policy to these limits when running purge jobs.

* `purge_jobs` and the associated `shortest_max_lifetime` and `longest_max_lifetime` sub-options:
   Server admins can define the settings of the background jobs purging the
   events whose lifetime has expired under the `purge_jobs` section.

  If no configuration is provided for this option, a single job will be set up to delete
  expired events in every room daily.

  Each job's configuration defines which range of message lifetimes the job
  takes care of. For example, if `shortest_max_lifetime` is '2d' and
  `longest_max_lifetime` is '3d', the job will handle purging expired events in
  rooms whose state defines a `max_lifetime` that's both higher than 2 days, and
  lower than or equal to 3 days. Both the minimum and the maximum value of a
  range are optional, e.g. a job with no `shortest_max_lifetime` and a
  `longest_max_lifetime` of '3d' will handle every room with a retention policy
  whose `max_lifetime` is lower than or equal to three days.

  The rationale for this per-job configuration is that some rooms might have a
  retention policy with a low `max_lifetime`, where history needs to be purged
  of outdated messages on a more frequent basis than for the rest of the rooms
  (e.g. every 12h), but not want that purge to be performed by a job that's
  iterating over every room it knows, which could be heavy on the server.

  If any purge job is configured, it is strongly recommended to have at least
  a single job with neither `shortest_max_lifetime` nor `longest_max_lifetime`
  set, or one job without `shortest_max_lifetime` and one job without
  `longest_max_lifetime` set. Otherwise some rooms might be ignored, even if
  `allowed_lifetime_min` and `allowed_lifetime_max` are set, because capping a
  room's policy to these values is done after the policies are retrieved from
  Synapse's database (which is done using the range specified in a purge job's
  configuration).

Example configuration:
```yaml
retention:
  enabled: true
  default_policy:
    min_lifetime: 1d
    max_lifetime: 1y
  allowed_lifetime_min: 1d
  allowed_lifetime_max: 1y
  purge_jobs:
    - longest_max_lifetime: 3d
      interval: 12h
    - shortest_max_lifetime: 3d
      interval: 1d
```
---
## TLS

Options related to TLS.

---
### `tls_certificate_path`

This option specifies a PEM-encoded X509 certificate for TLS.
This certificate, as of Synapse 1.0, will need to be a valid and verifiable
certificate, signed by a recognised Certificate Authority. Defaults to none.

Be sure to use a `.pem` file that includes the full certificate chain including
any intermediate certificates (for instance, if using certbot, use
`fullchain.pem` as your certificate, not `cert.pem`).

Example configuration:
```yaml
tls_certificate_path: "CONFDIR/SERVERNAME.tls.crt"
```
---
### `tls_private_key_path`

PEM-encoded private key for TLS. Defaults to none.

Example configuration:
```yaml
tls_private_key_path: "CONFDIR/SERVERNAME.tls.key"
```
---
### `federation_verify_certificates`
Whether to verify TLS server certificates for outbound federation requests.

Defaults to true. To disable certificate verification, set the option to false.

Example configuration:
```yaml
federation_verify_certificates: false
```
---
### `federation_client_minimum_tls_version`

The minimum TLS version that will be used for outbound federation requests.

Defaults to `"1"`. Configurable to `"1"`, `"1.1"`, `"1.2"`, or `"1.3"`. Note
that setting this value higher than `"1.2"` will prevent federation to most
of the public Matrix network: only configure it to `"1.3"` if you have an
entirely private federation setup and you can ensure TLS 1.3 support.

Example configuration:
```yaml
federation_client_minimum_tls_version: "1.2"
```
---
### `federation_certificate_verification_whitelist`

Skip federation certificate verification on a given whitelist
of domains.

This setting should only be used in very specific cases, such as
federation over Tor hidden services and similar. For private networks
of homeservers, you likely want to use a private CA instead.

Only effective if `federation_verify_certificates` is `true`.

Example configuration:
```yaml
federation_certificate_verification_whitelist:
  - lon.example.com
  - "*.domain.com"
  - "*.onion"
```
---
### `federation_custom_ca_list`

List of custom certificate authorities for federation traffic.

This setting should only normally be used within a private network of
homeservers.

Note that this list will replace those that are provided by your
operating environment. Certificates must be in PEM format.

Example configuration:
```yaml
federation_custom_ca_list:
  - myCA1.pem
  - myCA2.pem
  - myCA3.pem
```
---
## Federation

Options related to federation.

---
### `federation_domain_whitelist`

Restrict federation to the given whitelist of domains.
N.B. we recommend also firewalling your federation listener to limit
inbound federation traffic as early as possible, rather than relying
purely on this application-layer restriction.  If not specified, the
default is to whitelist everything.

Note: this does not stop a server from joining rooms that servers not on the
whitelist are in. As such, this option is really only useful to establish a
"private federation", where a group of servers all whitelist each other and have
the same whitelist.

Example configuration:
```yaml
federation_domain_whitelist:
  - lon.example.com
  - nyc.example.com
  - syd.example.com
```
---
### `federation_whitelist_endpoint_enabled`

Enables an endpoint for fetching the federation whitelist config.

The request method and path is `GET /_synapse/client/v1/config/federation_whitelist`, and the
response format is:

```json
{
    "whitelist_enabled": true,  // Whether the federation whitelist is being enforced
    "whitelist": [  // Which server names are allowed by the whitelist
        "example.com"
    ]
}
```

If `whitelist_enabled` is `false` then the server is permitted to federate with all others.

The endpoint requires authentication.

Example configuration:
```yaml
federation_whitelist_endpoint_enabled: true
```
---
### `federation_metrics_domains`

Report prometheus metrics on the age of PDUs being sent to and received from
the given domains. This can be used to give an idea of "delay" on inbound
and outbound federation, though be aware that any delay can be due to problems
at either end or with the intermediate network.

By default, no domains are monitored in this way.

Example configuration:
```yaml
federation_metrics_domains:
  - matrix.org
  - example.com
```
---
### `allow_profile_lookup_over_federation`

Set to false to disable profile lookup over federation. By default, the
Federation API allows other homeservers to obtain profile data of any user
on this homeserver.

Example configuration:
```yaml
allow_profile_lookup_over_federation: false
```
---
### `allow_device_name_lookup_over_federation`

Set this option to true to allow device display name lookup over federation. By default, the
Federation API prevents other homeservers from obtaining the display names of any user devices
on this homeserver.

Example configuration:
```yaml
allow_device_name_lookup_over_federation: true
```
---
### `federation`

The federation section defines some sub-options related to federation.

The following options are related to configuring timeout and retry logic for one request,
independently of the others.
Short retry algorithm is used when something or someone will wait for the request to have an
answer, while long retry is used for requests that happen in the background,
like sending a federation transaction.

* `client_timeout`: timeout for the federation requests. Default to 60s.
* `max_short_retry_delay`: maximum delay to be used for the short retry algo. Default to 2s.
* `max_long_retry_delay`: maximum delay to be used for the short retry algo. Default to 60s.
* `max_short_retries`: maximum number of retries for the short retry algo. Default to 3 attempts.
* `max_long_retries`: maximum number of retries for the long retry algo. Default to 10 attempts.

The following options control the retry logic when communicating with a specific homeserver destination.
Unlike the previous configuration options, these values apply across all requests
for a given destination and the state of the backoff is stored in the database.

* `destination_min_retry_interval`: the initial backoff, after the first request fails. Defaults to 10m.
* `destination_retry_multiplier`: how much we multiply the backoff by after each subsequent fail. Defaults to 2.
* `destination_max_retry_interval`: a cap on the backoff. Defaults to a week.

Example configuration:
```yaml
federation:
  client_timeout: 180s
  max_short_retry_delay: 7s
  max_long_retry_delay: 100s
  max_short_retries: 5
  max_long_retries: 20
  destination_min_retry_interval: 30s
  destination_retry_multiplier: 5
  destination_max_retry_interval: 12h
```
---
## Caching

Options related to caching.

---
### `event_cache_size`

The number of events to cache in memory. Defaults to 10K. Like other caches,
this is affected by `caches.global_factor` (see below).

For example, the default is 10K and the global_factor default is 0.5.

Since 10K * 0.5 is 5K then the event cache size will be 5K.

The cache affected by this configuration is named as "*getEvent*".

Note that this option is not part of the `caches` section.

Example configuration:
```yaml
event_cache_size: 15K
```
---
### `caches` and associated values

A cache 'factor' is a multiplier that can be applied to each of
Synapse's caches in order to increase or decrease the maximum
number of entries that can be stored.

`caches` can be configured through the following sub-options:

* `global_factor`: Controls the global cache factor, which is the default cache factor
  for all caches if a specific factor for that cache is not otherwise
  set.

  This can also be set by the `SYNAPSE_CACHE_FACTOR` environment
  variable. Setting by environment variable takes priority over
  setting through the config file.

  Defaults to 0.5, which will halve the size of all caches.

  Note that changing this value also affects the HTTP connection pool.

* `per_cache_factors`: A dictionary of cache name to cache factor for that individual
   cache. Overrides the global cache factor for a given cache.

   These can also be set through environment variables comprised
   of `SYNAPSE_CACHE_FACTOR_` + the name of the cache in capital
   letters and underscores. Setting by environment variable
   takes priority over setting through the config file.
   Ex. `SYNAPSE_CACHE_FACTOR_GET_USERS_WHO_SHARE_ROOM_WITH_USER=2.0`

   Some caches have '*' and other characters that are not
   alphanumeric or underscores. These caches can be named with or
   without the special characters stripped. For example, to specify
   the cache factor for `*stateGroupCache*` via an environment
   variable would be `SYNAPSE_CACHE_FACTOR_STATEGROUPCACHE=2.0`.

* `expire_caches`: Controls whether cache entries are evicted after a specified time
   period. Defaults to true. Set to false to disable this feature. Note that never expiring
   caches may result in excessive memory usage.

* `cache_entry_ttl`: If `expire_caches` is enabled, this flag controls how long an entry can
  be in a cache without having been accessed before being evicted.
  Defaults to 30m.

* `sync_response_cache_duration`: Controls how long the results of a /sync request are
  cached for after a successful response is returned. A higher duration can help clients
  with intermittent connections, at the cost of higher memory usage.
  A value of zero means that sync responses are not cached.
  Defaults to 2m.

  *Changed in Synapse 1.62.0*: The default was changed from 0 to 2m.

* `cache_autotuning` and its sub-options `max_cache_memory_usage`, `target_cache_memory_usage`, and
   `min_cache_ttl` work in conjunction with each other to maintain a balance between cache memory
   usage and cache entry availability. You must be using [jemalloc](../administration/admin_faq.md#help-synapse-is-slow-and-eats-all-my-ramcpu)
   to utilize this option, and all three of the options must be specified for this feature to work. This option
   defaults to off, enable it by providing values for the sub-options listed below. Please note that the feature will not work
   and may cause unstable behavior (such as excessive emptying of caches or exceptions) if all of the values are not provided.
   Please see the [Config Conventions](#config-conventions) for information on how to specify memory size and cache expiry
   durations.
     * `max_cache_memory_usage` sets a ceiling on how much memory the cache can use before caches begin to be continuously evicted.
        They will continue to be evicted until the memory usage drops below the `target_cache_memory_usage`, set in
        the setting below, or until the `min_cache_ttl` is hit. There is no default value for this option.
     * `target_cache_memory_usage` sets a rough target for the desired memory usage of the caches. There is no default value
        for this option.
     * `min_cache_ttl` sets a limit under which newer cache entries are not evicted and is only applied when
        caches are actively being evicted/`max_cache_memory_usage` has been exceeded. This is to protect hot caches
        from being emptied while Synapse is evicting due to memory. There is no default value for this option.

Example configuration:
```yaml
event_cache_size: 15K
caches:
  global_factor: 1.0
  per_cache_factors:
    get_users_who_share_room_with_user: 2.0
  sync_response_cache_duration: 2m
  cache_autotuning:
    max_cache_memory_usage: 1024M
    target_cache_memory_usage: 758M
    min_cache_ttl: 5m
```

### Reloading cache factors

The cache factors (i.e. `caches.global_factor` and `caches.per_cache_factors`)  may be reloaded at any time by sending a
[`SIGHUP`](https://en.wikipedia.org/wiki/SIGHUP) signal to Synapse using e.g.

```commandline
kill -HUP [PID_OF_SYNAPSE_PROCESS]
```

If you are running multiple workers, you must individually update the worker
config file and send this signal to each worker process.

If you're using the [example systemd service](https://github.com/element-hq/synapse/blob/develop/contrib/systemd/matrix-synapse.service)
file in Synapse's `contrib` directory, you can send a `SIGHUP` signal by using
`systemctl reload matrix-synapse`.

---
## Database
Config options related to database settings.

---
### `database`

The `database` setting defines the database that synapse uses to store all of
its data.

Associated sub-options:

* `name`: this option specifies the database engine to use: either `sqlite3` (for SQLite)
  or `psycopg2` (for PostgreSQL). If no name is specified Synapse will default to SQLite.

* `txn_limit` gives the maximum number of transactions to run per connection
  before reconnecting. Defaults to 0, which means no limit.

* `allow_unsafe_locale` is an option specific to Postgres. Under the default behavior, Synapse will refuse to
  start if the postgres db is set to a non-C locale. You can override this behavior (which is *not* recommended)
  by setting `allow_unsafe_locale` to true. Note that doing so may corrupt your database. You can find more information
  [here](../../postgres.md#fixing-incorrect-collate-or-ctype) and [here](https://wiki.postgresql.org/wiki/Locale_data_changes).

* `args` gives options which are passed through to the database engine,
  except for options starting with `cp_`, which are used to configure the Twisted
  connection pool. For a reference to valid arguments, see:
    * for [sqlite](https://docs.python.org/3/library/sqlite3.html#sqlite3.connect)
    * for [postgres](https://www.postgresql.org/docs/current/libpq-connect.html#LIBPQ-PARAMKEYWORDS)
    * for [the connection pool](https://docs.twistedmatrix.com/en/stable/api/twisted.enterprise.adbapi.ConnectionPool.html#__init__)

For more information on using Synapse with Postgres,
see [here](../../postgres.md).

Example SQLite configuration:
```yaml
database:
  name: sqlite3
  args:
    database: /path/to/homeserver.db
```

Example Postgres configuration:
```yaml
database:
  name: psycopg2
  txn_limit: 10000
  args:
    user: synapse_user
    password: secretpassword
    dbname: synapse
    host: localhost
    port: 5432
    cp_min: 5
    cp_max: 10
```
---
### `databases`

The `databases` option allows specifying a mapping between certain database tables and
database host details, spreading the load of a single Synapse instance across multiple
database backends. This is often referred to as "database sharding". This option is only
supported for PostgreSQL database backends.

**Important note:** This is a supported option, but is not currently used in production by the
Matrix.org Foundation. Proceed with caution and always make backups.

`databases` is a dictionary of arbitrarily-named database entries. Each entry is equivalent
to the value of the `database` homeserver config option (see above), with the addition of
a `data_stores` key. `data_stores` is an array of strings that specifies the data store(s)
(a defined label for a set of tables) that should be stored on the associated database
backend entry.

The currently defined values for `data_stores` are:

* `"state"`: Database that relates to state groups will be stored in this database.

  Specifically, that means the following tables:
  * `state_groups`
  * `state_group_edges`
  * `state_groups_state`

  And the following sequences:
  * `state_groups_seq_id`

* `"main"`: All other database tables and sequences.

All databases will end up with additional tables used for tracking database schema migrations
and any pending background updates. Synapse will create these automatically on startup when checking for
and/or performing database schema migrations.

To migrate an existing database configuration (e.g. all tables on a single database) to a different
configuration (e.g. the "main" data store on one database, and "state" on another), do the following:

1. Take a backup of your existing database. Things can and do go wrong and database corruption is no joke!
2. Ensure all pending database migrations have been applied and background updates have run. The simplest
   way to do this is to use the `update_synapse_database` script supplied with your Synapse installation.

   ```sh
   update_synapse_database --database-config homeserver.yaml --run-background-updates
   ```

3. Copy over the necessary tables and sequences from one database to the other. Tables relating to database
   migrations, schemas, schema versions and background updates should **not** be copied.

   As an example, say that you'd like to split out the "state" data store from an existing database which
   currently contains all data stores.

   Simply copy the tables and sequences defined above for the "state" datastore from the existing database
   to the secondary database. As noted above, additional tables will be created in the secondary database
   when Synapse is started.

4. Modify/create the `databases` option in your `homeserver.yaml` to match the desired database configuration.
5. Start Synapse. Check that it starts up successfully and that things generally seem to be working.
6. Drop the old tables that were copied in step 3.

Only one of the options `database` or `databases` may be specified in your config, but not both.

Example configuration:

```yaml
databases:
  basement_box:
    name: psycopg2
    txn_limit: 10000
    data_stores: ["main"]
    args:
      user: synapse_user
      password: secretpassword
      dbname: synapse_main
      host: localhost
      port: 5432
      cp_min: 5
      cp_max: 10

  my_other_database:
    name: psycopg2
    txn_limit: 10000
    data_stores: ["state"]
    args:
      user: synapse_user
      password: secretpassword
      dbname: synapse_state
      host: localhost
      port: 5432
      cp_min: 5
      cp_max: 10
```
---
## Logging
Config options related to logging.

---
### `log_config`

This option specifies a yaml python logging config file as described
[here](https://docs.python.org/3/library/logging.config.html#configuration-dictionary-schema).

Example configuration:
```yaml
log_config: "CONFDIR/SERVERNAME.log.config"
```
---
## Ratelimiting
Options related to ratelimiting in Synapse.

Each ratelimiting configuration is made of two parameters:
   - `per_second`: number of requests a client can send per second.
   - `burst_count`: number of requests a client can send before being throttled.
---
### `rc_message`


Ratelimiting settings for client messaging.

This is a ratelimiting option for messages that ratelimits sending based on the account the client
is using. It defaults to: `per_second: 0.2`, `burst_count: 10`.

Example configuration:
```yaml
rc_message:
  per_second: 0.5
  burst_count: 15
```
---
### `rc_registration`

This option ratelimits registration requests based on the client's IP address.
It defaults to `per_second: 0.17`, `burst_count: 3`.

Example configuration:
```yaml
rc_registration:
  per_second: 0.15
  burst_count: 2
```
---
### `rc_registration_token_validity`

This option checks the validity of registration tokens that ratelimits requests based on
the client's IP address.
Defaults to `per_second: 0.1`, `burst_count: 5`.

Example configuration:
```yaml
rc_registration_token_validity:
  per_second: 0.3
  burst_count: 6
```
---
### `rc_login`

This option specifies several limits for login:
* `address` ratelimits login requests based on the client's IP
      address. Defaults to `per_second: 0.003`, `burst_count: 5`.

* `account` ratelimits login requests based on the account the
  client is attempting to log into. Defaults to `per_second: 0.003`,
  `burst_count: 5`.

* `failed_attempts` ratelimits login requests based on the account the
  client is attempting to log into, based on the amount of failed login
  attempts for this account. Defaults to `per_second: 0.17`, `burst_count: 3`.

Example configuration:
```yaml
rc_login:
  address:
    per_second: 0.15
    burst_count: 5
  account:
    per_second: 0.18
    burst_count: 4
  failed_attempts:
    per_second: 0.19
    burst_count: 7
```
---
### `rc_admin_redaction`

This option sets ratelimiting redactions by room admins. If this is not explicitly
set then it uses the same ratelimiting as per `rc_message`. This is useful
to allow room admins to deal with abuse quickly.

Example configuration:
```yaml
rc_admin_redaction:
  per_second: 1
  burst_count: 50
```
---
### `rc_joins`

This option allows for ratelimiting number of rooms a user can join. This setting has the following sub-options:

* `local`: ratelimits when users are joining rooms the server is already in.
   Defaults to `per_second: 0.1`, `burst_count: 10`.

* `remote`: ratelimits when users are trying to join rooms not on the server (which
  can be more computationally expensive than restricting locally). Defaults to
  `per_second: 0.01`, `burst_count: 10`

Example configuration:
```yaml
rc_joins:
  local:
    per_second: 0.2
    burst_count: 15
  remote:
    per_second: 0.03
    burst_count: 12
```
---
### `rc_joins_per_room`

This option allows admins to ratelimit joins to a room based on the number of recent
joins (local or remote) to that room. It is intended to mitigate mass-join spam
waves which target multiple homeservers.

By default, one join is permitted to a room every second, with an accumulating
buffer of up to ten instantaneous joins.

Example configuration (default values):
```yaml
rc_joins_per_room:
  per_second: 1
  burst_count: 10
```

_Added in Synapse 1.64.0._

---
### `rc_3pid_validation`

This option ratelimits how often a user or IP can attempt to validate a 3PID.
Defaults to `per_second: 0.003`, `burst_count: 5`.

Example configuration:
```yaml
rc_3pid_validation:
  per_second: 0.003
  burst_count: 5
```
---
### `rc_invites`

This option sets ratelimiting how often invites can be sent in a room or to a
specific user. `per_room` defaults to `per_second: 0.3`, `burst_count: 10`,
`per_user` defaults to `per_second: 0.003`, `burst_count: 5`, and `per_issuer`
defaults to `per_second: 0.3`, `burst_count: 10`.

Client requests that invite user(s) when [creating a
room](https://spec.matrix.org/v1.2/client-server-api/#post_matrixclientv3createroom)
will count against the `rc_invites.per_room` limit, whereas
client requests to [invite a single user to a
room](https://spec.matrix.org/v1.2/client-server-api/#post_matrixclientv3roomsroomidinvite)
will count against both the `rc_invites.per_user` and `rc_invites.per_room` limits.

Federation requests to invite a user will count against the `rc_invites.per_user`
limit only, as Synapse presumes ratelimiting by room will be done by the sending server.

The `rc_invites.per_user` limit applies to the *receiver* of the invite, rather than the
sender, meaning that a `rc_invite.per_user.burst_count` of 5 mandates that a single user
cannot *receive* more than a burst of 5 invites at a time.

In contrast, the `rc_invites.per_issuer` limit applies to the *issuer* of the invite, meaning that a `rc_invite.per_issuer.burst_count` of 5 mandates that single user cannot *send* more than a burst of 5 invites at a time.

_Changed in version 1.63:_ added the `per_issuer` limit.

Example configuration:
```yaml
rc_invites:
  per_room:
    per_second: 0.5
    burst_count: 5
  per_user:
    per_second: 0.004
    burst_count: 3
  per_issuer:
    per_second: 0.5
    burst_count: 5
```

---
### `rc_third_party_invite`

This option ratelimits 3PID invites (i.e. invites sent to a third-party ID
such as an email address or a phone number) based on the account that's
sending the invite. Defaults to `per_second: 0.2`, `burst_count: 10`.

Example configuration:
```yaml
rc_third_party_invite:
  per_second: 0.2
  burst_count: 10
```
---
### `rc_media_create`

This option ratelimits creation of MXC URIs via the `/_matrix/media/v1/create`
endpoint based on the account that's creating the media. Defaults to
`per_second: 10`, `burst_count: 50`.

Example configuration:
```yaml
rc_media_create:
  per_second: 10
  burst_count: 50
```
---
### `rc_federation`

Defines limits on federation requests.

The `rc_federation` configuration has the following sub-options:
* `window_size`: window size in milliseconds. Defaults to 1000.
* `sleep_limit`: number of federation requests from a single server in
   a window before the server will delay processing the request. Defaults to 10.
* `sleep_delay`: duration in milliseconds to delay processing events
   from remote servers by if they go over the sleep limit. Defaults to 500.
* `reject_limit`: maximum number of concurrent federation requests
   allowed from a single server. Defaults to 50.
* `concurrent`: number of federation requests to concurrently process
   from a single server. Defaults to 3.

Example configuration:
```yaml
rc_federation:
  window_size: 750
  sleep_limit: 15
  sleep_delay: 400
  reject_limit: 40
  concurrent: 5
```
---
<<<<<<< HEAD
### `rc_delayed_event`


Ratelimiting settings for delayed event management.

This is a ratelimiting option that ratelimits
attempts to restart, cancel, or view delayed events
based on the sending client's account and device ID.
It defaults to: `per_second: 1`, `burst_count: 5`.

Attempts to create or send delayed events are ratelimited not by this setting, but by `rc_message`.

Setting this to a high value allows clients to make delayed event management requests often
(such as repeatedly restarting a delayed event with a short timeout,
or restarting several different delayed events all at once)
without the risk of being ratelimited.

Example configuration:
```yaml
rc_delayed_event:
  per_second: 2
  burst_count: 20
=======
### `rc_presence`

This option sets ratelimiting for presence.

The `rc_presence.per_user` option sets rate limits on how often a specific
users' presence updates are evaluated. Ratelimited presence updates sent via sync are
ignored, and no error is returned to the client.
This option also sets the rate limit for the
[`PUT /_matrix/client/v3/presence/{userId}/status`](https://spec.matrix.org/latest/client-server-api/#put_matrixclientv3presenceuseridstatus)
endpoint.

`per_user` defaults to `per_second: 0.1`, `burst_count: 1`.

Example configuration:
```yaml
rc_presence:
  per_user:
    per_second: 0.05
    burst_count: 0.5
>>>>>>> 77261301
```
---
### `federation_rr_transactions_per_room_per_second`

Sets outgoing federation transaction frequency for sending read-receipts,
per-room.

If we end up trying to send out more read-receipts, they will get buffered up
into fewer transactions. Defaults to 50.

Example configuration:
```yaml
federation_rr_transactions_per_room_per_second: 40
```
---
## Media Store
Config options related to Synapse's media store.

---
### `enable_authenticated_media`

When set to true, all subsequent media uploads will be marked as authenticated, and will not be available over legacy
unauthenticated media endpoints (`/_matrix/media/(r0|v3|v1)/download` and `/_matrix/media/(r0|v3|v1)/thumbnail`) - requests for authenticated media over these endpoints will result in a 404. All media, including authenticated media, will be available over the authenticated media endpoints `_matrix/client/v1/media/download` and `_matrix/client/v1/media/thumbnail`. Media uploaded prior to setting this option to true will still be available over the legacy endpoints. Note if the setting is switched to false
after enabling, media marked as authenticated will be available over legacy endpoints. Defaults to true (previously false). In a future release of Synapse, this option will be removed and become always-on.

In all cases, authenticated requests to download media will succeed, but for unauthenticated requests, this
case-by-case breakdown describes whether media downloads are permitted:

* `enable_authenticated_media = False`:
  * unauthenticated client or homeserver requesting local media: allowed
  * unauthenticated client or homeserver requesting remote media: allowed as long as the media is in the cache,
    or as long as the remote homeserver does not require authentication to retrieve the media
* `enable_authenticated_media = True`:
  * unauthenticated client or homeserver requesting local media:
    allowed if the media was stored on the server whilst `enable_authenticated_media` was `False` (or in a previous Synapse version where this option did not exist);
    otherwise denied.
  * unauthenticated client or homeserver requesting remote media: the same as for local media;
    allowed if the media was stored on the server whilst `enable_authenticated_media` was `False` (or in a previous Synapse version where this option did not exist);
    otherwise denied.

It is especially notable that media downloaded before this option existed (in older Synapse versions), or whilst this option was set to `False`,
will perpetually be available over the legacy, unauthenticated endpoint, even after this option is set to `True`.
This is for backwards compatibility with older clients and homeservers that do not yet support requesting authenticated media;
those older clients or homeservers will not be cut off from media they can already see.

_Changed in Synapse 1.120:_ This option now defaults to `True` when not set, whereas before this version it defaulted to `False`.

Example configuration:
```yaml
enable_authenticated_media: false
```
---
### `enable_media_repo`

Enable the media store service in the Synapse master. Defaults to true.
Set to false if you are using a separate media store worker.

Example configuration:
```yaml
enable_media_repo: false
```
---
### `media_store_path`

Directory where uploaded images and attachments are stored.

Example configuration:
```yaml
media_store_path: "DATADIR/media_store"
```
---
### `max_pending_media_uploads`

How many *pending media uploads* can a given user have? A pending media upload
is a created MXC URI that (a) is not expired (the `unused_expires_at` timestamp
has not passed) and (b) the media has not yet been uploaded for. Defaults to 5.

Example configuration:
```yaml
max_pending_media_uploads: 5
```
---
### `unused_expiration_time`

How long to wait in milliseconds before expiring created media IDs. Defaults to
"24h"

Example configuration:
```yaml
unused_expiration_time: "1h"
```
---
### `media_storage_providers`

Media storage providers allow media to be stored in different
locations. Defaults to none. Associated sub-options are:
* `module`: type of resource, e.g. `file_system`.
* `store_local`: whether to store newly uploaded local files
* `store_remote`: whether to store newly downloaded local files
* `store_synchronous`: whether to wait for successful storage for local uploads
* `config`: sets a path to the resource through the `directory` option

Example configuration:
```yaml
media_storage_providers:
  - module: file_system
    store_local: false
    store_remote: false
    store_synchronous: false
    config:
       directory: /mnt/some/other/directory
```
---
### `max_upload_size`

The largest allowed upload size in bytes.

If you are using a reverse proxy you may also need to set this value in
your reverse proxy's config. Defaults to 50M. Notably Nginx has a small max body size by default.
See [here](../../reverse_proxy.md) for more on using a reverse proxy with Synapse.

Example configuration:
```yaml
max_upload_size: 60M
```
---
### `max_image_pixels`

Maximum number of pixels that will be thumbnailed. Defaults to 32M.

Example configuration:
```yaml
max_image_pixels: 35M
```
---
### `remote_media_download_burst_count`

Remote media downloads are ratelimited using a [leaky bucket algorithm](https://en.wikipedia.org/wiki/Leaky_bucket), where a given "bucket" is keyed to the IP address of the requester when requesting remote media downloads. This configuration option sets the size of the bucket against which the size in bytes of downloads are penalized - if the bucket is full, ie a given number of bytes have already been downloaded, further downloads will be denied until the bucket drains.  Defaults to 500MiB. See also `remote_media_download_per_second` which determines the rate at which the "bucket" is emptied and thus has available space to authorize new requests.

Example configuration:
```yaml
remote_media_download_burst_count: 200M
```
---
### `remote_media_download_per_second`

Works in conjunction with `remote_media_download_burst_count` to ratelimit remote media downloads - this configuration option determines the rate at which the "bucket" (see above) leaks in bytes per second. As requests are made to download remote media, the size of those requests in bytes is added to the bucket, and once the bucket has reached it's capacity, no more requests will be allowed until a number of bytes has "drained" from the bucket. This setting determines the rate at which bytes drain from the bucket, with the practical effect that the larger the number, the faster the bucket leaks, allowing for more bytes downloaded over a shorter period of time. Defaults to 87KiB per second. See also `remote_media_download_burst_count`.

Example configuration:
```yaml
remote_media_download_per_second: 40K
```
---
### `prevent_media_downloads_from`

A list of domains to never download media from. Media from these
domains that is already downloaded will not be deleted, but will be
inaccessible to users. This option does not affect admin APIs trying
to download/operate on media.

This will not prevent the listed domains from accessing media themselves.
It simply prevents users on this server from downloading media originating
from the listed servers.

This will have no effect on media originating from the local server. This only
affects media downloaded from other Matrix servers, to control URL previews see
[`url_preview_ip_range_blacklist`](#url_preview_ip_range_blacklist) or
[`url_preview_url_blacklist`](#url_preview_url_blacklist).

Defaults to an empty list (nothing blocked).

Example configuration:
```yaml
prevent_media_downloads_from:
  - evil.example.org
  - evil2.example.org
```
---
### `dynamic_thumbnails`

Whether to generate new thumbnails on the fly to precisely match
the resolution requested by the client. If true then whenever
a new resolution is requested by the client the server will
generate a new thumbnail. If false the server will pick a thumbnail
from a precalculated list. Defaults to false.

Example configuration:
```yaml
dynamic_thumbnails: true
```
---
### `thumbnail_sizes`

List of thumbnails to precalculate when an image is uploaded. Associated sub-options are:
* `width`
* `height`
* `method`: i.e. `crop`, `scale`, etc.

Example configuration:
```yaml
thumbnail_sizes:
  - width: 32
    height: 32
    method: crop
  - width: 96
    height: 96
    method: crop
  - width: 320
    height: 240
    method: scale
  - width: 640
    height: 480
    method: scale
  - width: 800
    height: 600
    method: scale
```
---
### `media_retention`

Controls whether local media and entries in the remote media cache
(media that is downloaded from other homeservers) should be removed
under certain conditions, typically for the purpose of saving space.

Purging media files will be the carried out by the media worker
(that is, the worker that has the `enable_media_repo` homeserver config
option set to 'true'). This may be the main process.

The `media_retention.local_media_lifetime` and
`media_retention.remote_media_lifetime` config options control whether
media will be purged if it has not been accessed in a given amount of
time. Note that media is 'accessed' when loaded in a room in a client, or
otherwise downloaded by a local or remote user. If the media has never
been accessed, the media's creation time is used instead. Both thumbnails
and the original media will be removed. If either of these options are unset,
then media of that type will not be purged.

Local or cached remote media that has been
[quarantined](../../admin_api/media_admin_api.md#quarantining-media-in-a-room)
will not be deleted. Similarly, local media that has been marked as
[protected from quarantine](../../admin_api/media_admin_api.md#protecting-media-from-being-quarantined)
will not be deleted.

Example configuration:
```yaml
media_retention:
    local_media_lifetime: 90d
    remote_media_lifetime: 14d
```
---
### `url_preview_enabled`

This setting determines whether the preview URL API is enabled.
It is disabled by default. Set to true to enable. If enabled you must specify a
`url_preview_ip_range_blacklist` blacklist.

Example configuration:
```yaml
url_preview_enabled: true
```
---
### `url_preview_ip_range_blacklist`

List of IP address CIDR ranges that the URL preview spider is denied
from accessing.  There are no defaults: you must explicitly
specify a list for URL previewing to work.  You should specify any
internal services in your network that you do not want synapse to try
to connect to, otherwise anyone in any Matrix room could cause your
synapse to issue arbitrary GET requests to your internal services,
causing serious security issues.

(0.0.0.0 and :: are always blacklisted, whether or not they are explicitly
listed here, since they correspond to unroutable addresses.)

This must be specified if `url_preview_enabled` is set. It is recommended that
you use the following example list as a starting point.

Note: The value is ignored when an HTTP proxy is in use.

Example configuration:
```yaml
url_preview_ip_range_blacklist:
  - '127.0.0.0/8'
  - '10.0.0.0/8'
  - '172.16.0.0/12'
  - '192.168.0.0/16'
  - '100.64.0.0/10'
  - '192.0.0.0/24'
  - '169.254.0.0/16'
  - '192.88.99.0/24'
  - '198.18.0.0/15'
  - '192.0.2.0/24'
  - '198.51.100.0/24'
  - '203.0.113.0/24'
  - '224.0.0.0/4'
  - '::1/128'
  - 'fe80::/10'
  - 'fc00::/7'
  - '2001:db8::/32'
  - 'ff00::/8'
  - 'fec0::/10'
```
---
### `url_preview_ip_range_whitelist`

This option sets a list of IP address CIDR ranges that the URL preview spider is allowed
to access even if they are specified in `url_preview_ip_range_blacklist`.
This is useful for specifying exceptions to wide-ranging blacklisted
target IP ranges - e.g. for enabling URL previews for a specific private
website only visible in your network. Defaults to none.

Example configuration:
```yaml
url_preview_ip_range_whitelist:
   - '192.168.1.1'
```
---
### `url_preview_url_blacklist`

Optional list of URL matches that the URL preview spider is denied from
accessing.  This is a usability feature, not a security one. You should use
`url_preview_ip_range_blacklist` in preference to this, otherwise someone could
define a public DNS entry that points to a private IP address and circumvent
the blacklist. Applications that perform redirects or serve different content
when detecting that Synapse is accessing them can also bypass the blacklist.
This is more useful if you know there is an entire shape of URL that you know
that you do not want Synapse to preview.

Each list entry is a dictionary of url component attributes as returned
by urlparse.urlsplit as applied to the absolute form of the URL.  See
[here](https://docs.python.org/2/library/urlparse.html#urlparse.urlsplit) for more
information. Some examples are:

* `username`
* `netloc`
* `scheme`
* `path`

The values of the dictionary are treated as a filename match pattern
applied to that component of URLs, unless they start with a ^ in which
case they are treated as a regular expression match.  If all the
specified component matches for a given list item succeed, the URL is
blacklisted.

Example configuration:
```yaml
url_preview_url_blacklist:
  # blacklist any URL with a username in its URI
  - username: '*'

  # blacklist all *.google.com URLs
  - netloc: 'google.com'
  - netloc: '*.google.com'

  # blacklist all plain HTTP URLs
  - scheme: 'http'

  # blacklist http(s)://www.acme.com/foo
  - netloc: 'www.acme.com'
    path: '/foo'

  # blacklist any URL with a literal IPv4 address
  - netloc: '^[0-9]+\.[0-9]+\.[0-9]+\.[0-9]+$'
```
---
### `max_spider_size`

The largest allowed URL preview spidering size in bytes. Defaults to 10M.

Example configuration:
```yaml
max_spider_size: 8M
```
---
### `url_preview_accept_language`

A list of values for the Accept-Language HTTP header used when
downloading webpages during URL preview generation. This allows
Synapse to specify the preferred languages that URL previews should
be in when communicating with remote servers.

Each value is a IETF language tag; a 2-3 letter identifier for a
language, optionally followed by subtags separated by '-', specifying
a country or region variant.

Multiple values can be provided, and a weight can be added to each by
using quality value syntax (;q=). '*' translates to any language.

Defaults to "en".

Example configuration:
```yaml
 url_preview_accept_language:
   - 'en-UK'
   - 'en-US;q=0.9'
   - 'fr;q=0.8'
   - '*;q=0.7'
```
---
### `oembed`

oEmbed allows for easier embedding content from a website. It can be
used for generating URLs previews of services which support it. A default list of oEmbed providers
is included with Synapse. Set `disable_default_providers` to true to disable using
these default oEmbed URLs. Use `additional_providers` to specify additional files with oEmbed configuration (each
should be in the form of providers.json). By default this list is empty.

Example configuration:
```yaml
oembed:
  disable_default_providers: true
  additional_providers:
    - oembed/my_providers.json
```
---
## Captcha

See [here](../../CAPTCHA_SETUP.md) for full details on setting up captcha.

---
### `recaptcha_public_key`

This homeserver's ReCAPTCHA public key. Must be specified if
[`enable_registration_captcha`](#enable_registration_captcha) is enabled.

Example configuration:
```yaml
recaptcha_public_key: "YOUR_PUBLIC_KEY"
```
---
### `recaptcha_private_key`

This homeserver's ReCAPTCHA private key. Must be specified if
[`enable_registration_captcha`](#enable_registration_captcha) is
enabled.

Example configuration:
```yaml
recaptcha_private_key: "YOUR_PRIVATE_KEY"
```
---
### `enable_registration_captcha`

Set to `true` to require users to complete a CAPTCHA test when registering an account.
Requires a valid ReCaptcha public/private key.
Defaults to `false`.

Note that [`enable_registration`](#enable_registration) must also be set to allow account registration.

Example configuration:
```yaml
enable_registration_captcha: true
```
---
### `recaptcha_siteverify_api`

The API endpoint to use for verifying `m.login.recaptcha` responses.
Defaults to `https://www.recaptcha.net/recaptcha/api/siteverify`.

Example configuration:
```yaml
recaptcha_siteverify_api: "https://my.recaptcha.site"
```
---
## TURN
Options related to adding a TURN server to Synapse.

---
### `turn_uris`

The public URIs of the TURN server to give to clients.

Example configuration:
```yaml
turn_uris: [turn:example.org]
```
---
### `turn_shared_secret`

The shared secret used to compute passwords for the TURN server.

Example configuration:
```yaml
turn_shared_secret: "YOUR_SHARED_SECRET"
```
---
### `turn_shared_secret_path`

An alternative to [`turn_shared_secret`](#turn_shared_secret):
allows the shared secret to be specified in an external file.

The file should be a plain text file, containing only the shared secret.
Synapse reads the shared secret from the given file once at startup.

Example configuration:
```yaml
turn_shared_secret_path: /path/to/secrets/file
```

_Added in Synapse 1.116.0._

---
### `turn_username` and `turn_password`

The Username and password if the TURN server needs them and does not use a token.

Example configuration:
```yaml
turn_username: "TURNSERVER_USERNAME"
turn_password: "TURNSERVER_PASSWORD"
```
---
### `turn_user_lifetime`

How long generated TURN credentials last. Defaults to 1h.

Example configuration:
```yaml
turn_user_lifetime: 2h
```
---
### `turn_allow_guests`

Whether guests should be allowed to use the TURN server. This defaults to true, otherwise
VoIP will be unreliable for guests. However, it does introduce a slight security risk as
it allows users to connect to arbitrary endpoints without having first signed up for a valid account (e.g. by passing a CAPTCHA).

Example configuration:
```yaml
turn_allow_guests: false
```
---
## Registration ##

Registration can be rate-limited using the parameters in the [Ratelimiting](#ratelimiting) section of this manual.

---
### `enable_registration`

Enable registration for new users. Defaults to `false`.

It is highly recommended that if you enable registration, you set one or more
or the following options, to avoid abuse of your server by "bots":

 * [`enable_registration_captcha`](#enable_registration_captcha)
 * [`registrations_require_3pid`](#registrations_require_3pid)
 * [`registration_requires_token`](#registration_requires_token)

(In order to enable registration without any verification, you must also set
[`enable_registration_without_verification`](#enable_registration_without_verification).)

Note that even if this setting is disabled, new accounts can still be created
via the admin API if
[`registration_shared_secret`](#registration_shared_secret) is set.

Example configuration:
```yaml
enable_registration: true
```
---
### `enable_registration_without_verification`

Enable registration without email or captcha verification. Note: this option is *not* recommended,
as registration without verification is a known vector for spam and abuse. Defaults to `false`. Has no effect
unless [`enable_registration`](#enable_registration) is also enabled.

Example configuration:
```yaml
enable_registration_without_verification: true
```
---
### `registrations_require_3pid`

If this is set, users must provide all of the specified types of [3PID](https://spec.matrix.org/latest/appendices/#3pid-types) when registering an account.

Note that [`enable_registration`](#enable_registration) must also be set to allow account registration.

Example configuration:
```yaml
registrations_require_3pid:
  - email
  - msisdn
```
---
### `disable_msisdn_registration`

Explicitly disable asking for MSISDNs from the registration
flow (overrides `registrations_require_3pid` if MSISDNs are set as required).

Example configuration:
```yaml
disable_msisdn_registration: true
```
---
### `allowed_local_3pids`

Mandate that users are only allowed to associate certain formats of
3PIDs with accounts on this server, as specified by the `medium` and `pattern` sub-options.
`pattern` is a [Perl-like regular expression](https://docs.python.org/3/library/re.html#module-re).

More information about 3PIDs, allowed `medium` types and their `address` syntax can be found [in the Matrix spec](https://spec.matrix.org/latest/appendices/#3pid-types).

Example configuration:
```yaml
allowed_local_3pids:
  - medium: email
    pattern: '^[^@]+@matrix\.org$'
  - medium: email
    pattern: '^[^@]+@vector\.im$'
  - medium: msisdn
    pattern: '^44\d{10}$'
```
---
### `enable_3pid_lookup`

Enable 3PIDs lookup requests to identity servers from this server. Defaults to true.

Example configuration:
```yaml
enable_3pid_lookup: false
```
---
### `registration_requires_token`

Require users to submit a token during registration.
Tokens can be managed using the admin [API](../administration/admin_api/registration_tokens.md).
Disabling this option will not delete any tokens previously generated.
Defaults to `false`. Set to `true` to enable.


Note that [`enable_registration`](#enable_registration) must also be set to allow account registration.

Example configuration:
```yaml
registration_requires_token: true
```
---
### `registration_shared_secret`

If set, allows registration of standard or admin accounts by anyone who has the
shared secret, even if [`enable_registration`](#enable_registration) is not
set.

This is primarily intended for use with the `register_new_matrix_user` script
(see [Registering a user](../../setup/installation.md#registering-a-user));
however, the interface is [documented](../../admin_api/register_api.html).

See also [`registration_shared_secret_path`](#registration_shared_secret_path).

Example configuration:
```yaml
registration_shared_secret: <PRIVATE STRING>
```

---
### `registration_shared_secret_path`

An alternative to [`registration_shared_secret`](#registration_shared_secret):
allows the shared secret to be specified in an external file.

The file should be a plain text file, containing only the shared secret.

If this file does not exist, Synapse will create a new shared
secret on startup and store it in this file.

Example configuration:
```yaml
registration_shared_secret_path: /path/to/secrets/file
```

_Added in Synapse 1.67.0._

---
### `bcrypt_rounds`

Set the number of bcrypt rounds used to generate password hash.
Larger numbers increase the work factor needed to generate the hash.
The default number is 12 (which equates to 2^12 rounds).
N.B. that increasing this will exponentially increase the time required
to register or login - e.g. 24 => 2^24 rounds which will take >20 mins.
Example configuration:
```yaml
bcrypt_rounds: 14
```
---
### `allow_guest_access`

Allows users to register as guests without a password/email/etc, and
participate in rooms hosted on this server which have been made
accessible to anonymous users. Defaults to false.

Example configuration:
```yaml
allow_guest_access: true
```
---
### `default_identity_server`

The identity server which we suggest that clients should use when users log
in on this server.

(By default, no suggestion is made, so it is left up to the client.
This setting is ignored unless `public_baseurl` is also explicitly set.)

Example configuration:
```yaml
default_identity_server: https://matrix.org
```
---
### `account_threepid_delegates`

Delegate verification of phone numbers to an identity server.

When a user wishes to add a phone number to their account, we need to verify that they
actually own that phone number, which requires sending them a text message (SMS).
Currently Synapse does not support sending those texts itself and instead delegates the
task to an identity server. The base URI for the identity server to be used is
specified by the `account_threepid_delegates.msisdn` option.

If this is left unspecified, Synapse will not allow users to add phone numbers to
their account.

(Servers handling the these requests must answer the `/requestToken` endpoints defined
by the Matrix Identity Service API
[specification](https://matrix.org/docs/spec/identity_service/latest).)

*Deprecated in Synapse 1.64.0*: The `email` option is deprecated.

*Removed in Synapse 1.66.0*: The `email` option has been removed.
If present, Synapse will report a configuration error on startup.

Example configuration:
```yaml
account_threepid_delegates:
    msisdn: http://localhost:8090  # Delegate SMS sending to this local process
```
---
### `enable_set_displayname`

Whether users are allowed to change their displayname after it has
been initially set. Useful when provisioning users based on the
contents of a third-party directory.

Does not apply to server administrators. Defaults to true.

Example configuration:
```yaml
enable_set_displayname: false
```
---
### `enable_set_avatar_url`

Whether users are allowed to change their avatar after it has been
initially set. Useful when provisioning users based on the contents
of a third-party directory.

Does not apply to server administrators. Defaults to true.

Example configuration:
```yaml
enable_set_avatar_url: false
```
---
### `enable_3pid_changes`

Whether users can change the third-party IDs associated with their accounts
(email address and msisdn).

Defaults to true.

Example configuration:
```yaml
enable_3pid_changes: false
```
---
### `auto_join_rooms`

Users who register on this homeserver will automatically be joined
to the rooms listed under this option.

By default, any room aliases included in this list will be created
as a publicly joinable room when the first user registers for the
homeserver. If the room already exists, make certain it is a publicly joinable
room, i.e. the join rule of the room must be set to 'public'. You can find more options
relating to auto-joining rooms below.

As Spaces are just rooms under the hood, Space aliases may also be
used.

Example configuration:
```yaml
auto_join_rooms:
  - "#exampleroom:example.com"
  - "#anotherexampleroom:example.com"
```
---
### `autocreate_auto_join_rooms`

Where `auto_join_rooms` are specified, setting this flag ensures that
the rooms exist by creating them when the first user on the
homeserver registers. This option will not create Spaces.

By default the auto-created rooms are publicly joinable from any federated
server. Use the `autocreate_auto_join_rooms_federated` and
`autocreate_auto_join_room_preset` settings to customise this behaviour.

Setting to false means that if the rooms are not manually created,
users cannot be auto-joined since they do not exist.

Defaults to true.

Example configuration:
```yaml
autocreate_auto_join_rooms: false
```
---
### `autocreate_auto_join_rooms_federated`

Whether the rooms listed in `auto_join_rooms` that are auto-created are available
via federation. Only has an effect if `autocreate_auto_join_rooms` is true.

Note that whether a room is federated cannot be modified after
creation.

Defaults to true: the room will be joinable from other servers.
Set to false to prevent users from other homeservers from
joining these rooms.

Example configuration:
```yaml
autocreate_auto_join_rooms_federated: false
```
---
### `autocreate_auto_join_room_preset`

The room preset to use when auto-creating one of `auto_join_rooms`. Only has an
effect if `autocreate_auto_join_rooms` is true.

Possible values for this option are:
* "public_chat": the room is joinable by anyone, including
  federated servers if `autocreate_auto_join_rooms_federated` is true (the default).
* "private_chat": an invitation is required to join these rooms.
* "trusted_private_chat": an invitation is required to join this room and the invitee is
  assigned a power level of 100 upon joining the room.

Each preset will set up a room in the same manner as if it were provided as the `preset` parameter when
calling the
[`POST /_matrix/client/v3/createRoom`](https://spec.matrix.org/latest/client-server-api/#post_matrixclientv3createroom)
Client-Server API endpoint.

If a value of "private_chat" or "trusted_private_chat" is used then
`auto_join_mxid_localpart` must also be configured.

Defaults to "public_chat".

Example configuration:
```yaml
autocreate_auto_join_room_preset: private_chat
```
---
### `auto_join_mxid_localpart`

The local part of the user id which is used to create `auto_join_rooms` if
`autocreate_auto_join_rooms` is true. If this is not provided then the
initial user account that registers will be used to create the rooms.

The user id is also used to invite new users to any auto-join rooms which
are set to invite-only.

It *must* be configured if `autocreate_auto_join_room_preset` is set to
"private_chat" or "trusted_private_chat".

Note that this must be specified in order for new users to be correctly
invited to any auto-join rooms which have been set to invite-only (either
at the time of creation or subsequently).

Note that, if the room already exists, this user must be joined and
have the appropriate permissions to invite new members.

Example configuration:
```yaml
auto_join_mxid_localpart: system
```
---
### `auto_join_rooms_for_guests`

When `auto_join_rooms` is specified, setting this flag to false prevents
guest accounts from being automatically joined to the rooms.

Defaults to true.

Example configuration:
```yaml
auto_join_rooms_for_guests: false
```
---
### `inhibit_user_in_use_error`

Whether to inhibit errors raised when registering a new account if the user ID
already exists. If turned on, requests to `/register/available` will always
show a user ID as available, and Synapse won't raise an error when starting
a registration with a user ID that already exists. However, Synapse will still
raise an error if the registration completes and the username conflicts.

Defaults to false.

Example configuration:
```yaml
inhibit_user_in_use_error: true
```
---
## User session management
---
### `session_lifetime`

Time that a user's session remains valid for, after they log in.

Note that this is not currently compatible with guest logins.

Note also that this is calculated at login time: changes are not applied retrospectively to users who have already
logged in.

By default, this is infinite.

Example configuration:
```yaml
session_lifetime: 24h
```
---
### `refreshable_access_token_lifetime`

Time that an access token remains valid for, if the session is using refresh tokens.

For more information about refresh tokens, please see the [manual](user_authentication/refresh_tokens.md).

Note that this only applies to clients which advertise support for refresh tokens.

Note also that this is calculated at login time and refresh time: changes are not applied to
existing sessions until they are refreshed.

By default, this is 5 minutes.

Example configuration:
```yaml
refreshable_access_token_lifetime: 10m
```
---
### `refresh_token_lifetime`

Time that a refresh token remains valid for (provided that it is not
exchanged for another one first).
This option can be used to automatically log-out inactive sessions.
Please see the manual for more information.

Note also that this is calculated at login time and refresh time:
changes are not applied to existing sessions until they are refreshed.

By default, this is infinite.

Example configuration:
```yaml
refresh_token_lifetime: 24h
```
---
### `nonrefreshable_access_token_lifetime`

Time that an access token remains valid for, if the session is NOT
using refresh tokens.

Please note that not all clients support refresh tokens, so setting
this to a short value may be inconvenient for some users who will
then be logged out frequently.

Note also that this is calculated at login time: changes are not applied
retrospectively to existing sessions for users that have already logged in.

By default, this is infinite.

Example configuration:
```yaml
nonrefreshable_access_token_lifetime: 24h
```
---
### `ui_auth`

The amount of time to allow a user-interactive authentication session to be active.

This defaults to 0, meaning the user is queried for their credentials
before every action, but this can be overridden to allow a single
validation to be re-used.  This weakens the protections afforded by
the user-interactive authentication process, by allowing for multiple
(and potentially different) operations to use the same validation session.

This is ignored for potentially "dangerous" operations (including
deactivating an account, modifying an account password, adding a 3PID,
and minting additional login tokens).

Use the `session_timeout` sub-option here to change the time allowed for credential validation.

Example configuration:
```yaml
ui_auth:
    session_timeout: "15s"
```
---
### `login_via_existing_session`

Matrix supports the ability of an existing session to mint a login token for
another client.

Synapse disables this by default as it has security ramifications -- a malicious
client could use the mechanism to spawn more than one session.

The duration of time the generated token is valid for can be configured with the
`token_timeout` sub-option.

User-interactive authentication is required when this is enabled unless the
`require_ui_auth` sub-option is set to `False`.

Example configuration:
```yaml
login_via_existing_session:
    enabled: true
    require_ui_auth: false
    token_timeout: "5m"
```
---
## Metrics
Config options related to metrics.

---
### `enable_metrics`

Set to true to enable collection and rendering of performance metrics.
Defaults to false.

Example configuration:
```yaml
enable_metrics: true
```
---
### `sentry`

Use this option to enable sentry integration. Provide the DSN assigned to you by sentry
with the `dsn` setting.

 An optional `environment` field can be used to specify an environment. This allows
 for log maintenance based on different environments, ensuring better organization
 and analysis..

NOTE: While attempts are made to ensure that the logs don't contain
any sensitive information, this cannot be guaranteed. By enabling
this option the sentry server may therefore receive sensitive
information, and it in turn may then disseminate sensitive information
through insecure notification channels if so configured.

Example configuration:
```yaml
sentry:
    environment: "production"
    dsn: "..."
```
---
### `metrics_flags`

Flags to enable Prometheus metrics which are not suitable to be
enabled by default, either for performance reasons or limited use.
Currently the only option is `known_servers`, which publishes
`synapse_federation_known_servers`, a gauge of the number of
servers this homeserver knows about, including itself. May cause
performance problems on large homeservers.

Example configuration:
```yaml
metrics_flags:
    known_servers: true
```
---
### `report_stats`

Whether or not to report homeserver usage statistics. This is originally
set when generating the config. Set this option to true or false to change the current
behavior. See
[Reporting Homeserver Usage Statistics](../administration/monitoring/reporting_homeserver_usage_statistics.md)
for information on what data is reported.

Statistics will be reported 5 minutes after Synapse starts, and then every 3 hours
after that.

Example configuration:
```yaml
report_stats: true
```
---
### `report_stats_endpoint`

The endpoint to report homeserver usage statistics to.
Defaults to https://matrix.org/report-usage-stats/push

Example configuration:
```yaml
report_stats_endpoint: https://example.com/report-usage-stats/push
```
---
## API Configuration
Config settings related to the client/server API

---
### `room_prejoin_state`

This setting controls the state that is shared with users upon receiving an
invite to a room, or in reply to a knock on a room. By default, the following
state events are shared with users:

- `m.room.join_rules`
- `m.room.canonical_alias`
- `m.room.avatar`
- `m.room.encryption`
- `m.room.name`
- `m.room.create`
- `m.room.topic`

To change the default behavior, use the following sub-options:
* `disable_default_event_types`: boolean. Set to `true` to disable the above
  defaults. If this is enabled, only the event types listed in
  `additional_event_types` are shared. Defaults to `false`.
* `additional_event_types`: A list of additional state events to include in the
  events to be shared. By default, this list is empty (so only the default event
  types are shared).

  Each entry in this list should be either a single string or a list of two
  strings.
  * A standalone string `t` represents all events with type `t` (i.e.
    with no restrictions on state keys).
  * A pair of strings `[t, s]` represents a single event with type `t` and
    state key `s`. The same type can appear in two entries with different state
    keys: in this situation, both state keys are included in prejoin state.

Example configuration:
```yaml
room_prejoin_state:
   disable_default_event_types: false
   additional_event_types:
     # Share all events of type `org.example.custom.event.typeA`
     - org.example.custom.event.typeA
     # Share only events of type `org.example.custom.event.typeB` whose
     # state_key is "foo"
     - ["org.example.custom.event.typeB", "foo"]
     # Share only events of type `org.example.custom.event.typeC` whose
     # state_key is "bar" or "baz"
     - ["org.example.custom.event.typeC", "bar"]
     - ["org.example.custom.event.typeC", "baz"]
```

*Changed in Synapse 1.74:* admins can filter the events in prejoin state based
on their state key.

---
### `track_puppeted_user_ips`

We record the IP address of clients used to access the API for various
reasons, including displaying it to the user in the "Where you're signed in"
dialog.

By default, when puppeting another user via the admin API, the client IP
address is recorded against the user who created the access token (ie, the
admin user), and *not* the puppeted user.

Set this option to true to also record the IP address against the puppeted
user. (This also means that the puppeted user will count as an "active" user
for the purpose of monthly active user tracking - see `limit_usage_by_mau` etc
above.)

Example configuration:
```yaml
track_puppeted_user_ips: true
```
---
### `app_service_config_files`

A list of application service config files to use.

Example configuration:
```yaml
app_service_config_files:
  - app_service_1.yaml
  - app_service_2.yaml
```
---
### `track_appservice_user_ips`

Defaults to false. Set to true to enable tracking of application service IP addresses.
Implicitly enables MAU tracking for application service users.

Example configuration:
```yaml
track_appservice_user_ips: true
```
---
### `use_appservice_legacy_authorization`

Whether to send the application service access tokens via the `access_token` query parameter
per older versions of the Matrix specification. Defaults to false. Set to true to enable sending
access tokens via a query parameter.

**Enabling this option is considered insecure and is not recommended. **

Example configuration:
```yaml
use_appservice_legacy_authorization: true
```

---
### `macaroon_secret_key`

A secret which is used to sign
- access token for guest users,
- short-term login token used during SSO logins (OIDC or SAML2) and
- token used for unsubscribing from email notifications.

If none is specified, the `registration_shared_secret` is used, if one is given;
otherwise, a secret key is derived from the signing key.

Example configuration:
```yaml
macaroon_secret_key: <PRIVATE STRING>
```
---
### `macaroon_secret_key_path`

An alternative to [`macaroon_secret_key`](#macaroon_secret_key):
allows the secret key to be specified in an external file.

The file should be a plain text file, containing only the secret key.
Synapse reads the secret key from the given file once at startup.

Example configuration:
```yaml
macaroon_secret_key_path: /path/to/secrets/file
```

_Added in Synapse 1.121.0._

---
### `form_secret`

A secret which is used to calculate HMACs for form values, to stop
falsification of values. Must be specified for the User Consent
forms to work.

Example configuration:
```yaml
form_secret: <PRIVATE STRING>
```
---
## Signing Keys
Config options relating to signing keys

---
### `signing_key_path`

Path to the signing key to sign events and federation requests with.

*New in Synapse 1.67*: If this file does not exist, Synapse will create a new signing
key on startup and store it in this file.

Example configuration:
```yaml
signing_key_path: "CONFDIR/SERVERNAME.signing.key"
```
---
### `old_signing_keys`

The keys that the server used to sign messages with but won't use
to sign new messages. For each key, `key` should be the base64-encoded public key, and
`expired_ts`should be the time (in milliseconds since the unix epoch) that
it was last used.

It is possible to build an entry from an old `signing.key` file using the
`export_signing_key` script which is provided with synapse.

If you have lost the private key file, you can ask another server you trust to
tell you the public keys it has seen from your server. To fetch the keys from
`matrix.org`, try something like:

```
curl https://matrix-federation.matrix.org/_matrix/key/v2/query/myserver.example.com |
  jq '.server_keys | map(.verify_keys) | add'
```

Example configuration:
```yaml
old_signing_keys:
  "ed25519:id": { key: "base64string", expired_ts: 123456789123 }
```
---
### `key_refresh_interval`

How long key response published by this server is valid for.
Used to set the `valid_until_ts` in `/key/v2` APIs.
Determines how quickly servers will query to check which keys
are still valid. Defaults to 1d.

Example configuration:
```yaml
key_refresh_interval: 2d
```
---
### `trusted_key_servers`

The trusted servers to download signing keys from.

When we need to fetch a signing key, each server is tried in parallel.

Normally, the connection to the key server is validated via TLS certificates.
Additional security can be provided by configuring a `verify key`, which
will make synapse check that the response is signed by that key.

This setting supersedes an older setting named `perspectives`. The old format
is still supported for backwards-compatibility, but it is deprecated.

`trusted_key_servers` defaults to matrix.org, but using it will generate a
warning on start-up. To suppress this warning, set
`suppress_key_server_warning` to true.

If the use of a trusted key server has to be deactivated, e.g. in a private
federation or for privacy reasons, this can be realised by setting
an empty array (`trusted_key_servers: []`). Then Synapse will request the keys
directly from the server that owns the keys. If Synapse does not get keys directly
from the server, the events of this server will be rejected.

Options for each entry in the list include:
* `server_name`: the name of the server. Required.
* `verify_keys`: an optional map from key id to base64-encoded public key.
   If specified, we will check that the response is signed by at least
   one of the given keys.
* `accept_keys_insecurely`: a boolean. Normally, if `verify_keys` is unset,
   and `federation_verify_certificates` is not `true`, synapse will refuse
   to start, because this would allow anyone who can spoof DNS responses
   to masquerade as the trusted key server. If you know what you are doing
   and are sure that your network environment provides a secure connection
   to the key server, you can set this to `true` to override this behaviour.

Example configuration #1:
```yaml
trusted_key_servers:
  - server_name: "my_trusted_server.example.com"
    verify_keys:
      "ed25519:auto": "abcdefghijklmnopqrstuvwxyzabcdefghijklmopqr"
  - server_name: "my_other_trusted_server.example.com"
```
Example configuration #2:
```yaml
trusted_key_servers:
  - server_name: "matrix.org"
```
---
### `suppress_key_server_warning`

Set the following to true to disable the warning that is emitted when the
`trusted_key_servers` include 'matrix.org'. See above.

Example configuration:
```yaml
suppress_key_server_warning: true
```
---
### `key_server_signing_keys_path`

The signing keys to use when acting as a trusted key server. If not specified
defaults to the server signing key.

Can contain multiple keys, one per line.

Example configuration:
```yaml
key_server_signing_keys_path: "key_server_signing_keys.key"
```
---
## Single sign-on integration

The following settings can be used to make Synapse use a single sign-on
provider for authentication, instead of its internal password database.

You will probably also want to set the following options to `false` to
disable the regular login/registration flows:
   * [`enable_registration`](#enable_registration)
   * [`password_config.enabled`](#password_config)

---
### `saml2_config`

Enable SAML2 for registration and login. Uses pysaml2. To learn more about pysaml and
to find a full list options for configuring pysaml, read the docs [here](https://pysaml2.readthedocs.io/en/latest/).

At least one of `sp_config` or `config_path` must be set in this section to
enable SAML login. You can either put your entire pysaml config inline using the `sp_config`
option, or you can specify a path to a psyaml config file with the sub-option `config_path`.
This setting has the following sub-options:

* `idp_name`: A user-facing name for this identity provider, which is used to
   offer the user a choice of login mechanisms.
* `idp_icon`: An optional icon for this identity provider, which is presented
   by clients and Synapse's own IdP picker page. If given, must be an
   MXC URI of the format `mxc://<server-name>/<media-id>`. (An easy way to
   obtain such an MXC URI is to upload an image to an (unencrypted) room
   and then copy the "url" from the source of the event.)
* `idp_brand`: An optional brand for this identity provider, allowing clients
   to style the login flow according to the identity provider in question.
   See the [spec](https://spec.matrix.org/latest/) for possible options here.
* `sp_config`: the configuration for the pysaml2 Service Provider. See pysaml2 docs for format of config.
   Default values will be used for the `entityid` and `service` settings,
   so it is not normally necessary to specify them unless you need to
   override them. Here are a few useful sub-options for configuring pysaml:
   * `metadata`: Point this to the IdP's metadata. You must provide either a local
      file via the `local` attribute or (preferably) a URL via the
      `remote` attribute.
   * `accepted_time_diff: 3`: Allowed clock difference in seconds between the homeserver and IdP.
      Defaults to 0.
   * `service`: By default, the user has to go to our login page first. If you'd like
     to allow IdP-initiated login, set `allow_unsolicited` to true under `sp` in the `service`
     section.
* `config_path`: specify a separate pysaml2 configuration file thusly:
  `config_path: "CONFDIR/sp_conf.py"`
* `saml_session_lifetime`: The lifetime of a SAML session. This defines how long a user has to
   complete the authentication process, if `allow_unsolicited` is unset. The default is 15 minutes.
* `user_mapping_provider`: Using this option, an external module can be provided as a
   custom solution to mapping attributes returned from a saml provider onto a matrix user. The
   `user_mapping_provider` has the following attributes:
  * `module`: The custom module's class.
  * `config`: Custom configuration values for the module. Use the values provided in the
     example if you are using the built-in user_mapping_provider, or provide your own
     config values for a custom class if you are using one. This section will be passed as a Python
     dictionary to the module's `parse_config` method. The built-in provider takes the following two
     options:
      * `mxid_source_attribute`: The SAML attribute (after mapping via the attribute maps) to use
          to derive the Matrix ID from. It is 'uid' by default. Note: This used to be configured by the
          `saml2_config.mxid_source_attribute option`. If that is still defined, its value will be used instead.
      * `mxid_mapping`: The mapping system to use for mapping the saml attribute onto a
         matrix ID. Options include: `hexencode` (which maps unpermitted characters to '=xx')
         and `dotreplace` (which replaces unpermitted characters with '.').
         The default is `hexencode`. Note: This used to be configured by the
         `saml2_config.mxid_mapping option`. If that is still defined, its value will be used instead.
* `grandfathered_mxid_source_attribute`: In previous versions of synapse, the mapping from SAML attribute to
   MXID was always calculated dynamically rather than stored in a table. For backwards- compatibility, we will look for `user_ids`
   matching such a pattern before creating a new account. This setting controls the SAML attribute which will be used for this
   backwards-compatibility lookup. Typically it should be 'uid', but if the attribute maps are changed, it may be necessary to change it.
   The default is 'uid'.
* `attribute_requirements`: It is possible to configure Synapse to only allow logins if SAML attributes
    match particular values. The requirements can be listed under
   `attribute_requirements` as shown in the example. All of the listed attributes must
    match for the login to be permitted.
* `idp_entityid`: If the metadata XML contains multiple IdP entities then the `idp_entityid`
   option must be set to the entity to redirect users to.
   Most deployments only have a single IdP entity and so should omit this option.


Once SAML support is enabled, a metadata file will be exposed at
`https://<server>:<port>/_synapse/client/saml2/metadata.xml`, which you may be able to
use to configure your SAML IdP with. Alternatively, you can manually configure
the IdP to use an ACS location of
`https://<server>:<port>/_synapse/client/saml2/authn_response`.

Example configuration:
```yaml
saml2_config:
  sp_config:
    metadata:
      local: ["saml2/idp.xml"]
      remote:
        - url: https://our_idp/metadata.xml
    accepted_time_diff: 3

    service:
      sp:
        allow_unsolicited: true

    # The examples below are just used to generate our metadata xml, and you
    # may well not need them, depending on your setup. Alternatively you
    # may need a whole lot more detail - see the pysaml2 docs!
    description: ["My awesome SP", "en"]
    name: ["Test SP", "en"]

    ui_info:
      display_name:
        - lang: en
          text: "Display Name is the descriptive name of your service."
      description:
        - lang: en
          text: "Description should be a short paragraph explaining the purpose of the service."
      information_url:
        - lang: en
          text: "https://example.com/terms-of-service"
      privacy_statement_url:
        - lang: en
          text: "https://example.com/privacy-policy"
      keywords:
        - lang: en
          text: ["Matrix", "Element"]
      logo:
        - lang: en
          text: "https://example.com/logo.svg"
          width: "200"
          height: "80"

    organization:
      name: Example com
      display_name:
        - ["Example co", "en"]
      url: "http://example.com"

    contact_person:
      - given_name: Bob
        sur_name: "the Sysadmin"
        email_address: ["admin@example.com"]
        contact_type: technical

  saml_session_lifetime: 5m

  user_mapping_provider:
    # Below options are intended for the built-in provider, they should be
    # changed if using a custom module.
    config:
      mxid_source_attribute: displayName
      mxid_mapping: dotreplace

  grandfathered_mxid_source_attribute: upn

  attribute_requirements:
    - attribute: userGroup
      value: "staff"
    - attribute: department
      value: "sales"

  idp_entityid: 'https://our_idp/entityid'
```
---
### `oidc_providers`

List of OpenID Connect (OIDC) / OAuth 2.0 identity providers, for registration
and login. See [here](../../openid.md)
for information on how to configure these options.

For backwards compatibility, it is also possible to configure a single OIDC
provider via an `oidc_config` setting. This is now deprecated and admins are
advised to migrate to the `oidc_providers` format. (When doing that migration,
use `oidc` for the `idp_id` to ensure that existing users continue to be
recognised.)

Options for each entry include:
* `idp_id`: a unique identifier for this identity provider. Used internally
   by Synapse; should be a single word such as 'github'.
   Note that, if this is changed, users authenticating via that provider
   will no longer be recognised as the same user!
   (Use "oidc" here if you are migrating from an old `oidc_config` configuration.)

* `idp_name`: A user-facing name for this identity provider, which is used to
   offer the user a choice of login mechanisms.

* `idp_icon`: An optional icon for this identity provider, which is presented
   by clients and Synapse's own IdP picker page. If given, must be an
   MXC URI of the format `mxc://<server-name>/<media-id>`. (An easy way to
   obtain such an MXC URI is to upload an image to an (unencrypted) room
   and then copy the "url" from the source of the event.)

* `idp_brand`: An optional brand for this identity provider, allowing clients
   to style the login flow according to the identity provider in question.
   See the [spec](https://spec.matrix.org/latest/) for possible options here.

* `discover`: set to false to disable the use of the OIDC discovery mechanism
  to discover endpoints. Defaults to true.

* `issuer`: Required. The OIDC issuer. Used to validate tokens and (if discovery
   is enabled) to discover the provider's endpoints.

* `client_id`: Required. oauth2 client id to use.

* `client_secret`: oauth2 client secret to use. May be omitted if
  `client_secret_jwt_key` is given, or if `client_auth_method` is 'none'.
  Must be omitted if `client_secret_path` is specified.

* `client_secret_path`: path to the oauth2 client secret to use. With that
   it's not necessary to leak secrets into the config file itself.
   Mutually exclusive with `client_secret`. Can be omitted if
   `client_secret_jwt_key` is specified.

   *Added in Synapse 1.91.0.*

* `client_secret_jwt_key`: Alternative to client_secret: details of a key used
   to create a JSON Web Token to be used as an OAuth2 client secret. If
   given, must be a dictionary with the following properties:

  * `key`: a pem-encoded signing key. Must be a suitable key for the
    algorithm specified. Required unless `key_file` is given.

  * `key_file`: the path to file containing a pem-encoded signing key file.
     Required unless `key` is given.

  * `jwt_header`: a dictionary giving properties to include in the JWT
     header. Must include the key `alg`, giving the algorithm used to
     sign the JWT, such as "ES256", using the JWA identifiers in
     RFC7518.

  * `jwt_payload`: an optional dictionary giving properties to include in
    the JWT payload. Normally this should include an `iss` key.

* `client_auth_method`: auth method to use when exchanging the token. Valid
   values are `client_secret_basic` (default), `client_secret_post` and
   `none`.

* `pkce_method`: Whether to use proof key for code exchange when requesting
   and exchanging the token. Valid values are: `auto`, `always`, or `never`. Defaults
   to `auto`, which uses PKCE if supported during metadata discovery. Set to `always`
   to force enable PKCE or `never` to force disable PKCE.

* `scopes`: list of scopes to request. This should normally include the "openid"
   scope. Defaults to `["openid"]`.

* `authorization_endpoint`: the oauth2 authorization endpoint. Required if
   provider discovery is disabled.

* `token_endpoint`: the oauth2 token endpoint. Required if provider discovery is
   disabled.

* `userinfo_endpoint`: the OIDC userinfo endpoint. Required if discovery is
   disabled and the 'openid' scope is not requested.

* `jwks_uri`: URI where to fetch the JWKS. Required if discovery is disabled and
   the 'openid' scope is used.

* `skip_verification`: set to 'true' to skip metadata verification. Use this if
   you are connecting to a provider that is not OpenID Connect compliant.
   Defaults to false. Avoid this in production.

* `user_profile_method`: Whether to fetch the user profile from the userinfo
   endpoint, or to rely on the data returned in the id_token from the `token_endpoint`.
   Valid values are: `auto` or `userinfo_endpoint`.
   Defaults to `auto`, which uses the userinfo endpoint if `openid` is
   not included in `scopes`. Set to `userinfo_endpoint` to always use the
   userinfo endpoint.

* `additional_authorization_parameters`: String to string dictionary that will be passed as
   additional parameters to the authorization grant URL.

* `allow_existing_users`: set to true to allow a user logging in via OIDC to
   match a pre-existing account instead of failing. This could be used if
   switching from password logins to OIDC. Defaults to false.

* `enable_registration`: set to 'false' to disable automatic registration of new
   users. This allows the OIDC SSO flow to be limited to sign in only, rather than
   automatically registering users that have a valid SSO login but do not have
   a pre-registered account. Defaults to true.

* `user_mapping_provider`: Configuration for how attributes returned from a OIDC
   provider are mapped onto a matrix user. This setting has the following
   sub-properties:

     * `module`: The class name of a custom mapping module. Default is
       `synapse.handlers.oidc.JinjaOidcMappingProvider`.
        See [OpenID Mapping Providers](../../sso_mapping_providers.md#openid-mapping-providers)
        for information on implementing a custom mapping provider.

     * `config`: Configuration for the mapping provider module. This section will
        be passed as a Python dictionary to the user mapping provider
        module's `parse_config` method.

        For the default provider, the following settings are available:

       * `subject_template`: Jinja2 template for a unique identifier for the user.
         Defaults to `{{ user.sub }}`, which OpenID Connect compliant providers should provide.

         This replaces and overrides `subject_claim`.

       * `subject_claim`: name of the claim containing a unique identifier
         for the user. Defaults to 'sub', which OpenID Connect
         compliant providers should provide.

         *Deprecated in Synapse v1.75.0.*

       * `picture_template`: Jinja2 template for an url for the user's profile picture.
         Defaults to `{{ user.picture }}`, which OpenID Connect compliant providers should
         provide and has to refer to a direct image file such as PNG, JPEG, or GIF image file.

         This replaces and overrides `picture_claim`.

         Currently only supported in monolithic (single-process) server configurations
         where the media repository runs within the Synapse process.

       * `picture_claim`: name of the claim containing an url for the user's profile picture.
         Defaults to 'picture', which OpenID Connect compliant providers should provide
         and has to refer to a direct image file such as PNG, JPEG, or GIF image file.

         Currently only supported in monolithic (single-process) server configurations
         where the media repository runs within the Synapse process.

         *Deprecated in Synapse v1.75.0.*

       * `localpart_template`: Jinja2 template for the localpart of the MXID.
          If this is not set, the user will be prompted to choose their
          own username (see the documentation for the `sso_auth_account_details.html`
          template). This template can use the `localpart_from_email` filter.

       * `confirm_localpart`: Whether to prompt the user to validate (or
          change) the generated localpart (see the documentation for the
          'sso_auth_account_details.html' template), instead of
          registering the account right away.

       * `display_name_template`: Jinja2 template for the display name to set
          on first login. If unset, no displayname will be set.

       * `email_template`: Jinja2 template for the email address of the user.
          If unset, no email address will be added to the account.

       * `extra_attributes`: a map of Jinja2 templates for extra attributes
          to send back to the client during login. Note that these are non-standard and clients will ignore them
          without modifications.

     When rendering, the Jinja2 templates are given a 'user' variable,
     which is set to the claims returned by the UserInfo Endpoint and/or
     in the ID Token.

* `backchannel_logout_enabled`: set to `true` to process OIDC Back-Channel Logout notifications.
  Those notifications are expected to be received on `/_synapse/client/oidc/backchannel_logout`.
  Defaults to `false`.

* `backchannel_logout_ignore_sub`: by default, the OIDC Back-Channel Logout feature checks that the
  `sub` claim matches the subject claim received during login. This check can be disabled by setting
  this to `true`. Defaults to `false`.

  You might want to disable this if the `subject_claim` returned by the mapping provider is not `sub`.

It is possible to configure Synapse to only allow logins if certain attributes
match particular values in the OIDC userinfo. The requirements can be listed under
`attribute_requirements` as shown here:
```yaml
attribute_requirements:
     - attribute: family_name
       value: "Stephensson"
     - attribute: groups
       value: "admin"
```
All of the listed attributes must match for the login to be permitted. Additional attributes can be added to
userinfo by expanding the `scopes` section of the OIDC config to retrieve
additional information from the OIDC provider.

If the OIDC claim is a list, then the attribute must match any value in the list.
Otherwise, it must exactly match the value of the claim. Using the example
above, the `family_name` claim MUST be "Stephensson", but the `groups`
claim MUST contain "admin".

Example configuration:
```yaml
oidc_providers:
  # Generic example
  #
  - idp_id: my_idp
    idp_name: "My OpenID provider"
    idp_icon: "mxc://example.com/mediaid"
    discover: false
    issuer: "https://accounts.example.com/"
    client_id: "provided-by-your-issuer"
    client_secret: "provided-by-your-issuer"
    client_auth_method: client_secret_post
    scopes: ["openid", "profile"]
    authorization_endpoint: "https://accounts.example.com/oauth2/auth"
    token_endpoint: "https://accounts.example.com/oauth2/token"
    userinfo_endpoint: "https://accounts.example.com/userinfo"
    jwks_uri: "https://accounts.example.com/.well-known/jwks.json"
    additional_authorization_parameters:
      acr_values: 2fa
    skip_verification: true
    enable_registration: true
    user_mapping_provider:
      config:
        subject_claim: "id"
        localpart_template: "{{ user.login }}"
        display_name_template: "{{ user.name }}"
        email_template: "{{ user.email }}"
    attribute_requirements:
      - attribute: userGroup
        value: "synapseUsers"
```
---
### `cas_config`

Enable Central Authentication Service (CAS) for registration and login.
Has the following sub-options:
* `enabled`: Set this to true to enable authorization against a CAS server.
   Defaults to false.
* `idp_name`: A user-facing name for this identity provider, which is used to
   offer the user a choice of login mechanisms.
* `idp_icon`: An optional icon for this identity provider, which is presented
   by clients and Synapse's own IdP picker page. If given, must be an
   MXC URI of the format `mxc://<server-name>/<media-id>`. (An easy way to
   obtain such an MXC URI is to upload an image to an (unencrypted) room
   and then copy the "url" from the source of the event.)
* `idp_brand`: An optional brand for this identity provider, allowing clients
   to style the login flow according to the identity provider in question.
   See the [spec](https://spec.matrix.org/latest/) for possible options here.
* `server_url`: The URL of the CAS authorization endpoint.
* `protocol_version`: The CAS protocol version, defaults to none (version 3 is required if you want to use "required_attributes").
* `displayname_attribute`: The attribute of the CAS response to use as the display name.
   If no name is given here, no displayname will be set.
* `required_attributes`:  It is possible to configure Synapse to only allow logins if CAS attributes
   match particular values. All of the keys given below must exist
   and the values must match the given value. Alternately if the given value
   is `None` then any value is allowed (the attribute just must exist).
   All of the listed attributes must match for the login to be permitted.
* `enable_registration`: set to 'false' to disable automatic registration of new
   users. This allows the CAS SSO flow to be limited to sign in only, rather than
   automatically registering users that have a valid SSO login but do not have
   a pre-registered account. Defaults to true.
* `allow_numeric_ids`: set to 'true' allow numeric user IDs (default false).
   This allows CAS SSO flow to provide user IDs composed of numbers only.
   These identifiers will be prefixed by the letter "u" by default.
   The prefix can be configured using the "numeric_ids_prefix" option.
   Be careful to choose the prefix correctly to avoid any possible conflicts
   (e.g. user 1234 becomes u1234 when a user u1234 already exists).
* `numeric_ids_prefix`: the prefix you wish to add in front of a numeric user ID
   when the "allow_numeric_ids" option is set to "true".
   By default, the prefix is the letter "u" and only alphanumeric characters are allowed.

   *Added in Synapse 1.93.0.*

Example configuration:
```yaml
cas_config:
  enabled: true
  server_url: "https://cas-server.com"
  protocol_version: 3
  displayname_attribute: name
  required_attributes:
    userGroup: "staff"
    department: None
  enable_registration: true
  allow_numeric_ids: true
  numeric_ids_prefix: "numericuser"
```
---
### `sso`

Additional settings to use with single-sign on systems such as OpenID Connect,
SAML2 and CAS.

Server admins can configure custom templates for pages related to SSO. See
[here](../../templates.md) for more information.

Options include:
* `client_whitelist`: A list of client URLs which are whitelisted so that the user does not
   have to confirm giving access to their account to the URL. Any client
   whose URL starts with an entry in the following list will not be subject
   to an additional confirmation step after the SSO login is completed.
   WARNING: An entry such as "https://my.client" is insecure, because it
   will also match "https://my.client.evil.site", exposing your users to
   phishing attacks from evil.site. To avoid this, include a slash after the
   hostname: "https://my.client/".
   The login fallback page (used by clients that don't natively support the
   required login flows) is whitelisted in addition to any URLs in this list.
   By default, this list contains only the login fallback page.
* `update_profile_information`: Use this setting to keep a user's profile fields in sync with information from
   the identity provider. Currently only syncing the displayname is supported. Fields
   are checked on every SSO login, and are updated if necessary.
   Note that enabling this option will override user profile information,
   regardless of whether users have opted-out of syncing that
   information when first signing in. Defaults to false.


Example configuration:
```yaml
sso:
    client_whitelist:
      - https://riot.im/develop
      - https://my.custom.client/
    update_profile_information: true
```
---
### `jwt_config`

JSON web token integration. The following settings can be used to make
Synapse JSON web tokens for authentication, instead of its internal
password database.

Each JSON Web Token needs to contain a "sub" (subject) claim, which is
used as the localpart of the mxid.

Additionally, the expiration time ("exp"), not before time ("nbf"),
and issued at ("iat") claims are validated if present.

Note that this is a non-standard login type and client support is
expected to be non-existent.

See [here](../../jwt.md) for more.

Additional sub-options for this setting include:
* `enabled`: Set to true to enable authorization using JSON web
   tokens. Defaults to false.
* `secret`: This is either the private shared secret or the public key used to
   decode the contents of the JSON web token. Required if `enabled` is set to true.
* `algorithm`: The algorithm used to sign (or HMAC) the JSON web token.
   Supported algorithms are listed
   [here (section JWS)](https://docs.authlib.org/en/latest/specs/rfc7518.html).
   Required if `enabled` is set to true.
* `subject_claim`: Name of the claim containing a unique identifier for the user.
   Optional, defaults to `sub`.
* `display_name_claim`: Name of the claim containing the display name for the user. Optional.
   If provided, the display name will be set to the value of this claim upon first login.
* `issuer`: The issuer to validate the "iss" claim against. Optional. If provided the
   "iss" claim will be required and validated for all JSON web tokens.
* `audiences`: A list of audiences to validate the "aud" claim against. Optional.
   If provided the "aud" claim will be required and validated for all JSON web tokens.
   Note that if the "aud" claim is included in a JSON web token then
   validation will fail without configuring audiences.

Example configuration:
```yaml
jwt_config:
    enabled: true
    secret: "provided-by-your-issuer"
    algorithm: "provided-by-your-issuer"
    subject_claim: "name_of_claim"
    display_name_claim: "name_of_claim"
    issuer: "provided-by-your-issuer"
    audiences:
        - "provided-by-your-issuer"
```
---
### `password_config`

Use this setting to enable password-based logins.

This setting has the following sub-options:
* `enabled`: Defaults to true.
   Set to false to disable password authentication.
   Set to `only_for_reauth` to allow users with existing passwords to use them
   to reauthenticate (not log in), whilst preventing new users from setting passwords.
* `localdb_enabled`: Set to false to disable authentication against the local password
   database. This is ignored if `enabled` is false, and is only useful
   if you have other `password_providers`. Defaults to true.
* `pepper`: Set the value here to a secret random string for extra security.
   DO NOT CHANGE THIS AFTER INITIAL SETUP!
* `policy`: Define and enforce a password policy, such as minimum lengths for passwords, etc.
   Each parameter is optional. This is an implementation of MSC2000. Parameters are as follows:
   * `enabled`: Defaults to false. Set to true to enable.
   * `minimum_length`: Minimum accepted length for a password. Defaults to 0.
   * `require_digit`: Whether a password must contain at least one digit.
      Defaults to false.
   * `require_symbol`: Whether a password must contain at least one symbol.
      A symbol is any character that's not a number or a letter. Defaults to false.
   * `require_lowercase`: Whether a password must contain at least one lowercase letter.
      Defaults to false.
   * `require_uppercase`: Whether a password must contain at least one uppercase letter.
      Defaults to false.


Example configuration:
```yaml
password_config:
   enabled: false
   localdb_enabled: false
   pepper: "EVEN_MORE_SECRET"

   policy:
      enabled: true
      minimum_length: 15
      require_digit: true
      require_symbol: true
      require_lowercase: true
      require_uppercase: true
```
---
## Push
Configuration settings related to push notifications

---
### `push`

This setting defines options for push notifications.

This option has a number of sub-options. They are as follows:
* `enabled`: Enables or disables push notification calculation. Note, disabling this will also
   stop unread counts being calculated for rooms. This mode of operation is intended
   for homeservers which may only have bots or appservice users connected, or are otherwise
   not interested in push/unread counters. This is enabled by default.
* `include_content`: Clients requesting push notifications can either have the body of
   the message sent in the notification poke along with other details
   like the sender, or just the event ID and room ID (`event_id_only`).
   If clients choose the to have the body sent, this option controls whether the
   notification request includes the content of the event (other details
   like the sender are still included). If `event_id_only` is enabled, it
   has no effect.
   For modern android devices the notification content will still appear
   because it is loaded by the app. iPhone, however will send a
   notification saying only that a message arrived and who it came from.
   Defaults to true. Set to false to only include the event ID and room ID in push notification payloads.
* `group_unread_count_by_room: false`: When a push notification is received, an unread count is also sent.
   This number can either be calculated as the number of unread messages  for the user, or the number of *rooms* the
   user has unread messages in. Defaults to true, meaning push clients will see the number of
   rooms with unread messages in them. Set to false to instead send the number
   of unread messages.
* `jitter_delay`: Delays push notifications by a random amount up to the given
  duration. Useful for mitigating timing attacks. Optional, defaults to no
  delay. _Added in Synapse 1.84.0._

Example configuration:
```yaml
push:
  enabled: true
  include_content: false
  group_unread_count_by_room: false
  jitter_delay: "10s"
```
---
## Rooms
Config options relating to rooms.

---
### `encryption_enabled_by_default_for_room_type`

Controls whether locally-created rooms should be end-to-end encrypted by
default.

Possible options are "all", "invite", and "off". They are defined as:

* "all": any locally-created room
* "invite": any room created with the `private_chat` or `trusted_private_chat`
   room creation presets
* "off": this option will take no effect

The default value is "off".

Note that this option will only affect rooms created after it is set. It
will also not affect rooms created by other servers.

Example configuration:
```yaml
encryption_enabled_by_default_for_room_type: invite
```
---
### `user_directory`

This setting defines options related to the user directory.

This option has the following sub-options:
* `enabled`:  Defines whether users can search the user directory. If false then
   empty responses are returned to all queries. Defaults to true.
* `search_all_users`: Defines whether to search all users visible to your homeserver at the time the search is performed.
   If set to true, will return all users known to the homeserver matching the search query.
   If false, search results will only contain users
    visible in public rooms and users sharing a room with the requester.
    Defaults to false.

    NB. If you set this to true, and the last time the user_directory search
    indexes were (re)built was before Synapse 1.44, you'll have to
    rebuild the indexes in order to search through all known users.

    These indexes are built the first time Synapse starts; admins can
    manually trigger a rebuild via the API following the instructions
    [for running background updates](../administration/admin_api/background_updates.md#run),
    set to true to return search results containing all known users, even if that
    user does not share a room with the requester.
* `prefer_local_users`: Defines whether to prefer local users in search query results.
   If set to true, local users are more likely to appear above remote users when searching the
   user directory. Defaults to false.
* `show_locked_users`: Defines whether to show locked users in search query results. Defaults to false.

Example configuration:
```yaml
user_directory:
    enabled: false
    search_all_users: true
    prefer_local_users: true
    show_locked_users: true
```
---
### `user_consent`

For detailed instructions on user consent configuration, see [here](../../consent_tracking.md).

Parts of this section are required if enabling the `consent` resource under
[`listeners`](#listeners), in particular `template_dir` and `version`.

* `template_dir`: gives the location of the templates for the HTML forms.
  This directory should contain one subdirectory per language (eg, `en`, `fr`),
  and each language directory should contain the policy document (named as
  <version>.html) and a success page (success.html).

* `version`: specifies the 'current' version of the policy document. It defines
   the version to be served by the consent resource if there is no 'v'
   parameter.

* `server_notice_content`: if enabled, will send a user a "Server Notice"
   asking them to consent to the privacy policy. The [`server_notices` section](#server_notices)
   must also be configured for this to work. Notices will *not* be sent to
   guest users unless `send_server_notice_to_guests` is set to true.

* `block_events_error`, if set, will block any attempts to send events
   until the user consents to the privacy policy. The value of the setting is
   used as the text of the error.

* `require_at_registration`, if enabled, will add a step to the registration
   process, similar to how captcha works. Users will be required to accept the
   policy before their account is created.

* `policy_name` is the display name of the policy users will see when registering
   for an account. Has no effect unless `require_at_registration` is enabled.
   Defaults to "Privacy Policy".

Example configuration:
```yaml
user_consent:
  template_dir: res/templates/privacy
  version: 1.0
  server_notice_content:
    msgtype: m.text
    body: >-
      To continue using this homeserver you must review and agree to the
      terms and conditions at %(consent_uri)s
  send_server_notice_to_guests: true
  block_events_error: >-
    To continue using this homeserver you must review and agree to the
    terms and conditions at %(consent_uri)s
  require_at_registration: false
  policy_name: Privacy Policy
```
---
### `stats`

Settings for local room and user statistics collection. See [here](../../room_and_user_statistics.md)
for more.

* `enabled`: Set to false to disable room and user statistics. Note that doing
   so may cause certain features (such as the room directory) not to work
   correctly. Defaults to true.

Example configuration:
```yaml
stats:
  enabled: false
```
---
### `server_notices`

Use this setting to enable a room which can be used to send notices
from the server to users. It is a special room which users cannot leave; notices
in the room come from a special "notices" user id.

If you use this setting, you *must* define the `system_mxid_localpart`
sub-setting, which defines the id of the user which will be used to send the
notices.

Sub-options for this setting include:
* `system_mxid_display_name`: set the display name of the "notices" user
* `system_mxid_avatar_url`: set the avatar for the "notices" user
* `room_name`: set the room name of the server notices room
* `room_avatar_url`: optional string. The room avatar to use for server notice rooms. If set to the empty string `""`, notice rooms will not be given an avatar. Defaults to the empty string. _Added in Synapse 1.99.0._
* `room_topic`: optional string. The topic to use for server notice rooms. If set to the empty string `""`, notice rooms will not be given a topic. Defaults to the empty string.  _Added in Synapse 1.99.0._
* `auto_join`: boolean. If true, the user will be automatically joined to the room instead of being invited.
  Defaults to false. _Added in Synapse 1.98.0._

Note that the name, topic and avatar of existing server notice rooms will only be updated when a new notice event is sent.

Example configuration:
```yaml
server_notices:
  system_mxid_localpart: notices
  system_mxid_display_name: "Server Notices"
  system_mxid_avatar_url: "mxc://example.com/oumMVlgDnLYFaPVkExemNVVZ"
  room_name: "Server Notices"
  room_avatar_url: "mxc://example.com/oumMVlgDnLYFaPVkExemNVVZ"
  room_topic: "Room used by your server admin to notice you of important information"
  auto_join: true
```
---
### `enable_room_list_search`

Set to false to disable searching the public room list. When disabled
blocks searching local and remote room lists for local and remote
users by always returning an empty list for all queries. Defaults to true.

Example configuration:
```yaml
enable_room_list_search: false
```
---
### `alias_creation_rules`

The `alias_creation_rules` option allows server admins to prevent unwanted
alias creation on this server.

This setting is an optional list of 0 or more rules. By default, no list is
provided, meaning that all alias creations are permitted.

Otherwise, requests to create aliases are matched against each rule in order.
The first rule that matches decides if the request is allowed or denied. If no
rule matches, the request is denied. In particular, this means that configuring
an empty list of rules will deny every alias creation request.

Each rule is a YAML object containing four fields, each of which is an optional string:

* `user_id`: a glob pattern that matches against the creator of the alias.
* `alias`: a glob pattern that matches against the alias being created.
* `room_id`: a glob pattern that matches against the room ID the alias is being pointed at.
* `action`: either `allow` or `deny`. What to do with the request if the rule matches. Defaults to `allow`.

Each of the glob patterns is optional, defaulting to `*` ("match anything").
Note that the patterns match against fully qualified IDs, e.g. against
`@alice:example.com`, `#room:example.com` and `!abcdefghijk:example.com` instead
of `alice`, `room` and `abcedgghijk`.

Example configuration:

```yaml
# No rule list specified. All alias creations are allowed.
# This is the default behaviour.
alias_creation_rules:
```

```yaml
# A list of one rule which allows everything.
# This has the same effect as the previous example.
alias_creation_rules:
  - "action": "allow"
```

```yaml
# An empty list of rules. All alias creations are denied.
alias_creation_rules: []
```

```yaml
# A list of one rule which denies everything.
# This has the same effect as the previous example.
alias_creation_rules:
  - "action": "deny"
```

```yaml
# Prevent a specific user from creating aliases.
# Allow other users to create any alias
alias_creation_rules:
  - user_id: "@bad_user:example.com"
    action: deny

  - action: allow
```

```yaml
# Prevent aliases being created which point to a specific room.
alias_creation_rules:
  - room_id: "!forbiddenRoom:example.com"
    action: deny

  - action: allow
```

---
### `room_list_publication_rules`

The `room_list_publication_rules` option allows server admins to prevent
unwanted entries from being published in the public room list.

The format of this option is the same as that for
[`alias_creation_rules`](#alias_creation_rules): an optional list of 0 or more
rules. By default, no list is provided, meaning that all rooms may be
published to the room list.

Otherwise, requests to publish a room are matched against each rule in order.
The first rule that matches decides if the request is allowed or denied. If no
rule matches, the request is denied. In particular, this means that configuring
an empty list of rules will deny every alias creation request.

Requests to create a public (public as in published to the room directory) room which violates
the configured rules will result in the room being created but not published to the room directory.

Each rule is a YAML object containing four fields, each of which is an optional string:

* `user_id`: a glob pattern that matches against the user publishing the room.
* `alias`: a glob pattern that matches against one of published room's aliases.
  - If the room has no aliases, the alias match fails unless `alias` is unspecified or `*`.
  - If the room has exactly one alias, the alias match succeeds if the `alias` pattern matches that alias.
  - If the room has two or more aliases, the alias match succeeds if the pattern matches at least one of the aliases.
* `room_id`: a glob pattern that matches against the room ID of the room being published.
* `action`: either `allow` or `deny`. What to do with the request if the rule matches. Defaults to `allow`.

Each of the glob patterns is optional, defaulting to `*` ("match anything").
Note that the patterns match against fully qualified IDs, e.g. against
`@alice:example.com`, `#room:example.com` and `!abcdefghijk:example.com` instead
of `alice`, `room` and `abcedgghijk`.


Example configuration:

```yaml
# No rule list specified. Anyone may publish any room to the public list.
# This is the default behaviour.
room_list_publication_rules:
```

```yaml
# A list of one rule which allows everything.
# This has the same effect as the previous example.
room_list_publication_rules:
  - "action": "allow"
```

```yaml
# An empty list of rules. No-one may publish to the room list.
room_list_publication_rules: []
```

```yaml
# A list of one rule which denies everything.
# This has the same effect as the previous example.
room_list_publication_rules:
  - "action": "deny"
```

```yaml
# Prevent a specific user from publishing rooms.
# Allow other users to publish anything.
room_list_publication_rules:
  - user_id: "@bad_user:example.com"
    action: deny

  - action: allow
```

```yaml
# Prevent publication of a specific room.
room_list_publication_rules:
  - room_id: "!forbiddenRoom:example.com"
    action: deny

  - action: allow
```

```yaml
# Prevent publication of rooms with at least one alias containing the word "potato".
room_list_publication_rules:
  - alias: "#*potato*:example.com"
    action: deny

  - action: allow
```

---
### `default_power_level_content_override`

The `default_power_level_content_override` option controls the default power
levels for rooms.

Useful if you know that your users need special permissions in rooms
that they create (e.g. to send particular types of state events without
needing an elevated power level).  This takes the same shape as the
`power_level_content_override` parameter in the /createRoom API, but
is applied before that parameter.

Note that each key provided inside a preset (for example `events` in the example
below) will overwrite all existing defaults inside that key. So in the example
below, newly-created private_chat rooms will have no rules for any event types
except `com.example.foo`.

Example configuration:
```yaml
default_power_level_content_override:
   private_chat: { "events": { "com.example.foo" : 0 } }
   trusted_private_chat: null
   public_chat: null
```

The default power levels for each preset are:
```yaml
"m.room.name": 50
"m.room.power_levels": 100
"m.room.history_visibility": 100
"m.room.canonical_alias": 50
"m.room.avatar": 50
"m.room.tombstone": 100
"m.room.server_acl": 100
"m.room.encryption": 100
```

So a complete example where the default power-levels for a preset are maintained
but the power level for a new key is set is:
```yaml
default_power_level_content_override:
   private_chat:
    events:
      "com.example.foo": 0
      "m.room.name": 50
      "m.room.power_levels": 100
      "m.room.history_visibility": 100
      "m.room.canonical_alias": 50
      "m.room.avatar": 50
      "m.room.tombstone": 100
      "m.room.server_acl": 100
      "m.room.encryption": 100
   trusted_private_chat: null
   public_chat: null
```

---
### `forget_rooms_on_leave`

Set to true to automatically forget rooms for users when they leave them, either
normally or via a kick or ban. Defaults to false.

Example configuration:
```yaml
forget_rooms_on_leave: false
```
---
### `exclude_rooms_from_sync`
A list of rooms to exclude from sync responses. This is useful for server
administrators wishing to group users into a room without these users being able
to see it from their client.

By default, no room is excluded.

Example configuration:
```yaml
exclude_rooms_from_sync:
    - "!foo:example.com"
```

---
## Opentracing
Configuration options related to Opentracing support.

---
### `opentracing`

These settings enable and configure opentracing, which implements distributed tracing.
This allows you to observe the causal chains of events across servers
including requests, key lookups etc., across any server running
synapse or any other services which support opentracing
(specifically those implemented with Jaeger).

Sub-options include:
* `enabled`: whether tracing is enabled. Set to true to enable. Disabled by default.
* `homeserver_whitelist`: The list of homeservers we wish to send and receive span contexts and span baggage.
   See [here](../../opentracing.md) for more.
   This is a list of regexes which are matched against the `server_name` of the homeserver.
   By default, it is empty, so no servers are matched.
* `force_tracing_for_users`: # A list of the matrix IDs of users whose requests will always be traced,
   even if the tracing system would otherwise drop the traces due to probabilistic sampling.
    By default, the list is empty.
* `jaeger_config`: Jaeger can be configured to sample traces at different rates.
   All configuration options provided by Jaeger can be set here. Jaeger's configuration is
   mostly related to trace sampling which is documented [here](https://www.jaegertracing.io/docs/latest/sampling/).

Example configuration:
```yaml
opentracing:
    enabled: true
    homeserver_whitelist:
      - ".*"
    force_tracing_for_users:
      - "@user1:server_name"
      - "@user2:server_name"

    jaeger_config:
      sampler:
        type: const
        param: 1
      logging:
        false
```
---
## Coordinating workers
Configuration options related to workers which belong in the main config file
(usually called `homeserver.yaml`).
A Synapse deployment can scale horizontally by running multiple Synapse processes
called _workers_. Incoming requests are distributed between workers to handle higher
loads. Some workers are privileged and can accept requests from other workers.

As a result, the worker configuration is divided into two parts.

1. The first part (in this section of the manual) defines which shardable tasks
   are delegated to privileged workers. This allows unprivileged workers to make
   requests to a privileged worker to act on their behalf.
1. [The second part](#individual-worker-configuration)
   controls the behaviour of individual workers in isolation.

For guidance on setting up workers, see the [worker documentation](../../workers.md).

---
### `worker_replication_secret`

A shared secret used by the replication APIs on the main process to authenticate
HTTP requests from workers.

The default, this value is omitted (equivalently `null`), which means that
traffic between the workers and the main process is not authenticated.

Example configuration:
```yaml
worker_replication_secret: "secret_secret"
```
---
### `start_pushers`

Unnecessary to set if using [`pusher_instances`](#pusher_instances) with [`generic_workers`](../../workers.md#synapseappgeneric_worker).

Controls sending of push notifications on the main process. Set to `false`
if using a [pusher worker](../../workers.md#synapseapppusher). Defaults to `true`.

Example configuration:
```yaml
start_pushers: false
```
---
### `pusher_instances`

It is possible to scale the processes that handle sending push notifications to [sygnal](https://github.com/matrix-org/sygnal)
and email by running a [`generic_worker`](../../workers.md#synapseappgeneric_worker) and adding it's [`worker_name`](#worker_name) to
a `pusher_instances` map. Doing so will remove handling of this function from the main
process. Multiple workers can be added to this map, in which case the work is balanced
across them. Ensure the main process and all pusher workers are restarted after changing
this option.

Example configuration for a single worker:
```yaml
pusher_instances:
  - pusher_worker1
```
And for multiple workers:
```yaml
pusher_instances:
  - pusher_worker1
  - pusher_worker2
```

---
### `send_federation`

Unnecessary to set if using [`federation_sender_instances`](#federation_sender_instances) with [`generic_workers`](../../workers.md#synapseappgeneric_worker).

Controls sending of outbound federation transactions on the main process.
Set to `false` if using a [federation sender worker](../../workers.md#synapseappfederation_sender).
Defaults to `true`.

Example configuration:
```yaml
send_federation: false
```
---
### `federation_sender_instances`

It is possible to scale the processes that handle sending outbound federation requests
by running a [`generic_worker`](../../workers.md#synapseappgeneric_worker) and adding it's [`worker_name`](#worker_name) to
a `federation_sender_instances` map. Doing so will remove handling of this function from
the main process. Multiple workers can be added to this map, in which case the work is
balanced across them.

The way that the load balancing works is any outbound federation request will be assigned
to a federation sender worker based on the hash of the destination server name. This
means that all requests being sent to the same destination will be processed by the same
worker instance. Multiple `federation_sender_instances` are useful if there is a federation
with multiple servers.

This configuration setting must be shared between all workers handling federation
sending, and if changed all federation sender workers must be stopped at the same time
and then started, to ensure that all instances are running with the same config (otherwise
events may be dropped).

Example configuration for a single worker:
```yaml
federation_sender_instances:
  - federation_sender1
```
And for multiple workers:
```yaml
federation_sender_instances:
  - federation_sender1
  - federation_sender2
```
---
### `instance_map`

When using workers this should be a map from [`worker_name`](#worker_name) to the HTTP
replication listener of the worker, if configured, and to the main process. Each worker
declared under [`stream_writers`](../../workers.md#stream-writers) and
[`outbound_federation_restricted_to`](#outbound_federation_restricted_to) needs a HTTP
replication listener, and that listener should be included in the `instance_map`. The
main process also needs an entry on the `instance_map`, and it should be listed under
`main` **if even one other worker exists**. Ensure the port matches with what is
declared inside the `listener` block for a `replication` listener.


Example configuration:
```yaml
instance_map:
  main:
    host: localhost
    port: 8030
  worker1:
    host: localhost
    port: 8034
  other:
    host: localhost
    port: 8035
    tls: true
```
Example configuration(#2, for UNIX sockets):
```yaml
instance_map:
  main:
    path: /run/synapse/main_replication.sock
  worker1:
    path: /run/synapse/worker1_replication.sock
```
---
### `stream_writers`

Experimental: When using workers you can define which workers should
handle writing to streams such as event persistence and typing notifications.
Any worker specified here must also be in the [`instance_map`](#instance_map).

See the list of available streams in the
[worker documentation](../../workers.md#stream-writers).

Example configuration:
```yaml
stream_writers:
  events: worker1
  typing: worker1
```
---
### `outbound_federation_restricted_to`

When using workers, you can restrict outbound federation traffic to only go through a
specific subset of workers. Any worker specified here must also be in the
[`instance_map`](#instance_map).
[`worker_replication_secret`](#worker_replication_secret) must also be configured to
authorize inter-worker communication.

```yaml
outbound_federation_restricted_to:
  - federation_sender1
  - federation_sender2
```

Also see the [worker
documentation](../../workers.md#restrict-outbound-federation-traffic-to-a-specific-set-of-workers)
for more info.

_Added in Synapse 1.89.0._

---
### `run_background_tasks_on`

The [worker](../../workers.md#background-tasks) that is used to run
background tasks (e.g. cleaning up expired data). If not provided this
defaults to the main process.

Example configuration:
```yaml
run_background_tasks_on: worker1
```
---
### `update_user_directory_from_worker`

The [worker](../../workers.md#updating-the-user-directory) that is used to
update the user directory. If not provided this defaults to the main process.

Example configuration:
```yaml
update_user_directory_from_worker: worker1
```

_Added in Synapse 1.59.0._

---
### `notify_appservices_from_worker`

The [worker](../../workers.md#notifying-application-services) that is used to
send output traffic to Application Services. If not provided this defaults
to the main process.

Example configuration:
```yaml
notify_appservices_from_worker: worker1
```

_Added in Synapse 1.59.0._

---
### `media_instance_running_background_jobs`

The [worker](../../workers.md#synapseappmedia_repository) that is used to run
background tasks for media repository. If running multiple media repositories
you must configure a single instance to run the background tasks. If not provided
this defaults to the main process or your single `media_repository` worker.

Example configuration:
```yaml
media_instance_running_background_jobs: worker1
```

_Added in Synapse 1.16.0._

---
### `redis`

Configuration for Redis when using workers. This *must* be enabled when using workers.
This setting has the following sub-options:
* `enabled`: whether to use Redis support. Defaults to false.
* `host` and `port`: Optional host and port to use to connect to redis. Defaults to
   localhost and 6379
* `path`: The full path to a local Unix socket file. **If this is used, `host` and
 `port` are ignored.** Defaults to `/tmp/redis.sock'
* `password`: Optional password if configured on the Redis instance.
* `password_path`: Alternative to `password`, reading the password from an
   external file. The file should be a plain text file, containing only the
   password. Synapse reads the password from the given file once at startup.
* `dbid`: Optional redis dbid if needs to connect to specific redis logical db.
* `use_tls`: Whether to use tls connection. Defaults to false.
* `certificate_file`: Optional path to the certificate file
* `private_key_file`: Optional path to the private key file
* `ca_file`: Optional path to the CA certificate file. Use this one or:
* `ca_path`: Optional path to the folder containing the CA certificate file

  _Added in Synapse 1.78.0._

  _Changed in Synapse 1.84.0: Added use\_tls, certificate\_file, private\_key\_file, ca\_file and ca\_path attributes_

  _Changed in Synapse 1.85.0: Added path option to use a local Unix socket_

  _Changed in Synapse 1.116.0: Added password\_path_

Example configuration:
```yaml
redis:
  enabled: true
  host: localhost
  port: 6379
  password_path: <path_to_the_password_file>
  # OR password: <secret_password>
  dbid: <dbid>
  #use_tls: True
  #certificate_file: <path_to_the_certificate_file>
  #private_key_file: <path_to_the_private_key_file>
  #ca_file: <path_to_the_ca_certificate_file>
```
---
## Individual worker configuration
These options configure an individual worker, in its worker configuration file.
They should be not be provided when configuring the main process.

Note also the configuration above for
[coordinating a cluster of workers](#coordinating-workers).

For guidance on setting up workers, see the [worker documentation](../../workers.md).

---
### `worker_app`

The type of worker. The currently available worker applications are listed
in [worker documentation](../../workers.md#available-worker-applications).

The most common worker is the
[`synapse.app.generic_worker`](../../workers.md#synapseappgeneric_worker).

Example configuration:
```yaml
worker_app: synapse.app.generic_worker
```
---
### `worker_name`

A unique name for the worker. The worker needs a name to be addressed in
further parameters and identification in log files. We strongly recommend
giving each worker a unique `worker_name`.

Example configuration:
```yaml
worker_name: generic_worker1
```
---
### `worker_listeners`

A worker can handle HTTP requests. To do so, a `worker_listeners` option
must be declared, in the same way as the [`listeners` option](#listeners)
in the shared config.

Workers declared in [`stream_writers`](#stream_writers) and [`instance_map`](#instance_map)
 will need to include a `replication` listener here, in order to accept internal HTTP
requests from other workers.

Example configuration:
```yaml
worker_listeners:
  - type: http
    port: 8083
    resources:
      - names: [client, federation]
```
Example configuration(#2, using UNIX sockets with a `replication` listener):
```yaml
worker_listeners:
  - type: http
    path: /run/synapse/worker_replication.sock
    resources:
      - names: [replication]
  - type: http
    path: /run/synapse/worker_public.sock
    resources:
      - names: [client, federation]
```
---
### `worker_manhole`

A worker may have a listener for [`manhole`](../../manhole.md).
It allows server administrators to access a Python shell on the worker.

Example configuration:
```yaml
worker_manhole: 9000
```

This is a short form for:
```yaml
worker_listeners:
  - port: 9000
    bind_addresses: ['127.0.0.1']
    type: manhole
```

It needs also an additional [`manhole_settings`](#manhole_settings) configuration.

---
### `worker_daemonize`

Specifies whether the worker should be started as a daemon process.
If Synapse is being managed by [systemd](../../systemd-with-workers/), this option
must be omitted or set to `false`.

Defaults to `false`.

Example configuration:
```yaml
worker_daemonize: true
```
---
### `worker_pid_file`

When running a worker as a daemon, we need a place to store the
[PID](https://en.wikipedia.org/wiki/Process_identifier) of the worker.
This option defines the location of that "pid file".

This option is required if `worker_daemonize` is `true` and ignored
otherwise. It has no default.

See also the [`pid_file` option](#pid_file) option for the main Synapse process.

Example configuration:
```yaml
worker_pid_file: DATADIR/generic_worker1.pid
```
---
### `worker_log_config`

This option specifies a yaml python logging config file as described
[here](https://docs.python.org/3/library/logging.config.html#configuration-dictionary-schema).
See also the [`log_config` option](#log_config) option for the main Synapse process.

Example configuration:
```yaml
worker_log_config: /etc/matrix-synapse/generic-worker-log.yaml
```
---
## Background Updates
Configuration settings related to background updates.

---
### `background_updates`

Background updates are database updates that are run in the background in batches.
The duration, minimum batch size, default batch size, whether to sleep between batches and if so, how long to
sleep can all be configured. This is helpful to speed up or slow down the updates.
This setting has the following sub-options:
* `background_update_duration_ms`: How long in milliseconds to run a batch of background updates for. Defaults to 100.
   Set a different time to change the default.
* `sleep_enabled`: Whether to sleep between updates. Defaults to true. Set to false to change the default.
* `sleep_duration_ms`: If sleeping between updates, how long in milliseconds to sleep for. Defaults to 1000.
   Set a duration to change the default.
* `min_batch_size`: Minimum size a batch of background updates can be. Must be greater than 0. Defaults to 1.
   Set a size to change the default.
* `default_batch_size`: The batch size to use for the first iteration of a new background update. The default is 100.
   Set a size to change the default.

Example configuration:
```yaml
background_updates:
    background_update_duration_ms: 500
    sleep_enabled: false
    sleep_duration_ms: 300
    min_batch_size: 10
    default_batch_size: 50
```
---
## Auto Accept Invites
Configuration settings related to automatically accepting invites.

---
### `auto_accept_invites`

Automatically accepting invites controls whether users are presented with an invite request or if they
are instead automatically joined to a room when receiving an invite. Set the `enabled` sub-option to true to
enable auto-accepting invites. Defaults to false.
This setting has the following sub-options:
* `enabled`: Whether to run the auto-accept invites logic. Defaults to false.
* `only_for_direct_messages`: Whether invites should be automatically accepted for all room types, or only
   for direct messages. Defaults to false.
* `only_from_local_users`: Whether to only automatically accept invites from users on this homeserver. Defaults to false.
* `worker_to_run_on`: Which worker to run this module on. This must match
  the "worker_name". If not set or `null`, invites will be accepted on the
  main process.

NOTE: Care should be taken not to enable this setting if the `synapse_auto_accept_invite` module is enabled and installed.
The two modules will compete to perform the same task and may result in undesired behaviour. For example, multiple join
events could be generated from a single invite.

Example configuration:
```yaml
auto_accept_invites:
    enabled: true
    only_for_direct_messages: true
    only_from_local_users: true
    worker_to_run_on: "worker_1"
```<|MERGE_RESOLUTION|>--- conflicted
+++ resolved
@@ -1868,30 +1868,6 @@
   concurrent: 5
 ```
 ---
-<<<<<<< HEAD
-### `rc_delayed_event`
-
-
-Ratelimiting settings for delayed event management.
-
-This is a ratelimiting option that ratelimits
-attempts to restart, cancel, or view delayed events
-based on the sending client's account and device ID.
-It defaults to: `per_second: 1`, `burst_count: 5`.
-
-Attempts to create or send delayed events are ratelimited not by this setting, but by `rc_message`.
-
-Setting this to a high value allows clients to make delayed event management requests often
-(such as repeatedly restarting a delayed event with a short timeout,
-or restarting several different delayed events all at once)
-without the risk of being ratelimited.
-
-Example configuration:
-```yaml
-rc_delayed_event:
-  per_second: 2
-  burst_count: 20
-=======
 ### `rc_presence`
 
 This option sets ratelimiting for presence.
@@ -1911,7 +1887,29 @@
   per_user:
     per_second: 0.05
     burst_count: 0.5
->>>>>>> 77261301
+```
+---
+### `rc_delayed_event`
+
+Ratelimiting settings for delayed event management.
+
+This is a ratelimiting option that ratelimits
+attempts to restart, cancel, or view delayed events
+based on the sending client's account and device ID.
+It defaults to: `per_second: 1`, `burst_count: 5`.
+
+Attempts to create or send delayed events are ratelimited not by this setting, but by `rc_message`.
+
+Setting this to a high value allows clients to make delayed event management requests often
+(such as repeatedly restarting a delayed event with a short timeout,
+or restarting several different delayed events all at once)
+without the risk of being ratelimited.
+
+Example configuration:
+```yaml
+rc_delayed_event:
+  per_second: 2
+  burst_count: 20
 ```
 ---
 ### `federation_rr_transactions_per_room_per_second`
