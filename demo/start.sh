#!/usr/bin/env bash

DIR="$( cd "$( dirname "$0" )" && pwd )"

CWD=$(pwd)

cd "$DIR/.." || exit

# Do not override PYTHONPATH if we are in a virtual env
if [ "$VIRTUAL_ENV" = "" ]; then
    PYTHONPATH=$(readlink -f "$(pwd)")
    export PYTHONPATH
	echo "$PYTHONPATH"
fi

# Create servers which listen on HTTP at 808x and HTTPS at 848x.
for port in 8080 8081 8082; do
    echo "Starting server on port $port... "

    https_port=$((port + 400))
    mkdir -p demo/$port
    pushd demo/$port || exit

    # Generate the configuration for the homeserver at localhost:848x, note that
    # the homeserver name needs to match the HTTPS listening port for federation
    # to properly work..
    python3 -m synapse.app.homeserver \
        --generate-config \
        --server-name "localhost:$https_port" \
        --config-path "$port.config" \
        --report-stats no

    if ! grep -F "Customisation made by demo/start.sh" -q "$port.config"; then
        # Generate TLS keys.
        openssl req -x509 -newkey rsa:4096 \
          -keyout "localhost:$port.tls.key" \
          -out "localhost:$port.tls.crt" \
          -days 365 -nodes -subj "/O=matrix"

        # Add customisations to the configuration.
        {
            printf '\n\n# Customisation made by demo/start.sh\n\n'
            echo "public_baseurl: http://localhost:$port/"
            echo 'enable_registration: true'
            echo 'enable_registration_without_verification: true'
            echo ''

			# Warning, this heredoc depends on the interaction of tabs and spaces.
			# Please don't accidentally bork me with your fancy settings.
			listeners=$(cat <<-PORTLISTENERS
			# Configure server to listen on both $https_port and $port
			# This overides some of the default settings above
			listeners:
			  - port: $https_port
			    type: http
			    tls: true
			    resources:
			      - names: [client, federation]

			  - port: $port
			    tls: false
			    bind_addresses: ['::1', '127.0.0.1']
			    type: http
			    x_forwarded: true
			    resources:
			      - names: [client, federation]
			        compress: false
			PORTLISTENERS
			)

            echo "${listeners}"

            # Disable TLS for the servers
            printf '\n\n# Disable TLS for the servers.'
            echo '# DO NOT USE IN PRODUCTION'
            echo 'use_insecure_ssl_client_just_for_testing_do_not_use: true'
            echo 'federation_verify_certificates: false'

            # Set paths for the TLS certificates.
            echo "tls_certificate_path: \"$DIR/$port/localhost:$port.tls.crt\""
            echo "tls_private_key_path: \"$DIR/$port/localhost:$port.tls.key\""

            # Request keys directly from servers contacted over federation
            echo 'trusted_key_servers: []'

			# Allow the servers to communicate over localhost.
			allow_list=$(cat <<-ALLOW_LIST
			# Allow the servers to communicate over localhost.
			ip_range_whitelist:
			  - '127.0.0.1/8'
			  - '::1/128'
			ALLOW_LIST
			)

            echo "${allow_list}"
        } >> "$port.config"
    fi

    # Check script parameters
    if [ $# -eq 1 ]; then
        if [ "$1" = "--no-rate-limit" ]; then

            # Disable any rate limiting
            ratelimiting=$(cat <<-RC
			rc_message:
			  per_second: 1000
			  burst_count: 1000
			rc_registration:
			  per_second: 1000
			  burst_count: 1000
			rc_login:
			  address:
			    per_second: 1000
			    burst_count: 1000
			  account:
			    per_second: 1000
			    burst_count: 1000
			  failed_attempts:
			    per_second: 1000
			    burst_count: 1000
			rc_admin_redaction:
			  per_second: 1000
			  burst_count: 1000
			rc_joins:
			  local:
			    per_second: 1000
			    burst_count: 1000
			  remote:
			    per_second: 1000
			    burst_count: 1000
			rc_3pid_validation:
			  per_second: 1000
			  burst_count: 1000
			rc_invites:
			  per_room:
			    per_second: 1000
			    burst_count: 1000
			  per_user:
			    per_second: 1000
			    burst_count: 1000
<<<<<<< HEAD
			rc_delayed_event_mgmt:
			  per_second: 1000
			  burst_count: 1000
=======
			rc_presence:
			  per_user:
			    per_second: 1000
			    burst_count: 1000
>>>>>>> 74a70190
			RC
			)
            echo "${ratelimiting}" >> "$port.config"
        fi
    fi

    # Always disable reporting of stats if the option is not there.
    if ! grep -F "report_stats" -q  "$port.config" ; then
        echo "report_stats: false" >> "$port.config"
    fi

    # Run the homeserver in the background.
    python3 -m synapse.app.homeserver \
        --config-path "$port.config" \
        -D \

    popd || exit
done

cd "$CWD" || exit<|MERGE_RESOLUTION|>--- conflicted
+++ resolved
@@ -138,16 +138,13 @@
 			  per_user:
 			    per_second: 1000
 			    burst_count: 1000
-<<<<<<< HEAD
-			rc_delayed_event_mgmt:
-			  per_second: 1000
-			  burst_count: 1000
-=======
 			rc_presence:
 			  per_user:
 			    per_second: 1000
 			    burst_count: 1000
->>>>>>> 74a70190
+			rc_delayed_event_mgmt:
+			  per_second: 1000
+			  burst_count: 1000
 			RC
 			)
             echo "${ratelimiting}" >> "$port.config"
