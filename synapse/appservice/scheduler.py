--- conflicted
+++ resolved
@@ -112,14 +112,7 @@
     def __init__(self, hs: "HomeServer"):
         self.txn_ctrl = _TransactionController(hs)
         self.store = hs.get_datastores().main
-<<<<<<< HEAD
-        self.as_api = hs.get_application_service_api()
-
-        self.txn_ctrl = _TransactionController(hs, self.clock, self.store, self.as_api)
-        self.queuer = _ServiceQueuer(self.txn_ctrl, self.clock, hs)
-=======
         self.queuer = _ServiceQueuer(self.txn_ctrl, hs)
->>>>>>> c0878ac9
 
     async def start(self) -> None:
         logger.info("Starting appservice scheduler")
@@ -365,19 +358,12 @@
     (Note we have only have one of these in the homeserver.)
     """
 
-<<<<<<< HEAD
-    def __init__(self, hs: "HomeServer", clock: Clock, store: DataStore, as_api: ApplicationServiceApi):
-        self.clock = clock
-        self.store = store
-        self.as_api = as_api
-        self.hs = hs
-=======
     def __init__(self, hs: "HomeServer"):
         self.server_name = hs.hostname
         self.clock = hs.get_clock()
         self.store = hs.get_datastores().main
         self.as_api = hs.get_application_service_api()
->>>>>>> c0878ac9
+        self.hs = hs
 
         # map from service id to recoverer instance
         self.recoverers: Dict[str, "_Recoverer"] = {}
@@ -461,16 +447,13 @@
         logger.info("Starting recoverer for AS ID %s", service.id)
         assert service.id not in self.recoverers
         recoverer = self.RECOVERER_CLASS(
-<<<<<<< HEAD
-            self.hs, self.clock, self.store, self.as_api, service, self.on_recovered
-=======
+            self.hs,
             self.server_name,
             self.clock,
             self.store,
             self.as_api,
             service,
             self.on_recovered,
->>>>>>> c0878ac9
         )
         self.recoverers[service.id] = recoverer
         recoverer.recover()
@@ -511,22 +494,16 @@
 
     def __init__(
         self,
-<<<<<<< HEAD
         hs: "HomeServer",
-=======
         server_name: str,
->>>>>>> c0878ac9
         clock: Clock,
         store: DataStore,
         as_api: ApplicationServiceApi,
         service: ApplicationService,
         callback: Callable[["_Recoverer"], Awaitable[None]],
     ):
-<<<<<<< HEAD
         self.hs = hs
-=======
         self.server_name = server_name
->>>>>>> c0878ac9
         self.clock = clock
         self.store = store
         self.as_api = as_api
