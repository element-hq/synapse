--- conflicted
+++ resolved
@@ -111,10 +111,7 @@
 
     def __init__(self, hs: "HomeServer"):
         self.txn_ctrl = _TransactionController(hs)
-<<<<<<< HEAD
-=======
         self.store = hs.get_datastores().main
->>>>>>> b7e7f537
         self.queuer = _ServiceQueuer(self.txn_ctrl, hs)
 
     async def start(self) -> None:
