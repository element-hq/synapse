#
# This file is licensed under the Affero General Public License (AGPL) version 3.
#
# Copyright 2015, 2016 OpenMarket Ltd
# Copyright (C) 2023 New Vector, Ltd
#
# This program is free software: you can redistribute it and/or modify
# it under the terms of the GNU Affero General Public License as
# published by the Free Software Foundation, either version 3 of the
# License, or (at your option) any later version.
#
# See the GNU Affero General Public License for more details:
# <https://www.gnu.org/licenses/agpl-3.0.html>.
#
# Originally licensed under the Apache License, Version 2.0:
# <http://www.apache.org/licenses/LICENSE-2.0>.
#
# [This file includes modifications made by New Vector Limited]
#
#

import logging
from typing import TYPE_CHECKING, Dict, Iterable, Optional

from prometheus_client import Gauge

from synapse.api.errors import Codes, SynapseError
from synapse.metrics.background_process_metrics import (
    run_as_background_process,
    wrap_as_background_process,
)
from synapse.push import Pusher, PusherConfig, PusherConfigException
from synapse.push.pusher import PusherFactory
from synapse.replication.http.push import ReplicationRemovePusherRestServlet
from synapse.types import JsonDict, RoomStreamToken, StrCollection
from synapse.util.async_helpers import concurrently_execute
from synapse.util.threepids import canonicalise_email

if TYPE_CHECKING:
    from synapse.server import HomeServer


logger = logging.getLogger(__name__)


synapse_pushers = Gauge(
    "synapse_pushers", "Number of active synapse pushers", ["kind", "app_id"]
)


class PusherPool:
    """
    The pusher pool. This is responsible for dispatching notifications of new events to
    the http and email pushers.

    It provides three methods which are designed to be called by the rest of the
    application: `start`, `on_new_notifications`, and `on_new_receipts`: each of these
    delegates to each of the relevant pushers.

    Note that it is expected that each pusher will have its own 'processing' loop which
    will send out the notifications in the background, rather than blocking until the
    notifications are sent; accordingly Pusher.on_started, Pusher.on_new_notifications and
    Pusher.on_new_receipts are not expected to return awaitables.
    """

    def __init__(self, hs: "HomeServer"):
        self.hs = hs
<<<<<<< HEAD
        self.server_name = hs.hostname
=======
        self.server_name = (
            hs.hostname
        )  # nb must be called this for @wrap_as_background_process
>>>>>>> b7e7f537
        self.pusher_factory = PusherFactory(hs)
        self.store = self.hs.get_datastores().main
        self.clock = self.hs.get_clock()

        # We shard the handling of push notifications by user ID.
        self._pusher_shard_config = hs.config.worker.pusher_shard_config
        self._instance_name = hs.get_instance_name()
        self._should_start_pushers = (
            self._instance_name in self._pusher_shard_config.instances
        )

        # We can only delete pushers on master.
        self._remove_pusher_client = None
        if hs.config.worker.worker_app:
            self._remove_pusher_client = ReplicationRemovePusherRestServlet.make_client(
                hs
            )

        # Record the last stream ID that we were poked about so we can get
        # changes since then. We set this to the current max stream ID on
        # startup as every individual pusher will have checked for changes on
        # startup.
        self._last_room_stream_id_seen = self.store.get_room_max_stream_ordering()

        # map from user id to app_id:pushkey to pusher
        self.pushers: Dict[str, Dict[str, Pusher]] = {}

        self._account_validity_handler = hs.get_account_validity_handler()

    def start(self) -> None:
        """Starts the pushers off in a background process."""
        if not self._should_start_pushers:
            logger.info("Not starting pushers because they are disabled in the config")
            return
        run_as_background_process(
            "start_pushers", self.server_name, self._start_pushers
        )

    async def add_or_update_pusher(
        self,
        user_id: str,
        kind: str,
        app_id: str,
        app_display_name: str,
        device_display_name: str,
        pushkey: str,
        lang: Optional[str],
        data: JsonDict,
        profile_tag: str = "",
        enabled: bool = True,
        device_id: Optional[str] = None,
    ) -> Optional[Pusher]:
        """Creates a new pusher and adds it to the pool

        Returns:
            The newly created pusher.
        """

        if kind == "email":
            email_owner = await self.store.get_user_id_by_threepid(
                "email", canonicalise_email(pushkey)
            )
            if email_owner != user_id:
                raise SynapseError(400, "Email not found", Codes.THREEPID_NOT_FOUND)

        time_now_msec = self.clock.time_msec()

        # create the pusher setting last_stream_ordering to the current maximum
        # stream ordering, so it will process pushes from this point onwards.
        last_stream_ordering = self.store.get_room_max_stream_ordering()

        # Before we actually persist the pusher, we check if the user already has one
        # for this app ID and pushkey. If so, we want to keep the access token and
        # device ID in place, since this could be one device modifying
        # (e.g. enabling/disabling) another device's pusher.
        # XXX(quenting): Even though we're not persisting the access_token_id for new
        # pushers anymore, we still need to copy existing access_token_ids over when
        # updating a pusher, in case the "set_device_id_for_pushers" background update
        # hasn't run yet.
        access_token_id = None
        existing_config = await self._get_pusher_config_for_user_by_app_id_and_pushkey(
            user_id, app_id, pushkey
        )
        if existing_config:
            device_id = existing_config.device_id
            access_token_id = existing_config.access_token

        # we try to create the pusher just to validate the config: it
        # will then get pulled out of the database,
        # recreated, added and started: this means we have only one
        # code path adding pushers.
        self.pusher_factory.create_pusher(
            PusherConfig(
                id=None,
                user_name=user_id,
                profile_tag=profile_tag,
                kind=kind,
                app_id=app_id,
                app_display_name=app_display_name,
                device_display_name=device_display_name,
                pushkey=pushkey,
                ts=time_now_msec,
                lang=lang,
                data=data,
                last_stream_ordering=last_stream_ordering,
                last_success=None,
                failing_since=None,
                enabled=enabled,
                device_id=device_id,
                access_token=access_token_id,
            )
        )

        await self.store.add_pusher(
            user_id=user_id,
            kind=kind,
            app_id=app_id,
            app_display_name=app_display_name,
            device_display_name=device_display_name,
            pushkey=pushkey,
            pushkey_ts=time_now_msec,
            lang=lang,
            data=data,
            last_stream_ordering=last_stream_ordering,
            profile_tag=profile_tag,
            enabled=enabled,
            device_id=device_id,
            access_token_id=access_token_id,
        )
        pusher = await self.process_pusher_change_by_id(app_id, pushkey, user_id)

        return pusher

    async def remove_pushers_by_app_id_and_pushkey_not_user(
        self, app_id: str, pushkey: str, not_user_id: str
    ) -> None:
        to_remove = await self.store.get_pushers_by_app_id_and_pushkey(app_id, pushkey)
        for p in to_remove:
            if p.user_name != not_user_id:
                logger.info(
                    "Removing pusher for app id %s, pushkey %s, user %s",
                    app_id,
                    pushkey,
                    p.user_name,
                )
                await self.remove_pusher(p.app_id, p.pushkey, p.user_name)

    async def remove_pushers_by_access_tokens(
        self, user_id: str, access_tokens: Iterable[int]
    ) -> None:
        """Remove the pushers for a given user corresponding to a set of
        access_tokens.

        Args:
            user_id: user to remove pushers for
            access_tokens: access token *ids* to remove pushers for
        """
        # XXX(quenting): This is only needed until the "set_device_id_for_pushers"
        # background update finishes
        tokens = set(access_tokens)
        for p in await self.store.get_pushers_by_user_id(user_id):
            if p.access_token in tokens:
                logger.info(
                    "Removing pusher for app id %s, pushkey %s, user %s",
                    p.app_id,
                    p.pushkey,
                    p.user_name,
                )
                await self.remove_pusher(p.app_id, p.pushkey, p.user_name)

    async def remove_pushers_by_devices(
        self, user_id: str, devices: StrCollection
    ) -> None:
        """Remove the pushers for a given user corresponding to a set of devices

        Args:
            user_id: user to remove pushers for
            devices: device IDs to remove pushers for
        """
        device_ids = set(devices)
        for p in await self.store.get_pushers_by_user_id(user_id):
            if p.device_id in device_ids:
                logger.info(
                    "Removing pusher for app id %s, pushkey %s, user %s",
                    p.app_id,
                    p.pushkey,
                    p.user_name,
                )
                await self.remove_pusher(p.app_id, p.pushkey, p.user_name)

    def on_new_notifications(self, max_token: RoomStreamToken) -> None:
        if not self.pushers:
            # nothing to do here.
            return

        # We just use the minimum stream ordering and ignore the vector clock
        # component. This is safe to do as long as we *always* ignore the vector
        # clock components.
        max_stream_id = max_token.stream

        if max_stream_id < self._last_room_stream_id_seen:
            # Nothing to do
            return

        # We only start a new background process if necessary rather than
        # optimistically (to cut down on overhead).
        self._on_new_notifications(max_token)

    @wrap_as_background_process("on_new_notifications")
    async def _on_new_notifications(self, max_token: RoomStreamToken) -> None:
        # We just use the minimum stream ordering and ignore the vector clock
        # component. This is safe to do as long as we *always* ignore the vector
        # clock components.
        max_stream_id = max_token.stream

        prev_stream_id = self._last_room_stream_id_seen
        self._last_room_stream_id_seen = max_stream_id

        try:
            users_affected = await self.store.get_push_action_users_in_range(
                prev_stream_id, max_stream_id
            )

            for u in users_affected:
                # Don't push if the user account has expired
                expired = await self._account_validity_handler.is_user_expired(u)
                if expired:
                    continue

                if u in self.pushers:
                    for p in self.pushers[u].values():
                        p.on_new_notifications(max_token)

        except Exception:
            logger.exception("Exception in pusher on_new_notifications")

    async def on_new_receipts(self, users_affected: StrCollection) -> None:
        if not self.pushers:
            # nothing to do here.
            return

        try:
            for u in users_affected:
                # Don't push if the user account has expired
                expired = await self._account_validity_handler.is_user_expired(u)
                if expired:
                    continue

                if u in self.pushers:
                    for p in self.pushers[u].values():
                        p.on_new_receipts()

        except Exception:
            logger.exception("Exception in pusher on_new_receipts")

    async def _get_pusher_config_for_user_by_app_id_and_pushkey(
        self, user_id: str, app_id: str, pushkey: str
    ) -> Optional[PusherConfig]:
        resultlist = await self.store.get_pushers_by_app_id_and_pushkey(app_id, pushkey)

        pusher_config = None
        for r in resultlist:
            if r.user_name == user_id:
                pusher_config = r

        return pusher_config

    async def process_pusher_change_by_id(
        self, app_id: str, pushkey: str, user_id: str
    ) -> Optional[Pusher]:
        """Look up the details for the given pusher, and either start it if its
        "enabled" flag is True, or try to stop it otherwise.

        If the pusher is new and its "enabled" flag is False, the stop is a noop.

        Returns:
            The pusher started, if any
        """
        if not self._should_start_pushers:
            return None

        if not self._pusher_shard_config.should_handle(self._instance_name, user_id):
            return None

        pusher_config = await self._get_pusher_config_for_user_by_app_id_and_pushkey(
            user_id, app_id, pushkey
        )

        if pusher_config and not pusher_config.enabled:
            self.maybe_stop_pusher(app_id, pushkey, user_id)
            return None

        pusher = None
        if pusher_config:
            pusher = await self._start_pusher(pusher_config)

        return pusher

    async def _start_pushers(self) -> None:
        """Start all the pushers"""
        pushers = await self.store.get_enabled_pushers()

        # Stagger starting up the pushers so we don't completely drown the
        # process on start up.
        await concurrently_execute(self._start_pusher, pushers, 10)

        logger.info("Started pushers")

    async def _start_pusher(self, pusher_config: PusherConfig) -> Optional[Pusher]:
        """Start the given pusher

        Args:
            pusher_config: The pusher configuration with the values pulled from the db table

        Returns:
            The newly created pusher or None.
        """
        if not self._pusher_shard_config.should_handle(
            self._instance_name, pusher_config.user_name
        ):
            return None

        try:
            pusher = self.pusher_factory.create_pusher(pusher_config)
        except PusherConfigException as e:
            logger.warning(
                "Pusher incorrectly configured id=%i, user=%s, appid=%s, pushkey=%s: %s",
                pusher_config.id,
                pusher_config.user_name,
                pusher_config.app_id,
                pusher_config.pushkey,
                e,
            )
            return None
        except Exception:
            logger.exception(
                "Couldn't start pusher id %i: caught Exception",
                pusher_config.id,
            )
            return None

        if not pusher:
            return None

        appid_pushkey = "%s:%s" % (pusher.app_id, pusher.pushkey)

        byuser = self.pushers.setdefault(pusher.user_id, {})
        if appid_pushkey in byuser:
            previous_pusher = byuser[appid_pushkey]
            previous_pusher.on_stop()

            synapse_pushers.labels(
                type(previous_pusher).__name__, previous_pusher.app_id
            ).dec()
        byuser[appid_pushkey] = pusher

        synapse_pushers.labels(type(pusher).__name__, pusher.app_id).inc()

        logger.info("Starting pusher %s / %s", pusher.user_id, appid_pushkey)

        # Check if there *may* be push to process. We do this as this check is a
        # lot cheaper to do than actually fetching the exact rows we need to
        # push.
        user_id = pusher.user_id
        last_stream_ordering = pusher.last_stream_ordering
        if last_stream_ordering:
            have_notifs = await self.store.get_if_maybe_push_in_range_for_user(
                user_id, last_stream_ordering
            )
        else:
            # We always want to default to starting up the pusher rather than
            # risk missing push.
            have_notifs = True

        pusher.on_started(have_notifs)

        return pusher

    async def remove_pusher(self, app_id: str, pushkey: str, user_id: str) -> None:
        self.maybe_stop_pusher(app_id, pushkey, user_id)

        # We can only delete pushers on master.
        if self._remove_pusher_client:
            await self._remove_pusher_client(
                app_id=app_id, pushkey=pushkey, user_id=user_id
            )
        else:
            await self.store.delete_pusher_by_app_id_pushkey_user_id(
                app_id, pushkey, user_id
            )

    def maybe_stop_pusher(self, app_id: str, pushkey: str, user_id: str) -> None:
        """Stops a pusher with the given app ID and push key if one is running.

        Args:
            app_id: the pusher's app ID.
            pushkey: the pusher's push key.
            user_id: the user the pusher belongs to. Only used for logging.
        """
        appid_pushkey = "%s:%s" % (app_id, pushkey)

        byuser = self.pushers.get(user_id, {})

        if appid_pushkey in byuser:
            logger.info("Stopping pusher %s / %s", user_id, appid_pushkey)
            pusher = byuser.pop(appid_pushkey)
            pusher.on_stop()

            synapse_pushers.labels(type(pusher).__name__, pusher.app_id).dec()<|MERGE_RESOLUTION|>--- conflicted
+++ resolved
@@ -65,13 +65,9 @@
 
     def __init__(self, hs: "HomeServer"):
         self.hs = hs
-<<<<<<< HEAD
-        self.server_name = hs.hostname
-=======
         self.server_name = (
             hs.hostname
         )  # nb must be called this for @wrap_as_background_process
->>>>>>> b7e7f537
         self.pusher_factory = PusherFactory(hs)
         self.store = self.hs.get_datastores().main
         self.clock = self.hs.get_clock()
