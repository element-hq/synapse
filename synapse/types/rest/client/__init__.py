#
# This file is licensed under the Affero General Public License (AGPL) version 3.
#
# Copyright 2022 The Matrix.org Foundation C.I.C.
# Copyright (C) 2023 New Vector, Ltd
#
# This program is free software: you can redistribute it and/or modify
# it under the terms of the GNU Affero General Public License as
# published by the Free Software Foundation, either version 3 of the
# License, or (at your option) any later version.
#
# See the GNU Affero General Public License for more details:
# <https://www.gnu.org/licenses/agpl-3.0.html>.
#
# Originally licensed under the Apache License, Version 2.0:
# <http://www.apache.org/licenses/LICENSE-2.0>.
#
# [This file includes modifications made by New Vector Limited]
#
#
from pydantic import (
    ConfigDict,
    Field,
    StrictBool,
    StrictInt,
    StrictStr,
    StringConstraints,
    field_validator,
    model_validator,
)
from pydantic_core import PydanticCustomError
from typing_extensions import Annotated, Self

from synapse.types.rest import RequestBodyModel
from synapse.util.threepids import validate_email


class AuthenticationData(RequestBodyModel):
    """
    Data used during user-interactive authentication.

    (The name "Authentication Data" is taken directly from the spec.)

    Additional keys will be present, depending on the `type` field. Use
    `.dict(exclude_unset=True)` to access them.
    """

    model_config = ConfigDict(extra="allow")

    session: StrictStr | None = None
    type: StrictStr | None = None


# See also assert_valid_client_secret()
ClientSecretStr = Annotated[
    str,
    StringConstraints(
        pattern="[0-9a-zA-Z.=_-]",
        min_length=1,
        max_length=255,
        strict=True,
    ),
]


class ThreepidRequestTokenBody(RequestBodyModel):
    client_secret: ClientSecretStr
    id_server: StrictStr | None = None
    id_access_token: StrictStr | None = None
    next_link: StrictStr | None = None
    send_attempt: StrictInt

    @model_validator(mode="after")
    def token_required_for_identity_server(self) -> Self:
        if self.id_server is not None and self.id_access_token is None:
            raise ValueError("id_access_token is required if an id_server is supplied.")
        return self


class EmailRequestTokenBody(ThreepidRequestTokenBody):
    email: StrictStr

    # Canonicalise the email address. The addresses are all stored canonicalised
    # in the database. This allows the user to reset his password without having to
    # know the exact spelling (eg. upper and lower case) of address in the database.
    # Without this, an email stored in the database as "foo@bar.com" would cause
    # user requests for "FOO@bar.com" to raise a Not Found error.
    @field_validator("email")
    @classmethod
    def _email_validator(cls, email: StrictStr) -> StrictStr:
        try:
            return validate_email(email)
        except ValueError as e:
            # To ensure backward compatibility of HTTP error codes, we return a
            # Pydantic error with the custom, unrecognized error type
            # "email_custom_err_type" instead of the default error type
            # "value_error". This results in the more generic BAD_JSON HTTP
            # error instead of the more specific INVALID_PARAM one.
            raise PydanticCustomError("email_custom_err_type", str(e), None) from e


ISO3116_1_Alpha_2 = Annotated[str, StringConstraints(pattern="[A-Z]{2}", strict=True)]


class MsisdnRequestTokenBody(ThreepidRequestTokenBody):
    country: ISO3116_1_Alpha_2
    phone_number: StrictStr


class SlidingSyncBody(RequestBodyModel):
    """
    Sliding Sync API request body.

    Attributes:
        conn_id: An optional string to identify this connection to the server.
            Only one sliding sync connection is allowed per given conn_id (empty
            or not).
        lists: Sliding window API. A map of list key to list information
            (:class:`SlidingSyncList`). Max lists: 100. The list keys should be
            arbitrary strings which the client is using to refer to the list. Keep this
            small as it needs to be sent a lot. Max length: 64 bytes.
        room_subscriptions: Room subscription API. A map of room ID to room subscription
            information. Used to subscribe to a specific room. Sometimes clients know
            exactly which room they want to get information about e.g by following a
            permalink or by refreshing a webapp currently viewing a specific room. The
            sliding window API alone is insufficient for this use case because there's
            no way to say "please track this room explicitly".
        extensions: Extensions API. A map of extension key to extension config.
    """

    class CommonRoomParameters(RequestBodyModel):
        """
        Common parameters shared between the sliding window and room subscription APIs.

        Attributes:
            required_state: Required state for each room returned. An array of event
                type and state key tuples. Elements in this array are ORd together to
                produce the final set of state events to return. One unique exception is
                when you request all state events via `["*", "*"]`. When used, all state
                events are returned by default, and additional entries FILTER OUT the
                returned set of state events. These additional entries cannot use `*`
                themselves. For example, `["*", "*"], ["m.room.member",
                "@alice:example.com"]` will *exclude* every `m.room.member` event
                *except* for `@alice:example.com`, and include every other state event.
                In addition, `["*", "*"], ["m.space.child", "*"]` is an error, the
                `m.space.child` filter is not required as it would have been returned
                anyway.
            timeline_limit: The maximum number of timeline events to return per response.
                (Max 1000 messages)
        """

        required_state: list[
            Annotated[tuple[StrictStr, StrictStr], Field(strict=False)]
        ]
        timeline_limit: Annotated[int, Field(le=1000, strict=True)]

    class SlidingSyncList(CommonRoomParameters):
        """
        Attributes:
            ranges: Sliding window ranges. If this field is missing, no sliding window
                is used and all rooms are returned in this list. Integers are
                *inclusive*.
            slow_get_all_rooms: Just get all rooms (for clients that don't want to deal with
                sliding windows). When true, the `ranges` field is ignored.
            required_state: Required state for each room returned. An array of event
                type and state key tuples. Elements in this array are ORd together to
                produce the final set of state events to return.

                One unique exception is when you request all state events via `["*",
                "*"]`. When used, all state events are returned by default, and
                additional entries FILTER OUT the returned set of state events. These
                additional entries cannot use `*` themselves. For example, `["*", "*"],
                ["m.room.member", "@alice:example.com"]` will *exclude* every
                `m.room.member` event *except* for `@alice:example.com`, and include
                every other state event. In addition, `["*", "*"], ["m.space.child",
                "*"]` is an error, the `m.space.child` filter is not required as it
                would have been returned anyway.

                Room members can be lazily-loaded by using the special `$LAZY` state key
                (`["m.room.member", "$LAZY"]`). Typically, when you view a room, you
                want to retrieve all state events except for m.room.member events which
                you want to lazily load. To get this behaviour, clients can send the
                following::

                    {
                        "required_state": [
                            // activate lazy loading
                            ["m.room.member", "$LAZY"],
                            // request all state events _except_ for m.room.member
                            events which are lazily loaded
                            ["*", "*"]
                        ]
                    }

            timeline_limit: The maximum number of timeline events to return per response.
            filters: Filters to apply to the list before sorting.
        """

        class Filters(RequestBodyModel):
            """
            All fields are applied with AND operators, hence if `is_dm: True` and
            `is_encrypted: True` then only Encrypted DM rooms will be returned. The
            absence of fields implies no filter on that criteria: it does NOT imply
            `False`. These fields may be expanded through use of extensions.

            Attributes:
                is_dm: Flag which only returns rooms present (or not) in the DM section
                    of account data. If unset, both DM rooms and non-DM rooms are returned.
                    If False, only non-DM rooms are returned. If True, only DM rooms are
                    returned.
                spaces: Filter the room based on the space they belong to according to
                    `m.space.child` state events. If multiple spaces are present, a room can
                    be part of any one of the listed spaces (OR'd). The server will inspect
                    the `m.space.child` state events for the JOINED space room IDs given.
                    Servers MUST NOT navigate subspaces. It is up to the client to give a
                    complete list of spaces to navigate. Only rooms directly mentioned as
                    `m.space.child` events in these spaces will be returned. Unknown spaces
                    or spaces the user is not joined to will be ignored.
                is_encrypted: Flag which only returns rooms which have an
                    `m.room.encryption` state event. If unset, both encrypted and
                    unencrypted rooms are returned. If `False`, only unencrypted rooms are
                    returned. If `True`, only encrypted rooms are returned.
                is_invite: Flag which only returns rooms the user is currently invited
                    to. If unset, both invited and joined rooms are returned. If `False`, no
                    invited rooms are returned. If `True`, only invited rooms are returned.
                room_types: If specified, only rooms where the `m.room.create` event has
                    a `type` matching one of the strings in this array will be returned. If
                    this field is unset, all rooms are returned regardless of type. This can
                    be used to get the initial set of spaces for an account. For rooms which
                    do not have a room type, use `null`/`None` to include them.
                not_room_types: Same as `room_types` but inverted. This can be used to
                    filter out spaces from the room list. If a type is in both `room_types`
                    and `not_room_types`, then `not_room_types` wins and they are not included
                    in the result.
                room_name_like: Filter the room name. Case-insensitive partial matching
                    e.g 'foo' matches 'abFooab'. The term 'like' is inspired by SQL 'LIKE',
                    and the text here is similar to '%foo%'.
                tags: Filter the room based on its room tags. If multiple tags are
                    present, a room can have any one of the listed tags (OR'd).
                not_tags: Filter the room based on its room tags. Takes priority over
                    `tags`. For example, a room with tags A and B with filters `tags: [A]`
                    `not_tags: [B]` would NOT be included because `not_tags` takes priority over
                    `tags`. This filter is useful if your rooms list does NOT include the
                    list of favourite rooms again.
            """

            is_dm: StrictBool | None = None
            spaces: list[StrictStr] | None = None
            is_encrypted: StrictBool | None = None
            is_invite: StrictBool | None = None
            room_types: list[StrictStr | None] | None = None
            not_room_types: list[StrictStr | None] | None = None
            room_name_like: StrictStr | None = None
            tags: list[StrictStr] | None = None
            not_tags: list[StrictStr] | None = None

        ranges: (
            list[
                Annotated[
                    tuple[
                        Annotated[int, Field(ge=0, strict=True)],
                        Annotated[int, Field(ge=0, strict=True)],
                    ],
                    Field(strict=False),
                ]
            ]
            | None
        ) = None
        slow_get_all_rooms: StrictBool | None = False
        filters: Filters | None = None

    class RoomSubscription(CommonRoomParameters):
        pass

    class Extensions(RequestBodyModel):
        """The extensions section of the request.

        Extensions MUST have an `enabled` flag which defaults to `false`. If a client
        sends an unknown extension name, the server MUST ignore it (or else backwards
        compatibility between clients and servers is broken when a newer client tries to
        communicate with an older server).
        """

        class ToDeviceExtension(RequestBodyModel):
            """The to-device extension (MSC3885)

            Attributes:
                enabled
                limit: Maximum number of to-device messages to return
                since: The `next_batch` from the previous sync response
            """

            enabled: StrictBool | None = False
            limit: StrictInt = 100
            since: StrictStr | None = None

            @field_validator("since")
            @classmethod
            def since_token_check(cls, value: StrictStr | None) -> StrictStr | None:
                # `since` comes in as an opaque string token but we know that it's just
                # an integer representing the position in the device inbox stream. We
                # want to pre-validate it to make sure it works fine in downstream code.
                if value is None:
                    return value

                try:
                    int(value)
                except ValueError:
                    raise ValueError(
                        "'extensions.to_device.since' is invalid (should look like an int)"
                    )

                return value

        class E2eeExtension(RequestBodyModel):
            """The E2EE device extension (MSC3884)

            Attributes:
                enabled
            """

            enabled: StrictBool | None = False

        class AccountDataExtension(RequestBodyModel):
            """The Account Data extension (MSC3959)

            Attributes:
                enabled
                lists: List of list keys (from the Sliding Window API) to apply this
                    extension to.
                rooms: List of room IDs (from the Room Subscription API) to apply this
                    extension to.
            """

            enabled: StrictBool | None = False
            # Process all lists defined in the Sliding Window API. (This is the default.)
            lists: list[StrictStr] | None = ["*"]
            # Process all room subscriptions defined in the Room Subscription API. (This is the default.)
            rooms: list[StrictStr] | None = ["*"]

        class ReceiptsExtension(RequestBodyModel):
            """The Receipts extension (MSC3960)

            Attributes:
                enabled
                lists: List of list keys (from the Sliding Window API) to apply this
                    extension to.
                rooms: List of room IDs (from the Room Subscription API) to apply this
                    extension to.
            """

            enabled: StrictBool | None = False
            # Process all lists defined in the Sliding Window API. (This is the default.)
            lists: list[StrictStr] | None = ["*"]
            # Process all room subscriptions defined in the Room Subscription API. (This is the default.)
            rooms: list[StrictStr] | None = ["*"]

        class TypingExtension(RequestBodyModel):
            """The Typing Notification extension (MSC3961)

            Attributes:
                enabled
                lists: List of list keys (from the Sliding Window API) to apply this
                    extension to.
                rooms: List of room IDs (from the Room Subscription API) to apply this
                    extension to.
            """

            enabled: StrictBool | None = False
            # Process all lists defined in the Sliding Window API. (This is the default.)
            lists: list[StrictStr] | None = ["*"]
            # Process all room subscriptions defined in the Room Subscription API. (This is the default.)
            rooms: list[StrictStr] | None = ["*"]

        class ThreadSubscriptionsExtension(RequestBodyModel):
            """The Thread Subscriptions extension (MSC4308)

            Attributes:
                enabled
                limit: maximum number of subscription changes to return (default 100)
            """

            enabled: StrictBool | None = False
            limit: StrictInt = 100

<<<<<<< HEAD
        class StickyEventsExtension(RequestBodyModel):
            """The Sticky Events extension (MSC4354)

            Attributes:
                enabled
            """

            enabled: Optional[StrictBool] = False

        to_device: Optional[ToDeviceExtension] = None
        e2ee: Optional[E2eeExtension] = None
        account_data: Optional[AccountDataExtension] = None
        receipts: Optional[ReceiptsExtension] = None
        typing: Optional[TypingExtension] = None
        thread_subscriptions: Optional[ThreadSubscriptionsExtension] = Field(
            alias="io.element.msc4308.thread_subscriptions"
        )
        sticky_events: Optional[StickyEventsExtension] = Field(
            alias="org.matrix.msc4354.sticky_events"
        )

    conn_id: Optional[StrictStr]

    # mypy workaround via https://github.com/pydantic/pydantic/issues/156#issuecomment-1130883884
    if TYPE_CHECKING:
        lists: Optional[Dict[str, SlidingSyncList]] = None
    else:
        lists: Optional[Dict[constr(max_length=64, strict=True), SlidingSyncList]] = (
            None  # type: ignore[valid-type]
=======
        to_device: ToDeviceExtension | None = None
        e2ee: E2eeExtension | None = None
        account_data: AccountDataExtension | None = None
        receipts: ReceiptsExtension | None = None
        typing: TypingExtension | None = None
        thread_subscriptions: ThreadSubscriptionsExtension | None = Field(
            None, alias="io.element.msc4308.thread_subscriptions"
>>>>>>> 03e873e7
        )

    conn_id: StrictStr | None = None
    lists: (
        dict[
            Annotated[str, StringConstraints(max_length=64, strict=True)],
            SlidingSyncList,
        ]
        | None
    ) = None
    room_subscriptions: dict[StrictStr, RoomSubscription] | None = None
    extensions: Extensions | None = None

    @field_validator("lists")
    @classmethod
    def lists_length_check(
        cls, value: dict[str, SlidingSyncList] | None
    ) -> dict[str, SlidingSyncList] | None:
        if value is not None:
            assert len(value) <= 100, f"Max lists: 100 but saw {len(value)}"
        return value<|MERGE_RESOLUTION|>--- conflicted
+++ resolved
@@ -382,8 +382,6 @@
 
             enabled: StrictBool | None = False
             limit: StrictInt = 100
-
-<<<<<<< HEAD
         class StickyEventsExtension(RequestBodyModel):
             """The Sticky Events extension (MSC4354)
 
@@ -391,29 +389,9 @@
                 enabled
             """
 
-            enabled: Optional[StrictBool] = False
-
-        to_device: Optional[ToDeviceExtension] = None
-        e2ee: Optional[E2eeExtension] = None
-        account_data: Optional[AccountDataExtension] = None
-        receipts: Optional[ReceiptsExtension] = None
-        typing: Optional[TypingExtension] = None
-        thread_subscriptions: Optional[ThreadSubscriptionsExtension] = Field(
-            alias="io.element.msc4308.thread_subscriptions"
-        )
-        sticky_events: Optional[StickyEventsExtension] = Field(
-            alias="org.matrix.msc4354.sticky_events"
-        )
-
-    conn_id: Optional[StrictStr]
-
-    # mypy workaround via https://github.com/pydantic/pydantic/issues/156#issuecomment-1130883884
-    if TYPE_CHECKING:
-        lists: Optional[Dict[str, SlidingSyncList]] = None
-    else:
-        lists: Optional[Dict[constr(max_length=64, strict=True), SlidingSyncList]] = (
-            None  # type: ignore[valid-type]
-=======
+            enabled: StrictBool | None = False
+
+
         to_device: ToDeviceExtension | None = None
         e2ee: E2eeExtension | None = None
         account_data: AccountDataExtension | None = None
@@ -421,7 +399,9 @@
         typing: TypingExtension | None = None
         thread_subscriptions: ThreadSubscriptionsExtension | None = Field(
             None, alias="io.element.msc4308.thread_subscriptions"
->>>>>>> 03e873e7
+        )
+        sticky_events: StickyEventsExtension | None = Field(
+            alias="org.matrix.msc4354.sticky_events"
         )
 
     conn_id: StrictStr | None = None
