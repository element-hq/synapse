--- conflicted
+++ resolved
@@ -18,12 +18,6 @@
 # [This file includes modifications made by New Vector Limited]
 #
 #
-<<<<<<< HEAD
-from typing import TYPE_CHECKING
-=======
-from typing import Optional, Union
->>>>>>> 07e79805
-
 from pydantic import (
     ConfigDict,
     Field,
@@ -71,27 +65,14 @@
 
 class ThreepidRequestTokenBody(RequestBodyModel):
     client_secret: ClientSecretStr
-<<<<<<< HEAD
-    id_server: StrictStr | None
-    id_access_token: StrictStr | None
-    next_link: StrictStr | None
-    send_attempt: StrictInt
-
-    @validator("id_access_token", always=True)
-    def token_required_for_identity_server(
-        cls, token: str | None, values: dict[str, object]
-    ) -> str | None:
-        if values.get("id_server") is not None and token is None:
-=======
-    id_server: Optional[StrictStr] = None
-    id_access_token: Optional[StrictStr] = None
-    next_link: Optional[StrictStr] = None
+    id_server: StrictStr | None = None
+    id_access_token: StrictStr | None = None
+    next_link: StrictStr | None = None
     send_attempt: StrictInt
 
     @model_validator(mode="after")
     def token_required_for_identity_server(self) -> Self:
         if self.id_server is not None and self.id_access_token is None:
->>>>>>> 07e79805
             raise ValueError("id_access_token is required if an id_server is supplied.")
         return self
 
@@ -273,18 +254,7 @@
             tags: list[StrictStr] | None = None
             not_tags: list[StrictStr] | None = None
 
-<<<<<<< HEAD
-        # mypy workaround via https://github.com/pydantic/pydantic/issues/156#issuecomment-1130883884
-        if TYPE_CHECKING:
-            ranges: list[tuple[int, int]] | None = None
-        else:
-            ranges: (
-                list[tuple[conint(ge=0, strict=True), conint(ge=0, strict=True)]] | None
-            ) = None  # type: ignore[valid-type]
-        slow_get_all_rooms: StrictBool | None = False
-        filters: Filters | None = None
-=======
-        ranges: Optional[
+        ranges: (
             list[
                 Annotated[
                     tuple[
@@ -294,10 +264,10 @@
                     Field(strict=False),
                 ]
             ]
-        ] = None
-        slow_get_all_rooms: Optional[StrictBool] = False
-        filters: Optional[Filters] = None
->>>>>>> 07e79805
+            | None
+        ) = None
+        slow_get_all_rooms: StrictBool | None = False
+        filters: Filters | None = None
 
     class RoomSubscription(CommonRoomParameters):
         pass
@@ -324,16 +294,9 @@
             limit: StrictInt = 100
             since: StrictStr | None = None
 
-<<<<<<< HEAD
-            @validator("since")
-            def since_token_check(cls, value: StrictStr | None) -> StrictStr | None:
-=======
             @field_validator("since")
             @classmethod
-            def since_token_check(
-                cls, value: Optional[StrictStr]
-            ) -> Optional[StrictStr]:
->>>>>>> 07e79805
+            def since_token_check(cls, value: StrictStr | None) -> StrictStr | None:
                 # `since` comes in as an opaque string token but we know that it's just
                 # an integer representing the position in the device inbox stream. We
                 # want to pre-validate it to make sure it works fine in downstream code.
@@ -420,45 +383,25 @@
             enabled: StrictBool | None = False
             limit: StrictInt = 100
 
-<<<<<<< HEAD
         to_device: ToDeviceExtension | None = None
         e2ee: E2eeExtension | None = None
         account_data: AccountDataExtension | None = None
         receipts: ReceiptsExtension | None = None
         typing: TypingExtension | None = None
         thread_subscriptions: ThreadSubscriptionsExtension | None = Field(
-            alias="io.element.msc4308.thread_subscriptions"
-        )
-
-    conn_id: StrictStr | None
-
-    # mypy workaround via https://github.com/pydantic/pydantic/issues/156#issuecomment-1130883884
-    if TYPE_CHECKING:
-        lists: dict[str, SlidingSyncList] | None = None
-    else:
-        lists: dict[constr(max_length=64, strict=True), SlidingSyncList] | None = None  # type: ignore[valid-type]
-    room_subscriptions: dict[StrictStr, RoomSubscription] | None = None
-    extensions: Extensions | None = None
-=======
-        to_device: Optional[ToDeviceExtension] = None
-        e2ee: Optional[E2eeExtension] = None
-        account_data: Optional[AccountDataExtension] = None
-        receipts: Optional[ReceiptsExtension] = None
-        typing: Optional[TypingExtension] = None
-        thread_subscriptions: Optional[ThreadSubscriptionsExtension] = Field(
             None, alias="io.element.msc4308.thread_subscriptions"
         )
 
-    conn_id: Optional[StrictStr] = None
-    lists: Optional[
+    conn_id: StrictStr | None = None
+    lists: (
         dict[
             Annotated[str, StringConstraints(max_length=64, strict=True)],
             SlidingSyncList,
         ]
-    ] = None
-    room_subscriptions: Optional[dict[StrictStr, RoomSubscription]] = None
-    extensions: Optional[Extensions] = None
->>>>>>> 07e79805
+        | None
+    ) = None
+    room_subscriptions: dict[StrictStr, RoomSubscription] | None = None
+    extensions: Extensions | None = None
 
     @field_validator("lists")
     @classmethod
