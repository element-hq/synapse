--- conflicted
+++ resolved
@@ -18,11 +18,7 @@
 # [This file includes modifications made by New Vector Limited]
 #
 #
-<<<<<<< HEAD
-from typing import Dict, List, Optional, Tuple, Union
-=======
-from typing import TYPE_CHECKING, Optional, Union
->>>>>>> fc244bb5
+from typing import Optional, Union
 
 from pydantic import (
     ConfigDict,
@@ -76,17 +72,9 @@
     next_link: Optional[StrictStr] = None
     send_attempt: StrictInt
 
-<<<<<<< HEAD
     @model_validator(mode="after")
     def token_required_for_identity_server(self) -> Self:
         if self.id_server is not None and self.id_access_token is None:
-=======
-    @validator("id_access_token", always=True)
-    def token_required_for_identity_server(
-        cls, token: Optional[str], values: dict[str, object]
-    ) -> Optional[str]:
-        if values.get("id_server") is not None and token is None:
->>>>>>> fc244bb5
             raise ValueError("id_access_token is required if an id_server is supplied.")
         return self
 
@@ -163,19 +151,10 @@
                 (Max 1000 messages)
         """
 
-<<<<<<< HEAD
-        required_state: List[
-            Annotated[Tuple[StrictStr, StrictStr], Field(strict=False)]
+        required_state: list[
+            Annotated[tuple[StrictStr, StrictStr], Field(strict=False)]
         ]
         timeline_limit: Annotated[int, Field(le=1000, strict=True)]
-=======
-        required_state: list[tuple[StrictStr, StrictStr]]
-        # mypy workaround via https://github.com/pydantic/pydantic/issues/156#issuecomment-1130883884
-        if TYPE_CHECKING:
-            timeline_limit: int
-        else:
-            timeline_limit: conint(le=1000, strict=True)  # type: ignore[valid-type]
->>>>>>> fc244bb5
 
     class SlidingSyncList(CommonRoomParameters):
         """
@@ -277,11 +256,10 @@
             tags: Optional[list[StrictStr]] = None
             not_tags: Optional[list[StrictStr]] = None
 
-<<<<<<< HEAD
         ranges: Optional[
-            List[
+            list[
                 Annotated[
-                    Tuple[
+                    tuple[
                         Annotated[int, Field(ge=0, strict=True)],
                         Annotated[int, Field(ge=0, strict=True)],
                     ],
@@ -289,15 +267,6 @@
                 ]
             ]
         ] = None
-=======
-        # mypy workaround via https://github.com/pydantic/pydantic/issues/156#issuecomment-1130883884
-        if TYPE_CHECKING:
-            ranges: Optional[list[tuple[int, int]]] = None
-        else:
-            ranges: Optional[
-                list[tuple[conint(ge=0, strict=True), conint(ge=0, strict=True)]]
-            ] = None  # type: ignore[valid-type]
->>>>>>> fc244bb5
         slow_get_all_rooms: Optional[StrictBool] = False
         filters: Optional[Filters] = None
 
@@ -426,27 +395,14 @@
             None, alias="io.element.msc4308.thread_subscriptions"
         )
 
-<<<<<<< HEAD
     conn_id: Optional[StrictStr] = None
     lists: Optional[
-        Dict[
+        dict[
             Annotated[str, StringConstraints(max_length=64, strict=True)],
             SlidingSyncList,
         ]
     ] = None
-    room_subscriptions: Optional[Dict[StrictStr, RoomSubscription]] = None
-=======
-    conn_id: Optional[StrictStr]
-
-    # mypy workaround via https://github.com/pydantic/pydantic/issues/156#issuecomment-1130883884
-    if TYPE_CHECKING:
-        lists: Optional[dict[str, SlidingSyncList]] = None
-    else:
-        lists: Optional[dict[constr(max_length=64, strict=True), SlidingSyncList]] = (
-            None  # type: ignore[valid-type]
-        )
     room_subscriptions: Optional[dict[StrictStr, RoomSubscription]] = None
->>>>>>> fc244bb5
     extensions: Optional[Extensions] = None
 
     @field_validator("lists")
