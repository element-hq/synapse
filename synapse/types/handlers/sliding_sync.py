--- conflicted
+++ resolved
@@ -391,7 +391,6 @@
                     or bool(self.prev_batch)
                 )
 
-<<<<<<< HEAD
         @attr.s(slots=True, frozen=True, auto_attribs=True)
         class ThreadsExtension:
             """The Threads extension (MSC4360)
@@ -426,34 +425,26 @@
                         unsigned.m.relations.m.thread). Only present if thread_root is included.
                 """
 
-                thread_root: Optional[EventBase]
-                prev_batch: Optional[StreamToken]
-                bundled_aggregations: Optional["BundledAggregations"] = None
+                thread_root: EventBase | None
+                prev_batch: StreamToken | None
+                bundled_aggregations: "BundledAggregations | None" = None
 
                 def __bool__(self) -> bool:
                     return bool(self.thread_root) or bool(self.prev_batch)
 
-            updates: Optional[Mapping[str, Mapping[str, ThreadUpdate]]]
-            prev_batch: Optional[StreamToken]
+            updates: Mapping[str, Mapping[str, ThreadUpdate]] | None
+            prev_batch: StreamToken | None
 
             def __bool__(self) -> bool:
                 return bool(self.updates) or bool(self.prev_batch)
 
-        to_device: Optional[ToDeviceExtension] = None
-        e2ee: Optional[E2eeExtension] = None
-        account_data: Optional[AccountDataExtension] = None
-        receipts: Optional[ReceiptsExtension] = None
-        typing: Optional[TypingExtension] = None
-        thread_subscriptions: Optional[ThreadSubscriptionsExtension] = None
-        threads: Optional[ThreadsExtension] = None
-=======
         to_device: ToDeviceExtension | None = None
         e2ee: E2eeExtension | None = None
         account_data: AccountDataExtension | None = None
         receipts: ReceiptsExtension | None = None
         typing: TypingExtension | None = None
         thread_subscriptions: ThreadSubscriptionsExtension | None = None
->>>>>>> 077a6f7e
+        threads: ThreadsExtension | None = None
 
         def __bool__(self) -> bool:
             return bool(
