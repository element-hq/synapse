#
# This file is licensed under the Affero General Public License (AGPL) version 3.
#
# Copyright (C) 2024 New Vector, Ltd
#
# This program is free software: you can redistribute it and/or modify
# it under the terms of the GNU Affero General Public License as
# published by the Free Software Foundation, either version 3 of the
# License, or (at your option) any later version.
#
# See the GNU Affero General Public License for more details:
# <https://www.gnu.org/licenses/agpl-3.0.html>.
#
# Originally licensed under the Apache License, Version 2.0:
# <http://www.apache.org/licenses/LICENSE-2.0>.
#
# [This file includes modifications made by New Vector Limited]
#
#
from enum import Enum
from typing import TYPE_CHECKING, Dict, Final, List, Mapping, Optional, Sequence, Tuple

import attr
from typing_extensions import TypedDict

from synapse._pydantic_compat import HAS_PYDANTIC_V2

if TYPE_CHECKING or HAS_PYDANTIC_V2:
    from pydantic.v1 import Extra
else:
    from pydantic import Extra

from synapse.events import EventBase
<<<<<<< HEAD
from synapse.types import (
    JsonDict,
    JsonMapping,
    SlidingSyncStreamToken,
    StreamToken,
    UserID,
)
=======
from synapse.types import DeviceListUpdates, JsonDict, JsonMapping, StreamToken, UserID
>>>>>>> e8ee784c
from synapse.types.rest.client import SlidingSyncBody

if TYPE_CHECKING:
    from synapse.handlers.relations import BundledAggregations


class ShutdownRoomParams(TypedDict):
    """
    Attributes:
        requester_user_id:
            User who requested the action. Will be recorded as putting the room on the
            blocking list.
        new_room_user_id:
            If set, a new room will be created with this user ID
            as the creator and admin, and all users in the old room will be
            moved into that room. If not set, no new room will be created
            and the users will just be removed from the old room.
        new_room_name:
            A string representing the name of the room that new users will
            be invited to. Defaults to `Content Violation Notification`
        message:
            A string containing the first message that will be sent as
            `new_room_user_id` in the new room. Ideally this will clearly
            convey why the original room was shut down.
            Defaults to `Sharing illegal content on this server is not
            permitted and rooms in violation will be blocked.`
        block:
            If set to `true`, this room will be added to a blocking list,
            preventing future attempts to join the room. Defaults to `false`.
        purge:
            If set to `true`, purge the given room from the database.
        force_purge:
            If set to `true`, the room will be purged from database
            even if there are still users joined to the room.
    """

    requester_user_id: Optional[str]
    new_room_user_id: Optional[str]
    new_room_name: Optional[str]
    message: Optional[str]
    block: bool
    purge: bool
    force_purge: bool


class ShutdownRoomResponse(TypedDict):
    """
    Attributes:
        kicked_users: An array of users (`user_id`) that were kicked.
        failed_to_kick_users:
            An array of users (`user_id`) that that were not kicked.
        local_aliases:
            An array of strings representing the local aliases that were
            migrated from the old room to the new.
        new_room_id: A string representing the room ID of the new room.
    """

    kicked_users: List[str]
    failed_to_kick_users: List[str]
    local_aliases: List[str]
    new_room_id: Optional[str]


class SlidingSyncConfig(SlidingSyncBody):
    """
    Inherit from `SlidingSyncBody` since we need all of the same fields and add a few
    extra fields that we need in the handler
    """

    user: UserID
    device_id: Optional[str]

    # Pydantic config
    class Config:
        # By default, ignore fields that we don't recognise.
        extra = Extra.ignore
        # By default, don't allow fields to be reassigned after parsing.
        allow_mutation = False
        # Allow custom types like `UserID` to be used in the model
        arbitrary_types_allowed = True


class OperationType(Enum):
    """
    Represents the operation types in a Sliding Sync window.

    Attributes:
        SYNC: Sets a range of entries. Clients SHOULD discard what they previous knew about
            entries in this range.
        INSERT: Sets a single entry. If the position is not empty then clients MUST move
            entries to the left or the right depending on where the closest empty space is.
        DELETE: Remove a single entry. Often comes before an INSERT to allow entries to move
            places.
        INVALIDATE: Remove a range of entries. Clients MAY persist the invalidated range for
            offline support, but they should be treated as empty when additional operations
            which concern indexes in the range arrive from the server.
    """

    SYNC: Final = "SYNC"
    INSERT: Final = "INSERT"
    DELETE: Final = "DELETE"
    INVALIDATE: Final = "INVALIDATE"


@attr.s(slots=True, frozen=True, auto_attribs=True)
class SlidingSyncResult:
    """
    The Sliding Sync result to be serialized to JSON for a response.

    Attributes:
        next_pos: The next position token in the sliding window to request (next_batch).
        lists: Sliding window API. A map of list key to list results.
        rooms: Room subscription API. A map of room ID to room subscription to room results.
        extensions: Extensions API. A map of extension key to extension results.
    """

    @attr.s(slots=True, frozen=True, auto_attribs=True)
    class RoomResult:
        """
        Attributes:
            name: Room name or calculated room name.
            avatar: Room avatar
            heroes: List of stripped membership events (containing `user_id` and optionally
                `avatar_url` and `displayname`) for the users used to calculate the room name.
            is_dm: Flag to specify whether the room is a direct-message room (most likely
                between two people).
            initial: Flag which is set when this is the first time the server is sending this
                data on this connection. Clients can use this flag to replace or update
                their local state. When there is an update, servers MUST omit this flag
                entirely and NOT send "initial":false as this is wasteful on bandwidth. The
                absence of this flag means 'false'.
            required_state: The current state of the room
            timeline: Latest events in the room. The last event is the most recent.
            bundled_aggregations: A mapping of event ID to the bundled aggregations for
                the timeline events above. This allows clients to show accurate reaction
                counts (or edits, threads), even if some of the reaction events were skipped
                over in a gappy sync.
            stripped_state: Stripped state events (for rooms where the usre is
                invited/knocked). Same as `rooms.invite.$room_id.invite_state` in sync v2,
                absent on joined/left rooms
            prev_batch: A token that can be passed as a start parameter to the
                `/rooms/<room_id>/messages` API to retrieve earlier messages.
            limited: True if their are more events than fit between the given position and now.
                Sync again to get more.
            num_live: The number of timeline events which have just occurred and are not historical.
                The last N events are 'live' and should be treated as such. This is mostly
                useful to determine whether a given @mention event should make a noise or not.
                Clients cannot rely solely on the absence of `initial: true` to determine live
                events because if a room not in the sliding window bumps into the window because
                of an @mention it will have `initial: true` yet contain a single live event
                (with potentially other old events in the timeline).
            bump_stamp: The `stream_ordering` of the last event according to the
                `bump_event_types`. This helps clients sort more readily without them
                needing to pull in a bunch of the timeline to determine the last activity.
                `bump_event_types` is a thing because for example, we don't want display
                name changes to mark the room as unread and bump it to the top. For
                encrypted rooms, we just have to consider any activity as a bump because we
                can't see the content and the client has to figure it out for themselves.
            joined_count: The number of users with membership of join, including the client's
                own user ID. (same as sync `v2 m.joined_member_count`)
            invited_count: The number of users with membership of invite. (same as sync v2
                `m.invited_member_count`)
            notification_count: The total number of unread notifications for this room. (same
                as sync v2)
            highlight_count: The number of unread notifications for this room with the highlight
                flag set. (same as sync v2)
        """

        @attr.s(slots=True, frozen=True, auto_attribs=True)
        class StrippedHero:
            user_id: str
            display_name: Optional[str]
            avatar_url: Optional[str]

        name: Optional[str]
        avatar: Optional[str]
        heroes: Optional[List[StrippedHero]]
        is_dm: bool
        initial: bool
        # Should be empty for invite/knock rooms with `stripped_state`
        required_state: List[EventBase]
        # Should be empty for invite/knock rooms with `stripped_state`
        timeline_events: List[EventBase]
        bundled_aggregations: Optional[Dict[str, "BundledAggregations"]]
        # Optional because it's only relevant to invite/knock rooms
        stripped_state: List[JsonDict]
        # Only optional because it won't be included for invite/knock rooms with `stripped_state`
        prev_batch: Optional[StreamToken]
        # Only optional because it won't be included for invite/knock rooms with `stripped_state`
        limited: Optional[bool]
        # Only optional because it won't be included for invite/knock rooms with `stripped_state`
        num_live: Optional[int]
        bump_stamp: int
        joined_count: int
        invited_count: int
        notification_count: int
        highlight_count: int

    @attr.s(slots=True, frozen=True, auto_attribs=True)
    class SlidingWindowList:
        """
        Attributes:
            count: The total number of entries in the list. Always present if this list
                is.
            ops: The sliding list operations to perform.
        """

        @attr.s(slots=True, frozen=True, auto_attribs=True)
        class Operation:
            """
            Attributes:
                op: The operation type to perform.
                range: Which index positions are affected by this operation. These are
                    both inclusive.
                room_ids: Which room IDs are affected by this operation. These IDs match
                    up to the positions in the `range`, so the last room ID in this list
                    matches the 9th index. The room data is held in a separate object.
            """

            op: OperationType
            range: Tuple[int, int]
            room_ids: List[str]

        count: int
        ops: List[Operation]

    @attr.s(slots=True, frozen=True, auto_attribs=True)
    class Extensions:
        """Responses for extensions

        Attributes:
            to_device: The to-device extension (MSC3885)
            e2ee: The E2EE device extension (MSC3884)
        """

        @attr.s(slots=True, frozen=True, auto_attribs=True)
        class ToDeviceExtension:
            """The to-device extension (MSC3885)

            Attributes:
                next_batch: The to-device stream token the client should use
                    to get more results
                events: A list of to-device messages for the client
            """

            next_batch: str
            events: Sequence[JsonMapping]

            def __bool__(self) -> bool:
                return bool(self.events)

        @attr.s(slots=True, frozen=True, auto_attribs=True)
        class E2eeExtension:
            """The E2EE device extension (MSC3884)

            Attributes:
                device_list_updates: List of user_ids whose devices have changed or left (only
                    present on incremental syncs).
                device_one_time_keys_count: Map from key algorithm to the number of
                    unclaimed one-time keys currently held on the server for this device. If
                    an algorithm is unlisted, the count for that algorithm is assumed to be
                    zero. If this entire parameter is missing, the count for all algorithms
                    is assumed to be zero.
                device_unused_fallback_key_types: List of unused fallback key algorithms
                    for this device.
            """

            # Only present on incremental syncs
            device_list_updates: Optional[DeviceListUpdates]
            device_one_time_keys_count: Mapping[str, int]
            device_unused_fallback_key_types: Sequence[str]

            def __bool__(self) -> bool:
                # Note that "signed_curve25519" is always returned in key count responses
                # regardless of whether we uploaded any keys for it. This is necessary until
                # https://github.com/matrix-org/matrix-doc/issues/3298 is fixed.
                #
                # Also related:
                # https://github.com/element-hq/element-android/issues/3725 and
                # https://github.com/matrix-org/synapse/issues/10456
                default_otk = self.device_one_time_keys_count.get("signed_curve25519")
                more_than_default_otk = len(self.device_one_time_keys_count) > 1 or (
                    default_otk is not None and default_otk > 0
                )

                return bool(
                    more_than_default_otk
                    or self.device_list_updates
                    or self.device_unused_fallback_key_types
                )

        to_device: Optional[ToDeviceExtension] = None
        e2ee: Optional[E2eeExtension] = None

        def __bool__(self) -> bool:
            return bool(self.to_device or self.e2ee)

    next_pos: SlidingSyncStreamToken
    lists: Dict[str, SlidingWindowList]
    rooms: Dict[str, RoomResult]
    extensions: Extensions

    def __bool__(self) -> bool:
        """Make the result appear empty if there are no updates. This is used
        to tell if the notifier needs to wait for more events when polling for
        events.
        """
        return bool(self.lists or self.rooms or self.extensions)

    @staticmethod
    def empty(next_pos: SlidingSyncStreamToken) -> "SlidingSyncResult":
        "Return a new empty result"
        return SlidingSyncResult(
            next_pos=next_pos,
            lists={},
            rooms={},
            extensions=SlidingSyncResult.Extensions(),
        )<|MERGE_RESOLUTION|>--- conflicted
+++ resolved
@@ -31,17 +31,14 @@
     from pydantic import Extra
 
 from synapse.events import EventBase
-<<<<<<< HEAD
 from synapse.types import (
+    DeviceListUpdates,
     JsonDict,
     JsonMapping,
     SlidingSyncStreamToken,
     StreamToken,
     UserID,
 )
-=======
-from synapse.types import DeviceListUpdates, JsonDict, JsonMapping, StreamToken, UserID
->>>>>>> e8ee784c
 from synapse.types.rest.client import SlidingSyncBody
 
 if TYPE_CHECKING:
