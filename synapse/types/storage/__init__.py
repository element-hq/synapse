#
# This file is licensed under the Affero General Public License (AGPL) version 3.
#
# Copyright (C) 2024 New Vector, Ltd
#
# This program is free software: you can redistribute it and/or modify
# it under the terms of the GNU Affero General Public License as
# published by the Free Software Foundation, either version 3 of the
# License, or (at your option) any later version.
#
# See the GNU Affero General Public License for more details:
# <https://www.gnu.org/licenses/agpl-3.0.html>.
#
# Originally licensed under the Apache License, Version 2.0:
# <http://www.apache.org/licenses/LICENSE-2.0>.
#
# [This file includes modifications made by New Vector Limited]
#
#


class _BackgroundUpdates:
    EVENT_ORIGIN_SERVER_TS_NAME = "event_origin_server_ts"
    EVENT_FIELDS_SENDER_URL_UPDATE_NAME = "event_fields_sender_url"
    DELETE_SOFT_FAILED_EXTREMITIES = "delete_soft_failed_extremities"
    POPULATE_STREAM_ORDERING2 = "populate_stream_ordering2"
    INDEX_STREAM_ORDERING2 = "index_stream_ordering2"
    INDEX_STREAM_ORDERING2_CONTAINS_URL = "index_stream_ordering2_contains_url"
    INDEX_STREAM_ORDERING2_ROOM_ORDER = "index_stream_ordering2_room_order"
    INDEX_STREAM_ORDERING2_ROOM_STREAM = "index_stream_ordering2_room_stream"
    INDEX_STREAM_ORDERING2_TS = "index_stream_ordering2_ts"
    REPLACE_STREAM_ORDERING_COLUMN = "replace_stream_ordering_column"

    EVENT_EDGES_DROP_INVALID_ROWS = "event_edges_drop_invalid_rows"
    EVENT_EDGES_REPLACE_INDEX = "event_edges_replace_index"

    EVENTS_POPULATE_STATE_KEY_REJECTIONS = "events_populate_state_key_rejections"

    EVENTS_JUMP_TO_DATE_INDEX = "events_jump_to_date_index"

    SLIDING_SYNC_PREFILL_JOINED_ROOMS_TO_RECALCULATE_TABLE_BG_UPDATE = (
        "sliding_sync_prefill_joined_rooms_to_recalculate_table_bg_update"
    )
    SLIDING_SYNC_JOINED_ROOMS_BG_UPDATE = "sliding_sync_joined_rooms_bg_update"
    SLIDING_SYNC_MEMBERSHIP_SNAPSHOTS_BG_UPDATE = (
        "sliding_sync_membership_snapshots_bg_update"
    )
    SLIDING_SYNC_MEMBERSHIP_SNAPSHOTS_FIX_FORGOTTEN_COLUMN_BG_UPDATE = (
        "sliding_sync_membership_snapshots_fix_forgotten_column_bg_update"
    )

<<<<<<< HEAD
    EVENTS_TRACK_COUNTS_BG_UPDATE = "events_track_counts"
=======
    MARK_UNREFERENCED_STATE_GROUPS_FOR_DELETION_BG_UPDATE = (
        "mark_unreferenced_state_groups_for_deletion_bg_update"
    )
>>>>>>> 0e3c0aee
<|MERGE_RESOLUTION|>--- conflicted
+++ resolved
@@ -49,10 +49,8 @@
         "sliding_sync_membership_snapshots_fix_forgotten_column_bg_update"
     )
 
-<<<<<<< HEAD
-    EVENTS_TRACK_COUNTS_BG_UPDATE = "events_track_counts"
-=======
     MARK_UNREFERENCED_STATE_GROUPS_FOR_DELETION_BG_UPDATE = (
         "mark_unreferenced_state_groups_for_deletion_bg_update"
     )
->>>>>>> 0e3c0aee
+
+    EVENTS_TRACK_COUNTS_BG_UPDATE = "events_track_counts"