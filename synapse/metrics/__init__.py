--- conflicted
+++ resolved
@@ -489,19 +489,13 @@
         # that bucket or below.
         accumulated_values = itertools.accumulate(bucket_values)
 
-<<<<<<< HEAD
         # The decision to add `SERVER_NAME_LABEL` is from the `GaugeBucketCollector`
         # usage itself (we don't enforce it here, one level up).
-        return GaugeHistogramMetricFamily(  # type: ignore[missing-server-name-label]
-            self._name,
-            self._documentation,
-=======
-        return GaugeHistogramMetricFamilyWithLabels(
+        return GaugeHistogramMetricFamilyWithLabels(  # type: ignore[missing-server-name-label]
             name=self._name,
             documentation=self._documentation,
             labelnames=self._labelnames,
             labelvalues=labels,
->>>>>>> 5106818b
             buckets=list(
                 zip((str(b) for b in self._bucket_bounds), accumulated_values)
             ),
