#
# This file is licensed under the Affero General Public License (AGPL) version 3.
#
# Copyright 2022 The Matrix.org Foundation C.I.C.
# Copyright 2015, 2016 OpenMarket Ltd
# Copyright (C) 2023 New Vector, Ltd
#
# This program is free software: you can redistribute it and/or modify
# it under the terms of the GNU Affero General Public License as
# published by the Free Software Foundation, either version 3 of the
# License, or (at your option) any later version.
#
# See the GNU Affero General Public License for more details:
# <https://www.gnu.org/licenses/agpl-3.0.html>.
#
# Originally licensed under the Apache License, Version 2.0:
# <http://www.apache.org/licenses/LICENSE-2.0>.
#
# [This file includes modifications made by New Vector Limited]
#
#

import itertools
import logging
import os
import platform
import threading
from importlib import metadata
from typing import (
    Callable,
    Dict,
    Generic,
    Iterable,
    Mapping,
    Optional,
    Set,
    Tuple,
    Type,
    TypeVar,
    Union,
    cast,
)

import attr
from pkg_resources import parse_version
from prometheus_client import (
    CollectorRegistry,
    Counter,
    Gauge,
    Histogram,
    Metric,
    generate_latest,
)
from prometheus_client.core import (
    REGISTRY,
    GaugeHistogramMetricFamily,
    GaugeMetricFamily,
)

from twisted.python.threadpool import ThreadPool
from twisted.web.resource import Resource
from twisted.web.server import Request

# This module is imported for its side effects; flake8 needn't warn that it's unused.
import synapse.metrics._reactor_metrics  # noqa: F401
from synapse.metrics._gc import MIN_TIME_BETWEEN_GCS, install_gc_manager
from synapse.metrics._types import Collector
from synapse.types import StrSequence
from synapse.util import SYNAPSE_VERSION

logger = logging.getLogger(__name__)

METRICS_PREFIX = "/_synapse/metrics"

all_gauges: Dict[str, Collector] = {}

HAVE_PROC_SELF_STAT = os.path.exists("/proc/self/stat")

SERVER_NAME_LABEL = "server_name"
"""
The `server_name` label is used to identify the homeserver that the metrics correspond
to. Because we support multiple instances of Synapse running in the same process and all
metrics are in a single global `REGISTRY`, we need to manually label any metrics.

In the case of a Synapse homeserver, this should be set to the homeserver name
(`hs.hostname`).

We're purposely not using the `instance` label for this purpose as that should be "The
<host>:<port> part of the target's URL that was scraped.". Also: "In Prometheus
terms, an endpoint you can scrape is called an *instance*, usually corresponding to a
single process." (source: https://prometheus.io/docs/concepts/jobs_instances/)
"""

<<<<<<< HEAD
=======
CONTENT_TYPE_LATEST = "text/plain; version=0.0.4; charset=utf-8"
"""
Content type of the latest text format for Prometheus metrics.

Pulled directly from the prometheus_client library.
"""


def _set_prometheus_client_use_created_metrics(new_value: bool) -> None:
    """
    Sets whether prometheus_client should expose `_created`-suffixed metrics for
    all gauges, histograms and summaries.

    There is no programmatic way in the old versions of `prometheus_client` to disable
    this without poking at internals; the proper way in the old `prometheus_client`
    versions (> `0.14.0` < `0.18.0`) is to use an environment variable which
    prometheus_client loads at import time. For versions > `0.18.0`, we can use the
    dedicated `disable_created_metrics()`/`enable_created_metrics()`.

    The motivation for disabling these `_created` metrics is that they're a waste of
    space as they're not useful but they take up space in Prometheus. It's not the end
    of the world if this doesn't work.
    """
    import prometheus_client.metrics

    if hasattr(prometheus_client.metrics, "_use_created"):
        prometheus_client.metrics._use_created = new_value
    # Just log an error for old versions that don't support disabling the unecessary
    # metrics. It's not the end of the world if this doesn't work as it just means extra
    # wasted space taken up in Prometheus but things keep working.
    elif parse_version(metadata.version("prometheus_client")) < parse_version("0.14.0"):
        logger.error(
            "Can't disable `_created` metrics in prometheus_client (unsupported `prometheus_client` version, too old)"
        )
    # If the attribute doesn't exist on a newer version, this is a sign that the brittle
    # hack is broken. We should consider updating the minimum version of
    # `prometheus_client` to a version (> `0.18.0`) where we can use dedicated
    # `disable_created_metrics()`/`enable_created_metrics()` functions.
    else:
        raise Exception(
            "Can't disable `_created` metrics in prometheus_client (brittle hack broken?)"
        )


# Set this globally so it applies wherever we generate/collect metrics
_set_prometheus_client_use_created_metrics(False)

>>>>>>> 56f5097d

class _RegistryProxy:
    @staticmethod
    def collect() -> Iterable[Metric]:
        for metric in REGISTRY.collect():
            if not metric.name.startswith("__"):
                yield metric


# A little bit nasty, but collect() above is static so a Protocol doesn't work.
# _RegistryProxy matches the signature of a CollectorRegistry instance enough
# for it to be usable in the contexts in which we use it.
# TODO Do something nicer about this.
RegistryProxy = cast(CollectorRegistry, _RegistryProxy)


@attr.s(slots=True, hash=True, auto_attribs=True)
class LaterGauge(Collector):
    """A Gauge which periodically calls a user-provided callback to produce metrics."""

    name: str
    desc: str
    labels: Optional[StrSequence] = attr.ib(hash=False)
    # callback: should either return a value (if there are no labels for this metric),
    # or dict mapping from a label tuple to a value
    caller: Callable[
        [], Union[Mapping[Tuple[str, ...], Union[int, float]], Union[int, float]]
    ]

    def collect(self) -> Iterable[Metric]:
        g = GaugeMetricFamily(self.name, self.desc, labels=self.labels)

        try:
            calls = self.caller()
        except Exception:
            logger.exception("Exception running callback for LaterGauge(%s)", self.name)
            yield g
            return

        if isinstance(calls, (int, float)):
            g.add_metric([], calls)
        else:
            for k, v in calls.items():
                g.add_metric(k, v)

        yield g

    def __attrs_post_init__(self) -> None:
        self._register()

    def _register(self) -> None:
        if self.name in all_gauges.keys():
            logger.warning("%s already registered, reregistering", self.name)
            REGISTRY.unregister(all_gauges.pop(self.name))

        REGISTRY.register(self)
        all_gauges[self.name] = self


# `MetricsEntry` only makes sense when it is a `Protocol`,
# but `Protocol` can't be used as a `TypeVar` bound.
MetricsEntry = TypeVar("MetricsEntry")


class InFlightGauge(Generic[MetricsEntry], Collector):
    """Tracks number of things (e.g. requests, Measure blocks, etc) in flight
    at any given time.

    Each InFlightGauge will create a metric called `<name>_total` that counts
    the number of in flight blocks, as well as a metrics for each item in the
    given `sub_metrics` as `<name>_<sub_metric>` which will get updated by the
    callbacks.

    Args:
        name
        desc
        labels
        sub_metrics: A list of sub metrics that the callbacks will update.
    """

    def __init__(
        self,
        name: str,
        desc: str,
        labels: StrSequence,
        sub_metrics: StrSequence,
    ):
        self.name = name
        self.desc = desc
        self.labels = labels
        self.sub_metrics = sub_metrics

        # Create a class which have the sub_metrics values as attributes, which
        # default to 0 on initialization. Used to pass to registered callbacks.
        self._metrics_class: Type[MetricsEntry] = attr.make_class(
            "_MetricsEntry",
            attrs={x: attr.ib(default=0) for x in sub_metrics},
            slots=True,
        )

        # Counts number of in flight blocks for a given set of label values
        self._registrations: Dict[
            Tuple[str, ...], Set[Callable[[MetricsEntry], None]]
        ] = {}

        # Protects access to _registrations
        self._lock = threading.Lock()

        self._register_with_collector()

    def register(
        self,
        key: Tuple[str, ...],
        callback: Callable[[MetricsEntry], None],
    ) -> None:
        """Registers that we've entered a new block with labels `key`.

        `callback` gets called each time the metrics are collected. The same
        value must also be given to `unregister`.

        `callback` gets called with an object that has an attribute per
        sub_metric, which should be updated with the necessary values. Note that
        the metrics object is shared between all callbacks registered with the
        same key.

        Note that `callback` may be called on a separate thread.

        Args:
            key: A tuple of label values, which must match the order of the
                `labels` given to the constructor.
            callback
        """
        assert len(key) == len(self.labels), (
            f"Expected {len(self.labels)} labels in `key`, got {len(key)}: {key}"
        )

        with self._lock:
            self._registrations.setdefault(key, set()).add(callback)

    def unregister(
        self,
        key: Tuple[str, ...],
        callback: Callable[[MetricsEntry], None],
    ) -> None:
        """
        Registers that we've exited a block with labels `key`.

        Args:
            key: A tuple of label values, which must match the order of the
                `labels` given to the constructor.
            callback
        """
        assert len(key) == len(self.labels), (
            f"Expected {len(self.labels)} labels in `key`, got {len(key)}: {key}"
        )

        with self._lock:
            self._registrations.setdefault(key, set()).discard(callback)

    def collect(self) -> Iterable[Metric]:
        """Called by prometheus client when it reads metrics.

        Note: may be called by a separate thread.
        """
        in_flight = GaugeMetricFamily(
            self.name + "_total", self.desc, labels=self.labels
        )

        metrics_by_key = {}

        # We copy so that we don't mutate the list while iterating
        with self._lock:
            keys = list(self._registrations)

        for key in keys:
            with self._lock:
                callbacks = set(self._registrations[key])

            in_flight.add_metric(labels=key, value=len(callbacks))

            metrics = self._metrics_class()
            metrics_by_key[key] = metrics
            for callback in callbacks:
                callback(metrics)

        yield in_flight

        for name in self.sub_metrics:
            gauge = GaugeMetricFamily(
                "_".join([self.name, name]), "", labels=self.labels
            )
            for key, metrics in metrics_by_key.items():
                gauge.add_metric(labels=key, value=getattr(metrics, name))
            yield gauge

    def _register_with_collector(self) -> None:
        if self.name in all_gauges.keys():
            logger.warning("%s already registered, reregistering", self.name)
            REGISTRY.unregister(all_gauges.pop(self.name))

        REGISTRY.register(self)
        all_gauges[self.name] = self


class GaugeBucketCollector(Collector):
    """Like a Histogram, but the buckets are Gauges which are updated atomically.

    The data is updated by calling `update_data` with an iterable of measurements.

    We assume that the data is updated less frequently than it is reported to
    Prometheus, and optimise for that case.
    """

    __slots__ = (
        "_name",
        "_documentation",
        "_bucket_bounds",
        "_metric",
    )

    def __init__(
        self,
        name: str,
        documentation: str,
        buckets: Iterable[float],
        registry: CollectorRegistry = REGISTRY,
    ):
        """
        Args:
            name: base name of metric to be exported to Prometheus. (a _bucket suffix
               will be added.)
            documentation: help text for the metric
            buckets: The top bounds of the buckets to report
            registry: metric registry to register with
        """
        self._name = name
        self._documentation = documentation

        # the tops of the buckets
        self._bucket_bounds = [float(b) for b in buckets]
        if self._bucket_bounds != sorted(self._bucket_bounds):
            raise ValueError("Buckets not in sorted order")

        if self._bucket_bounds[-1] != float("inf"):
            self._bucket_bounds.append(float("inf"))

        # We initially set this to None. We won't report metrics until
        # this has been initialised after a successful data update
        self._metric: Optional[GaugeHistogramMetricFamily] = None

        registry.register(self)

    def collect(self) -> Iterable[Metric]:
        # Don't report metrics unless we've already collected some data
        if self._metric is not None:
            yield self._metric

    def update_data(self, values: Iterable[float]) -> None:
        """Update the data to be reported by the metric

        The existing data is cleared, and each measurement in the input is assigned
        to the relevant bucket.
        """
        self._metric = self._values_to_metric(values)

    def _values_to_metric(self, values: Iterable[float]) -> GaugeHistogramMetricFamily:
        total = 0.0
        bucket_values = [0 for _ in self._bucket_bounds]

        for v in values:
            # assign each value to a bucket
            for i, bound in enumerate(self._bucket_bounds):
                if v <= bound:
                    bucket_values[i] += 1
                    break

            # ... and increment the sum
            total += v

        # now, aggregate the bucket values so that they count the number of entries in
        # that bucket or below.
        accumulated_values = itertools.accumulate(bucket_values)

        return GaugeHistogramMetricFamily(
            self._name,
            self._documentation,
            buckets=list(
                zip((str(b) for b in self._bucket_bounds), accumulated_values)
            ),
            gsum_value=total,
        )


#
# Detailed CPU metrics
#


class CPUMetrics(Collector):
    def __init__(self) -> None:
        ticks_per_sec = 100
        try:
            # Try and get the system config
            ticks_per_sec = os.sysconf("SC_CLK_TCK")
        except (ValueError, TypeError, AttributeError):
            pass

        self.ticks_per_sec = ticks_per_sec

    def collect(self) -> Iterable[Metric]:
        if not HAVE_PROC_SELF_STAT:
            return

        with open("/proc/self/stat") as s:
            line = s.read()
            raw_stats = line.split(") ", 1)[1].split(" ")

            user = GaugeMetricFamily("process_cpu_user_seconds_total", "")
            user.add_metric([], float(raw_stats[11]) / self.ticks_per_sec)
            yield user

            sys = GaugeMetricFamily("process_cpu_system_seconds_total", "")
            sys.add_metric([], float(raw_stats[12]) / self.ticks_per_sec)
            yield sys


REGISTRY.register(CPUMetrics())


#
# Federation Metrics
#

sent_transactions_counter = Counter(
    "synapse_federation_client_sent_transactions", "", labelnames=[SERVER_NAME_LABEL]
)

events_processed_counter = Counter(
    "synapse_federation_client_events_processed", "", labelnames=[SERVER_NAME_LABEL]
)

event_processing_loop_counter = Counter(
    "synapse_event_processing_loop_count",
    "Event processing loop iterations",
    labelnames=["name", SERVER_NAME_LABEL],
)

event_processing_loop_room_count = Counter(
    "synapse_event_processing_loop_room_count",
    "Rooms seen per event processing loop iteration",
    labelnames=["name", SERVER_NAME_LABEL],
)


# Used to track where various components have processed in the event stream,
# e.g. federation sending, appservice sending, etc.
event_processing_positions = Gauge("synapse_event_processing_positions", "", ["name"])

# Used to track the current max events stream position
event_persisted_position = Gauge("synapse_event_persisted_position", "")

# Used to track the received_ts of the last event processed by various
# components
event_processing_last_ts = Gauge("synapse_event_processing_last_ts", "", ["name"])

# Used to track the lag processing events. This is the time difference
# between the last processed event's received_ts and the time it was
# finished being processed.
event_processing_lag = Gauge("synapse_event_processing_lag", "", ["name"])

event_processing_lag_by_event = Histogram(
    "synapse_event_processing_lag_by_event",
    "Time between an event being persisted and it being queued up to be sent to the relevant remote servers",
    ["name"],
)

# Build info of the running server.
build_info = Gauge(
    "synapse_build_info", "Build information", ["pythonversion", "version", "osversion"]
)
build_info.labels(
    " ".join([platform.python_implementation(), platform.python_version()]),
    SYNAPSE_VERSION,
    " ".join([platform.system(), platform.release()]),
).set(1)

# 3PID send info
threepid_send_requests = Histogram(
    "synapse_threepid_send_requests_with_tries",
    documentation="Number of requests for a 3pid token by try count. Note if"
    " there is a request with try count of 4, then there would have been one"
    " each for 1, 2 and 3",
    buckets=(1, 2, 3, 4, 5, 10),
    labelnames=("type", "reason"),
)

threadpool_total_threads = Gauge(
    "synapse_threadpool_total_threads",
    "Total number of threads currently in the threadpool",
    ["name"],
)

threadpool_total_working_threads = Gauge(
    "synapse_threadpool_working_threads",
    "Number of threads currently working in the threadpool",
    ["name"],
)

threadpool_total_min_threads = Gauge(
    "synapse_threadpool_min_threads",
    "Minimum number of threads configured in the threadpool",
    ["name"],
)

threadpool_total_max_threads = Gauge(
    "synapse_threadpool_max_threads",
    "Maximum number of threads configured in the threadpool",
    ["name"],
)


def register_threadpool(name: str, threadpool: ThreadPool) -> None:
    """Add metrics for the threadpool."""

    threadpool_total_min_threads.labels(name).set(threadpool.min)
    threadpool_total_max_threads.labels(name).set(threadpool.max)

    threadpool_total_threads.labels(name).set_function(lambda: len(threadpool.threads))
    threadpool_total_working_threads.labels(name).set_function(
        lambda: len(threadpool.working)
    )


class MetricsResource(Resource):
    """
    Twisted ``Resource`` that serves prometheus metrics.
    """

    isLeaf = True

    def __init__(self, registry: CollectorRegistry = REGISTRY):
        self.registry = registry

    def render_GET(self, request: Request) -> bytes:
        request.setHeader(b"Content-Type", CONTENT_TYPE_LATEST.encode("ascii"))
        response = generate_latest(self.registry)
        request.setHeader(b"Content-Length", str(len(response)))
        return response


__all__ = [
    "Collector",
    "MetricsResource",
    "generate_latest",
    "LaterGauge",
    "InFlightGauge",
    "GaugeBucketCollector",
    "MIN_TIME_BETWEEN_GCS",
    "install_gc_manager",
]<|MERGE_RESOLUTION|>--- conflicted
+++ resolved
@@ -91,8 +91,7 @@
 single process." (source: https://prometheus.io/docs/concepts/jobs_instances/)
 """
 
-<<<<<<< HEAD
-=======
+
 CONTENT_TYPE_LATEST = "text/plain; version=0.0.4; charset=utf-8"
 """
 Content type of the latest text format for Prometheus metrics.
@@ -140,7 +139,6 @@
 # Set this globally so it applies wherever we generate/collect metrics
 _set_prometheus_client_use_created_metrics(False)
 
->>>>>>> 56f5097d
 
 class _RegistryProxy:
     @staticmethod
