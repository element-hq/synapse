--- conflicted
+++ resolved
@@ -539,21 +539,11 @@
 
         self.clock.looping_call(self.send_stop_syncing, UPDATE_SYNCING_USERS_MS)
 
-<<<<<<< HEAD
         hs.register_async_shutdown_handler(
             phase="before",
             eventType="shutdown",
             desc="generic_presence.on_shutdown",
             shutdown_func=self._on_shutdown,
-=======
-        hs.get_clock().add_system_event_trigger(
-            "before",
-            "shutdown",
-            run_as_background_process,
-            "generic_presence.on_shutdown",
-            self.server_name,
-            self._on_shutdown,
->>>>>>> 6ff181db
         )
 
     @wrap_as_background_process("WorkerPresenceHandler._on_shutdown")
@@ -849,21 +839,11 @@
         # have not yet been persisted
         self.unpersisted_users_changes: Set[str] = set()
 
-<<<<<<< HEAD
         hs.register_async_shutdown_handler(
             phase="before",
             eventType="shutdown",
             desc="presence.on_shutdown",
             shutdown_func=self._on_shutdown,
-=======
-        hs.get_clock().add_system_event_trigger(
-            "before",
-            "shutdown",
-            run_as_background_process,
-            "presence.on_shutdown",
-            self.server_name,
-            self._on_shutdown,
->>>>>>> 6ff181db
         )
 
         # Keeps track of the number of *ongoing* syncs on this process. While
