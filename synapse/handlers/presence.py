#
# This file is licensed under the Affero General Public License (AGPL) version 3.
#
# Copyright 2020 The Matrix.org Foundation C.I.C.
# Copyright 2014-2016 OpenMarket Ltd
# Copyright (C) 2023 New Vector, Ltd
#
# This program is free software: you can redistribute it and/or modify
# it under the terms of the GNU Affero General Public License as
# published by the Free Software Foundation, either version 3 of the
# License, or (at your option) any later version.
#
# See the GNU Affero General Public License for more details:
# <https://www.gnu.org/licenses/agpl-3.0.html>.
#
# Originally licensed under the Apache License, Version 2.0:
# <http://www.apache.org/licenses/LICENSE-2.0>.
#
# [This file includes modifications made by New Vector Limited]
#
#

"""
This module is responsible for keeping track of presence status of local
and remote users.

The methods that define policy are:
    - PresenceHandler._update_states
    - PresenceHandler._handle_timeouts
    - should_notify

# Tracking local presence

For local users, presence is tracked on a per-device basis. When a user has multiple
devices the user presence state is derived by coalescing the presence from each
device:

    BUSY > ONLINE > UNAVAILABLE > OFFLINE

The time that each device was last active and last synced is tracked in order to
automatically downgrade a device's presence state:

    A device may move from ONLINE -> UNAVAILABLE, if it has not been active for
    a period of time.

    A device may go from any state -> OFFLINE, if it is not active and has not
    synced for a period of time.

The timeouts are handled using a wheel timer, which has coarse buckets. Timings
do not need to be exact.

Generally a device's presence state is updated whenever a user syncs (via the
set_presence parameter), when the presence API is called, or if "pro-active"
events occur, including:

* Sending an event, receipt, read marker.
* Updating typing status.

The busy state has special status that it cannot is not downgraded by a call to
sync with a lower priority state *and* it takes a long period of time to transition
to offline.

# Persisting (and restoring) presence

For all users, presence is persisted on a per-user basis. Data is kept in-memory
and persisted periodically. When Synapse starts each worker loads the current
presence state and then tracks the presence stream to keep itself up-to-date.

When restoring presence for local users a pseudo-device is created to match the
user state; this device follows the normal timeout logic (see above) and will
automatically be replaced with any information from currently available devices.

"""

import abc
import contextlib
import itertools
import logging
from bisect import bisect
from contextlib import contextmanager
from types import TracebackType
from typing import (
    TYPE_CHECKING,
    AbstractSet,
    Any,
    Callable,
    Collection,
    ContextManager,
    Dict,
    Generator,
    Iterable,
    List,
    Optional,
    Set,
    Tuple,
    Type,
)

from prometheus_client import Counter

import synapse.metrics
from synapse.api.constants import EduTypes, EventTypes, Membership, PresenceState
from synapse.api.errors import SynapseError
from synapse.api.presence import UserDevicePresenceState, UserPresenceState
from synapse.appservice import ApplicationService
from synapse.events.presence_router import PresenceRouter
from synapse.logging.context import run_in_background
from synapse.metrics import SERVER_NAME_LABEL, LaterGauge
from synapse.metrics.background_process_metrics import (
    run_as_background_process,
    wrap_as_background_process,
)
from synapse.replication.http.presence import (
    ReplicationBumpPresenceActiveTime,
    ReplicationPresenceSetState,
)
from synapse.replication.http.streams import ReplicationGetStreamUpdates
from synapse.replication.tcp.commands import ClearUserSyncsCommand
from synapse.replication.tcp.streams import PresenceFederationStream, PresenceStream
from synapse.storage.databases.main import DataStore
from synapse.storage.databases.main.state_deltas import StateDelta
from synapse.streams import EventSource
from synapse.types import (
    JsonDict,
    StrCollection,
    StreamKeyType,
    UserID,
    get_domain_from_id,
)
from synapse.util.async_helpers import Linearizer
from synapse.util.metrics import Measure
from synapse.util.wheel_timer import WheelTimer

if TYPE_CHECKING:
    from synapse.server import HomeServer

logger = logging.getLogger(__name__)


notified_presence_counter = Counter(
    "synapse_handler_presence_notified_presence", "", labelnames=[SERVER_NAME_LABEL]
)
federation_presence_out_counter = Counter(
    "synapse_handler_presence_federation_presence_out",
    "",
    labelnames=[SERVER_NAME_LABEL],
)
presence_updates_counter = Counter(
    "synapse_handler_presence_presence_updates", "", labelnames=[SERVER_NAME_LABEL]
)
timers_fired_counter = Counter(
    "synapse_handler_presence_timers_fired", "", labelnames=[SERVER_NAME_LABEL]
)
federation_presence_counter = Counter(
    "synapse_handler_presence_federation_presence", "", labelnames=[SERVER_NAME_LABEL]
)
bump_active_time_counter = Counter(
    "synapse_handler_presence_bump_active_time", "", labelnames=[SERVER_NAME_LABEL]
)

get_updates_counter = Counter(
    "synapse_handler_presence_get_updates", "", labelnames=["type", SERVER_NAME_LABEL]
)

notify_reason_counter = Counter(
    "synapse_handler_presence_notify_reason",
    "",
    labelnames=["locality", "reason", SERVER_NAME_LABEL],
)
state_transition_counter = Counter(
    "synapse_handler_presence_state_transition",
    "",
    labelnames=["locality", "from", "to", SERVER_NAME_LABEL],
)

# If a user was last active in the last LAST_ACTIVE_GRANULARITY, consider them
# "currently_active"
LAST_ACTIVE_GRANULARITY = 60 * 1000

# How long to wait until a new /events or /sync request before assuming
# the client has gone.
SYNC_ONLINE_TIMEOUT = 30 * 1000
# Busy status waits longer, but does eventually go offline.
BUSY_ONLINE_TIMEOUT = 60 * 60 * 1000

# How long to wait before marking the user as idle. Compared against last active
IDLE_TIMER = 5 * 60 * 1000

# How often we expect remote servers to resend us presence.
FEDERATION_TIMEOUT = 30 * 60 * 1000

# How often to resend presence to remote servers
FEDERATION_PING_INTERVAL = 25 * 60 * 1000

# How long we will wait before assuming that the syncs from an external process
# are dead.
EXTERNAL_PROCESS_EXPIRY = 5 * 60 * 1000

# Delay before a worker tells the presence handler that a user has stopped
# syncing.
UPDATE_SYNCING_USERS_MS = 10 * 1000

assert LAST_ACTIVE_GRANULARITY < IDLE_TIMER


class BasePresenceHandler(abc.ABC):
    """Parts of the PresenceHandler that are shared between workers and presence
    writer"""

    def __init__(self, hs: "HomeServer"):
        self.hs = hs
        self.clock = hs.get_clock()
        self.store = hs.get_datastores().main
        self._storage_controllers = hs.get_storage_controllers()
        self.presence_router = hs.get_presence_router()
        self.state = hs.get_state_handler()

        self._presence_enabled = hs.config.server.presence_enabled
        self._track_presence = hs.config.server.track_presence

        self._federation = None
        if hs.should_send_federation():
            self._federation = hs.get_federation_sender()

        self._federation_queue = PresenceFederationQueue(hs, self)

        self.VALID_PRESENCE: Tuple[str, ...] = (
            PresenceState.ONLINE,
            PresenceState.UNAVAILABLE,
            PresenceState.OFFLINE,
        )

        if hs.config.experimental.msc3026_enabled:
            self.VALID_PRESENCE += (PresenceState.BUSY,)

        active_presence = self.store.take_presence_startup_info()
        # The combined status across all user devices.
        self.user_to_current_state = {state.user_id: state for state in active_presence}

    @abc.abstractmethod
    async def user_syncing(
        self,
        user_id: str,
        device_id: Optional[str],
        affect_presence: bool,
        presence_state: str,
    ) -> ContextManager[None]:
        """Returns a context manager that should surround any stream requests
        from the user.

        This allows us to keep track of who is currently streaming and who isn't
        without having to have timers outside of this module to avoid flickering
        when users disconnect/reconnect.

        Args:
            user_id: the user that is starting a sync
            device_id: the user's device that is starting a sync
            affect_presence: If false this function will be a no-op.
                Useful for streams that are not associated with an actual
                client that is being used by a user.
            presence_state: The presence state indicated in the sync request
        """

    @abc.abstractmethod
    def get_currently_syncing_users_for_replication(
        self,
    ) -> Iterable[Tuple[str, Optional[str]]]:
        """Get an iterable of syncing users and devices on this worker, to send to the presence handler

        This is called when a replication connection is established. It should return
        a list of tuples of user ID & device ID, which are then sent as USER_SYNC commands
        to inform the process handling presence about those users/devices.

        Returns:
            An iterable of tuples of user ID and device ID.
        """

    async def get_state(self, target_user: UserID) -> UserPresenceState:
        results = await self.get_states([target_user.to_string()])
        return results[0]

    async def get_states(
        self, target_user_ids: Iterable[str]
    ) -> List[UserPresenceState]:
        """Get the presence state for users."""

        updates_d = await self.current_state_for_users(target_user_ids)
        updates = list(updates_d.values())

        for user_id in set(target_user_ids) - {u.user_id for u in updates}:
            updates.append(UserPresenceState.default(user_id))

        return updates

    async def current_state_for_users(
        self, user_ids: Iterable[str]
    ) -> Dict[str, UserPresenceState]:
        """Get the current presence state for multiple users.

        Returns:
            A mapping of `user_id` -> `UserPresenceState`
        """
        states = {}
        missing = []
        for user_id in user_ids:
            state = self.user_to_current_state.get(user_id, None)
            if state:
                states[user_id] = state
            else:
                missing.append(user_id)

        if missing:
            # There are things not in our in memory cache. Lets pull them out of
            # the database.
            res = await self.store.get_presence_for_users(missing)
            states.update(res)

            for user_id in missing:
                # if user has no state in database, create the state
                if not res.get(user_id, None):
                    new_state = UserPresenceState.default(user_id)
                    states[user_id] = new_state
                    self.user_to_current_state[user_id] = new_state

        return states

    async def current_state_for_user(self, user_id: str) -> UserPresenceState:
        """Get the current presence state for a user."""
        res = await self.current_state_for_users([user_id])
        return res[user_id]

    @abc.abstractmethod
    async def set_state(
        self,
        target_user: UserID,
        device_id: Optional[str],
        state: JsonDict,
        force_notify: bool = False,
        is_sync: bool = False,
    ) -> None:
        """Set the presence state of the user.

        Args:
            target_user: The ID of the user to set the presence state of.
            device_id: the device that the user is setting the presence state of.
            state: The presence state as a JSON dictionary.
            force_notify: Whether to force notification of the update to clients.
            is_sync: True if this update was from a sync, which results in
                *not* overriding a previously set BUSY status, updating the
                user's last_user_sync_ts, and ignoring the "status_msg" field of
                the `state` dict.
        """

    @abc.abstractmethod
    async def bump_presence_active_time(
        self, user: UserID, device_id: Optional[str]
    ) -> None:
        """We've seen the user do something that indicates they're interacting
        with the app.
        """

    async def update_external_syncs_row(  # noqa: B027 (no-op by design)
        self,
        process_id: str,
        user_id: str,
        device_id: Optional[str],
        is_syncing: bool,
        sync_time_msec: int,
    ) -> None:
        """Update the syncing users for an external process as a delta.

        This is a no-op when presence is handled by a different worker.

        Args:
            process_id: An identifier for the process the users are
                syncing against. This allows synapse to process updates
                as user start and stop syncing against a given process.
            user_id: The user who has started or stopped syncing
            device_id: The user's device that has started or stopped syncing
            is_syncing: Whether or not the user is now syncing
            sync_time_msec: Time in ms when the user was last syncing
        """

    async def update_external_syncs_clear(  # noqa: B027 (no-op by design)
        self, process_id: str
    ) -> None:
        """Marks all users that had been marked as syncing by a given process
        as offline.

        Used when the process has stopped/disappeared.

        This is a no-op when presence is handled by a different worker.
        """

    async def process_replication_rows(
        self, stream_name: str, instance_name: str, token: int, rows: list
    ) -> None:
        """Process streams received over replication."""
        await self._federation_queue.process_replication_rows(
            stream_name, instance_name, token, rows
        )

    def get_federation_queue(self) -> "PresenceFederationQueue":
        """Get the presence federation queue."""
        return self._federation_queue

    async def maybe_send_presence_to_interested_destinations(
        self, states: List[UserPresenceState]
    ) -> None:
        """If this instance is a federation sender, send the states to all
        destinations that are interested. Filters out any states for remote
        users.
        """

        if not self._federation:
            return

        states = [s for s in states if self.hs.is_mine_id(s.user_id)]

        if not states:
            return

        hosts_to_states = await get_interested_remotes(
            self.store,
            self.presence_router,
            states,
        )

        for destinations, host_states in hosts_to_states:
            await self._federation.send_presence_to_destinations(
                host_states, destinations
            )

    async def send_full_presence_to_users(self, user_ids: StrCollection) -> None:
        """
        Adds to the list of users who should receive a full snapshot of presence
        upon their next sync. Note that this only works for local users.

        Then, grabs the current presence state for a given set of users and adds it
        to the top of the presence stream.

        Args:
            user_ids: The IDs of the local users to send full presence to.
        """
        # Retrieve one of the users from the given set
        if not user_ids:
            raise Exception(
                "send_full_presence_to_users must be called with at least one user"
            )
        user_id = next(iter(user_ids))

        # Mark all users as receiving full presence on their next sync
        await self.store.add_users_to_send_full_presence_to(user_ids)

        # Add a new entry to the presence stream. Since we use stream tokens to determine whether a
        # local user should receive a full snapshot of presence when they sync, we need to bump the
        # presence stream so that subsequent syncs with no presence activity in between won't result
        # in the client receiving multiple full snapshots of presence.
        #
        # If we bump the stream ID, then the user will get a higher stream token next sync, and thus
        # correctly won't receive a second snapshot.

        # Get the current presence state for one of the users (defaults to offline if not found)
        current_presence_state = await self.get_state(UserID.from_string(user_id))

        # Convert the UserPresenceState object into a serializable dict
        state = {
            "presence": current_presence_state.state,
            "status_message": current_presence_state.status_msg,
        }

        # Copy the presence state to the tip of the presence stream.

        # We set force_notify=True here so that this presence update is guaranteed to
        # increment the presence stream ID (which resending the current user's presence
        # otherwise would not do).
        await self.set_state(
            UserID.from_string(user_id), None, state, force_notify=True
        )

    async def is_visible(self, observed_user: UserID, observer_user: UserID) -> bool:
        raise NotImplementedError(
            "Attempting to check presence on a non-presence worker."
        )


class _NullContextManager(ContextManager[None]):
    """A context manager which does nothing."""

    def __exit__(
        self,
        exc_type: Optional[Type[BaseException]],
        exc_val: Optional[BaseException],
        exc_tb: Optional[TracebackType],
    ) -> None:
        pass


class WorkerPresenceHandler(BasePresenceHandler):
    def __init__(self, hs: "HomeServer"):
        super().__init__(hs)
        self.server_name = hs.hostname
        self._presence_writer_instance = hs.config.worker.writers.presence[0]

        # Route presence EDUs to the right worker
        hs.get_federation_registry().register_instances_for_edu(
            EduTypes.PRESENCE,
            hs.config.worker.writers.presence,
        )

        # The number of ongoing syncs on this process, by (user ID, device ID).
        # Empty if _presence_enabled is false.
        self._user_device_to_num_current_syncs: Dict[
            Tuple[str, Optional[str]], int
        ] = {}

        self.notifier = hs.get_notifier()
        self.instance_id = hs.get_instance_id()

        # (user_id, device_id) -> last_sync_ms. Lists the devices that have stopped
        # syncing but we haven't notified the presence writer of that yet
        self._user_devices_going_offline: Dict[Tuple[str, Optional[str]], int] = {}

        self._bump_active_client = ReplicationBumpPresenceActiveTime.make_client(hs)
        self._set_state_client = ReplicationPresenceSetState.make_client(hs)

        self.clock.looping_call(
            self.send_stop_syncing, UPDATE_SYNCING_USERS_MS
        )

<<<<<<< HEAD
        hs.register_async_shutdown_handler("generic_presence.on_shutdown", self._on_shutdown)
=======
        hs.get_reactor().addSystemEventTrigger(
            "before",
            "shutdown",
            run_as_background_process,
            "generic_presence.on_shutdown",
            self.server_name,
            self._on_shutdown,
        )
>>>>>>> c0878ac9

    @wrap_as_background_process("WorkerPresenceHandler._on_shutdown")
    async def _on_shutdown(self) -> None:
        if self._track_presence:
            self.hs.get_replication_command_handler().send_command(
                ClearUserSyncsCommand(self.instance_id)
            )

    def send_user_sync(
        self,
        user_id: str,
        device_id: Optional[str],
        is_syncing: bool,
        last_sync_ms: int,
    ) -> None:
        if self._track_presence:
            self.hs.get_replication_command_handler().send_user_sync(
                self.instance_id, user_id, device_id, is_syncing, last_sync_ms
            )

    def mark_as_coming_online(self, user_id: str, device_id: Optional[str]) -> None:
        """A user has started syncing. Send a UserSync to the presence writer,
        unless they had recently stopped syncing.
        """
        going_offline = self._user_devices_going_offline.pop((user_id, device_id), None)
        if not going_offline:
            # Safe to skip because we haven't yet told the presence writer they
            # were offline
            self.send_user_sync(user_id, device_id, True, self.clock.time_msec())

    def mark_as_going_offline(self, user_id: str, device_id: Optional[str]) -> None:
        """A user has stopped syncing. We wait before notifying the presence
        writer as its likely they'll come back soon. This allows us to avoid
        sending a stopped syncing immediately followed by a started syncing
        notification to the presence writer
        """
        self._user_devices_going_offline[(user_id, device_id)] = self.clock.time_msec()

    def send_stop_syncing(self) -> None:
        """Check if there are any users who have stopped syncing a while ago and
        haven't come back yet. If there are poke the presence writer about them.
        """
        now = self.clock.time_msec()
        for (user_id, device_id), last_sync_ms in list(
            self._user_devices_going_offline.items()
        ):
            if now - last_sync_ms > UPDATE_SYNCING_USERS_MS:
                self._user_devices_going_offline.pop((user_id, device_id), None)
                self.send_user_sync(user_id, device_id, False, last_sync_ms)

    async def user_syncing(
        self,
        user_id: str,
        device_id: Optional[str],
        affect_presence: bool,
        presence_state: str,
    ) -> ContextManager[None]:
        """Record that a user is syncing.

        Called by the sync and events servlets to record that a user has connected to
        this worker and is waiting for some events.
        """
        if not affect_presence or not self._track_presence:
            return _NullContextManager()

        # Note that this causes last_active_ts to be incremented which is not
        # what the spec wants.
        await self.set_state(
            UserID.from_string(user_id),
            device_id,
            state={"presence": presence_state},
            is_sync=True,
        )

        curr_sync = self._user_device_to_num_current_syncs.get((user_id, device_id), 0)
        self._user_device_to_num_current_syncs[(user_id, device_id)] = curr_sync + 1

        # If this is the first in-flight sync, notify replication
        if self._user_device_to_num_current_syncs[(user_id, device_id)] == 1:
            self.mark_as_coming_online(user_id, device_id)

        def _end() -> None:
            # We check that the user_id is in user_to_num_current_syncs because
            # user_to_num_current_syncs may have been cleared if we are
            # shutting down.
            if (user_id, device_id) in self._user_device_to_num_current_syncs:
                self._user_device_to_num_current_syncs[(user_id, device_id)] -= 1

                # If there are no more in-flight syncs, notify replication
                if self._user_device_to_num_current_syncs[(user_id, device_id)] == 0:
                    self.mark_as_going_offline(user_id, device_id)

        @contextlib.contextmanager
        def _user_syncing() -> Generator[None, None, None]:
            try:
                yield
            finally:
                _end()

        return _user_syncing()

    async def notify_from_replication(
        self, states: List[UserPresenceState], stream_id: int
    ) -> None:
        parties = await get_interested_parties(self.store, self.presence_router, states)
        room_ids_to_states, users_to_states = parties

        self.notifier.on_new_event(
            StreamKeyType.PRESENCE,
            stream_id,
            rooms=room_ids_to_states.keys(),
            users=users_to_states.keys(),
        )

    async def process_replication_rows(
        self, stream_name: str, instance_name: str, token: int, rows: list
    ) -> None:
        await super().process_replication_rows(stream_name, instance_name, token, rows)

        if stream_name != PresenceStream.NAME:
            return

        states = [
            UserPresenceState(
                row.user_id,
                row.state,
                row.last_active_ts,
                row.last_federation_update_ts,
                row.last_user_sync_ts,
                row.status_msg,
                row.currently_active,
            )
            for row in rows
        ]

        # The list of states to notify sync streams and remote servers about.
        # This is calculated by comparing the old and new states for each user
        # using `should_notify(..)`.
        #
        # Note that this is necessary as the presence writer will periodically
        # flush presence state changes that should not be notified about to the
        # DB, and so will be sent over the replication stream.
        state_to_notify = []

        for new_state in states:
            old_state = self.user_to_current_state.get(new_state.user_id)
            self.user_to_current_state[new_state.user_id] = new_state
<<<<<<< HEAD
            is_mine = self.hs.is_mine_id(new_state.user_id)
            if not old_state or should_notify(old_state, new_state, is_mine):
=======
            is_mine = self.is_mine_id(new_state.user_id)
            if not old_state or should_notify(
                old_state, new_state, is_mine, self.server_name
            ):
>>>>>>> c0878ac9
                state_to_notify.append(new_state)

        stream_id = token
        await self.notify_from_replication(state_to_notify, stream_id)

        # If this is a federation sender, notify about presence updates.
        await self.maybe_send_presence_to_interested_destinations(state_to_notify)

    def get_currently_syncing_users_for_replication(
        self,
    ) -> Iterable[Tuple[str, Optional[str]]]:
        return [
            user_id_device_id
            for user_id_device_id, count in self._user_device_to_num_current_syncs.items()
            if count > 0
        ]

    async def set_state(
        self,
        target_user: UserID,
        device_id: Optional[str],
        state: JsonDict,
        force_notify: bool = False,
        is_sync: bool = False,
    ) -> None:
        """Set the presence state of the user.

        Args:
            target_user: The ID of the user to set the presence state of.
            device_id: the device that the user is setting the presence state of.
            state: The presence state as a JSON dictionary.
            force_notify: Whether to force notification of the update to clients.
            is_sync: True if this update was from a sync, which results in
                *not* overriding a previously set BUSY status, updating the
                user's last_user_sync_ts, and ignoring the "status_msg" field of
                the `state` dict.
        """
        presence = state["presence"]

        if presence not in self.VALID_PRESENCE:
            raise SynapseError(400, "Invalid presence state")

        user_id = target_user.to_string()

        # If tracking of presence is disabled, no-op
        if not self._track_presence:
            return

        # Proxy request to instance that writes presence
        await self._set_state_client(
            instance_name=self._presence_writer_instance,
            user_id=user_id,
            device_id=device_id,
            state=state,
            force_notify=force_notify,
            is_sync=is_sync,
        )

    async def bump_presence_active_time(
        self, user: UserID, device_id: Optional[str]
    ) -> None:
        """We've seen the user do something that indicates they're interacting
        with the app.
        """
        # If presence is disabled, no-op
        if not self._track_presence:
            return

        # Proxy request to instance that writes presence
        user_id = user.to_string()
        await self._bump_active_client(
            instance_name=self._presence_writer_instance,
            user_id=user_id,
            device_id=device_id,
        )


class PresenceHandler(BasePresenceHandler):
    def __init__(self, hs: "HomeServer"):
        super().__init__(hs)
        self.server_name = (
            hs.hostname
        )  # nb must be called this for @wrap_as_background_process
        self.wheel_timer: WheelTimer[str] = WheelTimer()
        self.notifier = hs.get_notifier()

        federation_registry = hs.get_federation_registry()

        federation_registry.register_edu_handler(
            EduTypes.PRESENCE, self.incoming_presence
        )

<<<<<<< HEAD
        hs.register_later_gauge(LaterGauge(
            "synapse_handlers_presence_user_to_current_state_size",
            "",
            [],
            lambda: len(self.user_to_current_state),
        ))
=======
        LaterGauge(
            name="synapse_handlers_presence_user_to_current_state_size",
            desc="",
            labelnames=[SERVER_NAME_LABEL],
            caller=lambda: {(self.server_name,): len(self.user_to_current_state)},
        )
>>>>>>> c0878ac9

        # The per-device presence state, maps user to devices to per-device presence state.
        self._user_to_device_to_current_state: Dict[
            str, Dict[Optional[str], UserDevicePresenceState]
        ] = {}

        now = self.clock.time_msec()
        if self._track_presence:
            for state in self.user_to_current_state.values():
                # Create a psuedo-device to properly handle time outs. This will
                # be overridden by any "real" devices within SYNC_ONLINE_TIMEOUT.
                pseudo_device_id = None
                self._user_to_device_to_current_state[state.user_id] = {
                    pseudo_device_id: UserDevicePresenceState(
                        user_id=state.user_id,
                        device_id=pseudo_device_id,
                        state=state.state,
                        last_active_ts=state.last_active_ts,
                        last_sync_ts=state.last_user_sync_ts,
                    )
                }

                self.wheel_timer.insert(
                    now=now, obj=state.user_id, then=state.last_active_ts + IDLE_TIMER
                )
                self.wheel_timer.insert(
                    now=now,
                    obj=state.user_id,
                    then=state.last_user_sync_ts + SYNC_ONLINE_TIMEOUT,
                )
                if self.hs.is_mine_id(state.user_id):
                    self.wheel_timer.insert(
                        now=now,
                        obj=state.user_id,
                        then=state.last_federation_update_ts + FEDERATION_PING_INTERVAL,
                    )
                else:
                    self.wheel_timer.insert(
                        now=now,
                        obj=state.user_id,
                        then=state.last_federation_update_ts + FEDERATION_TIMEOUT,
                    )

        # Set of users who have presence in the `user_to_current_state` that
        # have not yet been persisted
        self.unpersisted_users_changes: Set[str] = set()

<<<<<<< HEAD
        hs.register_async_shutdown_handler("presence.on_shutdown", self._on_shutdown)
=======
        hs.get_reactor().addSystemEventTrigger(
            "before",
            "shutdown",
            run_as_background_process,
            "presence.on_shutdown",
            self.server_name,
            self._on_shutdown,
        )
>>>>>>> c0878ac9

        # Keeps track of the number of *ongoing* syncs on this process. While
        # this is non zero a user will never go offline.
        self._user_device_to_num_current_syncs: Dict[
            Tuple[str, Optional[str]], int
        ] = {}

        # Keeps track of the number of *ongoing* syncs on other processes.
        #
        # While any sync is ongoing on another process the user's device will never
        # go offline.
        #
        # Each process has a unique identifier and an update frequency. If
        # no update is received from that process within the update period then
        # we assume that all the sync requests on that process have stopped.
        # Stored as a dict from process_id to set of (user_id, device_id), and
        # a dict of process_id to millisecond timestamp last updated.
        self.external_process_to_current_syncs: Dict[
            str, Set[Tuple[str, Optional[str]]]
        ] = {}
        self.external_process_last_updated_ms: Dict[str, int] = {}

        self.external_sync_linearizer = Linearizer(name="external_sync_linearizer", clock=hs.get_clock())

        if self._track_presence:
            # Start a LoopingCall in 30s that fires every 5s.
            # The initial delay is to allow disconnected clients a chance to
            # reconnect before we treat them as offline.
            self.clock.call_later(
                30, self.clock.looping_call, self._handle_timeouts, 5000
            )

        # Presence information is persisted, whether or not it is being tracked
        # internally.
        if self._presence_enabled:
            self.clock.call_later(
                60,
                self.clock.looping_call,
                self._persist_unpersisted_changes,
                60 * 1000,
            )

<<<<<<< HEAD
        hs.register_later_gauge(LaterGauge(
            "synapse_handlers_presence_wheel_timer_size",
            "",
            [],
            lambda: len(self.wheel_timer),
        ))
=======
        LaterGauge(
            name="synapse_handlers_presence_wheel_timer_size",
            desc="",
            labelnames=[SERVER_NAME_LABEL],
            caller=lambda: {(self.server_name,): len(self.wheel_timer)},
        )
>>>>>>> c0878ac9

        # Used to handle sending of presence to newly joined users/servers
        if self._track_presence:
            self.notifier.add_replication_callback(self.notify_new_event)

        # Presence is best effort and quickly heals itself, so lets just always
        # stream from the current state when we restart.
        self._event_pos = self.store.get_room_max_stream_ordering()
        self._event_processing = False

    async def _on_shutdown(self) -> None:
        """Gets called when shutting down. This lets us persist any updates that
        we haven't yet persisted, e.g. updates that only changes some internal
        timers. This allows changes to persist across startup without having to
        persist every single change.

        If this does not run it simply means that some of the timers will fire
        earlier than they should when synapse is restarted. This affect of this
        is some spurious presence changes that will self-correct.
        """
        # If the DB pool has already terminated, don't try updating
        if not self.store.db_pool.is_running():
            return

        logger.info(
            "Performing _on_shutdown. Persisting %d unpersisted changes",
            len(self.user_to_current_state),
        )

        if self.unpersisted_users_changes:
            await self.store.update_presence(
                [
                    self.user_to_current_state[user_id]
                    for user_id in self.unpersisted_users_changes
                ]
            )
        logger.info("Finished _on_shutdown")

    @wrap_as_background_process("persist_presence_changes")
    async def _persist_unpersisted_changes(self) -> None:
        """We periodically persist the unpersisted changes, as otherwise they
        may stack up and slow down shutdown times.
        """
        unpersisted = self.unpersisted_users_changes
        self.unpersisted_users_changes = set()

        if unpersisted:
            logger.info("Persisting %d unpersisted presence updates", len(unpersisted))
            await self.store.update_presence(
                [self.user_to_current_state[user_id] for user_id in unpersisted]
            )

    async def _update_states(
        self,
        new_states: Iterable[UserPresenceState],
        force_notify: bool = False,
    ) -> None:
        """Updates presence of users. Sets the appropriate timeouts. Pokes
        the notifier and federation if and only if the changed presence state
        should be sent to clients/servers.

        Args:
            new_states: The new user presence state updates to process.
            force_notify: Whether to force notifying clients of this presence state update,
                even if it doesn't change the state of a user's presence (e.g online -> online).
                This is currently used to bump the max presence stream ID without changing any
                user's presence (see PresenceHandler.add_users_to_send_full_presence_to).
        """
        if not self._presence_enabled:
            # We shouldn't get here if presence is disabled, but we check anyway
            # to ensure that we don't a) send out presence federation and b)
            # don't add things to the wheel timer that will never be handled.
            logger.warning("Tried to update presence states when presence is disabled")
            return

        now = self.clock.time_msec()

        with Measure(
            self.clock, name="presence_update_states", server_name=self.server_name
        ):
            # NOTE: We purposefully don't await between now and when we've
            # calculated what we want to do with the new states, to avoid races.

            to_notify = {}  # Changes we want to notify everyone about
            to_federation_ping = {}  # These need sending keep-alives

            # Only bother handling the last presence change for each user
            new_states_dict = {}
            for new_state in new_states:
                new_states_dict[new_state.user_id] = new_state
            new_states = new_states_dict.values()

            for new_state in new_states:
                user_id = new_state.user_id

                # It's fine to not hit the database here, as the only thing not in
                # the current state cache are OFFLINE states, where the only field
                # of interest is last_active which is safe enough to assume is 0
                # here.
                prev_state = self.user_to_current_state.get(
                    user_id, UserPresenceState.default(user_id)
                )

                new_state, should_notify, should_ping = handle_update(
                    prev_state,
                    new_state,
<<<<<<< HEAD
                    is_mine=self.hs.is_mine_id(user_id),
=======
                    is_mine=self.is_mine_id(user_id),
                    our_server_name=self.server_name,
>>>>>>> c0878ac9
                    wheel_timer=self.wheel_timer,
                    now=now,
                    # When overriding disabled presence, don't kick off all the
                    # wheel timers.
                    persist=not self._track_presence,
                )

                if force_notify:
                    should_notify = True

                self.user_to_current_state[user_id] = new_state

                if should_notify:
                    to_notify[user_id] = new_state
                elif should_ping:
                    to_federation_ping[user_id] = new_state

            # TODO: We should probably ensure there are no races hereafter

            presence_updates_counter.labels(
                **{SERVER_NAME_LABEL: self.server_name}
            ).inc(len(new_states))

            if to_notify:
                notified_presence_counter.labels(
                    **{SERVER_NAME_LABEL: self.server_name}
                ).inc(len(to_notify))
                await self._persist_and_notify(list(to_notify.values()))

            self.unpersisted_users_changes |= {s.user_id for s in new_states}
            self.unpersisted_users_changes -= set(to_notify.keys())

            # Check if we need to resend any presence states to remote hosts. We
            # only do this for states that haven't been updated in a while to
            # ensure that the remote host doesn't time the presence state out.
            #
            # Note that since these are states that have *not* been updated,
            # they won't get sent down the normal presence replication stream,
            # and so we have to explicitly send them via the federation stream.
            to_federation_ping = {
                user_id: state
                for user_id, state in to_federation_ping.items()
                if user_id not in to_notify
            }
            if to_federation_ping:
                federation_presence_out_counter.labels(
                    **{SERVER_NAME_LABEL: self.server_name}
                ).inc(len(to_federation_ping))

                hosts_to_states = await get_interested_remotes(
                    self.store,
                    self.presence_router,
                    list(to_federation_ping.values()),
                )

                for destinations, states in hosts_to_states:
                    await self._federation_queue.send_presence_to_destinations(
                        states, destinations
                    )

    @wrap_as_background_process("handle_presence_timeouts")
    async def _handle_timeouts(self) -> None:
        """Checks the presence of users that have timed out and updates as
        appropriate.
        """
        logger.debug("Handling presence timeouts")
        now = self.clock.time_msec()

        # Fetch the list of users that *may* have timed out. Things may have
        # changed since the timeout was set, so we won't necessarily have to
        # take any action.
        users_to_check = set(self.wheel_timer.fetch(now))

        # Check whether the lists of syncing processes from an external
        # process have expired.
        expired_process_ids = [
            process_id
            for process_id, last_update in self.external_process_last_updated_ms.items()
            if now - last_update > EXTERNAL_PROCESS_EXPIRY
        ]
        for process_id in expired_process_ids:
            # For each expired process drop tracking info and check the users
            # that were syncing on that process to see if they need to be timed
            # out.
            users_to_check.update(
                user_id
                for user_id, device_id in self.external_process_to_current_syncs.pop(
                    process_id, ()
                )
            )
            self.external_process_last_updated_ms.pop(process_id)

        states = [
            self.user_to_current_state.get(user_id, UserPresenceState.default(user_id))
            for user_id in users_to_check
        ]

        timers_fired_counter.labels(**{SERVER_NAME_LABEL: self.server_name}).inc(
            len(states)
        )

        # Set of user ID & device IDs which are currently syncing.
        syncing_user_devices = {
            user_id_device_id
            for user_id_device_id, count in self._user_device_to_num_current_syncs.items()
            if count
        }
        syncing_user_devices.update(
            itertools.chain(*self.external_process_to_current_syncs.values())
        )

        changes = handle_timeouts(
            states,
            is_mine_fn=self.hs.is_mine_id,
            syncing_user_devices=syncing_user_devices,
            user_to_devices=self._user_to_device_to_current_state,
            now=now,
        )

        return await self._update_states(changes)

    async def bump_presence_active_time(
        self, user: UserID, device_id: Optional[str]
    ) -> None:
        """We've seen the user do something that indicates they're interacting
        with the app.
        """
        # If presence is disabled, no-op
        if not self._track_presence:
            return

        user_id = user.to_string()

        bump_active_time_counter.labels(**{SERVER_NAME_LABEL: self.server_name}).inc()

        now = self.clock.time_msec()

        # Update the device information & mark the device as online if it was
        # unavailable.
        devices = self._user_to_device_to_current_state.setdefault(user_id, {})
        device_state = devices.setdefault(
            device_id,
            UserDevicePresenceState.default(user_id, device_id),
        )
        device_state.last_active_ts = now
        if device_state.state == PresenceState.UNAVAILABLE:
            device_state.state = PresenceState.ONLINE

        # Update the user state, this will always update last_active_ts and
        # might update the presence state.
        prev_state = await self.current_state_for_user(user_id)
        new_fields: Dict[str, Any] = {
            "last_active_ts": now,
            "state": _combine_device_states(devices.values()),
        }

        await self._update_states([prev_state.copy_and_replace(**new_fields)])

    async def user_syncing(
        self,
        user_id: str,
        device_id: Optional[str],
        affect_presence: bool = True,
        presence_state: str = PresenceState.ONLINE,
    ) -> ContextManager[None]:
        """Returns a context manager that should surround any stream requests
        from the user.

        This allows us to keep track of who is currently streaming and who isn't
        without having to have timers outside of this module to avoid flickering
        when users disconnect/reconnect.

        Args:
            user_id: the user that is starting a sync
            device_id: the user's device that is starting a sync
            affect_presence: If false this function will be a no-op.
                Useful for streams that are not associated with an actual
                client that is being used by a user.
            presence_state: The presence state indicated in the sync request
        """
        if not affect_presence or not self._track_presence:
            return _NullContextManager()

        curr_sync = self._user_device_to_num_current_syncs.get((user_id, device_id), 0)
        self._user_device_to_num_current_syncs[(user_id, device_id)] = curr_sync + 1

        # Note that this causes last_active_ts to be incremented which is not
        # what the spec wants.
        await self.set_state(
            UserID.from_string(user_id),
            device_id,
            state={"presence": presence_state},
            is_sync=True,
        )

        async def _end() -> None:
            try:
                self._user_device_to_num_current_syncs[(user_id, device_id)] -= 1

                prev_state = await self.current_state_for_user(user_id)
                await self._update_states(
                    [
                        prev_state.copy_and_replace(
                            last_user_sync_ts=self.clock.time_msec()
                        )
                    ]
                )
            except Exception:
                logger.exception("Error updating presence after sync")

        @contextmanager
        def _user_syncing() -> Generator[None, None, None]:
            try:
                yield
            finally:
                run_in_background(_end)

        return _user_syncing()

    def get_currently_syncing_users_for_replication(
        self,
    ) -> Iterable[Tuple[str, Optional[str]]]:
        # since we are the process handling presence, there is nothing to do here.
        return []

    async def update_external_syncs_row(
        self,
        process_id: str,
        user_id: str,
        device_id: Optional[str],
        is_syncing: bool,
        sync_time_msec: int,
    ) -> None:
        """Update the syncing users for an external process as a delta.

        Args:
            process_id: An identifier for the process the users are
                syncing against. This allows synapse to process updates
                as user start and stop syncing against a given process.
            user_id: The user who has started or stopped syncing
            device_id: The user's device that has started or stopped syncing
            is_syncing: Whether or not the user is now syncing
            sync_time_msec: Time in ms when the user was last syncing
        """
        async with self.external_sync_linearizer.queue(process_id):
            prev_state = await self.current_state_for_user(user_id)

            process_presence = self.external_process_to_current_syncs.setdefault(
                process_id, set()
            )

            # USER_SYNC is sent when a user's device starts or stops syncing on
            # a remote # process. (But only for the initial and last sync for that
            # device.)
            #
            # When a device *starts* syncing it also calls set_state(...) which
            # will update the state, last_active_ts, and last_user_sync_ts.
            # Simply ensure the user & device is tracked as syncing in this case.
            #
            # When a device *stops* syncing, update the last_user_sync_ts and mark
            # them as no longer syncing. Note this doesn't quite match the
            # monolith behaviour, which updates last_user_sync_ts at the end of
            # every sync, not just the last in-flight sync.
            if is_syncing and (user_id, device_id) not in process_presence:
                process_presence.add((user_id, device_id))
            elif not is_syncing and (user_id, device_id) in process_presence:
                devices = self._user_to_device_to_current_state.setdefault(user_id, {})
                device_state = devices.setdefault(
                    device_id, UserDevicePresenceState.default(user_id, device_id)
                )
                device_state.last_sync_ts = sync_time_msec

                new_state = prev_state.copy_and_replace(
                    last_user_sync_ts=sync_time_msec
                )
                await self._update_states([new_state])

                process_presence.discard((user_id, device_id))

            self.external_process_last_updated_ms[process_id] = self.clock.time_msec()

    async def update_external_syncs_clear(self, process_id: str) -> None:
        """Marks all users that had been marked as syncing by a given process
        as offline.

        Used when the process has stopped/disappeared.
        """
        async with self.external_sync_linearizer.queue(process_id):
            process_presence = self.external_process_to_current_syncs.pop(
                process_id, set()
            )

            time_now_ms = self.clock.time_msec()

            # Mark each device as having a last sync time.
            updated_users = set()
            for user_id, device_id in process_presence:
                device_state = self._user_to_device_to_current_state.setdefault(
                    user_id, {}
                ).setdefault(
                    device_id, UserDevicePresenceState.default(user_id, device_id)
                )

                device_state.last_sync_ts = time_now_ms
                updated_users.add(user_id)

            # Update each user (and insert into the appropriate timers to check if
            # they've gone offline).
            prev_states = await self.current_state_for_users(updated_users)
            await self._update_states(
                [
                    prev_state.copy_and_replace(last_user_sync_ts=time_now_ms)
                    for prev_state in prev_states.values()
                ]
            )
            self.external_process_last_updated_ms.pop(process_id, None)

    async def _persist_and_notify(self, states: List[UserPresenceState]) -> None:
        """Persist states in the database, poke the notifier and send to
        interested remote servers
        """
        stream_id, max_token = await self.store.update_presence(states)

        parties = await get_interested_parties(self.store, self.presence_router, states)
        room_ids_to_states, users_to_states = parties

        self.notifier.on_new_event(
            StreamKeyType.PRESENCE,
            stream_id,
            rooms=room_ids_to_states.keys(),
            users=[UserID.from_string(u) for u in users_to_states],
        )

        # We only want to poke the local federation sender, if any, as other
        # workers will receive the presence updates via the presence replication
        # stream (which is updated by `store.update_presence`).
        await self.maybe_send_presence_to_interested_destinations(states)

    async def incoming_presence(self, origin: str, content: JsonDict) -> None:
        """Called when we receive a `m.presence` EDU from a remote server."""
        if not self._track_presence:
            return

        now = self.clock.time_msec()
        updates = []
        for push in content.get("push", []):
            # A "push" contains a list of presence that we are probably interested
            # in.
            user_id = push.get("user_id", None)
            if not user_id:
                logger.info(
                    "Got presence update from %r with no 'user_id': %r", origin, push
                )
                continue

            if get_domain_from_id(user_id) != origin:
                logger.info(
                    "Got presence update from %r with bad 'user_id': %r",
                    origin,
                    user_id,
                )
                continue

            presence_state = push.get("presence", None)
            if not presence_state:
                logger.info(
                    "Got presence update from %r with no 'presence_state': %r",
                    origin,
                    push,
                )
                continue

            new_fields = {"state": presence_state, "last_federation_update_ts": now}

            last_active_ago = push.get("last_active_ago", None)
            if last_active_ago is not None:
                new_fields["last_active_ts"] = now - last_active_ago

            new_fields["status_msg"] = push.get("status_msg", None)
            new_fields["currently_active"] = push.get("currently_active", False)

            prev_state = await self.current_state_for_user(user_id)
            updates.append(prev_state.copy_and_replace(**new_fields))

        if updates:
            federation_presence_counter.labels(
                **{SERVER_NAME_LABEL: self.server_name}
            ).inc(len(updates))
            await self._update_states(updates)

    async def set_state(
        self,
        target_user: UserID,
        device_id: Optional[str],
        state: JsonDict,
        force_notify: bool = False,
        is_sync: bool = False,
    ) -> None:
        """Set the presence state of the user.

        Args:
            target_user: The ID of the user to set the presence state of.
            device_id: the device that the user is setting the presence state of.
            state: The presence state as a JSON dictionary.
            force_notify: Whether to force notification of the update to clients.
            is_sync: True if this update was from a sync, which results in
                *not* overriding a previously set BUSY status, updating the
                user's last_user_sync_ts, and ignoring the "status_msg" field of
                the `state` dict.
        """
        status_msg = state.get("status_msg", None)
        presence = state["presence"]

        if presence not in self.VALID_PRESENCE:
            raise SynapseError(400, "Invalid presence state")

        # If presence is disabled, no-op
        if not self._track_presence:
            return

        user_id = target_user.to_string()
        now = self.clock.time_msec()

        prev_state = await self.current_state_for_user(user_id)

        # Syncs do not override a previous presence of busy.
        #
        # TODO: This is a hack for lack of multi-device support. Unfortunately
        # removing this requires coordination with clients.
        if prev_state.state == PresenceState.BUSY and is_sync:
            presence = PresenceState.BUSY

        # Update the device specific information.
        devices = self._user_to_device_to_current_state.setdefault(user_id, {})
        device_state = devices.setdefault(
            device_id,
            UserDevicePresenceState.default(user_id, device_id),
        )
        device_state.state = presence
        device_state.last_active_ts = now
        if is_sync:
            device_state.last_sync_ts = now

        # Based on the state of each user's device calculate the new presence state.
        presence = _combine_device_states(devices.values())

        new_fields: JsonDict = {"state": presence}

        if presence == PresenceState.ONLINE or presence == PresenceState.BUSY:
            new_fields["last_active_ts"] = now

        if is_sync:
            new_fields["last_user_sync_ts"] = now
        else:
            # Syncs do not override the status message.
            new_fields["status_msg"] = status_msg

        await self._update_states(
            [prev_state.copy_and_replace(**new_fields)], force_notify=force_notify
        )

    async def is_visible(self, observed_user: UserID, observer_user: UserID) -> bool:
        """Returns whether a user can see another user's presence."""
        observer_room_ids = await self.store.get_rooms_for_user(
            observer_user.to_string()
        )
        observed_room_ids = await self.store.get_rooms_for_user(
            observed_user.to_string()
        )

        if observer_room_ids & observed_room_ids:
            return True

        return False

    async def get_all_presence_updates(
        self, instance_name: str, last_id: int, current_id: int, limit: int
    ) -> Tuple[List[Tuple[int, list]], int, bool]:
        """
        Gets a list of presence update rows from between the given stream ids.
        Each row has:
        - stream_id(str)
        - user_id(str)
        - state(str)
        - last_active_ts(int)
        - last_federation_update_ts(int)
        - last_user_sync_ts(int)
        - status_msg(int)
        - currently_active(int)

        Args:
            instance_name: The writer we want to fetch updates from. Unused
                here since there is only ever one writer.
            last_id: The token to fetch updates from. Exclusive.
            current_id: The token to fetch updates up to. Inclusive.
            limit: The requested limit for the number of rows to return. The
                function may return more or fewer rows.

        Returns:
            A tuple consisting of: the updates, a token to use to fetch
            subsequent updates, and whether we returned fewer rows than exists
            between the requested tokens due to the limit.

            The token returned can be used in a subsequent call to this
            function to get further updates.

            The updates are a list of 2-tuples of stream ID and the row data
        """

        # TODO(markjh): replicate the unpersisted changes.
        # This could use the in-memory stores for recent changes.
        rows = await self.store.get_all_presence_updates(
            instance_name, last_id, current_id, limit
        )
        return rows

    def notify_new_event(self) -> None:
        """Called when new events have happened. Handles users and servers
        joining rooms and require being sent presence.
        """

        if self._event_processing:
            return

        async def _process_presence() -> None:
            assert not self._event_processing

            self._event_processing = True
            try:
                await self._unsafe_process()
            finally:
                self._event_processing = False

        run_as_background_process(
            "presence.notify_new_event", self.server_name, _process_presence
        )

    async def _unsafe_process(self) -> None:
        # Loop round handling deltas until we're up to date
        while True:
            with Measure(
                self.clock, name="presence_delta", server_name=self.server_name
            ):
                room_max_stream_ordering = self.store.get_room_max_stream_ordering()
                if self._event_pos == room_max_stream_ordering:
                    return

                logger.debug(
                    "Processing presence stats %s->%s",
                    self._event_pos,
                    room_max_stream_ordering,
                )
                (
                    max_pos,
                    deltas,
                ) = await self._storage_controllers.state.get_current_state_deltas(
                    self._event_pos, room_max_stream_ordering
                )

                # We may get multiple deltas for different rooms, but we want to
                # handle them on a room by room basis, so we batch them up by
                # room.
                deltas_by_room: Dict[str, List[StateDelta]] = {}
                for delta in deltas:
                    deltas_by_room.setdefault(delta.room_id, []).append(delta)

                for room_id, deltas_for_room in deltas_by_room.items():
                    await self._handle_state_delta(room_id, deltas_for_room)

                self._event_pos = max_pos

                # Expose current event processing position to prometheus
                synapse.metrics.event_processing_positions.labels(
                    name="presence", **{SERVER_NAME_LABEL: self.server_name}
                ).set(max_pos)

    async def _handle_state_delta(self, room_id: str, deltas: List[StateDelta]) -> None:
        """Process current state deltas for the room to find new joins that need
        to be handled.
        """

        # Sets of newly joined users. Note that if the local server is
        # joining a remote room for the first time we'll see both the joining
        # user and all remote users as newly joined.
        newly_joined_users = set()

        for delta in deltas:
            assert room_id == delta.room_id

            logger.debug(
                "Handling: %r %r, %s", delta.event_type, delta.state_key, delta.event_id
            )

            # Drop any event that isn't a membership join
            if delta.event_type != EventTypes.Member:
                continue

            if delta.event_id is None:
                # state has been deleted, so this is not a join. We only care about
                # joins.
                continue

            event = await self.store.get_event(delta.event_id, allow_none=True)
            if not event or event.content.get("membership") != Membership.JOIN:
                # We only care about joins
                continue

            if delta.prev_event_id:
                prev_event = await self.store.get_event(
                    delta.prev_event_id, allow_none=True
                )
                if (
                    prev_event
                    and prev_event.content.get("membership") == Membership.JOIN
                ):
                    # Ignore changes to join events.
                    continue

            newly_joined_users.add(delta.state_key)

        if not newly_joined_users:
            # If nobody has joined then there's nothing to do.
            return

        # We want to send:
        #   1. presence states of all local users in the room to newly joined
        #      remote servers
        #   2. presence states of newly joined users to all remote servers in
        #      the room.
        #
        # TODO: Only send presence states to remote hosts that don't already
        # have them (because they already share rooms).

        # Get all the users who were already in the room, by fetching the
        # current users in the room and removing the newly joined users.
        users = await self.store.get_users_in_room(room_id)
        prev_users = set(users) - newly_joined_users

        # Construct sets for all the local users and remote hosts that were
        # already in the room
        prev_local_users = []
        prev_remote_hosts = set()
        for user_id in prev_users:
            if self.hs.is_mine_id(user_id):
                prev_local_users.append(user_id)
            else:
                prev_remote_hosts.add(get_domain_from_id(user_id))

        # Similarly, construct sets for all the local users and remote hosts
        # that were *not* already in the room. Care needs to be taken with the
        # calculating the remote hosts, as a host may have already been in the
        # room even if there is a newly joined user from that host.
        newly_joined_local_users = []
        newly_joined_remote_hosts = set()
        for user_id in newly_joined_users:
            if self.hs.is_mine_id(user_id):
                newly_joined_local_users.append(user_id)
            else:
                host = get_domain_from_id(user_id)
                if host not in prev_remote_hosts:
                    newly_joined_remote_hosts.add(host)

        # Send presence states of all local users in the room to newly joined
        # remote servers. (We actually only send states for local users already
        # in the room, as we'll send states for newly joined local users below.)
        if prev_local_users and newly_joined_remote_hosts:
            local_states = await self.current_state_for_users(prev_local_users)

            # Filter out old presence, i.e. offline presence states where
            # the user hasn't been active for a week. We can change this
            # depending on what we want the UX to be, but at the least we
            # should filter out offline presence where the state is just the
            # default state.
            now = self.clock.time_msec()
            states = [
                state
                for state in local_states.values()
                if state.state != PresenceState.OFFLINE
                or now - state.last_active_ts < 7 * 24 * 60 * 60 * 1000
                or state.status_msg is not None
            ]

            await self._federation_queue.send_presence_to_destinations(
                destinations=newly_joined_remote_hosts,
                states=states,
            )

        # Send presence states of newly joined users to all remote servers in
        # the room
        if newly_joined_local_users and (
            prev_remote_hosts or newly_joined_remote_hosts
        ):
            local_states = await self.current_state_for_users(newly_joined_local_users)
            await self._federation_queue.send_presence_to_destinations(
                destinations=prev_remote_hosts | newly_joined_remote_hosts,
                states=list(local_states.values()),
            )


def should_notify(
    old_state: UserPresenceState,
    new_state: UserPresenceState,
    is_mine: bool,
    our_server_name: str,
) -> bool:
    """Decides if a presence state change should be sent to interested parties."""
    user_location = "remote"
    if is_mine:
        user_location = "local"

    if old_state == new_state:
        return False

    if old_state.status_msg != new_state.status_msg:
        notify_reason_counter.labels(
            locality=user_location,
            reason="status_msg_change",
            **{SERVER_NAME_LABEL: our_server_name},
        ).inc()
        return True

    if old_state.state != new_state.state:
        notify_reason_counter.labels(
            locality=user_location,
            reason="state_change",
            **{SERVER_NAME_LABEL: our_server_name},
        ).inc()
        state_transition_counter.labels(
            **{
                "locality": user_location,
                # `from` is a reserved word in Python so we have to label it this way if
                # we want to use keyword args.
                "from": old_state.state,
                "to": new_state.state,
                SERVER_NAME_LABEL: our_server_name,
            },
        ).inc()
        return True

    if old_state.state == PresenceState.ONLINE:
        if new_state.currently_active != old_state.currently_active:
            notify_reason_counter.labels(
                locality=user_location,
                reason="current_active_change",
                **{SERVER_NAME_LABEL: our_server_name},
            ).inc()
            return True

        if (
            new_state.last_active_ts - old_state.last_active_ts
            > LAST_ACTIVE_GRANULARITY
        ):
            # Only notify about last active bumps if we're not currently active
            if not new_state.currently_active:
                notify_reason_counter.labels(
                    locality=user_location,
                    reason="last_active_change_online",
                    **{SERVER_NAME_LABEL: our_server_name},
                ).inc()
                return True

    elif new_state.last_active_ts - old_state.last_active_ts > LAST_ACTIVE_GRANULARITY:
        # Always notify for a transition where last active gets bumped.
        notify_reason_counter.labels(
            locality=user_location,
            reason="last_active_change_not_online",
            **{SERVER_NAME_LABEL: our_server_name},
        ).inc()
        return True

    return False


def format_user_presence_state(
    state: UserPresenceState, now: int, include_user_id: bool = True
) -> JsonDict:
    """Convert UserPresenceState to a JSON format that can be sent down to clients
    and to other servers.

    Args:
        state: The user presence state to format.
        now: The current timestamp since the epoch in ms.
        include_user_id: Whether to include `user_id` in the returned dictionary.
            As this function can be used both to format presence updates for client /sync
            responses and for federation /send requests, only the latter needs the include
            the `user_id` field.

    Returns:
        A JSON dictionary with the following keys:
            * presence: The presence state as a str.
            * user_id: Optional. Included if `include_user_id` is truthy. The canonical
                Matrix ID of the user.
            * last_active_ago: Optional. Included if `last_active_ts` is set on `state`.
                The timestamp that the user was last active.
            * status_msg: Optional. Included if `status_msg` is set on `state`. The user's
                status.
            * currently_active: Optional. Included only if `state.state` is "online".

        Example:

        {
            "presence": "online",
            "user_id": "@alice:example.com",
            "last_active_ago": 16783813918,
            "status_msg": "Hello world!",
            "currently_active": True
        }
    """
    content: JsonDict = {"presence": state.state}
    if include_user_id:
        content["user_id"] = state.user_id
    if state.last_active_ts:
        content["last_active_ago"] = now - state.last_active_ts
    if state.status_msg:
        content["status_msg"] = state.status_msg
    if state.state == PresenceState.ONLINE:
        content["currently_active"] = state.currently_active

    return content


class PresenceEventSource(EventSource[int, UserPresenceState]):
    def __init__(self, hs: "HomeServer"):
        # We can't call get_presence_handler here because there's a cycle:
        #
        #   Presence -> Notifier -> PresenceEventSource -> Presence
        #
        # Same with get_presence_router:
        #
        #   AuthHandler -> Notifier -> PresenceEventSource -> ModuleApi -> AuthHandler
        self.server_name = hs.hostname
<<<<<<< HEAD
        self.hs = hs
=======
        self.get_presence_handler = hs.get_presence_handler
        self.get_presence_router = hs.get_presence_router
        self.server_name = hs.hostname
>>>>>>> c0878ac9
        self.clock = hs.get_clock()
        self.store = hs.get_datastores().main

    async def get_new_events(
        self,
        user: UserID,
        from_key: Optional[int],
        # Having a default limit doesn't match the EventSource API, but some
        # callers do not provide it. It is unused in this class.
        limit: int = 0,
        room_ids: Optional[StrCollection] = None,
        is_guest: bool = False,
        explicit_room_id: Optional[str] = None,
        include_offline: bool = True,
        service: Optional[ApplicationService] = None,
    ) -> Tuple[List[UserPresenceState], int]:
        # The process for getting presence events are:
        #  1. Get the rooms the user is in.
        #  2. Get the list of user in the rooms.
        #  3. Get the list of users that are in the user's presence list.
        #  4. If there is a from_key set, cross reference the list of users
        #     with the `presence_stream_cache` to see which ones we actually
        #     need to check.
        #  5. Load current state for the users.
        #
        # We don't try and limit the presence updates by the current token, as
        # sending down the rare duplicate is not a concern.

        user_id = user.to_string()
        stream_change_cache = self.store.presence_stream_cache

        with Measure(
            self.clock, name="presence.get_new_events", server_name=self.server_name
        ):
            if from_key is not None:
                from_key = int(from_key)

                # Check if this user should receive all current, online user presence. We only
                # bother to do this if from_key is set, as otherwise the user will receive all
                # user presence anyways.
                if await self.store.should_user_receive_full_presence_with_token(
                    user_id, from_key
                ):
                    # This user has been specified by a module to receive all current, online
                    # user presence. Removing from_key and setting include_offline to false
                    # will do effectively this.
                    from_key = None
                    include_offline = False

            max_token = self.store.get_current_presence_token()
            if from_key == max_token:
                # This is necessary as due to the way stream ID generators work
                # we may get updates that have a stream ID greater than the max
                # token (e.g. max_token is N but stream generator may return
                # results for N+2, due to N+1 not having finished being
                # persisted yet).
                #
                # This is usually fine, as it just means that we may send down
                # some presence updates multiple times. However, we need to be
                # careful that the sync stream either actually does make some
                # progress or doesn't return, otherwise clients will end up
                # tight looping calling /sync due to it immediately returning
                # the same token repeatedly.
                #
                # Hence this guard where we just return nothing so that the sync
                # doesn't return. C.f. https://github.com/matrix-org/synapse/issues/5503.
                return [], max_token

            # Figure out which other users this user should explicitly receive
            # updates for
            additional_users_interested_in = (
                await self.hs.get_presence_router().get_interested_users(
                    user.to_string()
                )
            )

            # We have a set of users that we're interested in the presence of. We want to
            # cross-reference that with the users that have actually changed their presence.

            # Check whether this user should see all user updates

            if additional_users_interested_in == PresenceRouter.ALL_USERS:
                # Provide presence state for all users
                presence_updates = await self._filter_all_presence_updates_for_user(
                    user_id, include_offline, from_key
                )

                return presence_updates, max_token

            # Make mypy happy. users_interested_in should now be a set
            assert not isinstance(additional_users_interested_in, str)

            # We always care about our own presence.
            additional_users_interested_in.add(user_id)

            if explicit_room_id:
                user_ids = await self.store.get_users_in_room(explicit_room_id)
                additional_users_interested_in.update(user_ids)

            # The set of users that we're interested in and that have had a presence update.
            # We'll actually pull the presence updates for these users at the end.
            interested_and_updated_users: StrCollection

            if from_key is not None:
                # First get all users that have had a presence update
                result = stream_change_cache.get_all_entities_changed(from_key)

                # Cross-reference users we're interested in with those that have had updates.
                if result.hit:
                    updated_users = result.entities

                    # If we have the full list of changes for presence we can
                    # simply check which ones share a room with the user.
                    get_updates_counter.labels(
                        type="stream",
                        **{SERVER_NAME_LABEL: self.server_name},
                    ).inc()

                    sharing_users = await self.store.do_users_share_a_room(
                        user_id, updated_users
                    )

                    interested_and_updated_users = (
                        sharing_users.union(additional_users_interested_in)
                    ).intersection(updated_users)

                else:
                    # Too many possible updates. Find all users we can see and check
                    # if any of them have changed.
                    get_updates_counter.labels(
                        type="full",
                        **{SERVER_NAME_LABEL: self.server_name},
                    ).inc()

                    users_interested_in = (
                        await self.store.get_users_who_share_room_with_user(user_id)
                    )
                    users_interested_in.update(additional_users_interested_in)

                    interested_and_updated_users = (
                        stream_change_cache.get_entities_changed(
                            users_interested_in, from_key
                        )
                    )
            else:
                # No from_key has been specified. Return the presence for all users
                # this user is interested in
                interested_and_updated_users = (
                    await self.store.get_users_who_share_room_with_user(user_id)
                )
                interested_and_updated_users.update(additional_users_interested_in)

            # Retrieve the current presence state for each user
            users_to_state = (
                await self.hs.get_presence_handler().current_state_for_users(
                    interested_and_updated_users
                )
            )
            presence_updates = list(users_to_state.values())

        if not include_offline:
            # Filter out offline presence states
            presence_updates = self._filter_offline_presence_state(presence_updates)

        return presence_updates, max_token

    async def _filter_all_presence_updates_for_user(
        self,
        user_id: str,
        include_offline: bool,
        from_key: Optional[int] = None,
    ) -> List[UserPresenceState]:
        """
        Computes the presence updates a user should receive.

        First pulls presence updates from the database. Then consults PresenceRouter
        for whether any updates should be excluded by user ID.

        Args:
            user_id: The User ID of the user to compute presence updates for.
            include_offline: Whether to include offline presence states from the results.
            from_key: The minimum stream ID of updates to pull from the database
                before filtering.

        Returns:
            A list of presence states for the given user to receive.
        """
        updated_users = None
        if from_key:
            # Only return updates since the last sync
            result = self.store.presence_stream_cache.get_all_entities_changed(from_key)
            if result.hit:
                updated_users = result.entities

        if updated_users is not None:
            # Get the actual presence update for each change
            users_to_state = (
                await self.hs.get_presence_handler().current_state_for_users(
                    updated_users
                )
            )
            presence_updates = list(users_to_state.values())

            if not include_offline:
                # Filter out offline states
                presence_updates = self._filter_offline_presence_state(presence_updates)
        else:
            users_to_state = await self.store.get_presence_for_all_users(
                include_offline=include_offline
            )

            presence_updates = list(users_to_state.values())

        # TODO: This feels wildly inefficient, and it's unfortunate we need to ask the
        # module for information on a number of users when we then only take the info
        # for a single user

        # Filter through the presence router
        users_to_state_set = await self.hs.get_presence_router().get_users_for_states(
            presence_updates
        )

        # We only want the mapping for the syncing user
        presence_updates = list(users_to_state_set[user_id])

        # Return presence information for all users
        return presence_updates

    def _filter_offline_presence_state(
        self, presence_updates: Iterable[UserPresenceState]
    ) -> List[UserPresenceState]:
        """Given an iterable containing user presence updates, return a list with any offline
        presence states removed.

        Args:
            presence_updates: Presence states to filter

        Returns:
            A new list with any offline presence states removed.
        """
        return [
            update
            for update in presence_updates
            if update.state != PresenceState.OFFLINE
        ]

    def get_current_key(self) -> int:
        return self.store.get_current_presence_token()


def handle_timeouts(
    user_states: List[UserPresenceState],
    is_mine_fn: Callable[[str], bool],
    syncing_user_devices: AbstractSet[Tuple[str, Optional[str]]],
    user_to_devices: Dict[str, Dict[Optional[str], UserDevicePresenceState]],
    now: int,
) -> List[UserPresenceState]:
    """Checks the presence of users that have timed out and updates as
    appropriate.

    Args:
        user_states: List of UserPresenceState's to check.
        is_mine_fn: Function that returns if a user_id is ours
        syncing_user_devices: A set of (user ID, device ID) tuples with active syncs..
        user_to_devices: A map of user ID to device ID to UserDevicePresenceState.
        now: Current time in ms.

    Returns:
        List of UserPresenceState updates
    """
    changes = {}  # Actual changes we need to notify people about

    for state in user_states:
        user_id = state.user_id
        is_mine = is_mine_fn(user_id)

        new_state = handle_timeout(
            state,
            is_mine,
            syncing_user_devices,
            user_to_devices.get(user_id, {}),
            now,
        )
        if new_state:
            changes[state.user_id] = new_state

    return list(changes.values())


def handle_timeout(
    state: UserPresenceState,
    is_mine: bool,
    syncing_device_ids: AbstractSet[Tuple[str, Optional[str]]],
    user_devices: Dict[Optional[str], UserDevicePresenceState],
    now: int,
) -> Optional[UserPresenceState]:
    """Checks the presence of the user to see if any of the timers have elapsed

    Args:
        state: UserPresenceState to check.
        is_mine: Whether the user is ours
        syncing_user_devices: A set of (user ID, device ID) tuples with active syncs..
        user_devices: A map of device ID to UserDevicePresenceState.
        now: Current time in ms.

    Returns:
        A UserPresenceState update or None if no update.
    """
    if state.state == PresenceState.OFFLINE:
        # No timeouts are associated with offline states.
        return None

    changed = False

    if is_mine:
        # Check per-device whether the device should be considered idle or offline
        # due to timeouts.
        device_changed = False
        offline_devices = []
        for device_id, device_state in user_devices.items():
            if device_state.state == PresenceState.ONLINE:
                if now - device_state.last_active_ts > IDLE_TIMER:
                    # Currently online, but last activity ages ago so auto
                    # idle
                    device_state.state = PresenceState.UNAVAILABLE
                    device_changed = True

            # If there are have been no sync for a while (and none ongoing),
            # set presence to offline.
            if (state.user_id, device_id) not in syncing_device_ids:
                # If the user has done something recently but hasn't synced,
                # don't set them as offline.
                sync_or_active = max(
                    device_state.last_sync_ts, device_state.last_active_ts
                )

                # Implementations aren't meant to timeout a device with a busy
                # state, but it needs to timeout *eventually* or else the user
                # will be stuck in that state.
                online_timeout = (
                    BUSY_ONLINE_TIMEOUT
                    if device_state.state == PresenceState.BUSY
                    else SYNC_ONLINE_TIMEOUT
                )
                if now - sync_or_active > online_timeout:
                    # Mark the device as going offline.
                    offline_devices.append(device_id)
                    device_changed = True

        # Offline devices are not needed and do not add information.
        for device_id in offline_devices:
            user_devices.pop(device_id)

        # If the presence state of the devices changed, then (maybe) update
        # the user's overall presence state.
        if device_changed:
            new_presence = _combine_device_states(user_devices.values())
            if new_presence != state.state:
                state = state.copy_and_replace(state=new_presence)
                changed = True

        if now - state.last_active_ts > LAST_ACTIVE_GRANULARITY:
            # So that we send down a notification that we've
            # stopped updating.
            changed = True

        if now - state.last_federation_update_ts > FEDERATION_PING_INTERVAL:
            # Need to send ping to other servers to ensure they don't
            # timeout and set us to offline
            changed = True
    else:
        # We expect to be poked occasionally by the other side.
        # This is to protect against forgetful/buggy servers, so that
        # no one gets stuck online forever.
        if now - state.last_federation_update_ts > FEDERATION_TIMEOUT:
            # The other side seems to have disappeared.
            state = state.copy_and_replace(state=PresenceState.OFFLINE)
            changed = True

    return state if changed else None


def handle_update(
    prev_state: UserPresenceState,
    new_state: UserPresenceState,
    is_mine: bool,
    our_server_name: str,
    wheel_timer: WheelTimer,
    now: int,
    persist: bool,
) -> Tuple[UserPresenceState, bool, bool]:
    """Given a presence update:
        1. Add any appropriate timers.
        2. Check if we should notify anyone.

    Args:
        prev_state
        new_state
        is_mine: Whether the user is ours
        our_server_name: The homeserver name of the our server (`hs.hostname`)
        wheel_timer
        now: Time now in ms
        persist: True if this state should persist until another update occurs.
            Skips insertion into wheel timers.

    Returns:
        3-tuple: `(new_state, persist_and_notify, federation_ping)` where:
            - new_state: is the state to actually persist
            - persist_and_notify: whether to persist and notify people
            - federation_ping: whether we should send a ping over federation
    """
    user_id = new_state.user_id

    persist_and_notify = False
    federation_ping = False

    # If the users are ours then we want to set up a bunch of timers
    # to time things out.
    if is_mine:
        if new_state.state == PresenceState.ONLINE:
            # Idle timer
            if not persist:
                wheel_timer.insert(
                    now=now, obj=user_id, then=new_state.last_active_ts + IDLE_TIMER
                )

            active = now - new_state.last_active_ts < LAST_ACTIVE_GRANULARITY
            new_state = new_state.copy_and_replace(currently_active=active)

            if active and not persist:
                wheel_timer.insert(
                    now=now,
                    obj=user_id,
                    then=new_state.last_active_ts + LAST_ACTIVE_GRANULARITY,
                )

        if new_state.state != PresenceState.OFFLINE:
            # User has stopped syncing
            if not persist:
                wheel_timer.insert(
                    now=now,
                    obj=user_id,
                    then=new_state.last_user_sync_ts + SYNC_ONLINE_TIMEOUT,
                )

            last_federate = new_state.last_federation_update_ts
            if now - last_federate > FEDERATION_PING_INTERVAL:
                # Been a while since we've poked remote servers
                new_state = new_state.copy_and_replace(last_federation_update_ts=now)
                federation_ping = True

        if new_state.state == PresenceState.BUSY and not persist:
            wheel_timer.insert(
                now=now,
                obj=user_id,
                then=new_state.last_user_sync_ts + BUSY_ONLINE_TIMEOUT,
            )

    else:
        # An update for a remote user was received.
        if not persist:
            wheel_timer.insert(
                now=now,
                obj=user_id,
                then=new_state.last_federation_update_ts + FEDERATION_TIMEOUT,
            )

    # Check whether the change was something worth notifying about
    if should_notify(prev_state, new_state, is_mine, our_server_name):
        new_state = new_state.copy_and_replace(last_federation_update_ts=now)
        persist_and_notify = True

    return new_state, persist_and_notify, federation_ping


PRESENCE_BY_PRIORITY = {
    PresenceState.BUSY: 4,
    PresenceState.ONLINE: 3,
    PresenceState.UNAVAILABLE: 2,
    PresenceState.OFFLINE: 1,
}


def _combine_device_states(
    device_states: Iterable[UserDevicePresenceState],
) -> str:
    """
    Find the device to use presence information from.

    Orders devices by priority, then last_active_ts.

    Args:
        device_states: An iterable of device presence states

    Return:
        The combined presence state.
    """

    # Based on (all) the user's devices calculate the new presence state.
    presence = PresenceState.OFFLINE
    last_active_ts = -1

    # Find the device to use the presence state of based on the presence priority,
    # but tie-break with how recently the device has been seen.
    for device_state in device_states:
        if (PRESENCE_BY_PRIORITY[device_state.state], device_state.last_active_ts) > (
            PRESENCE_BY_PRIORITY[presence],
            last_active_ts,
        ):
            presence = device_state.state
            last_active_ts = device_state.last_active_ts

    return presence


async def get_interested_parties(
    store: DataStore, presence_router: PresenceRouter, states: List[UserPresenceState]
) -> Tuple[Dict[str, List[UserPresenceState]], Dict[str, List[UserPresenceState]]]:
    """Given a list of states return which entities (rooms, users)
    are interested in the given states.

    Args:
        store: The homeserver's data store.
        presence_router: A module for augmenting the destinations for presence updates.
        states: A list of incoming user presence updates.

    Returns:
        A 2-tuple of `(room_ids_to_states, users_to_states)`,
        with each item being a dict of `entity_name` -> `[UserPresenceState]`
    """
    room_ids_to_states: Dict[str, List[UserPresenceState]] = {}
    users_to_states: Dict[str, List[UserPresenceState]] = {}
    for state in states:
        room_ids = await store.get_rooms_for_user(state.user_id)
        for room_id in room_ids:
            room_ids_to_states.setdefault(room_id, []).append(state)

        # Always notify self
        users_to_states.setdefault(state.user_id, []).append(state)

    # Ask a presence routing module for any additional parties if one
    # is loaded.
    router_users_to_states = await presence_router.get_users_for_states(states)

    # Update the dictionaries with additional destinations and state to send
    for user_id, user_states in router_users_to_states.items():
        users_to_states.setdefault(user_id, []).extend(user_states)

    return room_ids_to_states, users_to_states


async def get_interested_remotes(
    store: DataStore,
    presence_router: PresenceRouter,
    states: List[UserPresenceState],
) -> List[Tuple[StrCollection, Collection[UserPresenceState]]]:
    """Given a list of presence states figure out which remote servers
    should be sent which.

    All the presence states should be for local users only.

    Args:
        store: The homeserver's data store.
        presence_router: A module for augmenting the destinations for presence updates.
        states: A list of incoming user presence updates.

    Returns:
        A map from destinations to presence states to send to that destination.
    """
    hosts_and_states: List[Tuple[StrCollection, Collection[UserPresenceState]]] = []

    # First we look up the rooms each user is in (as well as any explicit
    # subscriptions), then for each distinct room we look up the remote
    # hosts in those rooms.
    for state in states:
        room_ids = await store.get_rooms_for_user(state.user_id)
        hosts: Set[str] = set()
        for room_id in room_ids:
            room_hosts = await store.get_current_hosts_in_room(room_id)
            hosts.update(room_hosts)
        hosts_and_states.append((hosts, [state]))

    # Ask a presence routing module for any additional parties if one
    # is loaded.
    router_users_to_states = await presence_router.get_users_for_states(states)

    for user_id, user_states in router_users_to_states.items():
        host = get_domain_from_id(user_id)
        hosts_and_states.append(([host], user_states))

    return hosts_and_states


class PresenceFederationQueue:
    """Handles sending ad hoc presence updates over federation, which are *not*
    due to state updates (that get handled via the presence stream), e.g.
    federation pings and sending existing present states to newly joined hosts.

    Only the last N minutes will be queued, so if a federation sender instance
    is down for longer then some updates will be dropped. This is OK as presence
    is ephemeral, and so it will self correct eventually.

    On workers the class tracks the last received position of the stream from
    replication, and handles querying for missed updates over HTTP replication,
    c.f. `get_current_token` and `get_replication_rows`.
    """

    # How long to keep entries in the queue for. Workers that are down for
    # longer than this duration will miss out on older updates.
    _KEEP_ITEMS_IN_QUEUE_FOR_MS = 5 * 60 * 1000

    # How often to check if we can expire entries from the queue.
    _CLEAR_ITEMS_EVERY_MS = 60 * 1000

    def __init__(self, hs: "HomeServer", presence_handler: BasePresenceHandler):
        self._clock = hs.get_clock()
        self._notifier = hs.get_notifier()
        self._instance_name = hs.get_instance_name()
        self._presence_handler = presence_handler
        self._repl_client = ReplicationGetStreamUpdates.make_client(hs)

        # Should we keep a queue of recent presence updates? We only bother if
        # another process may be handling federation sending.
        self._queue_presence_updates = True

        # Whether this instance is a presence writer.
        self._presence_writer = self._instance_name in hs.config.worker.writers.presence

        # The FederationSender instance, if this process sends federation traffic directly.
        self._federation = None

        if hs.should_send_federation():
            self._federation = hs.get_federation_sender()

            # We don't bother queuing up presence states if only this instance
            # is sending federation.
            if hs.config.worker.federation_shard_config.instances == [
                self._instance_name
            ]:
                self._queue_presence_updates = False

        # The queue of recently queued updates as tuples of: `(timestamp,
        # stream_id, destinations, user_ids)`. We don't store the full states
        # for efficiency, and remote workers will already have the full states
        # cached.
        self._queue: List[Tuple[int, int, StrCollection, Set[str]]] = []

        self._next_id = 1

        # Map from instance name to current token
        self._current_tokens: Dict[str, int] = {}

        if self._queue_presence_updates:
            self._clock.looping_call(self._clear_queue, self._CLEAR_ITEMS_EVERY_MS)

    def _clear_queue(self) -> None:
        """Clear out older entries from the queue."""
        clear_before = self._clock.time_msec() - self._KEEP_ITEMS_IN_QUEUE_FOR_MS

        # The queue is sorted by timestamp, so we can bisect to find the right
        # place to purge before. Note that we are searching using a 1-tuple with
        # the time, which does The Right Thing since the queue is a tuple where
        # the first item is a timestamp.
        index = bisect(self._queue, (clear_before,))
        self._queue = self._queue[index:]

    async def send_presence_to_destinations(
        self, states: Collection[UserPresenceState], destinations: StrCollection
    ) -> None:
        """Send the presence states to the given destinations.

        Will forward to the local federation sender (if there is one) and queue
        to send over replication (if there are other federation sender instances.).

        Must only be called on the presence writer process.
        """

        # This should only be called on a presence writer.
        assert self._presence_writer

        if not states or not destinations:
            # Ignore calls which either don't have any new states or don't need
            # to be sent anywhere.
            return

        if self._federation:
            await self._federation.send_presence_to_destinations(
                states=states,
                destinations=destinations,
            )

        if not self._queue_presence_updates:
            return

        now = self._clock.time_msec()

        stream_id = self._next_id
        self._next_id += 1

        self._queue.append((now, stream_id, destinations, {s.user_id for s in states}))

        self._notifier.notify_replication()

    def get_current_token(self, instance_name: str) -> int:
        """Get the current position of the stream.

        On workers this returns the last stream ID received from replication.
        """
        if instance_name == self._instance_name:
            return self._next_id - 1
        else:
            return self._current_tokens.get(instance_name, 0)

    async def get_replication_rows(
        self,
        instance_name: str,
        from_token: int,
        upto_token: int,
        target_row_count: int,
    ) -> Tuple[List[Tuple[int, Tuple[str, str]]], int, bool]:
        """Get all the updates between the two tokens.

        We return rows in the form of `(destination, user_id)` to keep the size
        of each row bounded (rather than returning the sets in a row).

        On workers this will query the presence writer process via HTTP replication.
        """
        if instance_name != self._instance_name:
            # If not local we query over http replication from the presence
            # writer
            result = await self._repl_client(
                instance_name=instance_name,
                stream_name=PresenceFederationStream.NAME,
                from_token=from_token,
                upto_token=upto_token,
            )
            return result["updates"], result["upto_token"], result["limited"]

        # If the from_token is the current token then there's nothing to return
        # and we can trivially no-op.
        if from_token == self._next_id - 1:
            return [], upto_token, False

        # We can find the correct position in the queue by noting that there is
        # exactly one entry per stream ID, and that the last entry has an ID of
        # `self._next_id - 1`, so we can count backwards from the end.
        #
        # Since we are returning all states in the range `from_token < stream_id
        # <= upto_token` we look for the index with a `stream_id` of `from_token
        # + 1`.
        #
        # Since the start of the queue is periodically truncated we need to
        # handle the case where `from_token` stream ID has already been dropped.
        start_idx = max(from_token + 1 - self._next_id, -len(self._queue))

        to_send: List[Tuple[int, Tuple[str, str]]] = []
        limited = False
        new_id = upto_token
        for _, stream_id, destinations, user_ids in self._queue[start_idx:]:
            if stream_id <= from_token:
                # Paranoia check that we are actually only sending states that
                # are have stream_id strictly greater than from_token. We should
                # never hit this.
                logger.warning(
                    "Tried returning presence federation stream ID: %d less than from_token: %d (next_id: %d, len: %d)",
                    stream_id,
                    from_token,
                    self._next_id,
                    len(self._queue),
                )
                continue

            if stream_id > upto_token:
                break

            new_id = stream_id

            to_send.extend(
                (stream_id, (destination, user_id))
                for destination in destinations
                for user_id in user_ids
            )

            if len(to_send) > target_row_count:
                limited = True
                break

        return to_send, new_id, limited

    async def process_replication_rows(
        self, stream_name: str, instance_name: str, token: int, rows: list
    ) -> None:
        if stream_name != PresenceFederationStream.NAME:
            return

        # We keep track of the current tokens (so that we can catch up with anything we missed after a disconnect)
        self._current_tokens[instance_name] = token

        # If we're a federation sender we pull out the presence states to send
        # and forward them on.
        if not self._federation:
            return

        hosts_to_users: Dict[str, Set[str]] = {}
        for row in rows:
            hosts_to_users.setdefault(row.destination, set()).add(row.user_id)

        for host, user_ids in hosts_to_users.items():
            states = await self._presence_handler.current_state_for_users(user_ids)
            await self._federation.send_presence_to_destinations(
                states=states.values(),
                destinations=[host],
            )<|MERGE_RESOLUTION|>--- conflicted
+++ resolved
@@ -528,18 +528,7 @@
             self.send_stop_syncing, UPDATE_SYNCING_USERS_MS
         )
 
-<<<<<<< HEAD
         hs.register_async_shutdown_handler("generic_presence.on_shutdown", self._on_shutdown)
-=======
-        hs.get_reactor().addSystemEventTrigger(
-            "before",
-            "shutdown",
-            run_as_background_process,
-            "generic_presence.on_shutdown",
-            self.server_name,
-            self._on_shutdown,
-        )
->>>>>>> c0878ac9
 
     @wrap_as_background_process("WorkerPresenceHandler._on_shutdown")
     async def _on_shutdown(self) -> None:
@@ -687,15 +676,10 @@
         for new_state in states:
             old_state = self.user_to_current_state.get(new_state.user_id)
             self.user_to_current_state[new_state.user_id] = new_state
-<<<<<<< HEAD
-            is_mine = self.hs.is_mine_id(new_state.user_id)
-            if not old_state or should_notify(old_state, new_state, is_mine):
-=======
             is_mine = self.is_mine_id(new_state.user_id)
             if not old_state or should_notify(
                 old_state, new_state, is_mine, self.server_name
             ):
->>>>>>> c0878ac9
                 state_to_notify.append(new_state)
 
         stream_id = token
@@ -788,21 +772,12 @@
             EduTypes.PRESENCE, self.incoming_presence
         )
 
-<<<<<<< HEAD
         hs.register_later_gauge(LaterGauge(
-            "synapse_handlers_presence_user_to_current_state_size",
-            "",
-            [],
-            lambda: len(self.user_to_current_state),
-        ))
-=======
-        LaterGauge(
             name="synapse_handlers_presence_user_to_current_state_size",
             desc="",
             labelnames=[SERVER_NAME_LABEL],
             caller=lambda: {(self.server_name,): len(self.user_to_current_state)},
-        )
->>>>>>> c0878ac9
+        ))
 
         # The per-device presence state, maps user to devices to per-device presence state.
         self._user_to_device_to_current_state: Dict[
@@ -850,18 +825,7 @@
         # have not yet been persisted
         self.unpersisted_users_changes: Set[str] = set()
 
-<<<<<<< HEAD
         hs.register_async_shutdown_handler("presence.on_shutdown", self._on_shutdown)
-=======
-        hs.get_reactor().addSystemEventTrigger(
-            "before",
-            "shutdown",
-            run_as_background_process,
-            "presence.on_shutdown",
-            self.server_name,
-            self._on_shutdown,
-        )
->>>>>>> c0878ac9
 
         # Keeps track of the number of *ongoing* syncs on this process. While
         # this is non zero a user will never go offline.
@@ -904,21 +868,12 @@
                 60 * 1000,
             )
 
-<<<<<<< HEAD
         hs.register_later_gauge(LaterGauge(
-            "synapse_handlers_presence_wheel_timer_size",
-            "",
-            [],
-            lambda: len(self.wheel_timer),
-        ))
-=======
-        LaterGauge(
             name="synapse_handlers_presence_wheel_timer_size",
             desc="",
             labelnames=[SERVER_NAME_LABEL],
             caller=lambda: {(self.server_name,): len(self.wheel_timer)},
-        )
->>>>>>> c0878ac9
+        ))
 
         # Used to handle sending of presence to newly joined users/servers
         if self._track_presence:
@@ -1025,12 +980,8 @@
                 new_state, should_notify, should_ping = handle_update(
                     prev_state,
                     new_state,
-<<<<<<< HEAD
-                    is_mine=self.hs.is_mine_id(user_id),
-=======
                     is_mine=self.is_mine_id(user_id),
                     our_server_name=self.server_name,
->>>>>>> c0878ac9
                     wheel_timer=self.wheel_timer,
                     now=now,
                     # When overriding disabled presence, don't kick off all the
@@ -1862,13 +1813,10 @@
         #
         #   AuthHandler -> Notifier -> PresenceEventSource -> ModuleApi -> AuthHandler
         self.server_name = hs.hostname
-<<<<<<< HEAD
         self.hs = hs
-=======
         self.get_presence_handler = hs.get_presence_handler
         self.get_presence_router = hs.get_presence_router
         self.server_name = hs.hostname
->>>>>>> c0878ac9
         self.clock = hs.get_clock()
         self.store = hs.get_datastores().main
 
