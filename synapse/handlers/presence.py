#
# This file is licensed under the Affero General Public License (AGPL) version 3.
#
# Copyright 2020 The Matrix.org Foundation C.I.C.
# Copyright 2014-2016 OpenMarket Ltd
# Copyright (C) 2023 New Vector, Ltd
#
# This program is free software: you can redistribute it and/or modify
# it under the terms of the GNU Affero General Public License as
# published by the Free Software Foundation, either version 3 of the
# License, or (at your option) any later version.
#
# See the GNU Affero General Public License for more details:
# <https://www.gnu.org/licenses/agpl-3.0.html>.
#
# Originally licensed under the Apache License, Version 2.0:
# <http://www.apache.org/licenses/LICENSE-2.0>.
#
# [This file includes modifications made by New Vector Limited]
#
#

"""
This module is responsible for keeping track of presence status of local
and remote users.

The methods that define policy are:
    - PresenceHandler._update_states
    - PresenceHandler._handle_timeouts
    - should_notify

# Tracking local presence

For local users, presence is tracked on a per-device basis. When a user has multiple
devices the user presence state is derived by coalescing the presence from each
device:

    BUSY > ONLINE > UNAVAILABLE > OFFLINE

The time that each device was last active and last synced is tracked in order to
automatically downgrade a device's presence state:

    A device may move from ONLINE -> UNAVAILABLE, if it has not been active for
    a period of time.

    A device may go from any state -> OFFLINE, if it is not active and has not
    synced for a period of time.

The timeouts are handled using a wheel timer, which has coarse buckets. Timings
do not need to be exact.

Generally a device's presence state is updated whenever a user syncs (via the
set_presence parameter), when the presence API is called, or if "pro-active"
events occur, including:

* Sending an event, receipt, read marker.
* Updating typing status.

The busy state has special status that it cannot is not downgraded by a call to
sync with a lower priority state *and* it takes a long period of time to transition
to offline.

# Persisting (and restoring) presence

For all users, presence is persisted on a per-user basis. Data is kept in-memory
and persisted periodically. When Synapse starts each worker loads the current
presence state and then tracks the presence stream to keep itself up-to-date.

When restoring presence for local users a pseudo-device is created to match the
user state; this device follows the normal timeout logic (see above) and will
automatically be replaced with any information from currently available devices.

"""

import abc
import contextlib
import itertools
import logging
from bisect import bisect
from contextlib import contextmanager
from types import TracebackType
from typing import (
    TYPE_CHECKING,
    AbstractSet,
    Any,
    Callable,
    Collection,
    ContextManager,
    Dict,
    Generator,
    Iterable,
    List,
    Optional,
    Set,
    Tuple,
    Type,
)

from prometheus_client import Counter

import synapse.metrics
from synapse.api.constants import EduTypes, EventTypes, Membership, PresenceState
from synapse.api.errors import SynapseError
from synapse.api.presence import UserDevicePresenceState, UserPresenceState
from synapse.appservice import ApplicationService
from synapse.events.presence_router import PresenceRouter
from synapse.logging.context import run_in_background
from synapse.metrics import SERVER_NAME_LABEL, LaterGauge
from synapse.metrics.background_process_metrics import (
    run_as_background_process,
    wrap_as_background_process,
)
from synapse.replication.http.presence import (
    ReplicationBumpPresenceActiveTime,
    ReplicationPresenceSetState,
)
from synapse.replication.http.streams import ReplicationGetStreamUpdates
from synapse.replication.tcp.commands import ClearUserSyncsCommand
from synapse.replication.tcp.streams import PresenceFederationStream, PresenceStream
from synapse.storage.databases.main import DataStore
from synapse.storage.databases.main.state_deltas import StateDelta
from synapse.streams import EventSource
from synapse.types import (
    JsonDict,
    StrCollection,
    StreamKeyType,
    UserID,
    get_domain_from_id,
)
from synapse.util.async_helpers import Linearizer
from synapse.util.metrics import Measure
from synapse.util.wheel_timer import WheelTimer

if TYPE_CHECKING:
    from synapse.server import HomeServer

logger = logging.getLogger(__name__)


notified_presence_counter = Counter(
    "synapse_handler_presence_notified_presence", "", labelnames=[SERVER_NAME_LABEL]
)
federation_presence_out_counter = Counter(
    "synapse_handler_presence_federation_presence_out",
    "",
    labelnames=[SERVER_NAME_LABEL],
)
presence_updates_counter = Counter(
    "synapse_handler_presence_presence_updates", "", labelnames=[SERVER_NAME_LABEL]
)
timers_fired_counter = Counter(
    "synapse_handler_presence_timers_fired", "", labelnames=[SERVER_NAME_LABEL]
)
federation_presence_counter = Counter(
    "synapse_handler_presence_federation_presence", "", labelnames=[SERVER_NAME_LABEL]
)
bump_active_time_counter = Counter(
    "synapse_handler_presence_bump_active_time", "", labelnames=[SERVER_NAME_LABEL]
)

get_updates_counter = Counter(
    "synapse_handler_presence_get_updates", "", labelnames=["type", SERVER_NAME_LABEL]
)

notify_reason_counter = Counter(
    "synapse_handler_presence_notify_reason",
    "",
    labelnames=["locality", "reason", SERVER_NAME_LABEL],
)
state_transition_counter = Counter(
    "synapse_handler_presence_state_transition",
    "",
    labelnames=["locality", "from", "to", SERVER_NAME_LABEL],
)

presence_user_to_current_state_size_gauge = LaterGauge(
    name="synapse_handlers_presence_user_to_current_state_size",
    desc="",
    labelnames=[SERVER_NAME_LABEL],
)

presence_wheel_timer_size_gauge = LaterGauge(
    name="synapse_handlers_presence_wheel_timer_size",
    desc="",
    labelnames=[SERVER_NAME_LABEL],
)

# If a user was last active in the last LAST_ACTIVE_GRANULARITY, consider them
# "currently_active"
LAST_ACTIVE_GRANULARITY = 60 * 1000

# How long to wait until a new /events or /sync request before assuming
# the client has gone.
SYNC_ONLINE_TIMEOUT = 30 * 1000
# Busy status waits longer, but does eventually go offline.
BUSY_ONLINE_TIMEOUT = 60 * 60 * 1000

# How long to wait before marking the user as idle. Compared against last active
IDLE_TIMER = 5 * 60 * 1000

# How often we expect remote servers to resend us presence.
FEDERATION_TIMEOUT = 30 * 60 * 1000

# How often to resend presence to remote servers
FEDERATION_PING_INTERVAL = 25 * 60 * 1000

# How long we will wait before assuming that the syncs from an external process
# are dead.
EXTERNAL_PROCESS_EXPIRY = 5 * 60 * 1000

# Delay before a worker tells the presence handler that a user has stopped
# syncing.
UPDATE_SYNCING_USERS_MS = 10 * 1000

assert LAST_ACTIVE_GRANULARITY < IDLE_TIMER


class BasePresenceHandler(abc.ABC):
    """Parts of the PresenceHandler that are shared between workers and presence
    writer"""

    def __init__(self, hs: "HomeServer"):
        self.hs = hs
        self.clock = hs.get_clock()
        self.store = hs.get_datastores().main
        self._storage_controllers = hs.get_storage_controllers()
        self.presence_router = hs.get_presence_router()
        self.state = hs.get_state_handler()
        self.is_mine_id = hs.is_mine_id

        self._presence_enabled = hs.config.server.presence_enabled
        self._track_presence = hs.config.server.track_presence

        self._federation = None
        if hs.should_send_federation():
            self._federation = hs.get_federation_sender()

        self._federation_queue = PresenceFederationQueue(hs, self)

        self.VALID_PRESENCE: Tuple[str, ...] = (
            PresenceState.ONLINE,
            PresenceState.UNAVAILABLE,
            PresenceState.OFFLINE,
        )

        if hs.config.experimental.msc3026_enabled:
            self.VALID_PRESENCE += (PresenceState.BUSY,)

        active_presence = self.store.take_presence_startup_info()
        # The combined status across all user devices.
        self.user_to_current_state = {state.user_id: state for state in active_presence}

    @abc.abstractmethod
    async def user_syncing(
        self,
        user_id: str,
        device_id: Optional[str],
        affect_presence: bool,
        presence_state: str,
    ) -> ContextManager[None]:
        """Returns a context manager that should surround any stream requests
        from the user.

        This allows us to keep track of who is currently streaming and who isn't
        without having to have timers outside of this module to avoid flickering
        when users disconnect/reconnect.

        Args:
            user_id: the user that is starting a sync
            device_id: the user's device that is starting a sync
            affect_presence: If false this function will be a no-op.
                Useful for streams that are not associated with an actual
                client that is being used by a user.
            presence_state: The presence state indicated in the sync request
        """

    @abc.abstractmethod
    def get_currently_syncing_users_for_replication(
        self,
    ) -> Iterable[Tuple[str, Optional[str]]]:
        """Get an iterable of syncing users and devices on this worker, to send to the presence handler

        This is called when a replication connection is established. It should return
        a list of tuples of user ID & device ID, which are then sent as USER_SYNC commands
        to inform the process handling presence about those users/devices.

        Returns:
            An iterable of tuples of user ID and device ID.
        """

    async def get_state(self, target_user: UserID) -> UserPresenceState:
        results = await self.get_states([target_user.to_string()])
        return results[0]

    async def get_states(
        self, target_user_ids: Iterable[str]
    ) -> List[UserPresenceState]:
        """Get the presence state for users."""

        updates_d = await self.current_state_for_users(target_user_ids)
        updates = list(updates_d.values())

        for user_id in set(target_user_ids) - {u.user_id for u in updates}:
            updates.append(UserPresenceState.default(user_id))

        return updates

    async def current_state_for_users(
        self, user_ids: Iterable[str]
    ) -> Dict[str, UserPresenceState]:
        """Get the current presence state for multiple users.

        Returns:
            A mapping of `user_id` -> `UserPresenceState`
        """
        states = {}
        missing = []
        for user_id in user_ids:
            state = self.user_to_current_state.get(user_id, None)
            if state:
                states[user_id] = state
            else:
                missing.append(user_id)

        if missing:
            # There are things not in our in memory cache. Lets pull them out of
            # the database.
            res = await self.store.get_presence_for_users(missing)
            states.update(res)

            for user_id in missing:
                # if user has no state in database, create the state
                if not res.get(user_id, None):
                    new_state = UserPresenceState.default(user_id)
                    states[user_id] = new_state
                    self.user_to_current_state[user_id] = new_state

        return states

    async def current_state_for_user(self, user_id: str) -> UserPresenceState:
        """Get the current presence state for a user."""
        res = await self.current_state_for_users([user_id])
        return res[user_id]

    @abc.abstractmethod
    async def set_state(
        self,
        target_user: UserID,
        device_id: Optional[str],
        state: JsonDict,
        force_notify: bool = False,
        is_sync: bool = False,
    ) -> None:
        """Set the presence state of the user.

        Args:
            target_user: The ID of the user to set the presence state of.
            device_id: the device that the user is setting the presence state of.
            state: The presence state as a JSON dictionary.
            force_notify: Whether to force notification of the update to clients.
            is_sync: True if this update was from a sync, which results in
                *not* overriding a previously set BUSY status, updating the
                user's last_user_sync_ts, and ignoring the "status_msg" field of
                the `state` dict.
        """

    @abc.abstractmethod
    async def bump_presence_active_time(
        self, user: UserID, device_id: Optional[str]
    ) -> None:
        """We've seen the user do something that indicates they're interacting
        with the app.
        """

    async def update_external_syncs_row(  # noqa: B027 (no-op by design)
        self,
        process_id: str,
        user_id: str,
        device_id: Optional[str],
        is_syncing: bool,
        sync_time_msec: int,
    ) -> None:
        """Update the syncing users for an external process as a delta.

        This is a no-op when presence is handled by a different worker.

        Args:
            process_id: An identifier for the process the users are
                syncing against. This allows synapse to process updates
                as user start and stop syncing against a given process.
            user_id: The user who has started or stopped syncing
            device_id: The user's device that has started or stopped syncing
            is_syncing: Whether or not the user is now syncing
            sync_time_msec: Time in ms when the user was last syncing
        """

    async def update_external_syncs_clear(  # noqa: B027 (no-op by design)
        self, process_id: str
    ) -> None:
        """Marks all users that had been marked as syncing by a given process
        as offline.

        Used when the process has stopped/disappeared.

        This is a no-op when presence is handled by a different worker.
        """

    async def process_replication_rows(
        self, stream_name: str, instance_name: str, token: int, rows: list
    ) -> None:
        """Process streams received over replication."""
        await self._federation_queue.process_replication_rows(
            stream_name, instance_name, token, rows
        )

    def get_federation_queue(self) -> "PresenceFederationQueue":
        """Get the presence federation queue."""
        return self._federation_queue

    async def maybe_send_presence_to_interested_destinations(
        self, states: List[UserPresenceState]
    ) -> None:
        """If this instance is a federation sender, send the states to all
        destinations that are interested. Filters out any states for remote
        users.
        """

        if not self._federation:
            return

        states = [s for s in states if self.is_mine_id(s.user_id)]

        if not states:
            return

        hosts_to_states = await get_interested_remotes(
            self.store,
            self.presence_router,
            states,
        )

        for destinations, host_states in hosts_to_states:
            await self._federation.send_presence_to_destinations(
                host_states, destinations
            )

    async def send_full_presence_to_users(self, user_ids: StrCollection) -> None:
        """
        Adds to the list of users who should receive a full snapshot of presence
        upon their next sync. Note that this only works for local users.

        Then, grabs the current presence state for a given set of users and adds it
        to the top of the presence stream.

        Args:
            user_ids: The IDs of the local users to send full presence to.
        """
        # Retrieve one of the users from the given set
        if not user_ids:
            raise Exception(
                "send_full_presence_to_users must be called with at least one user"
            )
        user_id = next(iter(user_ids))

        # Mark all users as receiving full presence on their next sync
        await self.store.add_users_to_send_full_presence_to(user_ids)

        # Add a new entry to the presence stream. Since we use stream tokens to determine whether a
        # local user should receive a full snapshot of presence when they sync, we need to bump the
        # presence stream so that subsequent syncs with no presence activity in between won't result
        # in the client receiving multiple full snapshots of presence.
        #
        # If we bump the stream ID, then the user will get a higher stream token next sync, and thus
        # correctly won't receive a second snapshot.

        # Get the current presence state for one of the users (defaults to offline if not found)
        current_presence_state = await self.get_state(UserID.from_string(user_id))

        # Convert the UserPresenceState object into a serializable dict
        state = {
            "presence": current_presence_state.state,
            "status_message": current_presence_state.status_msg,
        }

        # Copy the presence state to the tip of the presence stream.

        # We set force_notify=True here so that this presence update is guaranteed to
        # increment the presence stream ID (which resending the current user's presence
        # otherwise would not do).
        await self.set_state(
            UserID.from_string(user_id), None, state, force_notify=True
        )

    async def is_visible(self, observed_user: UserID, observer_user: UserID) -> bool:
        raise NotImplementedError(
            "Attempting to check presence on a non-presence worker."
        )


class _NullContextManager(ContextManager[None]):
    """A context manager which does nothing."""

    def __exit__(
        self,
        exc_type: Optional[Type[BaseException]],
        exc_val: Optional[BaseException],
        exc_tb: Optional[TracebackType],
    ) -> None:
        pass


class WorkerPresenceHandler(BasePresenceHandler):
    def __init__(self, hs: "HomeServer"):
        super().__init__(hs)
        self.server_name = hs.hostname
        self._presence_writer_instance = hs.config.worker.writers.presence[0]

        # Route presence EDUs to the right worker
        hs.get_federation_registry().register_instances_for_edu(
            EduTypes.PRESENCE,
            hs.config.worker.writers.presence,
        )

        # The number of ongoing syncs on this process, by (user ID, device ID).
        # Empty if _presence_enabled is false.
        self._user_device_to_num_current_syncs: Dict[
            Tuple[str, Optional[str]], int
        ] = {}

        self.notifier = hs.get_notifier()
        self.instance_id = hs.get_instance_id()

        # (user_id, device_id) -> last_sync_ms. Lists the devices that have stopped
        # syncing but we haven't notified the presence writer of that yet
        self._user_devices_going_offline: Dict[Tuple[str, Optional[str]], int] = {}

        self._bump_active_client = ReplicationBumpPresenceActiveTime.make_client(hs)
        self._set_state_client = ReplicationPresenceSetState.make_client(hs)

        self.clock.looping_call(self.send_stop_syncing, UPDATE_SYNCING_USERS_MS)

        hs.register_async_shutdown_handler(
            "before", "shutdown", "generic_presence.on_shutdown", self._on_shutdown
        )

    @wrap_as_background_process("WorkerPresenceHandler._on_shutdown")
    async def _on_shutdown(self) -> None:
        if self._track_presence:
            self.hs.get_replication_command_handler().send_command(
                ClearUserSyncsCommand(self.instance_id)
            )

    def send_user_sync(
        self,
        user_id: str,
        device_id: Optional[str],
        is_syncing: bool,
        last_sync_ms: int,
    ) -> None:
        if self._track_presence:
            self.hs.get_replication_command_handler().send_user_sync(
                self.instance_id, user_id, device_id, is_syncing, last_sync_ms
            )

    def mark_as_coming_online(self, user_id: str, device_id: Optional[str]) -> None:
        """A user has started syncing. Send a UserSync to the presence writer,
        unless they had recently stopped syncing.
        """
        going_offline = self._user_devices_going_offline.pop((user_id, device_id), None)
        if not going_offline:
            # Safe to skip because we haven't yet told the presence writer they
            # were offline
            self.send_user_sync(user_id, device_id, True, self.clock.time_msec())

    def mark_as_going_offline(self, user_id: str, device_id: Optional[str]) -> None:
        """A user has stopped syncing. We wait before notifying the presence
        writer as its likely they'll come back soon. This allows us to avoid
        sending a stopped syncing immediately followed by a started syncing
        notification to the presence writer
        """
        self._user_devices_going_offline[(user_id, device_id)] = self.clock.time_msec()

    def send_stop_syncing(self) -> None:
        """Check if there are any users who have stopped syncing a while ago and
        haven't come back yet. If there are poke the presence writer about them.
        """
        now = self.clock.time_msec()
        for (user_id, device_id), last_sync_ms in list(
            self._user_devices_going_offline.items()
        ):
            if now - last_sync_ms > UPDATE_SYNCING_USERS_MS:
                self._user_devices_going_offline.pop((user_id, device_id), None)
                self.send_user_sync(user_id, device_id, False, last_sync_ms)

    async def user_syncing(
        self,
        user_id: str,
        device_id: Optional[str],
        affect_presence: bool,
        presence_state: str,
    ) -> ContextManager[None]:
        """Record that a user is syncing.

        Called by the sync and events servlets to record that a user has connected to
        this worker and is waiting for some events.
        """
        if not affect_presence or not self._track_presence:
            return _NullContextManager()

        # Note that this causes last_active_ts to be incremented which is not
        # what the spec wants.
        await self.set_state(
            UserID.from_string(user_id),
            device_id,
            state={"presence": presence_state},
            is_sync=True,
        )

        curr_sync = self._user_device_to_num_current_syncs.get((user_id, device_id), 0)
        self._user_device_to_num_current_syncs[(user_id, device_id)] = curr_sync + 1

        # If this is the first in-flight sync, notify replication
        if self._user_device_to_num_current_syncs[(user_id, device_id)] == 1:
            self.mark_as_coming_online(user_id, device_id)

        def _end() -> None:
            # We check that the user_id is in user_to_num_current_syncs because
            # user_to_num_current_syncs may have been cleared if we are
            # shutting down.
            if (user_id, device_id) in self._user_device_to_num_current_syncs:
                self._user_device_to_num_current_syncs[(user_id, device_id)] -= 1

                # If there are no more in-flight syncs, notify replication
                if self._user_device_to_num_current_syncs[(user_id, device_id)] == 0:
                    self.mark_as_going_offline(user_id, device_id)

        @contextlib.contextmanager
        def _user_syncing() -> Generator[None, None, None]:
            try:
                yield
            finally:
                _end()

        return _user_syncing()

    async def notify_from_replication(
        self, states: List[UserPresenceState], stream_id: int
    ) -> None:
        parties = await get_interested_parties(self.store, self.presence_router, states)
        room_ids_to_states, users_to_states = parties

        self.notifier.on_new_event(
            StreamKeyType.PRESENCE,
            stream_id,
            rooms=room_ids_to_states.keys(),
            users=users_to_states.keys(),
        )

    async def process_replication_rows(
        self, stream_name: str, instance_name: str, token: int, rows: list
    ) -> None:
        await super().process_replication_rows(stream_name, instance_name, token, rows)

        if stream_name != PresenceStream.NAME:
            return

        states = [
            UserPresenceState(
                row.user_id,
                row.state,
                row.last_active_ts,
                row.last_federation_update_ts,
                row.last_user_sync_ts,
                row.status_msg,
                row.currently_active,
            )
            for row in rows
        ]

        # The list of states to notify sync streams and remote servers about.
        # This is calculated by comparing the old and new states for each user
        # using `should_notify(..)`.
        #
        # Note that this is necessary as the presence writer will periodically
        # flush presence state changes that should not be notified about to the
        # DB, and so will be sent over the replication stream.
        state_to_notify = []

        for new_state in states:
            old_state = self.user_to_current_state.get(new_state.user_id)
            self.user_to_current_state[new_state.user_id] = new_state
            is_mine = self.is_mine_id(new_state.user_id)
            if not old_state or should_notify(
                old_state, new_state, is_mine, self.server_name
            ):
                state_to_notify.append(new_state)

        stream_id = token
        await self.notify_from_replication(state_to_notify, stream_id)

        # If this is a federation sender, notify about presence updates.
        await self.maybe_send_presence_to_interested_destinations(state_to_notify)

    def get_currently_syncing_users_for_replication(
        self,
    ) -> Iterable[Tuple[str, Optional[str]]]:
        return [
            user_id_device_id
            for user_id_device_id, count in self._user_device_to_num_current_syncs.items()
            if count > 0
        ]

    async def set_state(
        self,
        target_user: UserID,
        device_id: Optional[str],
        state: JsonDict,
        force_notify: bool = False,
        is_sync: bool = False,
    ) -> None:
        """Set the presence state of the user.

        Args:
            target_user: The ID of the user to set the presence state of.
            device_id: the device that the user is setting the presence state of.
            state: The presence state as a JSON dictionary.
            force_notify: Whether to force notification of the update to clients.
            is_sync: True if this update was from a sync, which results in
                *not* overriding a previously set BUSY status, updating the
                user's last_user_sync_ts, and ignoring the "status_msg" field of
                the `state` dict.
        """
        presence = state["presence"]

        if presence not in self.VALID_PRESENCE:
            raise SynapseError(400, "Invalid presence state")

        user_id = target_user.to_string()

        # If tracking of presence is disabled, no-op
        if not self._track_presence:
            return

        # Proxy request to instance that writes presence
        await self._set_state_client(
            instance_name=self._presence_writer_instance,
            user_id=user_id,
            device_id=device_id,
            state=state,
            force_notify=force_notify,
            is_sync=is_sync,
        )

    async def bump_presence_active_time(
        self, user: UserID, device_id: Optional[str]
    ) -> None:
        """We've seen the user do something that indicates they're interacting
        with the app.
        """
        # If presence is disabled, no-op
        if not self._track_presence:
            return

        # Proxy request to instance that writes presence
        user_id = user.to_string()
        await self._bump_active_client(
            instance_name=self._presence_writer_instance,
            user_id=user_id,
            device_id=device_id,
        )


class PresenceHandler(BasePresenceHandler):
    def __init__(self, hs: "HomeServer"):
        super().__init__(hs)
        self.server_name = (
            hs.hostname
        )  # nb must be called this for @wrap_as_background_process
        self.wheel_timer: WheelTimer[str] = WheelTimer()
        self.notifier = hs.get_notifier()

        federation_registry = hs.get_federation_registry()

        federation_registry.register_edu_handler(
            EduTypes.PRESENCE, self.incoming_presence
        )

<<<<<<< HEAD
        hs.register_later_gauge(
            LaterGauge(
                name="synapse_handlers_presence_user_to_current_state_size",
                desc="",
                labelnames=[SERVER_NAME_LABEL],
                caller=lambda: {(self.server_name,): len(self.user_to_current_state)},
            )
=======
        presence_user_to_current_state_size_gauge.register_hook(
            homeserver_instance_id=hs.get_instance_id(),
            hook=lambda: {(self.server_name,): len(self.user_to_current_state)},
>>>>>>> b2997a8f
        )

        # The per-device presence state, maps user to devices to per-device presence state.
        self._user_to_device_to_current_state: Dict[
            str, Dict[Optional[str], UserDevicePresenceState]
        ] = {}

        now = self.clock.time_msec()
        if self._track_presence:
            for state in self.user_to_current_state.values():
                # Create a psuedo-device to properly handle time outs. This will
                # be overridden by any "real" devices within SYNC_ONLINE_TIMEOUT.
                pseudo_device_id = None
                self._user_to_device_to_current_state[state.user_id] = {
                    pseudo_device_id: UserDevicePresenceState(
                        user_id=state.user_id,
                        device_id=pseudo_device_id,
                        state=state.state,
                        last_active_ts=state.last_active_ts,
                        last_sync_ts=state.last_user_sync_ts,
                    )
                }

                self.wheel_timer.insert(
                    now=now, obj=state.user_id, then=state.last_active_ts + IDLE_TIMER
                )
                self.wheel_timer.insert(
                    now=now,
                    obj=state.user_id,
                    then=state.last_user_sync_ts + SYNC_ONLINE_TIMEOUT,
                )
                if self.is_mine_id(state.user_id):
                    self.wheel_timer.insert(
                        now=now,
                        obj=state.user_id,
                        then=state.last_federation_update_ts + FEDERATION_PING_INTERVAL,
                    )
                else:
                    self.wheel_timer.insert(
                        now=now,
                        obj=state.user_id,
                        then=state.last_federation_update_ts + FEDERATION_TIMEOUT,
                    )

        # Set of users who have presence in the `user_to_current_state` that
        # have not yet been persisted
        self.unpersisted_users_changes: Set[str] = set()

        hs.register_async_shutdown_handler(
            "before", "shutdown", "presence.on_shutdown", self._on_shutdown
        )

        # Keeps track of the number of *ongoing* syncs on this process. While
        # this is non zero a user will never go offline.
        self._user_device_to_num_current_syncs: Dict[
            Tuple[str, Optional[str]], int
        ] = {}

        # Keeps track of the number of *ongoing* syncs on other processes.
        #
        # While any sync is ongoing on another process the user's device will never
        # go offline.
        #
        # Each process has a unique identifier and an update frequency. If
        # no update is received from that process within the update period then
        # we assume that all the sync requests on that process have stopped.
        # Stored as a dict from process_id to set of (user_id, device_id), and
        # a dict of process_id to millisecond timestamp last updated.
        self.external_process_to_current_syncs: Dict[
            str, Set[Tuple[str, Optional[str]]]
        ] = {}
        self.external_process_last_updated_ms: Dict[str, int] = {}

        self.external_sync_linearizer = Linearizer(
            name="external_sync_linearizer", clock=hs.get_clock()
        )

        if self._track_presence:
            # Start a LoopingCall in 30s that fires every 5s.
            # The initial delay is to allow disconnected clients a chance to
            # reconnect before we treat them as offline.
            self.clock.call_later(
                30, self.clock.looping_call, self._handle_timeouts, 5000
            )

        # Presence information is persisted, whether or not it is being tracked
        # internally.
        if self._presence_enabled:
            self.clock.call_later(
                60,
                self.clock.looping_call,
                self._persist_unpersisted_changes,
                60 * 1000,
            )

<<<<<<< HEAD
        hs.register_later_gauge(
            LaterGauge(
                name="synapse_handlers_presence_wheel_timer_size",
                desc="",
                labelnames=[SERVER_NAME_LABEL],
                caller=lambda: {(self.server_name,): len(self.wheel_timer)},
            )
=======
        presence_wheel_timer_size_gauge.register_hook(
            homeserver_instance_id=hs.get_instance_id(),
            hook=lambda: {(self.server_name,): len(self.wheel_timer)},
>>>>>>> b2997a8f
        )

        # Used to handle sending of presence to newly joined users/servers
        if self._track_presence:
            self.notifier.add_replication_callback(self.notify_new_event)

        # Presence is best effort and quickly heals itself, so lets just always
        # stream from the current state when we restart.
        self._event_pos = self.store.get_room_max_stream_ordering()
        self._event_processing = False

    async def _on_shutdown(self) -> None:
        """Gets called when shutting down. This lets us persist any updates that
        we haven't yet persisted, e.g. updates that only changes some internal
        timers. This allows changes to persist across startup without having to
        persist every single change.

        If this does not run it simply means that some of the timers will fire
        earlier than they should when synapse is restarted. This affect of this
        is some spurious presence changes that will self-correct.
        """
        # If the DB pool has already terminated, don't try updating
        if not self.store.db_pool.is_running():
            return

        logger.info(
            "Performing _on_shutdown. Persisting %d unpersisted changes",
            len(self.user_to_current_state),
        )

        if self.unpersisted_users_changes:
            await self.store.update_presence(
                [
                    self.user_to_current_state[user_id]
                    for user_id in self.unpersisted_users_changes
                ]
            )
        logger.info("Finished _on_shutdown")

    @wrap_as_background_process("persist_presence_changes")
    async def _persist_unpersisted_changes(self) -> None:
        """We periodically persist the unpersisted changes, as otherwise they
        may stack up and slow down shutdown times.
        """
        unpersisted = self.unpersisted_users_changes
        self.unpersisted_users_changes = set()

        if unpersisted:
            logger.info("Persisting %d unpersisted presence updates", len(unpersisted))
            await self.store.update_presence(
                [self.user_to_current_state[user_id] for user_id in unpersisted]
            )

    async def _update_states(
        self,
        new_states: Iterable[UserPresenceState],
        force_notify: bool = False,
    ) -> None:
        """Updates presence of users. Sets the appropriate timeouts. Pokes
        the notifier and federation if and only if the changed presence state
        should be sent to clients/servers.

        Args:
            new_states: The new user presence state updates to process.
            force_notify: Whether to force notifying clients of this presence state update,
                even if it doesn't change the state of a user's presence (e.g online -> online).
                This is currently used to bump the max presence stream ID without changing any
                user's presence (see PresenceHandler.add_users_to_send_full_presence_to).
        """
        if not self._presence_enabled:
            # We shouldn't get here if presence is disabled, but we check anyway
            # to ensure that we don't a) send out presence federation and b)
            # don't add things to the wheel timer that will never be handled.
            logger.warning("Tried to update presence states when presence is disabled")
            return

        now = self.clock.time_msec()

        with Measure(
            self.clock, name="presence_update_states", server_name=self.server_name
        ):
            # NOTE: We purposefully don't await between now and when we've
            # calculated what we want to do with the new states, to avoid races.

            to_notify = {}  # Changes we want to notify everyone about
            to_federation_ping = {}  # These need sending keep-alives

            # Only bother handling the last presence change for each user
            new_states_dict = {}
            for new_state in new_states:
                new_states_dict[new_state.user_id] = new_state
            new_states = new_states_dict.values()

            for new_state in new_states:
                user_id = new_state.user_id

                # It's fine to not hit the database here, as the only thing not in
                # the current state cache are OFFLINE states, where the only field
                # of interest is last_active which is safe enough to assume is 0
                # here.
                prev_state = self.user_to_current_state.get(
                    user_id, UserPresenceState.default(user_id)
                )

                new_state, should_notify, should_ping = handle_update(
                    prev_state,
                    new_state,
                    is_mine=self.is_mine_id(user_id),
                    our_server_name=self.server_name,
                    wheel_timer=self.wheel_timer,
                    now=now,
                    # When overriding disabled presence, don't kick off all the
                    # wheel timers.
                    persist=not self._track_presence,
                )

                if force_notify:
                    should_notify = True

                self.user_to_current_state[user_id] = new_state

                if should_notify:
                    to_notify[user_id] = new_state
                elif should_ping:
                    to_federation_ping[user_id] = new_state

            # TODO: We should probably ensure there are no races hereafter

            presence_updates_counter.labels(
                **{SERVER_NAME_LABEL: self.server_name}
            ).inc(len(new_states))

            if to_notify:
                notified_presence_counter.labels(
                    **{SERVER_NAME_LABEL: self.server_name}
                ).inc(len(to_notify))
                await self._persist_and_notify(list(to_notify.values()))

            self.unpersisted_users_changes |= {s.user_id for s in new_states}
            self.unpersisted_users_changes -= set(to_notify.keys())

            # Check if we need to resend any presence states to remote hosts. We
            # only do this for states that haven't been updated in a while to
            # ensure that the remote host doesn't time the presence state out.
            #
            # Note that since these are states that have *not* been updated,
            # they won't get sent down the normal presence replication stream,
            # and so we have to explicitly send them via the federation stream.
            to_federation_ping = {
                user_id: state
                for user_id, state in to_federation_ping.items()
                if user_id not in to_notify
            }
            if to_federation_ping:
                federation_presence_out_counter.labels(
                    **{SERVER_NAME_LABEL: self.server_name}
                ).inc(len(to_federation_ping))

                hosts_to_states = await get_interested_remotes(
                    self.store,
                    self.presence_router,
                    list(to_federation_ping.values()),
                )

                for destinations, states in hosts_to_states:
                    await self._federation_queue.send_presence_to_destinations(
                        states, destinations
                    )

    @wrap_as_background_process("handle_presence_timeouts")
    async def _handle_timeouts(self) -> None:
        """Checks the presence of users that have timed out and updates as
        appropriate.
        """
        logger.debug("Handling presence timeouts")
        now = self.clock.time_msec()

        # Fetch the list of users that *may* have timed out. Things may have
        # changed since the timeout was set, so we won't necessarily have to
        # take any action.
        users_to_check = set(self.wheel_timer.fetch(now))

        # Check whether the lists of syncing processes from an external
        # process have expired.
        expired_process_ids = [
            process_id
            for process_id, last_update in self.external_process_last_updated_ms.items()
            if now - last_update > EXTERNAL_PROCESS_EXPIRY
        ]
        for process_id in expired_process_ids:
            # For each expired process drop tracking info and check the users
            # that were syncing on that process to see if they need to be timed
            # out.
            users_to_check.update(
                user_id
                for user_id, device_id in self.external_process_to_current_syncs.pop(
                    process_id, ()
                )
            )
            self.external_process_last_updated_ms.pop(process_id)

        states = [
            self.user_to_current_state.get(user_id, UserPresenceState.default(user_id))
            for user_id in users_to_check
        ]

        timers_fired_counter.labels(**{SERVER_NAME_LABEL: self.server_name}).inc(
            len(states)
        )

        # Set of user ID & device IDs which are currently syncing.
        syncing_user_devices = {
            user_id_device_id
            for user_id_device_id, count in self._user_device_to_num_current_syncs.items()
            if count
        }
        syncing_user_devices.update(
            itertools.chain(*self.external_process_to_current_syncs.values())
        )

        changes = handle_timeouts(
            states,
            is_mine_fn=self.is_mine_id,
            syncing_user_devices=syncing_user_devices,
            user_to_devices=self._user_to_device_to_current_state,
            now=now,
        )

        return await self._update_states(changes)

    async def bump_presence_active_time(
        self, user: UserID, device_id: Optional[str]
    ) -> None:
        """We've seen the user do something that indicates they're interacting
        with the app.
        """
        # If presence is disabled, no-op
        if not self._track_presence:
            return

        user_id = user.to_string()

        bump_active_time_counter.labels(**{SERVER_NAME_LABEL: self.server_name}).inc()

        now = self.clock.time_msec()

        # Update the device information & mark the device as online if it was
        # unavailable.
        devices = self._user_to_device_to_current_state.setdefault(user_id, {})
        device_state = devices.setdefault(
            device_id,
            UserDevicePresenceState.default(user_id, device_id),
        )
        device_state.last_active_ts = now
        if device_state.state == PresenceState.UNAVAILABLE:
            device_state.state = PresenceState.ONLINE

        # Update the user state, this will always update last_active_ts and
        # might update the presence state.
        prev_state = await self.current_state_for_user(user_id)
        new_fields: Dict[str, Any] = {
            "last_active_ts": now,
            "state": _combine_device_states(devices.values()),
        }

        await self._update_states([prev_state.copy_and_replace(**new_fields)])

    async def user_syncing(
        self,
        user_id: str,
        device_id: Optional[str],
        affect_presence: bool = True,
        presence_state: str = PresenceState.ONLINE,
    ) -> ContextManager[None]:
        """Returns a context manager that should surround any stream requests
        from the user.

        This allows us to keep track of who is currently streaming and who isn't
        without having to have timers outside of this module to avoid flickering
        when users disconnect/reconnect.

        Args:
            user_id: the user that is starting a sync
            device_id: the user's device that is starting a sync
            affect_presence: If false this function will be a no-op.
                Useful for streams that are not associated with an actual
                client that is being used by a user.
            presence_state: The presence state indicated in the sync request
        """
        if not affect_presence or not self._track_presence:
            return _NullContextManager()

        curr_sync = self._user_device_to_num_current_syncs.get((user_id, device_id), 0)
        self._user_device_to_num_current_syncs[(user_id, device_id)] = curr_sync + 1

        # Note that this causes last_active_ts to be incremented which is not
        # what the spec wants.
        await self.set_state(
            UserID.from_string(user_id),
            device_id,
            state={"presence": presence_state},
            is_sync=True,
        )

        async def _end() -> None:
            try:
                self._user_device_to_num_current_syncs[(user_id, device_id)] -= 1

                prev_state = await self.current_state_for_user(user_id)
                await self._update_states(
                    [
                        prev_state.copy_and_replace(
                            last_user_sync_ts=self.clock.time_msec()
                        )
                    ]
                )
            except Exception:
                logger.exception("Error updating presence after sync")

        @contextmanager
        def _user_syncing() -> Generator[None, None, None]:
            try:
                yield
            finally:
                run_in_background(_end)

        return _user_syncing()

    def get_currently_syncing_users_for_replication(
        self,
    ) -> Iterable[Tuple[str, Optional[str]]]:
        # since we are the process handling presence, there is nothing to do here.
        return []

    async def update_external_syncs_row(
        self,
        process_id: str,
        user_id: str,
        device_id: Optional[str],
        is_syncing: bool,
        sync_time_msec: int,
    ) -> None:
        """Update the syncing users for an external process as a delta.

        Args:
            process_id: An identifier for the process the users are
                syncing against. This allows synapse to process updates
                as user start and stop syncing against a given process.
            user_id: The user who has started or stopped syncing
            device_id: The user's device that has started or stopped syncing
            is_syncing: Whether or not the user is now syncing
            sync_time_msec: Time in ms when the user was last syncing
        """
        async with self.external_sync_linearizer.queue(process_id):
            prev_state = await self.current_state_for_user(user_id)

            process_presence = self.external_process_to_current_syncs.setdefault(
                process_id, set()
            )

            # USER_SYNC is sent when a user's device starts or stops syncing on
            # a remote # process. (But only for the initial and last sync for that
            # device.)
            #
            # When a device *starts* syncing it also calls set_state(...) which
            # will update the state, last_active_ts, and last_user_sync_ts.
            # Simply ensure the user & device is tracked as syncing in this case.
            #
            # When a device *stops* syncing, update the last_user_sync_ts and mark
            # them as no longer syncing. Note this doesn't quite match the
            # monolith behaviour, which updates last_user_sync_ts at the end of
            # every sync, not just the last in-flight sync.
            if is_syncing and (user_id, device_id) not in process_presence:
                process_presence.add((user_id, device_id))
            elif not is_syncing and (user_id, device_id) in process_presence:
                devices = self._user_to_device_to_current_state.setdefault(user_id, {})
                device_state = devices.setdefault(
                    device_id, UserDevicePresenceState.default(user_id, device_id)
                )
                device_state.last_sync_ts = sync_time_msec

                new_state = prev_state.copy_and_replace(
                    last_user_sync_ts=sync_time_msec
                )
                await self._update_states([new_state])

                process_presence.discard((user_id, device_id))

            self.external_process_last_updated_ms[process_id] = self.clock.time_msec()

    async def update_external_syncs_clear(self, process_id: str) -> None:
        """Marks all users that had been marked as syncing by a given process
        as offline.

        Used when the process has stopped/disappeared.
        """
        async with self.external_sync_linearizer.queue(process_id):
            process_presence = self.external_process_to_current_syncs.pop(
                process_id, set()
            )

            time_now_ms = self.clock.time_msec()

            # Mark each device as having a last sync time.
            updated_users = set()
            for user_id, device_id in process_presence:
                device_state = self._user_to_device_to_current_state.setdefault(
                    user_id, {}
                ).setdefault(
                    device_id, UserDevicePresenceState.default(user_id, device_id)
                )

                device_state.last_sync_ts = time_now_ms
                updated_users.add(user_id)

            # Update each user (and insert into the appropriate timers to check if
            # they've gone offline).
            prev_states = await self.current_state_for_users(updated_users)
            await self._update_states(
                [
                    prev_state.copy_and_replace(last_user_sync_ts=time_now_ms)
                    for prev_state in prev_states.values()
                ]
            )
            self.external_process_last_updated_ms.pop(process_id, None)

    async def _persist_and_notify(self, states: List[UserPresenceState]) -> None:
        """Persist states in the database, poke the notifier and send to
        interested remote servers
        """
        stream_id, max_token = await self.store.update_presence(states)

        parties = await get_interested_parties(self.store, self.presence_router, states)
        room_ids_to_states, users_to_states = parties

        self.notifier.on_new_event(
            StreamKeyType.PRESENCE,
            stream_id,
            rooms=room_ids_to_states.keys(),
            users=[UserID.from_string(u) for u in users_to_states],
        )

        # We only want to poke the local federation sender, if any, as other
        # workers will receive the presence updates via the presence replication
        # stream (which is updated by `store.update_presence`).
        await self.maybe_send_presence_to_interested_destinations(states)

    async def incoming_presence(self, origin: str, content: JsonDict) -> None:
        """Called when we receive a `m.presence` EDU from a remote server."""
        if not self._track_presence:
            return

        now = self.clock.time_msec()
        updates = []
        for push in content.get("push", []):
            # A "push" contains a list of presence that we are probably interested
            # in.
            user_id = push.get("user_id", None)
            if not user_id:
                logger.info(
                    "Got presence update from %r with no 'user_id': %r", origin, push
                )
                continue

            if get_domain_from_id(user_id) != origin:
                logger.info(
                    "Got presence update from %r with bad 'user_id': %r",
                    origin,
                    user_id,
                )
                continue

            presence_state = push.get("presence", None)
            if not presence_state:
                logger.info(
                    "Got presence update from %r with no 'presence_state': %r",
                    origin,
                    push,
                )
                continue

            new_fields = {"state": presence_state, "last_federation_update_ts": now}

            last_active_ago = push.get("last_active_ago", None)
            if last_active_ago is not None:
                new_fields["last_active_ts"] = now - last_active_ago

            new_fields["status_msg"] = push.get("status_msg", None)
            new_fields["currently_active"] = push.get("currently_active", False)

            prev_state = await self.current_state_for_user(user_id)
            updates.append(prev_state.copy_and_replace(**new_fields))

        if updates:
            federation_presence_counter.labels(
                **{SERVER_NAME_LABEL: self.server_name}
            ).inc(len(updates))
            await self._update_states(updates)

    async def set_state(
        self,
        target_user: UserID,
        device_id: Optional[str],
        state: JsonDict,
        force_notify: bool = False,
        is_sync: bool = False,
    ) -> None:
        """Set the presence state of the user.

        Args:
            target_user: The ID of the user to set the presence state of.
            device_id: the device that the user is setting the presence state of.
            state: The presence state as a JSON dictionary.
            force_notify: Whether to force notification of the update to clients.
            is_sync: True if this update was from a sync, which results in
                *not* overriding a previously set BUSY status, updating the
                user's last_user_sync_ts, and ignoring the "status_msg" field of
                the `state` dict.
        """
        status_msg = state.get("status_msg", None)
        presence = state["presence"]

        if presence not in self.VALID_PRESENCE:
            raise SynapseError(400, "Invalid presence state")

        # If presence is disabled, no-op
        if not self._track_presence:
            return

        user_id = target_user.to_string()
        now = self.clock.time_msec()

        prev_state = await self.current_state_for_user(user_id)

        # Syncs do not override a previous presence of busy.
        #
        # TODO: This is a hack for lack of multi-device support. Unfortunately
        # removing this requires coordination with clients.
        if prev_state.state == PresenceState.BUSY and is_sync:
            presence = PresenceState.BUSY

        # Update the device specific information.
        devices = self._user_to_device_to_current_state.setdefault(user_id, {})
        device_state = devices.setdefault(
            device_id,
            UserDevicePresenceState.default(user_id, device_id),
        )
        device_state.state = presence
        device_state.last_active_ts = now
        if is_sync:
            device_state.last_sync_ts = now

        # Based on the state of each user's device calculate the new presence state.
        presence = _combine_device_states(devices.values())

        new_fields: JsonDict = {"state": presence}

        if presence == PresenceState.ONLINE or presence == PresenceState.BUSY:
            new_fields["last_active_ts"] = now

        if is_sync:
            new_fields["last_user_sync_ts"] = now
        else:
            # Syncs do not override the status message.
            new_fields["status_msg"] = status_msg

        await self._update_states(
            [prev_state.copy_and_replace(**new_fields)], force_notify=force_notify
        )

    async def is_visible(self, observed_user: UserID, observer_user: UserID) -> bool:
        """Returns whether a user can see another user's presence."""
        observer_room_ids = await self.store.get_rooms_for_user(
            observer_user.to_string()
        )
        observed_room_ids = await self.store.get_rooms_for_user(
            observed_user.to_string()
        )

        if observer_room_ids & observed_room_ids:
            return True

        return False

    async def get_all_presence_updates(
        self, instance_name: str, last_id: int, current_id: int, limit: int
    ) -> Tuple[List[Tuple[int, list]], int, bool]:
        """
        Gets a list of presence update rows from between the given stream ids.
        Each row has:
        - stream_id(str)
        - user_id(str)
        - state(str)
        - last_active_ts(int)
        - last_federation_update_ts(int)
        - last_user_sync_ts(int)
        - status_msg(int)
        - currently_active(int)

        Args:
            instance_name: The writer we want to fetch updates from. Unused
                here since there is only ever one writer.
            last_id: The token to fetch updates from. Exclusive.
            current_id: The token to fetch updates up to. Inclusive.
            limit: The requested limit for the number of rows to return. The
                function may return more or fewer rows.

        Returns:
            A tuple consisting of: the updates, a token to use to fetch
            subsequent updates, and whether we returned fewer rows than exists
            between the requested tokens due to the limit.

            The token returned can be used in a subsequent call to this
            function to get further updates.

            The updates are a list of 2-tuples of stream ID and the row data
        """

        # TODO(markjh): replicate the unpersisted changes.
        # This could use the in-memory stores for recent changes.
        rows = await self.store.get_all_presence_updates(
            instance_name, last_id, current_id, limit
        )
        return rows

    def notify_new_event(self) -> None:
        """Called when new events have happened. Handles users and servers
        joining rooms and require being sent presence.
        """

        if self._event_processing:
            return

        async def _process_presence() -> None:
            assert not self._event_processing

            self._event_processing = True
            try:
                await self._unsafe_process()
            finally:
                self._event_processing = False

        run_as_background_process(
            "presence.notify_new_event", self.server_name, _process_presence
        )

    async def _unsafe_process(self) -> None:
        # Loop round handling deltas until we're up to date
        while True:
            with Measure(
                self.clock, name="presence_delta", server_name=self.server_name
            ):
                room_max_stream_ordering = self.store.get_room_max_stream_ordering()
                if self._event_pos == room_max_stream_ordering:
                    return

                logger.debug(
                    "Processing presence stats %s->%s",
                    self._event_pos,
                    room_max_stream_ordering,
                )
                (
                    max_pos,
                    deltas,
                ) = await self._storage_controllers.state.get_current_state_deltas(
                    self._event_pos, room_max_stream_ordering
                )

                # We may get multiple deltas for different rooms, but we want to
                # handle them on a room by room basis, so we batch them up by
                # room.
                deltas_by_room: Dict[str, List[StateDelta]] = {}
                for delta in deltas:
                    deltas_by_room.setdefault(delta.room_id, []).append(delta)

                for room_id, deltas_for_room in deltas_by_room.items():
                    await self._handle_state_delta(room_id, deltas_for_room)

                self._event_pos = max_pos

                # Expose current event processing position to prometheus
                synapse.metrics.event_processing_positions.labels(
                    name="presence", **{SERVER_NAME_LABEL: self.server_name}
                ).set(max_pos)

    async def _handle_state_delta(self, room_id: str, deltas: List[StateDelta]) -> None:
        """Process current state deltas for the room to find new joins that need
        to be handled.
        """

        # Sets of newly joined users. Note that if the local server is
        # joining a remote room for the first time we'll see both the joining
        # user and all remote users as newly joined.
        newly_joined_users = set()

        for delta in deltas:
            assert room_id == delta.room_id

            logger.debug(
                "Handling: %r %r, %s", delta.event_type, delta.state_key, delta.event_id
            )

            # Drop any event that isn't a membership join
            if delta.event_type != EventTypes.Member:
                continue

            if delta.event_id is None:
                # state has been deleted, so this is not a join. We only care about
                # joins.
                continue

            event = await self.store.get_event(delta.event_id, allow_none=True)
            if not event or event.content.get("membership") != Membership.JOIN:
                # We only care about joins
                continue

            if delta.prev_event_id:
                prev_event = await self.store.get_event(
                    delta.prev_event_id, allow_none=True
                )
                if (
                    prev_event
                    and prev_event.content.get("membership") == Membership.JOIN
                ):
                    # Ignore changes to join events.
                    continue

            newly_joined_users.add(delta.state_key)

        if not newly_joined_users:
            # If nobody has joined then there's nothing to do.
            return

        # We want to send:
        #   1. presence states of all local users in the room to newly joined
        #      remote servers
        #   2. presence states of newly joined users to all remote servers in
        #      the room.
        #
        # TODO: Only send presence states to remote hosts that don't already
        # have them (because they already share rooms).

        # Get all the users who were already in the room, by fetching the
        # current users in the room and removing the newly joined users.
        users = await self.store.get_users_in_room(room_id)
        prev_users = set(users) - newly_joined_users

        # Construct sets for all the local users and remote hosts that were
        # already in the room
        prev_local_users = []
        prev_remote_hosts = set()
        for user_id in prev_users:
            if self.is_mine_id(user_id):
                prev_local_users.append(user_id)
            else:
                prev_remote_hosts.add(get_domain_from_id(user_id))

        # Similarly, construct sets for all the local users and remote hosts
        # that were *not* already in the room. Care needs to be taken with the
        # calculating the remote hosts, as a host may have already been in the
        # room even if there is a newly joined user from that host.
        newly_joined_local_users = []
        newly_joined_remote_hosts = set()
        for user_id in newly_joined_users:
            if self.is_mine_id(user_id):
                newly_joined_local_users.append(user_id)
            else:
                host = get_domain_from_id(user_id)
                if host not in prev_remote_hosts:
                    newly_joined_remote_hosts.add(host)

        # Send presence states of all local users in the room to newly joined
        # remote servers. (We actually only send states for local users already
        # in the room, as we'll send states for newly joined local users below.)
        if prev_local_users and newly_joined_remote_hosts:
            local_states = await self.current_state_for_users(prev_local_users)

            # Filter out old presence, i.e. offline presence states where
            # the user hasn't been active for a week. We can change this
            # depending on what we want the UX to be, but at the least we
            # should filter out offline presence where the state is just the
            # default state.
            now = self.clock.time_msec()
            states = [
                state
                for state in local_states.values()
                if state.state != PresenceState.OFFLINE
                or now - state.last_active_ts < 7 * 24 * 60 * 60 * 1000
                or state.status_msg is not None
            ]

            await self._federation_queue.send_presence_to_destinations(
                destinations=newly_joined_remote_hosts,
                states=states,
            )

        # Send presence states of newly joined users to all remote servers in
        # the room
        if newly_joined_local_users and (
            prev_remote_hosts or newly_joined_remote_hosts
        ):
            local_states = await self.current_state_for_users(newly_joined_local_users)
            await self._federation_queue.send_presence_to_destinations(
                destinations=prev_remote_hosts | newly_joined_remote_hosts,
                states=list(local_states.values()),
            )


def should_notify(
    old_state: UserPresenceState,
    new_state: UserPresenceState,
    is_mine: bool,
    our_server_name: str,
) -> bool:
    """Decides if a presence state change should be sent to interested parties."""
    user_location = "remote"
    if is_mine:
        user_location = "local"

    if old_state == new_state:
        return False

    if old_state.status_msg != new_state.status_msg:
        notify_reason_counter.labels(
            locality=user_location,
            reason="status_msg_change",
            **{SERVER_NAME_LABEL: our_server_name},
        ).inc()
        return True

    if old_state.state != new_state.state:
        notify_reason_counter.labels(
            locality=user_location,
            reason="state_change",
            **{SERVER_NAME_LABEL: our_server_name},
        ).inc()
        state_transition_counter.labels(
            **{
                "locality": user_location,
                # `from` is a reserved word in Python so we have to label it this way if
                # we want to use keyword args.
                "from": old_state.state,
                "to": new_state.state,
                SERVER_NAME_LABEL: our_server_name,
            },
        ).inc()
        return True

    if old_state.state == PresenceState.ONLINE:
        if new_state.currently_active != old_state.currently_active:
            notify_reason_counter.labels(
                locality=user_location,
                reason="current_active_change",
                **{SERVER_NAME_LABEL: our_server_name},
            ).inc()
            return True

        if (
            new_state.last_active_ts - old_state.last_active_ts
            > LAST_ACTIVE_GRANULARITY
        ):
            # Only notify about last active bumps if we're not currently active
            if not new_state.currently_active:
                notify_reason_counter.labels(
                    locality=user_location,
                    reason="last_active_change_online",
                    **{SERVER_NAME_LABEL: our_server_name},
                ).inc()
                return True

    elif new_state.last_active_ts - old_state.last_active_ts > LAST_ACTIVE_GRANULARITY:
        # Always notify for a transition where last active gets bumped.
        notify_reason_counter.labels(
            locality=user_location,
            reason="last_active_change_not_online",
            **{SERVER_NAME_LABEL: our_server_name},
        ).inc()
        return True

    return False


def format_user_presence_state(
    state: UserPresenceState, now: int, include_user_id: bool = True
) -> JsonDict:
    """Convert UserPresenceState to a JSON format that can be sent down to clients
    and to other servers.

    Args:
        state: The user presence state to format.
        now: The current timestamp since the epoch in ms.
        include_user_id: Whether to include `user_id` in the returned dictionary.
            As this function can be used both to format presence updates for client /sync
            responses and for federation /send requests, only the latter needs the include
            the `user_id` field.

    Returns:
        A JSON dictionary with the following keys:
            * presence: The presence state as a str.
            * user_id: Optional. Included if `include_user_id` is truthy. The canonical
                Matrix ID of the user.
            * last_active_ago: Optional. Included if `last_active_ts` is set on `state`.
                The timestamp that the user was last active.
            * status_msg: Optional. Included if `status_msg` is set on `state`. The user's
                status.
            * currently_active: Optional. Included only if `state.state` is "online".

        Example:

        {
            "presence": "online",
            "user_id": "@alice:example.com",
            "last_active_ago": 16783813918,
            "status_msg": "Hello world!",
            "currently_active": True
        }
    """
    content: JsonDict = {"presence": state.state}
    if include_user_id:
        content["user_id"] = state.user_id
    if state.last_active_ts:
        content["last_active_ago"] = now - state.last_active_ts
    if state.status_msg:
        content["status_msg"] = state.status_msg
    if state.state == PresenceState.ONLINE:
        content["currently_active"] = state.currently_active

    return content


class PresenceEventSource(EventSource[int, UserPresenceState]):
    def __init__(self, hs: "HomeServer"):
        # We can't call get_presence_handler here because there's a cycle:
        #
        #   Presence -> Notifier -> PresenceEventSource -> Presence
        #
        # Same with get_presence_router:
        #
        #   AuthHandler -> Notifier -> PresenceEventSource -> ModuleApi -> AuthHandler
        self.server_name = hs.hostname
        self.get_presence_handler = hs.get_presence_handler
        self.get_presence_router = hs.get_presence_router
        self.server_name = hs.hostname
        self.clock = hs.get_clock()
        self.store = hs.get_datastores().main

    async def get_new_events(
        self,
        user: UserID,
        from_key: Optional[int],
        # Having a default limit doesn't match the EventSource API, but some
        # callers do not provide it. It is unused in this class.
        limit: int = 0,
        room_ids: Optional[StrCollection] = None,
        is_guest: bool = False,
        explicit_room_id: Optional[str] = None,
        include_offline: bool = True,
        service: Optional[ApplicationService] = None,
    ) -> Tuple[List[UserPresenceState], int]:
        # The process for getting presence events are:
        #  1. Get the rooms the user is in.
        #  2. Get the list of user in the rooms.
        #  3. Get the list of users that are in the user's presence list.
        #  4. If there is a from_key set, cross reference the list of users
        #     with the `presence_stream_cache` to see which ones we actually
        #     need to check.
        #  5. Load current state for the users.
        #
        # We don't try and limit the presence updates by the current token, as
        # sending down the rare duplicate is not a concern.

        user_id = user.to_string()
        stream_change_cache = self.store.presence_stream_cache

        with Measure(
            self.clock, name="presence.get_new_events", server_name=self.server_name
        ):
            if from_key is not None:
                from_key = int(from_key)

                # Check if this user should receive all current, online user presence. We only
                # bother to do this if from_key is set, as otherwise the user will receive all
                # user presence anyways.
                if await self.store.should_user_receive_full_presence_with_token(
                    user_id, from_key
                ):
                    # This user has been specified by a module to receive all current, online
                    # user presence. Removing from_key and setting include_offline to false
                    # will do effectively this.
                    from_key = None
                    include_offline = False

            max_token = self.store.get_current_presence_token()
            if from_key == max_token:
                # This is necessary as due to the way stream ID generators work
                # we may get updates that have a stream ID greater than the max
                # token (e.g. max_token is N but stream generator may return
                # results for N+2, due to N+1 not having finished being
                # persisted yet).
                #
                # This is usually fine, as it just means that we may send down
                # some presence updates multiple times. However, we need to be
                # careful that the sync stream either actually does make some
                # progress or doesn't return, otherwise clients will end up
                # tight looping calling /sync due to it immediately returning
                # the same token repeatedly.
                #
                # Hence this guard where we just return nothing so that the sync
                # doesn't return. C.f. https://github.com/matrix-org/synapse/issues/5503.
                return [], max_token

            # Figure out which other users this user should explicitly receive
            # updates for
            additional_users_interested_in = (
                await self.get_presence_router().get_interested_users(user.to_string())
            )

            # We have a set of users that we're interested in the presence of. We want to
            # cross-reference that with the users that have actually changed their presence.

            # Check whether this user should see all user updates

            if additional_users_interested_in == PresenceRouter.ALL_USERS:
                # Provide presence state for all users
                presence_updates = await self._filter_all_presence_updates_for_user(
                    user_id, include_offline, from_key
                )

                return presence_updates, max_token

            # Make mypy happy. users_interested_in should now be a set
            assert not isinstance(additional_users_interested_in, str)

            # We always care about our own presence.
            additional_users_interested_in.add(user_id)

            if explicit_room_id:
                user_ids = await self.store.get_users_in_room(explicit_room_id)
                additional_users_interested_in.update(user_ids)

            # The set of users that we're interested in and that have had a presence update.
            # We'll actually pull the presence updates for these users at the end.
            interested_and_updated_users: StrCollection

            if from_key is not None:
                # First get all users that have had a presence update
                result = stream_change_cache.get_all_entities_changed(from_key)

                # Cross-reference users we're interested in with those that have had updates.
                if result.hit:
                    updated_users = result.entities

                    # If we have the full list of changes for presence we can
                    # simply check which ones share a room with the user.
                    get_updates_counter.labels(
                        type="stream",
                        **{SERVER_NAME_LABEL: self.server_name},
                    ).inc()

                    sharing_users = await self.store.do_users_share_a_room(
                        user_id, updated_users
                    )

                    interested_and_updated_users = (
                        sharing_users.union(additional_users_interested_in)
                    ).intersection(updated_users)

                else:
                    # Too many possible updates. Find all users we can see and check
                    # if any of them have changed.
                    get_updates_counter.labels(
                        type="full",
                        **{SERVER_NAME_LABEL: self.server_name},
                    ).inc()

                    users_interested_in = (
                        await self.store.get_users_who_share_room_with_user(user_id)
                    )
                    users_interested_in.update(additional_users_interested_in)

                    interested_and_updated_users = (
                        stream_change_cache.get_entities_changed(
                            users_interested_in, from_key
                        )
                    )
            else:
                # No from_key has been specified. Return the presence for all users
                # this user is interested in
                interested_and_updated_users = (
                    await self.store.get_users_who_share_room_with_user(user_id)
                )
                interested_and_updated_users.update(additional_users_interested_in)

            # Retrieve the current presence state for each user
            users_to_state = await self.get_presence_handler().current_state_for_users(
                interested_and_updated_users
            )
            presence_updates = list(users_to_state.values())

        if not include_offline:
            # Filter out offline presence states
            presence_updates = self._filter_offline_presence_state(presence_updates)

        return presence_updates, max_token

    async def _filter_all_presence_updates_for_user(
        self,
        user_id: str,
        include_offline: bool,
        from_key: Optional[int] = None,
    ) -> List[UserPresenceState]:
        """
        Computes the presence updates a user should receive.

        First pulls presence updates from the database. Then consults PresenceRouter
        for whether any updates should be excluded by user ID.

        Args:
            user_id: The User ID of the user to compute presence updates for.
            include_offline: Whether to include offline presence states from the results.
            from_key: The minimum stream ID of updates to pull from the database
                before filtering.

        Returns:
            A list of presence states for the given user to receive.
        """
        updated_users = None
        if from_key:
            # Only return updates since the last sync
            result = self.store.presence_stream_cache.get_all_entities_changed(from_key)
            if result.hit:
                updated_users = result.entities

        if updated_users is not None:
            # Get the actual presence update for each change
            users_to_state = await self.get_presence_handler().current_state_for_users(
                updated_users
            )
            presence_updates = list(users_to_state.values())

            if not include_offline:
                # Filter out offline states
                presence_updates = self._filter_offline_presence_state(presence_updates)
        else:
            users_to_state = await self.store.get_presence_for_all_users(
                include_offline=include_offline
            )

            presence_updates = list(users_to_state.values())

        # TODO: This feels wildly inefficient, and it's unfortunate we need to ask the
        # module for information on a number of users when we then only take the info
        # for a single user

        # Filter through the presence router
        users_to_state_set = await self.get_presence_router().get_users_for_states(
            presence_updates
        )

        # We only want the mapping for the syncing user
        presence_updates = list(users_to_state_set[user_id])

        # Return presence information for all users
        return presence_updates

    def _filter_offline_presence_state(
        self, presence_updates: Iterable[UserPresenceState]
    ) -> List[UserPresenceState]:
        """Given an iterable containing user presence updates, return a list with any offline
        presence states removed.

        Args:
            presence_updates: Presence states to filter

        Returns:
            A new list with any offline presence states removed.
        """
        return [
            update
            for update in presence_updates
            if update.state != PresenceState.OFFLINE
        ]

    def get_current_key(self) -> int:
        return self.store.get_current_presence_token()


def handle_timeouts(
    user_states: List[UserPresenceState],
    is_mine_fn: Callable[[str], bool],
    syncing_user_devices: AbstractSet[Tuple[str, Optional[str]]],
    user_to_devices: Dict[str, Dict[Optional[str], UserDevicePresenceState]],
    now: int,
) -> List[UserPresenceState]:
    """Checks the presence of users that have timed out and updates as
    appropriate.

    Args:
        user_states: List of UserPresenceState's to check.
        is_mine_fn: Function that returns if a user_id is ours
        syncing_user_devices: A set of (user ID, device ID) tuples with active syncs..
        user_to_devices: A map of user ID to device ID to UserDevicePresenceState.
        now: Current time in ms.

    Returns:
        List of UserPresenceState updates
    """
    changes = {}  # Actual changes we need to notify people about

    for state in user_states:
        user_id = state.user_id
        is_mine = is_mine_fn(user_id)

        new_state = handle_timeout(
            state,
            is_mine,
            syncing_user_devices,
            user_to_devices.get(user_id, {}),
            now,
        )
        if new_state:
            changes[state.user_id] = new_state

    return list(changes.values())


def handle_timeout(
    state: UserPresenceState,
    is_mine: bool,
    syncing_device_ids: AbstractSet[Tuple[str, Optional[str]]],
    user_devices: Dict[Optional[str], UserDevicePresenceState],
    now: int,
) -> Optional[UserPresenceState]:
    """Checks the presence of the user to see if any of the timers have elapsed

    Args:
        state: UserPresenceState to check.
        is_mine: Whether the user is ours
        syncing_user_devices: A set of (user ID, device ID) tuples with active syncs..
        user_devices: A map of device ID to UserDevicePresenceState.
        now: Current time in ms.

    Returns:
        A UserPresenceState update or None if no update.
    """
    if state.state == PresenceState.OFFLINE:
        # No timeouts are associated with offline states.
        return None

    changed = False

    if is_mine:
        # Check per-device whether the device should be considered idle or offline
        # due to timeouts.
        device_changed = False
        offline_devices = []
        for device_id, device_state in user_devices.items():
            if device_state.state == PresenceState.ONLINE:
                if now - device_state.last_active_ts > IDLE_TIMER:
                    # Currently online, but last activity ages ago so auto
                    # idle
                    device_state.state = PresenceState.UNAVAILABLE
                    device_changed = True

            # If there are have been no sync for a while (and none ongoing),
            # set presence to offline.
            if (state.user_id, device_id) not in syncing_device_ids:
                # If the user has done something recently but hasn't synced,
                # don't set them as offline.
                sync_or_active = max(
                    device_state.last_sync_ts, device_state.last_active_ts
                )

                # Implementations aren't meant to timeout a device with a busy
                # state, but it needs to timeout *eventually* or else the user
                # will be stuck in that state.
                online_timeout = (
                    BUSY_ONLINE_TIMEOUT
                    if device_state.state == PresenceState.BUSY
                    else SYNC_ONLINE_TIMEOUT
                )
                if now - sync_or_active > online_timeout:
                    # Mark the device as going offline.
                    offline_devices.append(device_id)
                    device_changed = True

        # Offline devices are not needed and do not add information.
        for device_id in offline_devices:
            user_devices.pop(device_id)

        # If the presence state of the devices changed, then (maybe) update
        # the user's overall presence state.
        if device_changed:
            new_presence = _combine_device_states(user_devices.values())
            if new_presence != state.state:
                state = state.copy_and_replace(state=new_presence)
                changed = True

        if now - state.last_active_ts > LAST_ACTIVE_GRANULARITY:
            # So that we send down a notification that we've
            # stopped updating.
            changed = True

        if now - state.last_federation_update_ts > FEDERATION_PING_INTERVAL:
            # Need to send ping to other servers to ensure they don't
            # timeout and set us to offline
            changed = True
    else:
        # We expect to be poked occasionally by the other side.
        # This is to protect against forgetful/buggy servers, so that
        # no one gets stuck online forever.
        if now - state.last_federation_update_ts > FEDERATION_TIMEOUT:
            # The other side seems to have disappeared.
            state = state.copy_and_replace(state=PresenceState.OFFLINE)
            changed = True

    return state if changed else None


def handle_update(
    prev_state: UserPresenceState,
    new_state: UserPresenceState,
    is_mine: bool,
    our_server_name: str,
    wheel_timer: WheelTimer,
    now: int,
    persist: bool,
) -> Tuple[UserPresenceState, bool, bool]:
    """Given a presence update:
        1. Add any appropriate timers.
        2. Check if we should notify anyone.

    Args:
        prev_state
        new_state
        is_mine: Whether the user is ours
        our_server_name: The homeserver name of the our server (`hs.hostname`)
        wheel_timer
        now: Time now in ms
        persist: True if this state should persist until another update occurs.
            Skips insertion into wheel timers.

    Returns:
        3-tuple: `(new_state, persist_and_notify, federation_ping)` where:
            - new_state: is the state to actually persist
            - persist_and_notify: whether to persist and notify people
            - federation_ping: whether we should send a ping over federation
    """
    user_id = new_state.user_id

    persist_and_notify = False
    federation_ping = False

    # If the users are ours then we want to set up a bunch of timers
    # to time things out.
    if is_mine:
        if new_state.state == PresenceState.ONLINE:
            # Idle timer
            if not persist:
                wheel_timer.insert(
                    now=now, obj=user_id, then=new_state.last_active_ts + IDLE_TIMER
                )

            active = now - new_state.last_active_ts < LAST_ACTIVE_GRANULARITY
            new_state = new_state.copy_and_replace(currently_active=active)

            if active and not persist:
                wheel_timer.insert(
                    now=now,
                    obj=user_id,
                    then=new_state.last_active_ts + LAST_ACTIVE_GRANULARITY,
                )

        if new_state.state != PresenceState.OFFLINE:
            # User has stopped syncing
            if not persist:
                wheel_timer.insert(
                    now=now,
                    obj=user_id,
                    then=new_state.last_user_sync_ts + SYNC_ONLINE_TIMEOUT,
                )

            last_federate = new_state.last_federation_update_ts
            if now - last_federate > FEDERATION_PING_INTERVAL:
                # Been a while since we've poked remote servers
                new_state = new_state.copy_and_replace(last_federation_update_ts=now)
                federation_ping = True

        if new_state.state == PresenceState.BUSY and not persist:
            wheel_timer.insert(
                now=now,
                obj=user_id,
                then=new_state.last_user_sync_ts + BUSY_ONLINE_TIMEOUT,
            )

    else:
        # An update for a remote user was received.
        if not persist:
            wheel_timer.insert(
                now=now,
                obj=user_id,
                then=new_state.last_federation_update_ts + FEDERATION_TIMEOUT,
            )

    # Check whether the change was something worth notifying about
    if should_notify(prev_state, new_state, is_mine, our_server_name):
        new_state = new_state.copy_and_replace(last_federation_update_ts=now)
        persist_and_notify = True

    return new_state, persist_and_notify, federation_ping


PRESENCE_BY_PRIORITY = {
    PresenceState.BUSY: 4,
    PresenceState.ONLINE: 3,
    PresenceState.UNAVAILABLE: 2,
    PresenceState.OFFLINE: 1,
}


def _combine_device_states(
    device_states: Iterable[UserDevicePresenceState],
) -> str:
    """
    Find the device to use presence information from.

    Orders devices by priority, then last_active_ts.

    Args:
        device_states: An iterable of device presence states

    Return:
        The combined presence state.
    """

    # Based on (all) the user's devices calculate the new presence state.
    presence = PresenceState.OFFLINE
    last_active_ts = -1

    # Find the device to use the presence state of based on the presence priority,
    # but tie-break with how recently the device has been seen.
    for device_state in device_states:
        if (PRESENCE_BY_PRIORITY[device_state.state], device_state.last_active_ts) > (
            PRESENCE_BY_PRIORITY[presence],
            last_active_ts,
        ):
            presence = device_state.state
            last_active_ts = device_state.last_active_ts

    return presence


async def get_interested_parties(
    store: DataStore, presence_router: PresenceRouter, states: List[UserPresenceState]
) -> Tuple[Dict[str, List[UserPresenceState]], Dict[str, List[UserPresenceState]]]:
    """Given a list of states return which entities (rooms, users)
    are interested in the given states.

    Args:
        store: The homeserver's data store.
        presence_router: A module for augmenting the destinations for presence updates.
        states: A list of incoming user presence updates.

    Returns:
        A 2-tuple of `(room_ids_to_states, users_to_states)`,
        with each item being a dict of `entity_name` -> `[UserPresenceState]`
    """
    room_ids_to_states: Dict[str, List[UserPresenceState]] = {}
    users_to_states: Dict[str, List[UserPresenceState]] = {}
    for state in states:
        room_ids = await store.get_rooms_for_user(state.user_id)
        for room_id in room_ids:
            room_ids_to_states.setdefault(room_id, []).append(state)

        # Always notify self
        users_to_states.setdefault(state.user_id, []).append(state)

    # Ask a presence routing module for any additional parties if one
    # is loaded.
    router_users_to_states = await presence_router.get_users_for_states(states)

    # Update the dictionaries with additional destinations and state to send
    for user_id, user_states in router_users_to_states.items():
        users_to_states.setdefault(user_id, []).extend(user_states)

    return room_ids_to_states, users_to_states


async def get_interested_remotes(
    store: DataStore,
    presence_router: PresenceRouter,
    states: List[UserPresenceState],
) -> List[Tuple[StrCollection, Collection[UserPresenceState]]]:
    """Given a list of presence states figure out which remote servers
    should be sent which.

    All the presence states should be for local users only.

    Args:
        store: The homeserver's data store.
        presence_router: A module for augmenting the destinations for presence updates.
        states: A list of incoming user presence updates.

    Returns:
        A map from destinations to presence states to send to that destination.
    """
    hosts_and_states: List[Tuple[StrCollection, Collection[UserPresenceState]]] = []

    # First we look up the rooms each user is in (as well as any explicit
    # subscriptions), then for each distinct room we look up the remote
    # hosts in those rooms.
    for state in states:
        room_ids = await store.get_rooms_for_user(state.user_id)
        hosts: Set[str] = set()
        for room_id in room_ids:
            room_hosts = await store.get_current_hosts_in_room(room_id)
            hosts.update(room_hosts)
        hosts_and_states.append((hosts, [state]))

    # Ask a presence routing module for any additional parties if one
    # is loaded.
    router_users_to_states = await presence_router.get_users_for_states(states)

    for user_id, user_states in router_users_to_states.items():
        host = get_domain_from_id(user_id)
        hosts_and_states.append(([host], user_states))

    return hosts_and_states


class PresenceFederationQueue:
    """Handles sending ad hoc presence updates over federation, which are *not*
    due to state updates (that get handled via the presence stream), e.g.
    federation pings and sending existing present states to newly joined hosts.

    Only the last N minutes will be queued, so if a federation sender instance
    is down for longer then some updates will be dropped. This is OK as presence
    is ephemeral, and so it will self correct eventually.

    On workers the class tracks the last received position of the stream from
    replication, and handles querying for missed updates over HTTP replication,
    c.f. `get_current_token` and `get_replication_rows`.
    """

    # How long to keep entries in the queue for. Workers that are down for
    # longer than this duration will miss out on older updates.
    _KEEP_ITEMS_IN_QUEUE_FOR_MS = 5 * 60 * 1000

    # How often to check if we can expire entries from the queue.
    _CLEAR_ITEMS_EVERY_MS = 60 * 1000

    def __init__(self, hs: "HomeServer", presence_handler: BasePresenceHandler):
        self._clock = hs.get_clock()
        self._notifier = hs.get_notifier()
        self._instance_name = hs.get_instance_name()
        self._presence_handler = presence_handler
        self._repl_client = ReplicationGetStreamUpdates.make_client(hs)

        # Should we keep a queue of recent presence updates? We only bother if
        # another process may be handling federation sending.
        self._queue_presence_updates = True

        # Whether this instance is a presence writer.
        self._presence_writer = self._instance_name in hs.config.worker.writers.presence

        # The FederationSender instance, if this process sends federation traffic directly.
        self._federation = None

        if hs.should_send_federation():
            self._federation = hs.get_federation_sender()

            # We don't bother queuing up presence states if only this instance
            # is sending federation.
            if hs.config.worker.federation_shard_config.instances == [
                self._instance_name
            ]:
                self._queue_presence_updates = False

        # The queue of recently queued updates as tuples of: `(timestamp,
        # stream_id, destinations, user_ids)`. We don't store the full states
        # for efficiency, and remote workers will already have the full states
        # cached.
        self._queue: List[Tuple[int, int, StrCollection, Set[str]]] = []

        self._next_id = 1

        # Map from instance name to current token
        self._current_tokens: Dict[str, int] = {}

        if self._queue_presence_updates:
            self._clock.looping_call(self._clear_queue, self._CLEAR_ITEMS_EVERY_MS)

    def _clear_queue(self) -> None:
        """Clear out older entries from the queue."""
        clear_before = self._clock.time_msec() - self._KEEP_ITEMS_IN_QUEUE_FOR_MS

        # The queue is sorted by timestamp, so we can bisect to find the right
        # place to purge before. Note that we are searching using a 1-tuple with
        # the time, which does The Right Thing since the queue is a tuple where
        # the first item is a timestamp.
        index = bisect(self._queue, (clear_before,))
        self._queue = self._queue[index:]

    async def send_presence_to_destinations(
        self, states: Collection[UserPresenceState], destinations: StrCollection
    ) -> None:
        """Send the presence states to the given destinations.

        Will forward to the local federation sender (if there is one) and queue
        to send over replication (if there are other federation sender instances.).

        Must only be called on the presence writer process.
        """

        # This should only be called on a presence writer.
        assert self._presence_writer

        if not states or not destinations:
            # Ignore calls which either don't have any new states or don't need
            # to be sent anywhere.
            return

        if self._federation:
            await self._federation.send_presence_to_destinations(
                states=states,
                destinations=destinations,
            )

        if not self._queue_presence_updates:
            return

        now = self._clock.time_msec()

        stream_id = self._next_id
        self._next_id += 1

        self._queue.append((now, stream_id, destinations, {s.user_id for s in states}))

        self._notifier.notify_replication()

    def get_current_token(self, instance_name: str) -> int:
        """Get the current position of the stream.

        On workers this returns the last stream ID received from replication.
        """
        if instance_name == self._instance_name:
            return self._next_id - 1
        else:
            return self._current_tokens.get(instance_name, 0)

    async def get_replication_rows(
        self,
        instance_name: str,
        from_token: int,
        upto_token: int,
        target_row_count: int,
    ) -> Tuple[List[Tuple[int, Tuple[str, str]]], int, bool]:
        """Get all the updates between the two tokens.

        We return rows in the form of `(destination, user_id)` to keep the size
        of each row bounded (rather than returning the sets in a row).

        On workers this will query the presence writer process via HTTP replication.
        """
        if instance_name != self._instance_name:
            # If not local we query over http replication from the presence
            # writer
            result = await self._repl_client(
                instance_name=instance_name,
                stream_name=PresenceFederationStream.NAME,
                from_token=from_token,
                upto_token=upto_token,
            )
            return result["updates"], result["upto_token"], result["limited"]

        # If the from_token is the current token then there's nothing to return
        # and we can trivially no-op.
        if from_token == self._next_id - 1:
            return [], upto_token, False

        # We can find the correct position in the queue by noting that there is
        # exactly one entry per stream ID, and that the last entry has an ID of
        # `self._next_id - 1`, so we can count backwards from the end.
        #
        # Since we are returning all states in the range `from_token < stream_id
        # <= upto_token` we look for the index with a `stream_id` of `from_token
        # + 1`.
        #
        # Since the start of the queue is periodically truncated we need to
        # handle the case where `from_token` stream ID has already been dropped.
        start_idx = max(from_token + 1 - self._next_id, -len(self._queue))

        to_send: List[Tuple[int, Tuple[str, str]]] = []
        limited = False
        new_id = upto_token
        for _, stream_id, destinations, user_ids in self._queue[start_idx:]:
            if stream_id <= from_token:
                # Paranoia check that we are actually only sending states that
                # are have stream_id strictly greater than from_token. We should
                # never hit this.
                logger.warning(
                    "Tried returning presence federation stream ID: %d less than from_token: %d (next_id: %d, len: %d)",
                    stream_id,
                    from_token,
                    self._next_id,
                    len(self._queue),
                )
                continue

            if stream_id > upto_token:
                break

            new_id = stream_id

            to_send.extend(
                (stream_id, (destination, user_id))
                for destination in destinations
                for user_id in user_ids
            )

            if len(to_send) > target_row_count:
                limited = True
                break

        return to_send, new_id, limited

    async def process_replication_rows(
        self, stream_name: str, instance_name: str, token: int, rows: list
    ) -> None:
        if stream_name != PresenceFederationStream.NAME:
            return

        # We keep track of the current tokens (so that we can catch up with anything we missed after a disconnect)
        self._current_tokens[instance_name] = token

        # If we're a federation sender we pull out the presence states to send
        # and forward them on.
        if not self._federation:
            return

        hosts_to_users: Dict[str, Set[str]] = {}
        for row in rows:
            hosts_to_users.setdefault(row.destination, set()).add(row.user_id)

        for host, user_ids in hosts_to_users.items():
            states = await self._presence_handler.current_state_for_users(user_ids)
            await self._federation.send_presence_to_destinations(
                states=states.values(),
                destinations=[host],
            )<|MERGE_RESOLUTION|>--- conflicted
+++ resolved
@@ -785,19 +785,9 @@
             EduTypes.PRESENCE, self.incoming_presence
         )
 
-<<<<<<< HEAD
-        hs.register_later_gauge(
-            LaterGauge(
-                name="synapse_handlers_presence_user_to_current_state_size",
-                desc="",
-                labelnames=[SERVER_NAME_LABEL],
-                caller=lambda: {(self.server_name,): len(self.user_to_current_state)},
-            )
-=======
         presence_user_to_current_state_size_gauge.register_hook(
             homeserver_instance_id=hs.get_instance_id(),
             hook=lambda: {(self.server_name,): len(self.user_to_current_state)},
->>>>>>> b2997a8f
         )
 
         # The per-device presence state, maps user to devices to per-device presence state.
@@ -893,19 +883,9 @@
                 60 * 1000,
             )
 
-<<<<<<< HEAD
-        hs.register_later_gauge(
-            LaterGauge(
-                name="synapse_handlers_presence_wheel_timer_size",
-                desc="",
-                labelnames=[SERVER_NAME_LABEL],
-                caller=lambda: {(self.server_name,): len(self.wheel_timer)},
-            )
-=======
         presence_wheel_timer_size_gauge.register_hook(
             homeserver_instance_id=hs.get_instance_id(),
             hook=lambda: {(self.server_name,): len(self.wheel_timer)},
->>>>>>> b2997a8f
         )
 
         # Used to handle sending of presence to newly joined users/servers
