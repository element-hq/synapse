#
# This file is licensed under the Affero General Public License (AGPL) version 3.
#
# Copyright 2020 The Matrix.org Foundation C.I.C.
# Copyright 2014-2016 OpenMarket Ltd
# Copyright (C) 2023 New Vector, Ltd
#
# This program is free software: you can redistribute it and/or modify
# it under the terms of the GNU Affero General Public License as
# published by the Free Software Foundation, either version 3 of the
# License, or (at your option) any later version.
#
# See the GNU Affero General Public License for more details:
# <https://www.gnu.org/licenses/agpl-3.0.html>.
#
# Originally licensed under the Apache License, Version 2.0:
# <http://www.apache.org/licenses/LICENSE-2.0>.
#
# [This file includes modifications made by New Vector Limited]
#
#

"""
This module is responsible for keeping track of presence status of local
and remote users.

The methods that define policy are:
    - PresenceHandler._update_states
    - PresenceHandler._handle_timeouts
    - should_notify

# Tracking local presence

For local users, presence is tracked on a per-device basis. When a user has multiple
devices the user presence state is derived by coalescing the presence from each
device:

    BUSY > ONLINE > UNAVAILABLE > OFFLINE

The time that each device was last active and last synced is tracked in order to
automatically downgrade a device's presence state:

    A device may move from ONLINE -> UNAVAILABLE, if it has not been active for
    a period of time.

    A device may go from any state -> OFFLINE, if it is not active and has not
    synced for a period of time.

The timeouts are handled using a wheel timer, which has coarse buckets. Timings
do not need to be exact.

Generally a device's presence state is updated whenever a user syncs (via the
set_presence parameter), when the presence API is called, or if "pro-active"
events occur, including:

* Sending an event, receipt, read marker.
* Updating typing status.

The busy state has special status that it cannot is not downgraded by a call to
sync with a lower priority state *and* it takes a long period of time to transition
to offline.

# Persisting (and restoring) presence

For all users, presence is persisted on a per-user basis. Data is kept in-memory
and persisted periodically. When Synapse starts each worker loads the current
presence state and then tracks the presence stream to keep itself up-to-date.

When restoring presence for local users a pseudo-device is created to match the
user state; this device follows the normal timeout logic (see above) and will
automatically be replaced with any information from currently available devices.

"""

import abc
import contextlib
import itertools
import logging
from bisect import bisect
from contextlib import contextmanager
from types import TracebackType
from typing import (
    TYPE_CHECKING,
    AbstractSet,
    Any,
    Callable,
    Collection,
    ContextManager,
    Dict,
    Generator,
    Iterable,
    List,
    Optional,
    Set,
    Tuple,
    Type,
)

from prometheus_client import Counter

import synapse.metrics
from synapse.api.constants import EduTypes, EventTypes, Membership, PresenceState
from synapse.api.errors import SynapseError
from synapse.api.presence import UserDevicePresenceState, UserPresenceState
from synapse.appservice import ApplicationService
from synapse.events.presence_router import PresenceRouter
from synapse.logging.context import run_in_background
from synapse.metrics import SERVER_NAME_LABEL, LaterGauge
from synapse.metrics.background_process_metrics import (
    run_as_background_process,
    wrap_as_background_process,
)
from synapse.replication.http.presence import (
    ReplicationBumpPresenceActiveTime,
    ReplicationPresenceSetState,
)
from synapse.replication.http.streams import ReplicationGetStreamUpdates
from synapse.replication.tcp.commands import ClearUserSyncsCommand
from synapse.replication.tcp.streams import PresenceFederationStream, PresenceStream
from synapse.storage.databases.main import DataStore
from synapse.storage.databases.main.state_deltas import StateDelta
from synapse.streams import EventSource
from synapse.types import (
    JsonDict,
    StrCollection,
    StreamKeyType,
    UserID,
    get_domain_from_id,
)
from synapse.util.async_helpers import Linearizer
from synapse.util.metrics import Measure
from synapse.util.wheel_timer import WheelTimer

if TYPE_CHECKING:
    from synapse.server import HomeServer

logger = logging.getLogger(__name__)


notified_presence_counter = Counter(
    "synapse_handler_presence_notified_presence", "", labelnames=[SERVER_NAME_LABEL]
)
federation_presence_out_counter = Counter(
    "synapse_handler_presence_federation_presence_out",
    "",
    labelnames=[SERVER_NAME_LABEL],
)
presence_updates_counter = Counter(
    "synapse_handler_presence_presence_updates", "", labelnames=[SERVER_NAME_LABEL]
)
timers_fired_counter = Counter(
    "synapse_handler_presence_timers_fired", "", labelnames=[SERVER_NAME_LABEL]
)
federation_presence_counter = Counter(
    "synapse_handler_presence_federation_presence", "", labelnames=[SERVER_NAME_LABEL]
)
bump_active_time_counter = Counter(
    "synapse_handler_presence_bump_active_time", "", labelnames=[SERVER_NAME_LABEL]
)

get_updates_counter = Counter(
    "synapse_handler_presence_get_updates", "", labelnames=["type", SERVER_NAME_LABEL]
)

notify_reason_counter = Counter(
    "synapse_handler_presence_notify_reason",
    "",
    labelnames=["locality", "reason", SERVER_NAME_LABEL],
)
state_transition_counter = Counter(
    "synapse_handler_presence_state_transition",
    "",
    labelnames=["locality", "from", "to", SERVER_NAME_LABEL],
)

presence_user_to_current_state_size_gauge = LaterGauge(
    name="synapse_handlers_presence_user_to_current_state_size",
    desc="",
    labelnames=[SERVER_NAME_LABEL],
)

presence_wheel_timer_size_gauge = LaterGauge(
    name="synapse_handlers_presence_wheel_timer_size",
    desc="",
    labelnames=[SERVER_NAME_LABEL],
)

# If a user was last active in the last LAST_ACTIVE_GRANULARITY, consider them
# "currently_active"
LAST_ACTIVE_GRANULARITY = 60 * 1000

# How long to wait until a new /events or /sync request before assuming
# the client has gone.
SYNC_ONLINE_TIMEOUT = 30 * 1000
# Busy status waits longer, but does eventually go offline.
BUSY_ONLINE_TIMEOUT = 60 * 60 * 1000

# How long to wait before marking the user as idle. Compared against last active
IDLE_TIMER = 5 * 60 * 1000

# How often we expect remote servers to resend us presence.
FEDERATION_TIMEOUT = 30 * 60 * 1000

# How often to resend presence to remote servers
FEDERATION_PING_INTERVAL = 25 * 60 * 1000

# How long we will wait before assuming that the syncs from an external process
# are dead.
EXTERNAL_PROCESS_EXPIRY = 5 * 60 * 1000

# Delay before a worker tells the presence handler that a user has stopped
# syncing.
UPDATE_SYNCING_USERS_MS = 10 * 1000

assert LAST_ACTIVE_GRANULARITY < IDLE_TIMER


class BasePresenceHandler(abc.ABC):
    """Parts of the PresenceHandler that are shared between workers and presence
    writer"""

    def __init__(self, hs: "HomeServer"):
        self.hs = hs
        self.clock = hs.get_clock()
        self.store = hs.get_datastores().main
        self._storage_controllers = hs.get_storage_controllers()
        self.presence_router = hs.get_presence_router()
        self.state = hs.get_state_handler()
        self.is_mine_id = hs.is_mine_id

        self._presence_enabled = hs.config.server.presence_enabled
        self._track_presence = hs.config.server.track_presence

        self._federation = None
        if hs.should_send_federation():
            self._federation = hs.get_federation_sender()

        self._federation_queue = PresenceFederationQueue(hs, self)

        self.VALID_PRESENCE: Tuple[str, ...] = (
            PresenceState.ONLINE,
            PresenceState.UNAVAILABLE,
            PresenceState.OFFLINE,
        )

        if hs.config.experimental.msc3026_enabled:
            self.VALID_PRESENCE += (PresenceState.BUSY,)

        active_presence = self.store.take_presence_startup_info()
        # The combined status across all user devices.
        self.user_to_current_state = {state.user_id: state for state in active_presence}

    @abc.abstractmethod
    async def user_syncing(
        self,
        user_id: str,
        device_id: Optional[str],
        affect_presence: bool,
        presence_state: str,
    ) -> ContextManager[None]:
        """Returns a context manager that should surround any stream requests
        from the user.

        This allows us to keep track of who is currently streaming and who isn't
        without having to have timers outside of this module to avoid flickering
        when users disconnect/reconnect.

        Args:
            user_id: the user that is starting a sync
            device_id: the user's device that is starting a sync
            affect_presence: If false this function will be a no-op.
                Useful for streams that are not associated with an actual
                client that is being used by a user.
            presence_state: The presence state indicated in the sync request
        """

    @abc.abstractmethod
    def get_currently_syncing_users_for_replication(
        self,
    ) -> Iterable[Tuple[str, Optional[str]]]:
        """Get an iterable of syncing users and devices on this worker, to send to the presence handler

        This is called when a replication connection is established. It should return
        a list of tuples of user ID & device ID, which are then sent as USER_SYNC commands
        to inform the process handling presence about those users/devices.

        Returns:
            An iterable of tuples of user ID and device ID.
        """

    async def get_state(self, target_user: UserID) -> UserPresenceState:
        results = await self.get_states([target_user.to_string()])
        return results[0]

    async def get_states(
        self, target_user_ids: Iterable[str]
    ) -> List[UserPresenceState]:
        """Get the presence state for users."""

        updates_d = await self.current_state_for_users(target_user_ids)
        updates = list(updates_d.values())

        for user_id in set(target_user_ids) - {u.user_id for u in updates}:
            updates.append(UserPresenceState.default(user_id))

        return updates

    async def current_state_for_users(
        self, user_ids: Iterable[str]
    ) -> Dict[str, UserPresenceState]:
        """Get the current presence state for multiple users.

        Returns:
            A mapping of `user_id` -> `UserPresenceState`
        """
        states = {}
        missing = []
        for user_id in user_ids:
            state = self.user_to_current_state.get(user_id, None)
            if state:
                states[user_id] = state
            else:
                missing.append(user_id)

        if missing:
            # There are things not in our in memory cache. Lets pull them out of
            # the database.
            res = await self.store.get_presence_for_users(missing)
            states.update(res)

            for user_id in missing:
                # if user has no state in database, create the state
                if not res.get(user_id, None):
                    new_state = UserPresenceState.default(user_id)
                    states[user_id] = new_state
                    self.user_to_current_state[user_id] = new_state

        return states

    async def current_state_for_user(self, user_id: str) -> UserPresenceState:
        """Get the current presence state for a user."""
        res = await self.current_state_for_users([user_id])
        return res[user_id]

    @abc.abstractmethod
    async def set_state(
        self,
        target_user: UserID,
        device_id: Optional[str],
        state: JsonDict,
        force_notify: bool = False,
        is_sync: bool = False,
    ) -> None:
        """Set the presence state of the user.

        Args:
            target_user: The ID of the user to set the presence state of.
            device_id: the device that the user is setting the presence state of.
            state: The presence state as a JSON dictionary.
            force_notify: Whether to force notification of the update to clients.
            is_sync: True if this update was from a sync, which results in
                *not* overriding a previously set BUSY status, updating the
                user's last_user_sync_ts, and ignoring the "status_msg" field of
                the `state` dict.
        """

    @abc.abstractmethod
    async def bump_presence_active_time(
        self, user: UserID, device_id: Optional[str]
    ) -> None:
        """We've seen the user do something that indicates they're interacting
        with the app.
        """

    async def update_external_syncs_row(  # noqa: B027 (no-op by design)
        self,
        process_id: str,
        user_id: str,
        device_id: Optional[str],
        is_syncing: bool,
        sync_time_msec: int,
    ) -> None:
        """Update the syncing users for an external process as a delta.

        This is a no-op when presence is handled by a different worker.

        Args:
            process_id: An identifier for the process the users are
                syncing against. This allows synapse to process updates
                as user start and stop syncing against a given process.
            user_id: The user who has started or stopped syncing
            device_id: The user's device that has started or stopped syncing
            is_syncing: Whether or not the user is now syncing
            sync_time_msec: Time in ms when the user was last syncing
        """

    async def update_external_syncs_clear(  # noqa: B027 (no-op by design)
        self, process_id: str
    ) -> None:
        """Marks all users that had been marked as syncing by a given process
        as offline.

        Used when the process has stopped/disappeared.

        This is a no-op when presence is handled by a different worker.
        """

    async def process_replication_rows(
        self, stream_name: str, instance_name: str, token: int, rows: list
    ) -> None:
        """Process streams received over replication."""
        await self._federation_queue.process_replication_rows(
            stream_name, instance_name, token, rows
        )

    def get_federation_queue(self) -> "PresenceFederationQueue":
        """Get the presence federation queue."""
        return self._federation_queue

    async def maybe_send_presence_to_interested_destinations(
        self, states: List[UserPresenceState]
    ) -> None:
        """If this instance is a federation sender, send the states to all
        destinations that are interested. Filters out any states for remote
        users.
        """

        if not self._federation:
            return

        states = [s for s in states if self.is_mine_id(s.user_id)]

        if not states:
            return

        hosts_to_states = await get_interested_remotes(
            self.store,
            self.presence_router,
            states,
        )

        for destinations, host_states in hosts_to_states:
            await self._federation.send_presence_to_destinations(
                host_states, destinations
            )

    async def send_full_presence_to_users(self, user_ids: StrCollection) -> None:
        """
        Adds to the list of users who should receive a full snapshot of presence
        upon their next sync. Note that this only works for local users.

        Then, grabs the current presence state for a given set of users and adds it
        to the top of the presence stream.

        Args:
            user_ids: The IDs of the local users to send full presence to.
        """
        # Retrieve one of the users from the given set
        if not user_ids:
            raise Exception(
                "send_full_presence_to_users must be called with at least one user"
            )
        user_id = next(iter(user_ids))

        # Mark all users as receiving full presence on their next sync
        await self.store.add_users_to_send_full_presence_to(user_ids)

        # Add a new entry to the presence stream. Since we use stream tokens to determine whether a
        # local user should receive a full snapshot of presence when they sync, we need to bump the
        # presence stream so that subsequent syncs with no presence activity in between won't result
        # in the client receiving multiple full snapshots of presence.
        #
        # If we bump the stream ID, then the user will get a higher stream token next sync, and thus
        # correctly won't receive a second snapshot.

        # Get the current presence state for one of the users (defaults to offline if not found)
        current_presence_state = await self.get_state(UserID.from_string(user_id))

        # Convert the UserPresenceState object into a serializable dict
        state = {
            "presence": current_presence_state.state,
            "status_message": current_presence_state.status_msg,
        }

        # Copy the presence state to the tip of the presence stream.

        # We set force_notify=True here so that this presence update is guaranteed to
        # increment the presence stream ID (which resending the current user's presence
        # otherwise would not do).
        await self.set_state(
            UserID.from_string(user_id), None, state, force_notify=True
        )

    async def is_visible(self, observed_user: UserID, observer_user: UserID) -> bool:
        raise NotImplementedError(
            "Attempting to check presence on a non-presence worker."
        )


class _NullContextManager(ContextManager[None]):
    """A context manager which does nothing."""

    def __exit__(
        self,
        exc_type: Optional[Type[BaseException]],
        exc_val: Optional[BaseException],
        exc_tb: Optional[TracebackType],
    ) -> None:
        pass


class WorkerPresenceHandler(BasePresenceHandler):
    def __init__(self, hs: "HomeServer"):
        super().__init__(hs)
        self.server_name = hs.hostname
        self._presence_writer_instance = hs.config.worker.writers.presence[0]

        # Route presence EDUs to the right worker
        hs.get_federation_registry().register_instances_for_edu(
            EduTypes.PRESENCE,
            hs.config.worker.writers.presence,
        )

        # The number of ongoing syncs on this process, by (user ID, device ID).
        # Empty if _presence_enabled is false.
        self._user_device_to_num_current_syncs: Dict[
            Tuple[str, Optional[str]], int
        ] = {}

        self.notifier = hs.get_notifier()
        self.instance_id = hs.get_instance_id()

        # (user_id, device_id) -> last_sync_ms. Lists the devices that have stopped
        # syncing but we haven't notified the presence writer of that yet
        self._user_devices_going_offline: Dict[Tuple[str, Optional[str]], int] = {}

        self._bump_active_client = ReplicationBumpPresenceActiveTime.make_client(hs)
        self._set_state_client = ReplicationPresenceSetState.make_client(hs)

        self.clock.looping_call(self.send_stop_syncing, UPDATE_SYNCING_USERS_MS)

        hs.register_async_shutdown_handler(
            phase="before",
            eventType="shutdown",
            desc="generic_presence.on_shutdown",
            shutdown_func=self._on_shutdown,
        )

    @wrap_as_background_process("WorkerPresenceHandler._on_shutdown")
    async def _on_shutdown(self) -> None:
        if self._track_presence:
            self.hs.get_replication_command_handler().send_command(
                ClearUserSyncsCommand(self.instance_id)
            )

    def send_user_sync(
        self,
        user_id: str,
        device_id: Optional[str],
        is_syncing: bool,
        last_sync_ms: int,
    ) -> None:
        if self._track_presence:
            self.hs.get_replication_command_handler().send_user_sync(
                self.instance_id, user_id, device_id, is_syncing, last_sync_ms
            )

    def mark_as_coming_online(self, user_id: str, device_id: Optional[str]) -> None:
        """A user has started syncing. Send a UserSync to the presence writer,
        unless they had recently stopped syncing.
        """
        going_offline = self._user_devices_going_offline.pop((user_id, device_id), None)
        if not going_offline:
            # Safe to skip because we haven't yet told the presence writer they
            # were offline
            self.send_user_sync(user_id, device_id, True, self.clock.time_msec())

    def mark_as_going_offline(self, user_id: str, device_id: Optional[str]) -> None:
        """A user has stopped syncing. We wait before notifying the presence
        writer as its likely they'll come back soon. This allows us to avoid
        sending a stopped syncing immediately followed by a started syncing
        notification to the presence writer
        """
        self._user_devices_going_offline[(user_id, device_id)] = self.clock.time_msec()

    def send_stop_syncing(self) -> None:
        """Check if there are any users who have stopped syncing a while ago and
        haven't come back yet. If there are poke the presence writer about them.
        """
        now = self.clock.time_msec()
        for (user_id, device_id), last_sync_ms in list(
            self._user_devices_going_offline.items()
        ):
            if now - last_sync_ms > UPDATE_SYNCING_USERS_MS:
                self._user_devices_going_offline.pop((user_id, device_id), None)
                self.send_user_sync(user_id, device_id, False, last_sync_ms)

    async def user_syncing(
        self,
        user_id: str,
        device_id: Optional[str],
        affect_presence: bool,
        presence_state: str,
    ) -> ContextManager[None]:
        """Record that a user is syncing.

        Called by the sync and events servlets to record that a user has connected to
        this worker and is waiting for some events.
        """
        if not affect_presence or not self._track_presence:
            return _NullContextManager()

        # Note that this causes last_active_ts to be incremented which is not
        # what the spec wants.
        await self.set_state(
            UserID.from_string(user_id),
            device_id,
            state={"presence": presence_state},
            is_sync=True,
        )

        curr_sync = self._user_device_to_num_current_syncs.get((user_id, device_id), 0)
        self._user_device_to_num_current_syncs[(user_id, device_id)] = curr_sync + 1

        # If this is the first in-flight sync, notify replication
        if self._user_device_to_num_current_syncs[(user_id, device_id)] == 1:
            self.mark_as_coming_online(user_id, device_id)

        def _end() -> None:
            # We check that the user_id is in user_to_num_current_syncs because
            # user_to_num_current_syncs may have been cleared if we are
            # shutting down.
            if (user_id, device_id) in self._user_device_to_num_current_syncs:
                self._user_device_to_num_current_syncs[(user_id, device_id)] -= 1

                # If there are no more in-flight syncs, notify replication
                if self._user_device_to_num_current_syncs[(user_id, device_id)] == 0:
                    self.mark_as_going_offline(user_id, device_id)

        @contextlib.contextmanager
        def _user_syncing() -> Generator[None, None, None]:
            try:
                yield
            finally:
                _end()

        return _user_syncing()

    async def notify_from_replication(
        self, states: List[UserPresenceState], stream_id: int
    ) -> None:
        parties = await get_interested_parties(self.store, self.presence_router, states)
        room_ids_to_states, users_to_states = parties

        self.notifier.on_new_event(
            StreamKeyType.PRESENCE,
            stream_id,
            rooms=room_ids_to_states.keys(),
            users=users_to_states.keys(),
        )

    async def process_replication_rows(
        self, stream_name: str, instance_name: str, token: int, rows: list
    ) -> None:
        await super().process_replication_rows(stream_name, instance_name, token, rows)

        if stream_name != PresenceStream.NAME:
            return

        states = [
            UserPresenceState(
                row.user_id,
                row.state,
                row.last_active_ts,
                row.last_federation_update_ts,
                row.last_user_sync_ts,
                row.status_msg,
                row.currently_active,
            )
            for row in rows
        ]

        # The list of states to notify sync streams and remote servers about.
        # This is calculated by comparing the old and new states for each user
        # using `should_notify(..)`.
        #
        # Note that this is necessary as the presence writer will periodically
        # flush presence state changes that should not be notified about to the
        # DB, and so will be sent over the replication stream.
        state_to_notify = []

        for new_state in states:
            old_state = self.user_to_current_state.get(new_state.user_id)
            self.user_to_current_state[new_state.user_id] = new_state
            is_mine = self.is_mine_id(new_state.user_id)
            if not old_state or should_notify(
                old_state, new_state, is_mine, self.server_name
            ):
                state_to_notify.append(new_state)

        stream_id = token
        await self.notify_from_replication(state_to_notify, stream_id)

        # If this is a federation sender, notify about presence updates.
        await self.maybe_send_presence_to_interested_destinations(state_to_notify)

    def get_currently_syncing_users_for_replication(
        self,
    ) -> Iterable[Tuple[str, Optional[str]]]:
        return [
            user_id_device_id
            for user_id_device_id, count in self._user_device_to_num_current_syncs.items()
            if count > 0
        ]

    async def set_state(
        self,
        target_user: UserID,
        device_id: Optional[str],
        state: JsonDict,
        force_notify: bool = False,
        is_sync: bool = False,
    ) -> None:
        """Set the presence state of the user.

        Args:
            target_user: The ID of the user to set the presence state of.
            device_id: the device that the user is setting the presence state of.
            state: The presence state as a JSON dictionary.
            force_notify: Whether to force notification of the update to clients.
            is_sync: True if this update was from a sync, which results in
                *not* overriding a previously set BUSY status, updating the
                user's last_user_sync_ts, and ignoring the "status_msg" field of
                the `state` dict.
        """
        presence = state["presence"]

        if presence not in self.VALID_PRESENCE:
            raise SynapseError(400, "Invalid presence state")

        user_id = target_user.to_string()

        # If tracking of presence is disabled, no-op
        if not self._track_presence:
            return

        # Proxy request to instance that writes presence
        await self._set_state_client(
            instance_name=self._presence_writer_instance,
            user_id=user_id,
            device_id=device_id,
            state=state,
            force_notify=force_notify,
            is_sync=is_sync,
        )

    async def bump_presence_active_time(
        self, user: UserID, device_id: Optional[str]
    ) -> None:
        """We've seen the user do something that indicates they're interacting
        with the app.
        """
        # If presence is disabled, no-op
        if not self._track_presence:
            return

        # Proxy request to instance that writes presence
        user_id = user.to_string()
        await self._bump_active_client(
            instance_name=self._presence_writer_instance,
            user_id=user_id,
            device_id=device_id,
        )


class PresenceHandler(BasePresenceHandler):
    def __init__(self, hs: "HomeServer"):
        super().__init__(hs)
        self.server_name = (
            hs.hostname
        )  # nb must be called this for @wrap_as_background_process
        self.wheel_timer: WheelTimer[str] = WheelTimer()
        self.notifier = hs.get_notifier()

        federation_registry = hs.get_federation_registry()

        federation_registry.register_edu_handler(
            EduTypes.PRESENCE, self.incoming_presence
        )

        presence_user_to_current_state_size_gauge.register_hook(
            homeserver_instance_id=hs.get_instance_id(),
            hook=lambda: {(self.server_name,): len(self.user_to_current_state)},
        )

        # The per-device presence state, maps user to devices to per-device presence state.
        self._user_to_device_to_current_state: Dict[
            str, Dict[Optional[str], UserDevicePresenceState]
        ] = {}

        now = self.clock.time_msec()
        if self._track_presence:
            for state in self.user_to_current_state.values():
                # Create a psuedo-device to properly handle time outs. This will
                # be overridden by any "real" devices within SYNC_ONLINE_TIMEOUT.
                pseudo_device_id = None
                self._user_to_device_to_current_state[state.user_id] = {
                    pseudo_device_id: UserDevicePresenceState(
                        user_id=state.user_id,
                        device_id=pseudo_device_id,
                        state=state.state,
                        last_active_ts=state.last_active_ts,
                        last_sync_ts=state.last_user_sync_ts,
                    )
                }

                self.wheel_timer.insert(
                    now=now, obj=state.user_id, then=state.last_active_ts + IDLE_TIMER
                )
                self.wheel_timer.insert(
                    now=now,
                    obj=state.user_id,
                    then=state.last_user_sync_ts + SYNC_ONLINE_TIMEOUT,
                )
                if self.is_mine_id(state.user_id):
                    self.wheel_timer.insert(
                        now=now,
                        obj=state.user_id,
                        then=state.last_federation_update_ts + FEDERATION_PING_INTERVAL,
                    )
                else:
                    self.wheel_timer.insert(
                        now=now,
                        obj=state.user_id,
                        then=state.last_federation_update_ts + FEDERATION_TIMEOUT,
                    )

        # Set of users who have presence in the `user_to_current_state` that
        # have not yet been persisted
        self.unpersisted_users_changes: Set[str] = set()

        hs.register_async_shutdown_handler(
            phase="before",
            eventType="shutdown",
            desc="presence.on_shutdown",
            shutdown_func=self._on_shutdown,
        )

        # Keeps track of the number of *ongoing* syncs on this process. While
        # this is non zero a user will never go offline.
        self._user_device_to_num_current_syncs: Dict[
            Tuple[str, Optional[str]], int
        ] = {}

        # Keeps track of the number of *ongoing* syncs on other processes.
        #
        # While any sync is ongoing on another process the user's device will never
        # go offline.
        #
        # Each process has a unique identifier and an update frequency. If
        # no update is received from that process within the update period then
        # we assume that all the sync requests on that process have stopped.
        # Stored as a dict from process_id to set of (user_id, device_id), and
        # a dict of process_id to millisecond timestamp last updated.
        self.external_process_to_current_syncs: Dict[
            str, Set[Tuple[str, Optional[str]]]
        ] = {}
        self.external_process_last_updated_ms: Dict[str, int] = {}

        self.external_sync_linearizer = Linearizer(
<<<<<<< HEAD
            hs.get_clock(),
            name="external_sync_linearizer",
=======
            name="external_sync_linearizer", clock=self.clock
>>>>>>> 5143f93d
        )

        if self._track_presence:
            # Start a LoopingCall in 30s that fires every 5s.
            # The initial delay is to allow disconnected clients a chance to
            # reconnect before we treat them as offline.
            self.clock.call_later(
                30,
                self.clock.looping_call,
                self._handle_timeouts,
                5000,
                call_later_cancel_on_shutdown=False,  # We don't track this call since it's short
            )

        # Presence information is persisted, whether or not it is being tracked
        # internally.
        if self._presence_enabled:
            self.clock.call_later(
                60,
                self.clock.looping_call,
                self._persist_unpersisted_changes,
                60 * 1000,
                call_later_cancel_on_shutdown=False,  # We don't track this call since it's short
            )

        presence_wheel_timer_size_gauge.register_hook(
            homeserver_instance_id=hs.get_instance_id(),
            hook=lambda: {(self.server_name,): len(self.wheel_timer)},
        )

        # Used to handle sending of presence to newly joined users/servers
        if self._track_presence:
            self.notifier.add_replication_callback(self.notify_new_event)

        # Presence is best effort and quickly heals itself, so lets just always
        # stream from the current state when we restart.
        self._event_pos = self.store.get_room_max_stream_ordering()
        self._event_processing = False

    async def _on_shutdown(self) -> None:
        """Gets called when shutting down. This lets us persist any updates that
        we haven't yet persisted, e.g. updates that only changes some internal
        timers. This allows changes to persist across startup without having to
        persist every single change.

        If this does not run it simply means that some of the timers will fire
        earlier than they should when synapse is restarted. This affect of this
        is some spurious presence changes that will self-correct.
        """
        # If the DB pool has already terminated, don't try updating
        if not self.store.db_pool.is_running():
            return

        logger.info(
            "Performing _on_shutdown. Persisting %d unpersisted changes",
            len(self.user_to_current_state),
        )

        if self.unpersisted_users_changes:
            await self.store.update_presence(
                [
                    self.user_to_current_state[user_id]
                    for user_id in self.unpersisted_users_changes
                ]
            )
        logger.info("Finished _on_shutdown")

    @wrap_as_background_process("persist_presence_changes")
    async def _persist_unpersisted_changes(self) -> None:
        """We periodically persist the unpersisted changes, as otherwise they
        may stack up and slow down shutdown times.
        """
        unpersisted = self.unpersisted_users_changes
        self.unpersisted_users_changes = set()

        if unpersisted:
            logger.info("Persisting %d unpersisted presence updates", len(unpersisted))
            await self.store.update_presence(
                [self.user_to_current_state[user_id] for user_id in unpersisted]
            )

    async def _update_states(
        self,
        new_states: Iterable[UserPresenceState],
        force_notify: bool = False,
    ) -> None:
        """Updates presence of users. Sets the appropriate timeouts. Pokes
        the notifier and federation if and only if the changed presence state
        should be sent to clients/servers.

        Args:
            new_states: The new user presence state updates to process.
            force_notify: Whether to force notifying clients of this presence state update,
                even if it doesn't change the state of a user's presence (e.g online -> online).
                This is currently used to bump the max presence stream ID without changing any
                user's presence (see PresenceHandler.add_users_to_send_full_presence_to).
        """
        if not self._presence_enabled:
            # We shouldn't get here if presence is disabled, but we check anyway
            # to ensure that we don't a) send out presence federation and b)
            # don't add things to the wheel timer that will never be handled.
            logger.warning("Tried to update presence states when presence is disabled")
            return

        now = self.clock.time_msec()

        with Measure(
            self.clock, name="presence_update_states", server_name=self.server_name
        ):
            # NOTE: We purposefully don't await between now and when we've
            # calculated what we want to do with the new states, to avoid races.

            to_notify = {}  # Changes we want to notify everyone about
            to_federation_ping = {}  # These need sending keep-alives

            # Only bother handling the last presence change for each user
            new_states_dict = {}
            for new_state in new_states:
                new_states_dict[new_state.user_id] = new_state
            new_states = new_states_dict.values()

            for new_state in new_states:
                user_id = new_state.user_id

                # It's fine to not hit the database here, as the only thing not in
                # the current state cache are OFFLINE states, where the only field
                # of interest is last_active which is safe enough to assume is 0
                # here.
                prev_state = self.user_to_current_state.get(
                    user_id, UserPresenceState.default(user_id)
                )

                new_state, should_notify, should_ping = handle_update(
                    prev_state,
                    new_state,
                    is_mine=self.is_mine_id(user_id),
                    our_server_name=self.server_name,
                    wheel_timer=self.wheel_timer,
                    now=now,
                    # When overriding disabled presence, don't kick off all the
                    # wheel timers.
                    persist=not self._track_presence,
                )

                if force_notify:
                    should_notify = True

                self.user_to_current_state[user_id] = new_state

                if should_notify:
                    to_notify[user_id] = new_state
                elif should_ping:
                    to_federation_ping[user_id] = new_state

            # TODO: We should probably ensure there are no races hereafter

            presence_updates_counter.labels(
                **{SERVER_NAME_LABEL: self.server_name}
            ).inc(len(new_states))

            if to_notify:
                notified_presence_counter.labels(
                    **{SERVER_NAME_LABEL: self.server_name}
                ).inc(len(to_notify))
                await self._persist_and_notify(list(to_notify.values()))

            self.unpersisted_users_changes |= {s.user_id for s in new_states}
            self.unpersisted_users_changes -= set(to_notify.keys())

            # Check if we need to resend any presence states to remote hosts. We
            # only do this for states that haven't been updated in a while to
            # ensure that the remote host doesn't time the presence state out.
            #
            # Note that since these are states that have *not* been updated,
            # they won't get sent down the normal presence replication stream,
            # and so we have to explicitly send them via the federation stream.
            to_federation_ping = {
                user_id: state
                for user_id, state in to_federation_ping.items()
                if user_id not in to_notify
            }
            if to_federation_ping:
                federation_presence_out_counter.labels(
                    **{SERVER_NAME_LABEL: self.server_name}
                ).inc(len(to_federation_ping))

                hosts_to_states = await get_interested_remotes(
                    self.store,
                    self.presence_router,
                    list(to_federation_ping.values()),
                )

                for destinations, states in hosts_to_states:
                    await self._federation_queue.send_presence_to_destinations(
                        states, destinations
                    )

    @wrap_as_background_process("handle_presence_timeouts")
    async def _handle_timeouts(self) -> None:
        """Checks the presence of users that have timed out and updates as
        appropriate.
        """
        logger.debug("Handling presence timeouts")
        now = self.clock.time_msec()

        # Fetch the list of users that *may* have timed out. Things may have
        # changed since the timeout was set, so we won't necessarily have to
        # take any action.
        users_to_check = set(self.wheel_timer.fetch(now))

        # Check whether the lists of syncing processes from an external
        # process have expired.
        expired_process_ids = [
            process_id
            for process_id, last_update in self.external_process_last_updated_ms.items()
            if now - last_update > EXTERNAL_PROCESS_EXPIRY
        ]
        for process_id in expired_process_ids:
            # For each expired process drop tracking info and check the users
            # that were syncing on that process to see if they need to be timed
            # out.
            users_to_check.update(
                user_id
                for user_id, device_id in self.external_process_to_current_syncs.pop(
                    process_id, ()
                )
            )
            self.external_process_last_updated_ms.pop(process_id)

        states = [
            self.user_to_current_state.get(user_id, UserPresenceState.default(user_id))
            for user_id in users_to_check
        ]

        timers_fired_counter.labels(**{SERVER_NAME_LABEL: self.server_name}).inc(
            len(states)
        )

        # Set of user ID & device IDs which are currently syncing.
        syncing_user_devices = {
            user_id_device_id
            for user_id_device_id, count in self._user_device_to_num_current_syncs.items()
            if count
        }
        syncing_user_devices.update(
            itertools.chain(*self.external_process_to_current_syncs.values())
        )

        changes = handle_timeouts(
            states,
            is_mine_fn=self.is_mine_id,
            syncing_user_devices=syncing_user_devices,
            user_to_devices=self._user_to_device_to_current_state,
            now=now,
        )

        return await self._update_states(changes)

    async def bump_presence_active_time(
        self, user: UserID, device_id: Optional[str]
    ) -> None:
        """We've seen the user do something that indicates they're interacting
        with the app.
        """
        # If presence is disabled, no-op
        if not self._track_presence:
            return

        user_id = user.to_string()

        bump_active_time_counter.labels(**{SERVER_NAME_LABEL: self.server_name}).inc()

        now = self.clock.time_msec()

        # Update the device information & mark the device as online if it was
        # unavailable.
        devices = self._user_to_device_to_current_state.setdefault(user_id, {})
        device_state = devices.setdefault(
            device_id,
            UserDevicePresenceState.default(user_id, device_id),
        )
        device_state.last_active_ts = now
        if device_state.state == PresenceState.UNAVAILABLE:
            device_state.state = PresenceState.ONLINE

        # Update the user state, this will always update last_active_ts and
        # might update the presence state.
        prev_state = await self.current_state_for_user(user_id)
        new_fields: Dict[str, Any] = {
            "last_active_ts": now,
            "state": _combine_device_states(devices.values()),
        }

        await self._update_states([prev_state.copy_and_replace(**new_fields)])

    async def user_syncing(
        self,
        user_id: str,
        device_id: Optional[str],
        affect_presence: bool = True,
        presence_state: str = PresenceState.ONLINE,
    ) -> ContextManager[None]:
        """Returns a context manager that should surround any stream requests
        from the user.

        This allows us to keep track of who is currently streaming and who isn't
        without having to have timers outside of this module to avoid flickering
        when users disconnect/reconnect.

        Args:
            user_id: the user that is starting a sync
            device_id: the user's device that is starting a sync
            affect_presence: If false this function will be a no-op.
                Useful for streams that are not associated with an actual
                client that is being used by a user.
            presence_state: The presence state indicated in the sync request
        """
        if not affect_presence or not self._track_presence:
            return _NullContextManager()

        curr_sync = self._user_device_to_num_current_syncs.get((user_id, device_id), 0)
        self._user_device_to_num_current_syncs[(user_id, device_id)] = curr_sync + 1

        # Note that this causes last_active_ts to be incremented which is not
        # what the spec wants.
        await self.set_state(
            UserID.from_string(user_id),
            device_id,
            state={"presence": presence_state},
            is_sync=True,
        )

        async def _end() -> None:
            try:
                self._user_device_to_num_current_syncs[(user_id, device_id)] -= 1

                prev_state = await self.current_state_for_user(user_id)
                await self._update_states(
                    [
                        prev_state.copy_and_replace(
                            last_user_sync_ts=self.clock.time_msec()
                        )
                    ]
                )
            except Exception:
                logger.exception("Error updating presence after sync")

        @contextmanager
        def _user_syncing() -> Generator[None, None, None]:
            try:
                yield
            finally:
                run_in_background(_end)

        return _user_syncing()

    def get_currently_syncing_users_for_replication(
        self,
    ) -> Iterable[Tuple[str, Optional[str]]]:
        # since we are the process handling presence, there is nothing to do here.
        return []

    async def update_external_syncs_row(
        self,
        process_id: str,
        user_id: str,
        device_id: Optional[str],
        is_syncing: bool,
        sync_time_msec: int,
    ) -> None:
        """Update the syncing users for an external process as a delta.

        Args:
            process_id: An identifier for the process the users are
                syncing against. This allows synapse to process updates
                as user start and stop syncing against a given process.
            user_id: The user who has started or stopped syncing
            device_id: The user's device that has started or stopped syncing
            is_syncing: Whether or not the user is now syncing
            sync_time_msec: Time in ms when the user was last syncing
        """
        async with self.external_sync_linearizer.queue(process_id):
            prev_state = await self.current_state_for_user(user_id)

            process_presence = self.external_process_to_current_syncs.setdefault(
                process_id, set()
            )

            # USER_SYNC is sent when a user's device starts or stops syncing on
            # a remote # process. (But only for the initial and last sync for that
            # device.)
            #
            # When a device *starts* syncing it also calls set_state(...) which
            # will update the state, last_active_ts, and last_user_sync_ts.
            # Simply ensure the user & device is tracked as syncing in this case.
            #
            # When a device *stops* syncing, update the last_user_sync_ts and mark
            # them as no longer syncing. Note this doesn't quite match the
            # monolith behaviour, which updates last_user_sync_ts at the end of
            # every sync, not just the last in-flight sync.
            if is_syncing and (user_id, device_id) not in process_presence:
                process_presence.add((user_id, device_id))
            elif not is_syncing and (user_id, device_id) in process_presence:
                devices = self._user_to_device_to_current_state.setdefault(user_id, {})
                device_state = devices.setdefault(
                    device_id, UserDevicePresenceState.default(user_id, device_id)
                )
                device_state.last_sync_ts = sync_time_msec

                new_state = prev_state.copy_and_replace(
                    last_user_sync_ts=sync_time_msec
                )
                await self._update_states([new_state])

                process_presence.discard((user_id, device_id))

            self.external_process_last_updated_ms[process_id] = self.clock.time_msec()

    async def update_external_syncs_clear(self, process_id: str) -> None:
        """Marks all users that had been marked as syncing by a given process
        as offline.

        Used when the process has stopped/disappeared.
        """
        async with self.external_sync_linearizer.queue(process_id):
            process_presence = self.external_process_to_current_syncs.pop(
                process_id, set()
            )

            time_now_ms = self.clock.time_msec()

            # Mark each device as having a last sync time.
            updated_users = set()
            for user_id, device_id in process_presence:
                device_state = self._user_to_device_to_current_state.setdefault(
                    user_id, {}
                ).setdefault(
                    device_id, UserDevicePresenceState.default(user_id, device_id)
                )

                device_state.last_sync_ts = time_now_ms
                updated_users.add(user_id)

            # Update each user (and insert into the appropriate timers to check if
            # they've gone offline).
            prev_states = await self.current_state_for_users(updated_users)
            await self._update_states(
                [
                    prev_state.copy_and_replace(last_user_sync_ts=time_now_ms)
                    for prev_state in prev_states.values()
                ]
            )
            self.external_process_last_updated_ms.pop(process_id, None)

    async def _persist_and_notify(self, states: List[UserPresenceState]) -> None:
        """Persist states in the database, poke the notifier and send to
        interested remote servers
        """
        stream_id, max_token = await self.store.update_presence(states)

        parties = await get_interested_parties(self.store, self.presence_router, states)
        room_ids_to_states, users_to_states = parties

        self.notifier.on_new_event(
            StreamKeyType.PRESENCE,
            stream_id,
            rooms=room_ids_to_states.keys(),
            users=[UserID.from_string(u) for u in users_to_states],
        )

        # We only want to poke the local federation sender, if any, as other
        # workers will receive the presence updates via the presence replication
        # stream (which is updated by `store.update_presence`).
        await self.maybe_send_presence_to_interested_destinations(states)

    async def incoming_presence(self, origin: str, content: JsonDict) -> None:
        """Called when we receive a `m.presence` EDU from a remote server."""
        if not self._track_presence:
            return

        now = self.clock.time_msec()
        updates = []
        for push in content.get("push", []):
            # A "push" contains a list of presence that we are probably interested
            # in.
            user_id = push.get("user_id", None)
            if not user_id:
                logger.info(
                    "Got presence update from %r with no 'user_id': %r", origin, push
                )
                continue

            if get_domain_from_id(user_id) != origin:
                logger.info(
                    "Got presence update from %r with bad 'user_id': %r",
                    origin,
                    user_id,
                )
                continue

            presence_state = push.get("presence", None)
            if not presence_state:
                logger.info(
                    "Got presence update from %r with no 'presence_state': %r",
                    origin,
                    push,
                )
                continue

            new_fields = {"state": presence_state, "last_federation_update_ts": now}

            last_active_ago = push.get("last_active_ago", None)
            if last_active_ago is not None:
                new_fields["last_active_ts"] = now - last_active_ago

            new_fields["status_msg"] = push.get("status_msg", None)
            new_fields["currently_active"] = push.get("currently_active", False)

            prev_state = await self.current_state_for_user(user_id)
            updates.append(prev_state.copy_and_replace(**new_fields))

        if updates:
            federation_presence_counter.labels(
                **{SERVER_NAME_LABEL: self.server_name}
            ).inc(len(updates))
            await self._update_states(updates)

    async def set_state(
        self,
        target_user: UserID,
        device_id: Optional[str],
        state: JsonDict,
        force_notify: bool = False,
        is_sync: bool = False,
    ) -> None:
        """Set the presence state of the user.

        Args:
            target_user: The ID of the user to set the presence state of.
            device_id: the device that the user is setting the presence state of.
            state: The presence state as a JSON dictionary.
            force_notify: Whether to force notification of the update to clients.
            is_sync: True if this update was from a sync, which results in
                *not* overriding a previously set BUSY status, updating the
                user's last_user_sync_ts, and ignoring the "status_msg" field of
                the `state` dict.
        """
        status_msg = state.get("status_msg", None)
        presence = state["presence"]

        if presence not in self.VALID_PRESENCE:
            raise SynapseError(400, "Invalid presence state")

        # If presence is disabled, no-op
        if not self._track_presence:
            return

        user_id = target_user.to_string()
        now = self.clock.time_msec()

        prev_state = await self.current_state_for_user(user_id)

        # Syncs do not override a previous presence of busy.
        #
        # TODO: This is a hack for lack of multi-device support. Unfortunately
        # removing this requires coordination with clients.
        if prev_state.state == PresenceState.BUSY and is_sync:
            presence = PresenceState.BUSY

        # Update the device specific information.
        devices = self._user_to_device_to_current_state.setdefault(user_id, {})
        device_state = devices.setdefault(
            device_id,
            UserDevicePresenceState.default(user_id, device_id),
        )
        device_state.state = presence
        device_state.last_active_ts = now
        if is_sync:
            device_state.last_sync_ts = now

        # Based on the state of each user's device calculate the new presence state.
        presence = _combine_device_states(devices.values())

        new_fields: JsonDict = {"state": presence}

        if presence == PresenceState.ONLINE or presence == PresenceState.BUSY:
            new_fields["last_active_ts"] = now

        if is_sync:
            new_fields["last_user_sync_ts"] = now
        else:
            # Syncs do not override the status message.
            new_fields["status_msg"] = status_msg

        await self._update_states(
            [prev_state.copy_and_replace(**new_fields)], force_notify=force_notify
        )

    async def is_visible(self, observed_user: UserID, observer_user: UserID) -> bool:
        """Returns whether a user can see another user's presence."""
        observer_room_ids = await self.store.get_rooms_for_user(
            observer_user.to_string()
        )
        observed_room_ids = await self.store.get_rooms_for_user(
            observed_user.to_string()
        )

        if observer_room_ids & observed_room_ids:
            return True

        return False

    async def get_all_presence_updates(
        self, instance_name: str, last_id: int, current_id: int, limit: int
    ) -> Tuple[List[Tuple[int, list]], int, bool]:
        """
        Gets a list of presence update rows from between the given stream ids.
        Each row has:
        - stream_id(str)
        - user_id(str)
        - state(str)
        - last_active_ts(int)
        - last_federation_update_ts(int)
        - last_user_sync_ts(int)
        - status_msg(int)
        - currently_active(int)

        Args:
            instance_name: The writer we want to fetch updates from. Unused
                here since there is only ever one writer.
            last_id: The token to fetch updates from. Exclusive.
            current_id: The token to fetch updates up to. Inclusive.
            limit: The requested limit for the number of rows to return. The
                function may return more or fewer rows.

        Returns:
            A tuple consisting of: the updates, a token to use to fetch
            subsequent updates, and whether we returned fewer rows than exists
            between the requested tokens due to the limit.

            The token returned can be used in a subsequent call to this
            function to get further updates.

            The updates are a list of 2-tuples of stream ID and the row data
        """

        # TODO(markjh): replicate the unpersisted changes.
        # This could use the in-memory stores for recent changes.
        rows = await self.store.get_all_presence_updates(
            instance_name, last_id, current_id, limit
        )
        return rows

    def notify_new_event(self) -> None:
        """Called when new events have happened. Handles users and servers
        joining rooms and require being sent presence.
        """

        if self._event_processing:
            return

        async def _process_presence() -> None:
            assert not self._event_processing

            self._event_processing = True
            try:
                await self._unsafe_process()
            finally:
                self._event_processing = False

        run_as_background_process(
            "presence.notify_new_event", self.server_name, _process_presence
        )

    async def _unsafe_process(self) -> None:
        # Loop round handling deltas until we're up to date
        while True:
            with Measure(
                self.clock, name="presence_delta", server_name=self.server_name
            ):
                room_max_stream_ordering = self.store.get_room_max_stream_ordering()
                if self._event_pos >= room_max_stream_ordering:
                    return

                logger.debug(
                    "Processing presence stats %s->%s",
                    self._event_pos,
                    room_max_stream_ordering,
                )
                (
                    max_pos,
                    deltas,
                ) = await self._storage_controllers.state.get_current_state_deltas(
                    self._event_pos, room_max_stream_ordering
                )

                # We may get multiple deltas for different rooms, but we want to
                # handle them on a room by room basis, so we batch them up by
                # room.
                deltas_by_room: Dict[str, List[StateDelta]] = {}
                for delta in deltas:
                    deltas_by_room.setdefault(delta.room_id, []).append(delta)

                for room_id, deltas_for_room in deltas_by_room.items():
                    await self._handle_state_delta(room_id, deltas_for_room)

                self._event_pos = max_pos

                # Expose current event processing position to prometheus
                synapse.metrics.event_processing_positions.labels(
                    name="presence", **{SERVER_NAME_LABEL: self.server_name}
                ).set(max_pos)

    async def _handle_state_delta(self, room_id: str, deltas: List[StateDelta]) -> None:
        """Process current state deltas for the room to find new joins that need
        to be handled.
        """

        # Sets of newly joined users. Note that if the local server is
        # joining a remote room for the first time we'll see both the joining
        # user and all remote users as newly joined.
        newly_joined_users = set()

        for delta in deltas:
            assert room_id == delta.room_id

            logger.debug(
                "Handling: %r %r, %s", delta.event_type, delta.state_key, delta.event_id
            )

            # Drop any event that isn't a membership join
            if delta.event_type != EventTypes.Member:
                continue

            if delta.event_id is None:
                # state has been deleted, so this is not a join. We only care about
                # joins.
                continue

            event = await self.store.get_event(delta.event_id, allow_none=True)
            if not event or event.content.get("membership") != Membership.JOIN:
                # We only care about joins
                continue

            if delta.prev_event_id:
                prev_event = await self.store.get_event(
                    delta.prev_event_id, allow_none=True
                )
                if (
                    prev_event
                    and prev_event.content.get("membership") == Membership.JOIN
                ):
                    # Ignore changes to join events.
                    continue

            newly_joined_users.add(delta.state_key)

        if not newly_joined_users:
            # If nobody has joined then there's nothing to do.
            return

        # We want to send:
        #   1. presence states of all local users in the room to newly joined
        #      remote servers
        #   2. presence states of newly joined users to all remote servers in
        #      the room.
        #
        # TODO: Only send presence states to remote hosts that don't already
        # have them (because they already share rooms).

        # Get all the users who were already in the room, by fetching the
        # current users in the room and removing the newly joined users.
        users = await self.store.get_users_in_room(room_id)
        prev_users = set(users) - newly_joined_users

        # Construct sets for all the local users and remote hosts that were
        # already in the room
        prev_local_users = []
        prev_remote_hosts = set()
        for user_id in prev_users:
            if self.is_mine_id(user_id):
                prev_local_users.append(user_id)
            else:
                prev_remote_hosts.add(get_domain_from_id(user_id))

        # Similarly, construct sets for all the local users and remote hosts
        # that were *not* already in the room. Care needs to be taken with the
        # calculating the remote hosts, as a host may have already been in the
        # room even if there is a newly joined user from that host.
        newly_joined_local_users = []
        newly_joined_remote_hosts = set()
        for user_id in newly_joined_users:
            if self.is_mine_id(user_id):
                newly_joined_local_users.append(user_id)
            else:
                host = get_domain_from_id(user_id)
                if host not in prev_remote_hosts:
                    newly_joined_remote_hosts.add(host)

        # Send presence states of all local users in the room to newly joined
        # remote servers. (We actually only send states for local users already
        # in the room, as we'll send states for newly joined local users below.)
        if prev_local_users and newly_joined_remote_hosts:
            local_states = await self.current_state_for_users(prev_local_users)

            # Filter out old presence, i.e. offline presence states where
            # the user hasn't been active for a week. We can change this
            # depending on what we want the UX to be, but at the least we
            # should filter out offline presence where the state is just the
            # default state.
            now = self.clock.time_msec()
            states = [
                state
                for state in local_states.values()
                if state.state != PresenceState.OFFLINE
                or now - state.last_active_ts < 7 * 24 * 60 * 60 * 1000
                or state.status_msg is not None
            ]

            await self._federation_queue.send_presence_to_destinations(
                destinations=newly_joined_remote_hosts,
                states=states,
            )

        # Send presence states of newly joined users to all remote servers in
        # the room
        if newly_joined_local_users and (
            prev_remote_hosts or newly_joined_remote_hosts
        ):
            local_states = await self.current_state_for_users(newly_joined_local_users)
            await self._federation_queue.send_presence_to_destinations(
                destinations=prev_remote_hosts | newly_joined_remote_hosts,
                states=list(local_states.values()),
            )


def should_notify(
    old_state: UserPresenceState,
    new_state: UserPresenceState,
    is_mine: bool,
    our_server_name: str,
) -> bool:
    """Decides if a presence state change should be sent to interested parties."""
    user_location = "remote"
    if is_mine:
        user_location = "local"

    if old_state == new_state:
        return False

    if old_state.status_msg != new_state.status_msg:
        notify_reason_counter.labels(
            locality=user_location,
            reason="status_msg_change",
            **{SERVER_NAME_LABEL: our_server_name},
        ).inc()
        return True

    if old_state.state != new_state.state:
        notify_reason_counter.labels(
            locality=user_location,
            reason="state_change",
            **{SERVER_NAME_LABEL: our_server_name},
        ).inc()
        state_transition_counter.labels(
            **{
                "locality": user_location,
                # `from` is a reserved word in Python so we have to label it this way if
                # we want to use keyword args.
                "from": old_state.state,
                "to": new_state.state,
                SERVER_NAME_LABEL: our_server_name,
            },
        ).inc()
        return True

    if old_state.state == PresenceState.ONLINE:
        if new_state.currently_active != old_state.currently_active:
            notify_reason_counter.labels(
                locality=user_location,
                reason="current_active_change",
                **{SERVER_NAME_LABEL: our_server_name},
            ).inc()
            return True

        if (
            new_state.last_active_ts - old_state.last_active_ts
            > LAST_ACTIVE_GRANULARITY
        ):
            # Only notify about last active bumps if we're not currently active
            if not new_state.currently_active:
                notify_reason_counter.labels(
                    locality=user_location,
                    reason="last_active_change_online",
                    **{SERVER_NAME_LABEL: our_server_name},
                ).inc()
                return True

    elif new_state.last_active_ts - old_state.last_active_ts > LAST_ACTIVE_GRANULARITY:
        # Always notify for a transition where last active gets bumped.
        notify_reason_counter.labels(
            locality=user_location,
            reason="last_active_change_not_online",
            **{SERVER_NAME_LABEL: our_server_name},
        ).inc()
        return True

    return False


def format_user_presence_state(
    state: UserPresenceState, now: int, include_user_id: bool = True
) -> JsonDict:
    """Convert UserPresenceState to a JSON format that can be sent down to clients
    and to other servers.

    Args:
        state: The user presence state to format.
        now: The current timestamp since the epoch in ms.
        include_user_id: Whether to include `user_id` in the returned dictionary.
            As this function can be used both to format presence updates for client /sync
            responses and for federation /send requests, only the latter needs the include
            the `user_id` field.

    Returns:
        A JSON dictionary with the following keys:
            * presence: The presence state as a str.
            * user_id: Optional. Included if `include_user_id` is truthy. The canonical
                Matrix ID of the user.
            * last_active_ago: Optional. Included if `last_active_ts` is set on `state`.
                The timestamp that the user was last active.
            * status_msg: Optional. Included if `status_msg` is set on `state`. The user's
                status.
            * currently_active: Optional. Included only if `state.state` is "online".

        Example:

        {
            "presence": "online",
            "user_id": "@alice:example.com",
            "last_active_ago": 16783813918,
            "status_msg": "Hello world!",
            "currently_active": True
        }
    """
    content: JsonDict = {"presence": state.state}
    if include_user_id:
        content["user_id"] = state.user_id
    if state.last_active_ts:
        content["last_active_ago"] = now - state.last_active_ts
    if state.status_msg:
        content["status_msg"] = state.status_msg
    if state.state == PresenceState.ONLINE:
        content["currently_active"] = state.currently_active

    return content


class PresenceEventSource(EventSource[int, UserPresenceState]):
    def __init__(self, hs: "HomeServer"):
        # We can't call get_presence_handler here because there's a cycle:
        #
        #   Presence -> Notifier -> PresenceEventSource -> Presence
        #
        # Same with get_presence_router:
        #
        #   AuthHandler -> Notifier -> PresenceEventSource -> ModuleApi -> AuthHandler
        self.server_name = hs.hostname
        self.get_presence_handler = hs.get_presence_handler
        self.get_presence_router = hs.get_presence_router
        self.server_name = hs.hostname
        self.clock = hs.get_clock()
        self.store = hs.get_datastores().main

    async def get_new_events(
        self,
        user: UserID,
        from_key: Optional[int],
        # Having a default limit doesn't match the EventSource API, but some
        # callers do not provide it. It is unused in this class.
        limit: int = 0,
        room_ids: Optional[StrCollection] = None,
        is_guest: bool = False,
        explicit_room_id: Optional[str] = None,
        include_offline: bool = True,
        service: Optional[ApplicationService] = None,
    ) -> Tuple[List[UserPresenceState], int]:
        # The process for getting presence events are:
        #  1. Get the rooms the user is in.
        #  2. Get the list of user in the rooms.
        #  3. Get the list of users that are in the user's presence list.
        #  4. If there is a from_key set, cross reference the list of users
        #     with the `presence_stream_cache` to see which ones we actually
        #     need to check.
        #  5. Load current state for the users.
        #
        # We don't try and limit the presence updates by the current token, as
        # sending down the rare duplicate is not a concern.

        user_id = user.to_string()
        stream_change_cache = self.store.presence_stream_cache

        with Measure(
            self.clock, name="presence.get_new_events", server_name=self.server_name
        ):
            if from_key is not None:
                from_key = int(from_key)

                # Check if this user should receive all current, online user presence. We only
                # bother to do this if from_key is set, as otherwise the user will receive all
                # user presence anyways.
                if await self.store.should_user_receive_full_presence_with_token(
                    user_id, from_key
                ):
                    # This user has been specified by a module to receive all current, online
                    # user presence. Removing from_key and setting include_offline to false
                    # will do effectively this.
                    from_key = None
                    include_offline = False

            max_token = self.store.get_current_presence_token()
            if from_key == max_token:
                # This is necessary as due to the way stream ID generators work
                # we may get updates that have a stream ID greater than the max
                # token (e.g. max_token is N but stream generator may return
                # results for N+2, due to N+1 not having finished being
                # persisted yet).
                #
                # This is usually fine, as it just means that we may send down
                # some presence updates multiple times. However, we need to be
                # careful that the sync stream either actually does make some
                # progress or doesn't return, otherwise clients will end up
                # tight looping calling /sync due to it immediately returning
                # the same token repeatedly.
                #
                # Hence this guard where we just return nothing so that the sync
                # doesn't return. C.f. https://github.com/matrix-org/synapse/issues/5503.
                return [], max_token

            # Figure out which other users this user should explicitly receive
            # updates for
            additional_users_interested_in = (
                await self.get_presence_router().get_interested_users(user.to_string())
            )

            # We have a set of users that we're interested in the presence of. We want to
            # cross-reference that with the users that have actually changed their presence.

            # Check whether this user should see all user updates

            if additional_users_interested_in == PresenceRouter.ALL_USERS:
                # Provide presence state for all users
                presence_updates = await self._filter_all_presence_updates_for_user(
                    user_id, include_offline, from_key
                )

                return presence_updates, max_token

            # Make mypy happy. users_interested_in should now be a set
            assert not isinstance(additional_users_interested_in, str)

            # We always care about our own presence.
            additional_users_interested_in.add(user_id)

            if explicit_room_id:
                user_ids = await self.store.get_users_in_room(explicit_room_id)
                additional_users_interested_in.update(user_ids)

            # The set of users that we're interested in and that have had a presence update.
            # We'll actually pull the presence updates for these users at the end.
            interested_and_updated_users: StrCollection

            if from_key is not None:
                # First get all users that have had a presence update
                result = stream_change_cache.get_all_entities_changed(from_key)

                # Cross-reference users we're interested in with those that have had updates.
                if result.hit:
                    updated_users = result.entities

                    # If we have the full list of changes for presence we can
                    # simply check which ones share a room with the user.
                    get_updates_counter.labels(
                        type="stream",
                        **{SERVER_NAME_LABEL: self.server_name},
                    ).inc()

                    sharing_users = await self.store.do_users_share_a_room(
                        user_id, updated_users
                    )

                    interested_and_updated_users = (
                        sharing_users.union(additional_users_interested_in)
                    ).intersection(updated_users)

                else:
                    # Too many possible updates. Find all users we can see and check
                    # if any of them have changed.
                    get_updates_counter.labels(
                        type="full",
                        **{SERVER_NAME_LABEL: self.server_name},
                    ).inc()

                    users_interested_in = (
                        await self.store.get_users_who_share_room_with_user(user_id)
                    )
                    users_interested_in.update(additional_users_interested_in)

                    interested_and_updated_users = (
                        stream_change_cache.get_entities_changed(
                            users_interested_in, from_key
                        )
                    )
            else:
                # No from_key has been specified. Return the presence for all users
                # this user is interested in
                interested_and_updated_users = (
                    await self.store.get_users_who_share_room_with_user(user_id)
                )
                interested_and_updated_users.update(additional_users_interested_in)

            # Retrieve the current presence state for each user
            users_to_state = await self.get_presence_handler().current_state_for_users(
                interested_and_updated_users
            )
            presence_updates = list(users_to_state.values())

        if not include_offline:
            # Filter out offline presence states
            presence_updates = self._filter_offline_presence_state(presence_updates)

        return presence_updates, max_token

    async def _filter_all_presence_updates_for_user(
        self,
        user_id: str,
        include_offline: bool,
        from_key: Optional[int] = None,
    ) -> List[UserPresenceState]:
        """
        Computes the presence updates a user should receive.

        First pulls presence updates from the database. Then consults PresenceRouter
        for whether any updates should be excluded by user ID.

        Args:
            user_id: The User ID of the user to compute presence updates for.
            include_offline: Whether to include offline presence states from the results.
            from_key: The minimum stream ID of updates to pull from the database
                before filtering.

        Returns:
            A list of presence states for the given user to receive.
        """
        updated_users = None
        if from_key:
            # Only return updates since the last sync
            result = self.store.presence_stream_cache.get_all_entities_changed(from_key)
            if result.hit:
                updated_users = result.entities

        if updated_users is not None:
            # Get the actual presence update for each change
            users_to_state = await self.get_presence_handler().current_state_for_users(
                updated_users
            )
            presence_updates = list(users_to_state.values())

            if not include_offline:
                # Filter out offline states
                presence_updates = self._filter_offline_presence_state(presence_updates)
        else:
            users_to_state = await self.store.get_presence_for_all_users(
                include_offline=include_offline
            )

            presence_updates = list(users_to_state.values())

        # TODO: This feels wildly inefficient, and it's unfortunate we need to ask the
        # module for information on a number of users when we then only take the info
        # for a single user

        # Filter through the presence router
        users_to_state_set = await self.get_presence_router().get_users_for_states(
            presence_updates
        )

        # We only want the mapping for the syncing user
        presence_updates = list(users_to_state_set[user_id])

        # Return presence information for all users
        return presence_updates

    def _filter_offline_presence_state(
        self, presence_updates: Iterable[UserPresenceState]
    ) -> List[UserPresenceState]:
        """Given an iterable containing user presence updates, return a list with any offline
        presence states removed.

        Args:
            presence_updates: Presence states to filter

        Returns:
            A new list with any offline presence states removed.
        """
        return [
            update
            for update in presence_updates
            if update.state != PresenceState.OFFLINE
        ]

    def get_current_key(self) -> int:
        return self.store.get_current_presence_token()


def handle_timeouts(
    user_states: List[UserPresenceState],
    is_mine_fn: Callable[[str], bool],
    syncing_user_devices: AbstractSet[Tuple[str, Optional[str]]],
    user_to_devices: Dict[str, Dict[Optional[str], UserDevicePresenceState]],
    now: int,
) -> List[UserPresenceState]:
    """Checks the presence of users that have timed out and updates as
    appropriate.

    Args:
        user_states: List of UserPresenceState's to check.
        is_mine_fn: Function that returns if a user_id is ours
        syncing_user_devices: A set of (user ID, device ID) tuples with active syncs..
        user_to_devices: A map of user ID to device ID to UserDevicePresenceState.
        now: Current time in ms.

    Returns:
        List of UserPresenceState updates
    """
    changes = {}  # Actual changes we need to notify people about

    for state in user_states:
        user_id = state.user_id
        is_mine = is_mine_fn(user_id)

        new_state = handle_timeout(
            state,
            is_mine,
            syncing_user_devices,
            user_to_devices.get(user_id, {}),
            now,
        )
        if new_state:
            changes[state.user_id] = new_state

    return list(changes.values())


def handle_timeout(
    state: UserPresenceState,
    is_mine: bool,
    syncing_device_ids: AbstractSet[Tuple[str, Optional[str]]],
    user_devices: Dict[Optional[str], UserDevicePresenceState],
    now: int,
) -> Optional[UserPresenceState]:
    """Checks the presence of the user to see if any of the timers have elapsed

    Args:
        state: UserPresenceState to check.
        is_mine: Whether the user is ours
        syncing_user_devices: A set of (user ID, device ID) tuples with active syncs..
        user_devices: A map of device ID to UserDevicePresenceState.
        now: Current time in ms.

    Returns:
        A UserPresenceState update or None if no update.
    """
    if state.state == PresenceState.OFFLINE:
        # No timeouts are associated with offline states.
        return None

    changed = False

    if is_mine:
        # Check per-device whether the device should be considered idle or offline
        # due to timeouts.
        device_changed = False
        offline_devices = []
        for device_id, device_state in user_devices.items():
            if device_state.state == PresenceState.ONLINE:
                if now - device_state.last_active_ts > IDLE_TIMER:
                    # Currently online, but last activity ages ago so auto
                    # idle
                    device_state.state = PresenceState.UNAVAILABLE
                    device_changed = True

            # If there are have been no sync for a while (and none ongoing),
            # set presence to offline.
            if (state.user_id, device_id) not in syncing_device_ids:
                # If the user has done something recently but hasn't synced,
                # don't set them as offline.
                sync_or_active = max(
                    device_state.last_sync_ts, device_state.last_active_ts
                )

                # Implementations aren't meant to timeout a device with a busy
                # state, but it needs to timeout *eventually* or else the user
                # will be stuck in that state.
                online_timeout = (
                    BUSY_ONLINE_TIMEOUT
                    if device_state.state == PresenceState.BUSY
                    else SYNC_ONLINE_TIMEOUT
                )
                if now - sync_or_active > online_timeout:
                    # Mark the device as going offline.
                    offline_devices.append(device_id)
                    device_changed = True

        # Offline devices are not needed and do not add information.
        for device_id in offline_devices:
            user_devices.pop(device_id)

        # If the presence state of the devices changed, then (maybe) update
        # the user's overall presence state.
        if device_changed:
            new_presence = _combine_device_states(user_devices.values())
            if new_presence != state.state:
                state = state.copy_and_replace(state=new_presence)
                changed = True

        if now - state.last_active_ts > LAST_ACTIVE_GRANULARITY:
            # So that we send down a notification that we've
            # stopped updating.
            changed = True

        if now - state.last_federation_update_ts > FEDERATION_PING_INTERVAL:
            # Need to send ping to other servers to ensure they don't
            # timeout and set us to offline
            changed = True
    else:
        # We expect to be poked occasionally by the other side.
        # This is to protect against forgetful/buggy servers, so that
        # no one gets stuck online forever.
        if now - state.last_federation_update_ts > FEDERATION_TIMEOUT:
            # The other side seems to have disappeared.
            state = state.copy_and_replace(state=PresenceState.OFFLINE)
            changed = True

    return state if changed else None


def handle_update(
    prev_state: UserPresenceState,
    new_state: UserPresenceState,
    is_mine: bool,
    our_server_name: str,
    wheel_timer: WheelTimer,
    now: int,
    persist: bool,
) -> Tuple[UserPresenceState, bool, bool]:
    """Given a presence update:
        1. Add any appropriate timers.
        2. Check if we should notify anyone.

    Args:
        prev_state
        new_state
        is_mine: Whether the user is ours
        our_server_name: The homeserver name of the our server (`hs.hostname`)
        wheel_timer
        now: Time now in ms
        persist: True if this state should persist until another update occurs.
            Skips insertion into wheel timers.

    Returns:
        3-tuple: `(new_state, persist_and_notify, federation_ping)` where:
            - new_state: is the state to actually persist
            - persist_and_notify: whether to persist and notify people
            - federation_ping: whether we should send a ping over federation
    """
    user_id = new_state.user_id

    persist_and_notify = False
    federation_ping = False

    # If the users are ours then we want to set up a bunch of timers
    # to time things out.
    if is_mine:
        if new_state.state == PresenceState.ONLINE:
            # Idle timer
            if not persist:
                wheel_timer.insert(
                    now=now, obj=user_id, then=new_state.last_active_ts + IDLE_TIMER
                )

            active = now - new_state.last_active_ts < LAST_ACTIVE_GRANULARITY
            new_state = new_state.copy_and_replace(currently_active=active)

            if active and not persist:
                wheel_timer.insert(
                    now=now,
                    obj=user_id,
                    then=new_state.last_active_ts + LAST_ACTIVE_GRANULARITY,
                )

        if new_state.state != PresenceState.OFFLINE:
            # User has stopped syncing
            if not persist:
                wheel_timer.insert(
                    now=now,
                    obj=user_id,
                    then=new_state.last_user_sync_ts + SYNC_ONLINE_TIMEOUT,
                )

            last_federate = new_state.last_federation_update_ts
            if now - last_federate > FEDERATION_PING_INTERVAL:
                # Been a while since we've poked remote servers
                new_state = new_state.copy_and_replace(last_federation_update_ts=now)
                federation_ping = True

        if new_state.state == PresenceState.BUSY and not persist:
            wheel_timer.insert(
                now=now,
                obj=user_id,
                then=new_state.last_user_sync_ts + BUSY_ONLINE_TIMEOUT,
            )

    else:
        # An update for a remote user was received.
        if not persist:
            wheel_timer.insert(
                now=now,
                obj=user_id,
                then=new_state.last_federation_update_ts + FEDERATION_TIMEOUT,
            )

    # Check whether the change was something worth notifying about
    if should_notify(prev_state, new_state, is_mine, our_server_name):
        new_state = new_state.copy_and_replace(last_federation_update_ts=now)
        persist_and_notify = True

    return new_state, persist_and_notify, federation_ping


PRESENCE_BY_PRIORITY = {
    PresenceState.BUSY: 4,
    PresenceState.ONLINE: 3,
    PresenceState.UNAVAILABLE: 2,
    PresenceState.OFFLINE: 1,
}


def _combine_device_states(
    device_states: Iterable[UserDevicePresenceState],
) -> str:
    """
    Find the device to use presence information from.

    Orders devices by priority, then last_active_ts.

    Args:
        device_states: An iterable of device presence states

    Return:
        The combined presence state.
    """

    # Based on (all) the user's devices calculate the new presence state.
    presence = PresenceState.OFFLINE
    last_active_ts = -1

    # Find the device to use the presence state of based on the presence priority,
    # but tie-break with how recently the device has been seen.
    for device_state in device_states:
        if (PRESENCE_BY_PRIORITY[device_state.state], device_state.last_active_ts) > (
            PRESENCE_BY_PRIORITY[presence],
            last_active_ts,
        ):
            presence = device_state.state
            last_active_ts = device_state.last_active_ts

    return presence


async def get_interested_parties(
    store: DataStore, presence_router: PresenceRouter, states: List[UserPresenceState]
) -> Tuple[Dict[str, List[UserPresenceState]], Dict[str, List[UserPresenceState]]]:
    """Given a list of states return which entities (rooms, users)
    are interested in the given states.

    Args:
        store: The homeserver's data store.
        presence_router: A module for augmenting the destinations for presence updates.
        states: A list of incoming user presence updates.

    Returns:
        A 2-tuple of `(room_ids_to_states, users_to_states)`,
        with each item being a dict of `entity_name` -> `[UserPresenceState]`
    """
    room_ids_to_states: Dict[str, List[UserPresenceState]] = {}
    users_to_states: Dict[str, List[UserPresenceState]] = {}
    for state in states:
        room_ids = await store.get_rooms_for_user(state.user_id)
        for room_id in room_ids:
            room_ids_to_states.setdefault(room_id, []).append(state)

        # Always notify self
        users_to_states.setdefault(state.user_id, []).append(state)

    # Ask a presence routing module for any additional parties if one
    # is loaded.
    router_users_to_states = await presence_router.get_users_for_states(states)

    # Update the dictionaries with additional destinations and state to send
    for user_id, user_states in router_users_to_states.items():
        users_to_states.setdefault(user_id, []).extend(user_states)

    return room_ids_to_states, users_to_states


async def get_interested_remotes(
    store: DataStore,
    presence_router: PresenceRouter,
    states: List[UserPresenceState],
) -> List[Tuple[StrCollection, Collection[UserPresenceState]]]:
    """Given a list of presence states figure out which remote servers
    should be sent which.

    All the presence states should be for local users only.

    Args:
        store: The homeserver's data store.
        presence_router: A module for augmenting the destinations for presence updates.
        states: A list of incoming user presence updates.

    Returns:
        A map from destinations to presence states to send to that destination.
    """
    hosts_and_states: List[Tuple[StrCollection, Collection[UserPresenceState]]] = []

    # First we look up the rooms each user is in (as well as any explicit
    # subscriptions), then for each distinct room we look up the remote
    # hosts in those rooms.
    for state in states:
        room_ids = await store.get_rooms_for_user(state.user_id)
        hosts: Set[str] = set()
        for room_id in room_ids:
            room_hosts = await store.get_current_hosts_in_room(room_id)
            hosts.update(room_hosts)
        hosts_and_states.append((hosts, [state]))

    # Ask a presence routing module for any additional parties if one
    # is loaded.
    router_users_to_states = await presence_router.get_users_for_states(states)

    for user_id, user_states in router_users_to_states.items():
        host = get_domain_from_id(user_id)
        hosts_and_states.append(([host], user_states))

    return hosts_and_states


class PresenceFederationQueue:
    """Handles sending ad hoc presence updates over federation, which are *not*
    due to state updates (that get handled via the presence stream), e.g.
    federation pings and sending existing present states to newly joined hosts.

    Only the last N minutes will be queued, so if a federation sender instance
    is down for longer then some updates will be dropped. This is OK as presence
    is ephemeral, and so it will self correct eventually.

    On workers the class tracks the last received position of the stream from
    replication, and handles querying for missed updates over HTTP replication,
    c.f. `get_current_token` and `get_replication_rows`.
    """

    # How long to keep entries in the queue for. Workers that are down for
    # longer than this duration will miss out on older updates.
    _KEEP_ITEMS_IN_QUEUE_FOR_MS = 5 * 60 * 1000

    # How often to check if we can expire entries from the queue.
    _CLEAR_ITEMS_EVERY_MS = 60 * 1000

    def __init__(self, hs: "HomeServer", presence_handler: BasePresenceHandler):
        self._clock = hs.get_clock()
        self._notifier = hs.get_notifier()
        self._instance_name = hs.get_instance_name()
        self._presence_handler = presence_handler
        self._repl_client = ReplicationGetStreamUpdates.make_client(hs)

        # Should we keep a queue of recent presence updates? We only bother if
        # another process may be handling federation sending.
        self._queue_presence_updates = True

        # Whether this instance is a presence writer.
        self._presence_writer = self._instance_name in hs.config.worker.writers.presence

        # The FederationSender instance, if this process sends federation traffic directly.
        self._federation = None

        if hs.should_send_federation():
            self._federation = hs.get_federation_sender()

            # We don't bother queuing up presence states if only this instance
            # is sending federation.
            if hs.config.worker.federation_shard_config.instances == [
                self._instance_name
            ]:
                self._queue_presence_updates = False

        # The queue of recently queued updates as tuples of: `(timestamp,
        # stream_id, destinations, user_ids)`. We don't store the full states
        # for efficiency, and remote workers will already have the full states
        # cached.
        self._queue: List[Tuple[int, int, StrCollection, Set[str]]] = []

        self._next_id = 1

        # Map from instance name to current token
        self._current_tokens: Dict[str, int] = {}

        if self._queue_presence_updates:
            self._clock.looping_call(self._clear_queue, self._CLEAR_ITEMS_EVERY_MS)

    def _clear_queue(self) -> None:
        """Clear out older entries from the queue."""
        clear_before = self._clock.time_msec() - self._KEEP_ITEMS_IN_QUEUE_FOR_MS

        # The queue is sorted by timestamp, so we can bisect to find the right
        # place to purge before. Note that we are searching using a 1-tuple with
        # the time, which does The Right Thing since the queue is a tuple where
        # the first item is a timestamp.
        index = bisect(self._queue, (clear_before,))
        self._queue = self._queue[index:]

    async def send_presence_to_destinations(
        self, states: Collection[UserPresenceState], destinations: StrCollection
    ) -> None:
        """Send the presence states to the given destinations.

        Will forward to the local federation sender (if there is one) and queue
        to send over replication (if there are other federation sender instances.).

        Must only be called on the presence writer process.
        """

        # This should only be called on a presence writer.
        assert self._presence_writer

        if not states or not destinations:
            # Ignore calls which either don't have any new states or don't need
            # to be sent anywhere.
            return

        if self._federation:
            await self._federation.send_presence_to_destinations(
                states=states,
                destinations=destinations,
            )

        if not self._queue_presence_updates:
            return

        now = self._clock.time_msec()

        stream_id = self._next_id
        self._next_id += 1

        self._queue.append((now, stream_id, destinations, {s.user_id for s in states}))

        self._notifier.notify_replication()

    def get_current_token(self, instance_name: str) -> int:
        """Get the current position of the stream.

        On workers this returns the last stream ID received from replication.
        """
        if instance_name == self._instance_name:
            return self._next_id - 1
        else:
            return self._current_tokens.get(instance_name, 0)

    async def get_replication_rows(
        self,
        instance_name: str,
        from_token: int,
        upto_token: int,
        target_row_count: int,
    ) -> Tuple[List[Tuple[int, Tuple[str, str]]], int, bool]:
        """Get all the updates between the two tokens.

        We return rows in the form of `(destination, user_id)` to keep the size
        of each row bounded (rather than returning the sets in a row).

        On workers this will query the presence writer process via HTTP replication.
        """
        if instance_name != self._instance_name:
            # If not local we query over http replication from the presence
            # writer
            result = await self._repl_client(
                instance_name=instance_name,
                stream_name=PresenceFederationStream.NAME,
                from_token=from_token,
                upto_token=upto_token,
            )
            return result["updates"], result["upto_token"], result["limited"]

        # If the from_token is the current token then there's nothing to return
        # and we can trivially no-op.
        if from_token == self._next_id - 1:
            return [], upto_token, False

        # We can find the correct position in the queue by noting that there is
        # exactly one entry per stream ID, and that the last entry has an ID of
        # `self._next_id - 1`, so we can count backwards from the end.
        #
        # Since we are returning all states in the range `from_token < stream_id
        # <= upto_token` we look for the index with a `stream_id` of `from_token
        # + 1`.
        #
        # Since the start of the queue is periodically truncated we need to
        # handle the case where `from_token` stream ID has already been dropped.
        start_idx = max(from_token + 1 - self._next_id, -len(self._queue))

        to_send: List[Tuple[int, Tuple[str, str]]] = []
        limited = False
        new_id = upto_token
        for _, stream_id, destinations, user_ids in self._queue[start_idx:]:
            if stream_id <= from_token:
                # Paranoia check that we are actually only sending states that
                # are have stream_id strictly greater than from_token. We should
                # never hit this.
                logger.warning(
                    "Tried returning presence federation stream ID: %d less than from_token: %d (next_id: %d, len: %d)",
                    stream_id,
                    from_token,
                    self._next_id,
                    len(self._queue),
                )
                continue

            if stream_id > upto_token:
                break

            new_id = stream_id

            to_send.extend(
                (stream_id, (destination, user_id))
                for destination in destinations
                for user_id in user_ids
            )

            if len(to_send) > target_row_count:
                limited = True
                break

        return to_send, new_id, limited

    async def process_replication_rows(
        self, stream_name: str, instance_name: str, token: int, rows: list
    ) -> None:
        if stream_name != PresenceFederationStream.NAME:
            return

        # We keep track of the current tokens (so that we can catch up with anything we missed after a disconnect)
        self._current_tokens[instance_name] = token

        # If we're a federation sender we pull out the presence states to send
        # and forward them on.
        if not self._federation:
            return

        hosts_to_users: Dict[str, Set[str]] = {}
        for row in rows:
            hosts_to_users.setdefault(row.destination, set()).add(row.user_id)

        for host, user_ids in hosts_to_users.items():
            states = await self._presence_handler.current_state_for_users(user_ids)
            await self._federation.send_presence_to_destinations(
                states=states.values(),
                destinations=[host],
            )<|MERGE_RESOLUTION|>--- conflicted
+++ resolved
@@ -868,12 +868,7 @@
         self.external_process_last_updated_ms: Dict[str, int] = {}
 
         self.external_sync_linearizer = Linearizer(
-<<<<<<< HEAD
-            hs.get_clock(),
-            name="external_sync_linearizer",
-=======
             name="external_sync_linearizer", clock=self.clock
->>>>>>> 5143f93d
         )
 
         if self._track_presence:
