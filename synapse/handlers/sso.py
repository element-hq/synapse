#
# This file is licensed under the Affero General Public License (AGPL) version 3.
#
# Copyright 2020 The Matrix.org Foundation C.I.C.
# Copyright (C) 2023 New Vector, Ltd
#
# This program is free software: you can redistribute it and/or modify
# it under the terms of the GNU Affero General Public License as
# published by the Free Software Foundation, either version 3 of the
# License, or (at your option) any later version.
#
# See the GNU Affero General Public License for more details:
# <https://www.gnu.org/licenses/agpl-3.0.html>.
#
# Originally licensed under the Apache License, Version 2.0:
# <http://www.apache.org/licenses/LICENSE-2.0>.
#
# [This file includes modifications made by New Vector Limited]
#
#
import abc
import hashlib
import io
import logging
from typing import (
    TYPE_CHECKING,
    Any,
    Awaitable,
    Callable,
    Dict,
    Iterable,
    List,
    Mapping,
    NoReturn,
    Optional,
    Set,
)
from urllib.parse import urlencode

import attr
from typing_extensions import Protocol

from twisted.web.iweb import IRequest
from twisted.web.server import Request

from synapse.api.constants import LoginType, ProfileFields
from synapse.api.errors import Codes, NotFoundError, RedirectException, SynapseError
from synapse.config.sso import SsoAttributeRequirement
from synapse.handlers.device import DeviceHandler
from synapse.handlers.register import init_counters_for_auth_provider
from synapse.handlers.ui_auth import UIAuthSessionDataConstants
from synapse.http import get_request_user_agent
from synapse.http.server import respond_with_html, respond_with_redirect
from synapse.http.site import SynapseRequest
from synapse.types import (
    JsonDict,
    StrCollection,
    UserID,
    contains_invalid_mxid_characters,
    create_requester,
)
from synapse.util.async_helpers import Linearizer
from synapse.util.stringutils import random_string

if TYPE_CHECKING:
    from synapse.server import HomeServer

logger = logging.getLogger(__name__)


class MappingException(Exception):
    """Used to catch errors when mapping an SSO response to user attributes.

    Note that the msg that is raised is shown to end-users.
    """


class SsoIdentityProvider(Protocol):
    """Abstract base class to be implemented by SSO Identity Providers

    An Identity Provider, or IdP, is an external HTTP service which authenticates a user
    to say whether they should be allowed to log in, or perform a given action.

    Synapse supports various implementations of IdPs, including OpenID Connect, SAML,
    and CAS.

    The main entry point is `handle_redirect_request`, which should return a URI to
    redirect the user's browser to the IdP's authentication page.

    Each IdP should be registered with the SsoHandler via
    `hs.get_sso_handler().register_identity_provider()`, so that requests to
    `/_matrix/client/r0/login/sso/redirect` can be correctly dispatched.
    """

    @property
    @abc.abstractmethod
    def idp_id(self) -> str:
        """A unique identifier for this SSO provider

        Eg, "saml", "cas", "github"
        """

    @property
    @abc.abstractmethod
    def idp_name(self) -> str:
        """User-facing name for this provider"""

    @property
    def idp_icon(self) -> Optional[str]:
        """Optional MXC URI for user-facing icon"""
        return None

    @property
    def idp_brand(self) -> Optional[str]:
        """Optional branding identifier"""
        return None

    @abc.abstractmethod
    async def handle_redirect_request(
        self,
        request: SynapseRequest,
        client_redirect_url: Optional[bytes],
        ui_auth_session_id: Optional[str] = None,
    ) -> str:
        """Handle an incoming request to /login/sso/redirect

        Args:
            request: the incoming HTTP request
            client_redirect_url: the URL that we should redirect the
                client to after login (or None for UI Auth).
            ui_auth_session_id: The session ID of the ongoing UI Auth (or
                None if this is a login).

        Returns:
            URL to redirect to
        """
        raise NotImplementedError()


@attr.s(auto_attribs=True)
class UserAttributes:
    # NB: This struct is documented in docs/sso_mapping_providers.md so that users can
    # populate it with data from their own mapping providers.

    # the localpart of the mxid that the mapper has assigned to the user.
    # if `None`, the mapper has not picked a userid, and the user should be prompted to
    # enter one.
    localpart: Optional[str]
    confirm_localpart: bool = False
    display_name: Optional[str] = None
    picture: Optional[str] = None
    # mypy thinks these are incompatible for some reason.
    emails: StrCollection = attr.Factory(list)


@attr.s(slots=True, auto_attribs=True)
class UsernameMappingSession:
    """Data we track about SSO sessions"""

    # A unique identifier for this SSO provider, e.g.  "oidc" or "saml".
    auth_provider_id: str

    # An optional session ID from the IdP.
    auth_provider_session_id: Optional[str]

    # user ID on the IdP server
    remote_user_id: str

    # attributes returned by the ID mapper
    display_name: Optional[str]
    emails: StrCollection
    avatar_url: Optional[str]

    # An optional dictionary of extra attributes to be provided to the client in the
    # login response.
    extra_login_attributes: Optional[JsonDict]

    # where to redirect the client back to
    client_redirect_url: str

    # expiry time for the session, in milliseconds
    expiry_time_ms: int

    # choices made by the user
    chosen_localpart: Optional[str] = None
    use_display_name: bool = True
    use_avatar: bool = True
    emails_to_use: StrCollection = ()
    terms_accepted_version: Optional[str] = None


# the HTTP cookie used to track the mapping session id
USERNAME_MAPPING_SESSION_COOKIE_NAME = b"username_mapping_session"


class SsoHandler:
    # The number of attempts to ask the mapping provider for when generating an MXID.
    _MAP_USERNAME_RETRIES = 1000

    # the time a UsernameMappingSession remains valid for
    _MAPPING_SESSION_VALIDITY_PERIOD_MS = 15 * 60 * 1000

    def __init__(self, hs: "HomeServer"):
        self._clock = hs.get_clock()
        self._store = hs.get_datastores().main
        self._server_name = hs.hostname
        self._is_mine_server_name = hs.is_mine_server_name
        self._registration_handler = hs.get_registration_handler()
        self._auth_handler = hs.get_auth_handler()
        self._device_handler = hs.get_device_handler()
        self._error_template = hs.config.sso.sso_error_template
        self._bad_user_template = hs.config.sso.sso_auth_bad_user_template
        self._profile_handler = hs.get_profile_handler()
        self._media_repo = (
            hs.get_media_repository() if hs.config.media.can_load_media_repo else None
        )
        self._http_client = hs.get_proxied_blocklisted_http_client()

        # The following template is shown after a successful user interactive
        # authentication session. It tells the user they can close the window.
        self._sso_auth_success_template = hs.config.sso.sso_auth_success_template

        self._sso_update_profile_information = (
            hs.config.sso.sso_update_profile_information
        )

        # a lock on the mappings
        self._mapping_lock = Linearizer(name="sso_user_mapping", clock=hs.get_clock())

        # a map from session id to session data
        self._username_mapping_sessions: Dict[str, UsernameMappingSession] = {}

        # map from idp_id to SsoIdentityProvider
        self._identity_providers: Dict[str, SsoIdentityProvider] = {}

        self._consent_at_registration = hs.config.consent.user_consent_at_registration

    def register_identity_provider(self, p: SsoIdentityProvider) -> None:
        p_id = p.idp_id
        assert p_id not in self._identity_providers
        self._identity_providers[p_id] = p
        init_counters_for_auth_provider(p_id)

    def get_identity_providers(self) -> Mapping[str, SsoIdentityProvider]:
        """Get the configured identity providers"""
        return self._identity_providers

    async def get_identity_providers_for_user(
        self, user_id: str
    ) -> Mapping[str, SsoIdentityProvider]:
        """Get the SsoIdentityProviders which a user has used

        Given a user id, get the identity providers that that user has used to log in
        with in the past (and thus could use to re-identify themselves for UI Auth).

        Args:
            user_id: MXID of user to look up

        Raises:
            a map of idp_id to SsoIdentityProvider
        """
        external_ids = await self._store.get_external_ids_by_user(user_id)

        valid_idps = {}
        for idp_id, _ in external_ids:
            idp = self._identity_providers.get(idp_id)
            if not idp:
                logger.warning(
                    "User %r has an SSO mapping for IdP %r, but this is no longer "
                    "configured.",
                    user_id,
                    idp_id,
                )
            else:
                valid_idps[idp_id] = idp

        return valid_idps

    def render_error(
        self,
        request: Request,
        error: str,
        error_description: Optional[str] = None,
        code: int = 400,
    ) -> None:
        """Renders the error template and responds with it.

        This is used to show errors to the user. The template of this page can
        be found under `synapse/res/templates/sso_error.html`.

        Args:
            request: The incoming request from the browser.
                We'll respond with an HTML page describing the error.
            error: A technical identifier for this error.
            error_description: A human-readable description of the error.
            code: The integer error code (an HTTP response code)
        """
        html = self._error_template.render(
            error=error, error_description=error_description
        )
        respond_with_html(request, code, html)

    async def handle_redirect_request(
        self,
        request: SynapseRequest,
        client_redirect_url: bytes,
        idp_id: Optional[str],
    ) -> str:
        """Handle a request to /login/sso/redirect

        Args:
            request: incoming HTTP request
            client_redirect_url: the URL that we should redirect the
                client to after login.
            idp_id: optional identity provider chosen by the client

        Returns:
             the URI to redirect to
        """
        if not self._identity_providers:
            raise SynapseError(
                400, "Homeserver not configured for SSO.", errcode=Codes.UNRECOGNIZED
            )

        # if the client chose an IdP, use that
        idp: Optional[SsoIdentityProvider] = None
        if idp_id:
            idp = self._identity_providers.get(idp_id)
            if not idp:
                raise NotFoundError("Unknown identity provider")

        # if we only have one auth provider, redirect to it directly
        elif len(self._identity_providers) == 1:
            idp = next(iter(self._identity_providers.values()))

        if idp:
            return await idp.handle_redirect_request(request, client_redirect_url)

        # otherwise, redirect to the IDP picker
        return "/_synapse/client/pick_idp?" + urlencode(
            (("redirectUrl", client_redirect_url),)
        )

    async def get_sso_user_by_remote_user_id(
        self, auth_provider_id: str, remote_user_id: str
    ) -> Optional[str]:
        """
        Maps the user ID of a remote IdP to a mxid for a previously seen user.

        If the user has not been seen yet, this will return None.

        Args:
            auth_provider_id: A unique identifier for this SSO provider, e.g.
                "oidc" or "saml".
            remote_user_id: The user ID according to the remote IdP. This might
                be an e-mail address, a GUID, or some other form. It must be
                unique and immutable.

        Returns:
            The mxid of a previously seen user.
        """
        logger.debug(
            "Looking for existing mapping for user %s:%s",
            auth_provider_id,
            remote_user_id,
        )

        # Check if we already have a mapping for this user.
        previously_registered_user_id = await self._store.get_user_by_external_id(
            auth_provider_id,
            remote_user_id,
        )

        # A match was found, return the user ID.
        if previously_registered_user_id is not None:
            logger.info(
                "Found existing mapping for IdP '%s' and remote_user_id '%s': %s",
                auth_provider_id,
                remote_user_id,
                previously_registered_user_id,
            )
            return previously_registered_user_id

        # No match.
        return None

    async def complete_sso_login_request(
        self,
        auth_provider_id: str,
        remote_user_id: str,
        request: SynapseRequest,
        client_redirect_url: str,
        sso_to_matrix_id_mapper: Callable[[int], Awaitable[UserAttributes]],
        grandfather_existing_users: Callable[[], Awaitable[Optional[str]]],
        extra_login_attributes: Optional[JsonDict] = None,
        auth_provider_session_id: Optional[str] = None,
        registration_enabled: bool = True,
    ) -> None:
        """
        Given an SSO ID, retrieve the user ID for it and possibly register the user.

        This first checks if the SSO ID has previously been linked to a matrix ID,
        if it has that matrix ID is returned regardless of the current mapping
        logic.

        If a callable is provided for grandfathering users, it is called and can
        potentially return a matrix ID to use. If it does, the SSO ID is linked to
        this matrix ID for subsequent calls.

        The mapping function is called (potentially multiple times) to generate
        a localpart for the user.

        If an unused localpart is generated, the user is registered from the
        given user-agent and IP address and the SSO ID is linked to this matrix
        ID for subsequent calls.

        Finally, we generate a redirect to the supplied redirect uri, with a login token

        Args:
            auth_provider_id: A unique identifier for this SSO provider, e.g.
                "oidc" or "saml".

            remote_user_id: The unique identifier from the SSO provider.

            request: The request to respond to

            client_redirect_url: The redirect URL passed in by the client.

            sso_to_matrix_id_mapper: A callable to generate the user attributes.
                The only parameter is an integer which represents the amount of
                times the returned mxid localpart mapping has failed.

                It is expected that the mapper can raise two exceptions, which
                will get passed through to the caller:

                    MappingException if there was a problem mapping the response
                        to the user.
                    RedirectException to redirect to an additional page (e.g.
                        to prompt the user for more information).

            grandfather_existing_users: A callable which can return an previously
                existing matrix ID. The SSO ID is then linked to the returned
                matrix ID.

            extra_login_attributes: An optional dictionary of extra
                attributes to be provided to the client in the login response.

            auth_provider_session_id: An optional session ID from the IdP.

            registration_enabled: An optional boolean to enable/disable automatic
            registrations of new users. If false and the user does not exist then the
            flow is aborted. Defaults to true.

        Raises:
            MappingException if there was a problem mapping the response to a user.
            RedirectException: if the mapping provider needs to redirect the user
                to an additional page. (e.g. to prompt for more information)

        """
        new_user = False

        # grab a lock while we try to find a mapping for this user. This seems...
        # optimistic, especially for implementations that end up redirecting to
        # interstitial pages.
        async with self._mapping_lock.queue(auth_provider_id):
            # first of all, check if we already have a mapping for this user
            user_id = await self.get_sso_user_by_remote_user_id(
                auth_provider_id,
                remote_user_id,
            )

            # Check for grandfathering of users.
            if not user_id:
                user_id = await grandfather_existing_users()
                if user_id:
                    # Future logins should also match this user ID.
                    await self._store.record_user_external_id(
                        auth_provider_id, remote_user_id, user_id
                    )

            if not user_id and not registration_enabled:
                logger.info(
                    "User does not exist and registration are disabled for IdP '%s' and remote_user_id '%s'",
                    auth_provider_id,
                    remote_user_id,
                )
                raise MappingException(
                    "User does not exist and registrations are disabled"
                )
            elif not user_id:  # Otherwise, generate a new user.
                attributes = await self._call_attribute_mapper(sso_to_matrix_id_mapper)

                next_step_url = self._get_url_for_next_new_user_step(
                    attributes=attributes
                )
                if next_step_url:
                    await self._redirect_to_next_new_user_step(
                        auth_provider_id,
                        remote_user_id,
                        attributes,
                        client_redirect_url,
                        next_step_url,
                        extra_login_attributes,
                        auth_provider_session_id,
                    )

                user_id = await self._register_mapped_user(
                    attributes,
                    auth_provider_id,
                    remote_user_id,
                    get_request_user_agent(request),
                    request.getClientAddress().host,
                )
                new_user = True
            elif self._sso_update_profile_information:
                attributes = await self._call_attribute_mapper(sso_to_matrix_id_mapper)
                if attributes.display_name:
                    user_id_obj = UserID.from_string(user_id)
                    profile_display_name = await self._profile_handler.get_displayname(
                        user_id_obj
                    )
                    if profile_display_name != attributes.display_name:
                        requester = create_requester(
                            user_id,
                            authenticated_entity=user_id,
                        )
                        await self._profile_handler.set_displayname(
                            user_id_obj, requester, attributes.display_name, True
                        )
                if attributes.picture:
                    await self.set_avatar(user_id, attributes.picture)

        await self._auth_handler.complete_sso_login(
            user_id,
            auth_provider_id,
            request,
            client_redirect_url,
            extra_login_attributes,
            new_user=new_user,
            auth_provider_session_id=auth_provider_session_id,
        )

    async def _call_attribute_mapper(
        self,
        sso_to_matrix_id_mapper: Callable[[int], Awaitable[UserAttributes]],
    ) -> UserAttributes:
        """Call the attribute mapper function in a loop, until we get a unique userid"""
        for i in range(self._MAP_USERNAME_RETRIES):
            try:
                attributes = await sso_to_matrix_id_mapper(i)
            except (RedirectException, MappingException):
                # Mapping providers are allowed to issue a redirect (e.g. to ask
                # the user for more information) and can issue a mapping exception
                # if a name cannot be generated.
                raise
            except Exception as e:
                # Any other exception is unexpected.
                raise MappingException(
                    "Could not extract user attributes from SSO response."
                ) from e

            logger.debug(
                "Retrieved user attributes from user mapping provider: %r (attempt %d)",
                attributes,
                i,
            )

            if not attributes.localpart:
                # the mapper has not picked a localpart
                return attributes

            # Check if this mxid already exists
            user_id = UserID(attributes.localpart, self._server_name).to_string()
            if not await self._store.get_users_by_id_case_insensitive(user_id):
                # This mxid is free
                break
        else:
            # Unable to generate a username in 1000 iterations
            # Break and return error to the user
            raise MappingException(
                "Unable to generate a Matrix ID from the SSO response"
            )
        return attributes

    def _get_url_for_next_new_user_step(
        self,
        attributes: Optional[UserAttributes] = None,
        session: Optional[UsernameMappingSession] = None,
    ) -> bytes:
        """Returns the URL to redirect to for the next step of new user registration

        Given attributes from the user mapping provider or a UsernameMappingSession,
        returns the URL to redirect to for the next step of the registration flow.

        Args:
            attributes: the user attributes returned by the user mapping provider,
                from before a UsernameMappingSession has begun.

            session: an active UsernameMappingSession, possibly with some of its
                attributes chosen by the user.

        Returns:
            The URL to redirect to, or an empty value if no redirect is necessary
        """
        # Must provide either attributes or session, not both
        assert (attributes is not None) != (session is not None)

        if (
            attributes
            and (attributes.localpart is None or attributes.confirm_localpart is True)
        ) or (session and session.chosen_localpart is None):
            return b"/_synapse/client/pick_username/account_details"
        elif self._consent_at_registration and not (
            session and session.terms_accepted_version
        ):
            return b"/_synapse/client/new_user_consent"
        else:
            return b"/_synapse/client/sso_register" if session else b""

    async def _redirect_to_next_new_user_step(
        self,
        auth_provider_id: str,
        remote_user_id: str,
        attributes: UserAttributes,
        client_redirect_url: str,
        next_step_url: bytes,
        extra_login_attributes: Optional[JsonDict],
        auth_provider_session_id: Optional[str],
    ) -> NoReturn:
        """Creates a UsernameMappingSession and redirects the browser

        Called if the user mapping provider doesn't return complete information for a new user.
        Raises a RedirectException which redirects the browser to a specified URL.

        Args:
            auth_provider_id: A unique identifier for this SSO provider, e.g.
                "oidc" or "saml".

            remote_user_id: The unique identifier from the SSO provider.

            attributes: the user attributes returned by the user mapping provider.

            client_redirect_url: The redirect URL passed in by the client, which we
                will eventually redirect back to.

            next_step_url: The URL to redirect to for the next step of the new user flow.

            extra_login_attributes: An optional dictionary of extra
                attributes to be provided to the client in the login response.

            auth_provider_session_id: An optional session ID from the IdP.

        Raises:
            RedirectException
        """
        # TODO: If needed, allow using/looking up an existing session here.
        session_id = random_string(16)
        now = self._clock.time_msec()
        session = UsernameMappingSession(
            auth_provider_id=auth_provider_id,
            auth_provider_session_id=auth_provider_session_id,
            remote_user_id=remote_user_id,
            display_name=attributes.display_name,
            emails=attributes.emails,
            avatar_url=attributes.picture,
            # Default to using all mapped emails. Will be overwritten in handle_submit_username_request.
            emails_to_use=attributes.emails,
            client_redirect_url=client_redirect_url,
            expiry_time_ms=now + self._MAPPING_SESSION_VALIDITY_PERIOD_MS,
            extra_login_attributes=extra_login_attributes,
            # Treat the localpart returned by the user mapping provider as though
            # it was chosen by the user. If it's None, it must be chosen eventually.
            chosen_localpart=attributes.localpart,
            # TODO: Consider letting the user mapping provider specify defaults for
            #       other user-chosen attributes.
        )

        self._username_mapping_sessions[session_id] = session
        logger.info("Recorded registration session id %s", session_id)

        # Set the cookie and redirect to the next step
        e = RedirectException(next_step_url)
        e.cookies.append(
            b"%s=%s; path=/"
            % (USERNAME_MAPPING_SESSION_COOKIE_NAME, session_id.encode("ascii"))
        )
        raise e

    async def _register_mapped_user(
        self,
        attributes: UserAttributes,
        auth_provider_id: str,
        remote_user_id: str,
        user_agent: str,
        ip_address: str,
    ) -> str:
        """Register a new SSO user.

        This is called once we have successfully mapped the remote user id onto a local
        user id, one way or another.

        Args:
             attributes: user attributes returned by the user mapping provider,
                including a non-empty localpart.

            auth_provider_id: A unique identifier for this SSO provider, e.g.
                "oidc" or "saml".

            remote_user_id: The unique identifier from the SSO provider.

            user_agent: The user-agent in the HTTP request (used for potential
                shadow-banning.)

            ip_address: The IP address of the requester (used for potential
                shadow-banning.)

        Raises:
            a MappingException if the localpart is invalid.

            a SynapseError with code 400 and errcode Codes.USER_IN_USE if the localpart
            is already taken.
        """

        # Since the localpart is provided via a potentially untrusted module,
        # ensure the MXID is valid before registering.
        if not attributes.localpart or contains_invalid_mxid_characters(
            attributes.localpart
        ):
            raise MappingException("localpart is invalid: %s" % (attributes.localpart,))

        logger.debug("Mapped SSO user to local part %s", attributes.localpart)
        registered_user_id = await self._registration_handler.register_user(
            localpart=attributes.localpart,
            default_display_name=attributes.display_name,
            bind_emails=attributes.emails,
            user_agent_ips=[(user_agent, ip_address)],
            auth_provider_id=auth_provider_id,
        )

        await self._store.record_user_external_id(
            auth_provider_id, remote_user_id, registered_user_id
        )

        # Set avatar, if available
        if attributes.picture:
            await self.set_avatar(registered_user_id, attributes.picture)

        return registered_user_id

    async def set_avatar(self, user_id: str, picture_https_url: str) -> bool:
        """Set avatar of the user.

        This downloads the image file from the URL provided, stores that in
        the media repository and then sets the avatar on the user's profile.

        It can detect if the same image is being saved again and bails early by storing
        the hash of the file in the `upload_name` of the avatar image.

        Currently, it only supports server configurations which run the media repository
        within the same process.

        It silently fails and logs a warning by raising an exception and catching it
        internally if:
         * it is unable to fetch the image itself (non 200 status code) or
         * the image supplied is bigger than max allowed size or
         * the image type is not one of the allowed image types.

        Args:
            user_id: matrix user ID in the form @localpart:domain as a string.

            picture_https_url: HTTPS url for the picture image file.

        Returns: `True` if the user's avatar has been successfully set to the image at
            `picture_https_url`.
        """
        if self._media_repo is None:
            logger.info(
                "failed to set user avatar because out-of-process media repositories "
                "are not supported yet "
            )
            return False

        try:
            uid = UserID.from_string(user_id)

            def is_allowed_mime_type(content_type: str) -> bool:
                if (
                    self._profile_handler.allowed_avatar_mimetypes
                    and content_type
                    not in self._profile_handler.allowed_avatar_mimetypes
                ):
                    return False
                return True

            # download picture, enforcing size limit & mime type check
            picture = io.BytesIO()

            content_length, headers, uri, code = await self._http_client.get_file(
                url=picture_https_url,
                output_stream=picture,
                max_size=self._profile_handler.max_avatar_size,
                is_allowed_content_type=is_allowed_mime_type,
            )

            if code != 200:
                raise Exception(
                    f"GET request to download sso avatar image returned {code}"
                )

            # upload name includes hash of the image file's content so that we can
            # easily check if it requires an update or not, the next time user logs in
            upload_name = "sso_avatar_" + hashlib.sha256(picture.read()).hexdigest()

            # bail if user already has the same avatar
            profile = await self._profile_handler.get_profile(user_id)
<<<<<<< HEAD
            if "avatar_url" in profile:
                server_name = profile["avatar_url"].split("/")[-2]
                media_id = profile["avatar_url"].split("/")[-1]
=======
            if ProfileFields.AVATAR_URL in profile:
                avatar_url_parts = profile[ProfileFields.AVATAR_URL].split("/")
                server_name = avatar_url_parts[-2]
                media_id = avatar_url_parts[-1]
>>>>>>> 6306de8e
                if self._is_mine_server_name(server_name):
                    media = await self._media_repo.store.get_local_media(media_id)  # type: ignore[has-type]
                    if media is not None and upload_name == media.upload_name:
                        logger.info("skipping saving the user avatar")
                        return True

            # store it in media repository
            avatar_mxc_url = await self._media_repo.create_content(
                media_type=headers[b"Content-Type"][0].decode("utf-8"),
                upload_name=upload_name,
                content=picture,
                content_length=content_length,
                auth_user=uid,
            )

            # save it as user avatar
            await self._profile_handler.set_avatar_url(
                uid,
                create_requester(uid),
                str(avatar_mxc_url),
            )

            logger.info("successfully saved the user avatar")
            return True
        except Exception:
            logger.warning("failed to save the user avatar")
            return False

    async def complete_sso_ui_auth_request(
        self,
        auth_provider_id: str,
        remote_user_id: str,
        ui_auth_session_id: str,
        request: Request,
    ) -> None:
        """
        Given an SSO ID, retrieve the user ID for it and complete UIA.

        Note that this requires that the user is mapped in the "user_external_ids"
        table. This will be the case if they have ever logged in via SAML or OIDC in
        recentish synapse versions, but may not be for older users.

        Args:
            auth_provider_id: A unique identifier for this SSO provider, e.g.
                "oidc" or "saml".
            remote_user_id: The unique identifier from the SSO provider.
            ui_auth_session_id: The ID of the user-interactive auth session.
            request: The request to complete.
        """

        user_id = await self.get_sso_user_by_remote_user_id(
            auth_provider_id,
            remote_user_id,
        )

        user_id_to_verify: str = await self._auth_handler.get_session_data(
            ui_auth_session_id, UIAuthSessionDataConstants.REQUEST_USER_ID
        )

        if not user_id:
            logger.warning(
                "Remote user %s/%s has not previously logged in here: UIA will fail",
                auth_provider_id,
                remote_user_id,
            )
        elif user_id != user_id_to_verify:
            logger.warning(
                "Remote user %s/%s mapped onto incorrect user %s: UIA will fail",
                auth_provider_id,
                remote_user_id,
                user_id,
            )
        else:
            # success!
            # Mark the stage of the authentication as successful.
            await self._store.mark_ui_auth_stage_complete(
                ui_auth_session_id, LoginType.SSO, user_id
            )

            # Render the HTML confirmation page and return.
            html = self._sso_auth_success_template
            respond_with_html(request, 200, html)
            return

        # the user_id didn't match: mark the stage of the authentication as unsuccessful
        await self._store.mark_ui_auth_stage_complete(
            ui_auth_session_id, LoginType.SSO, ""
        )

        # render an error page.
        html = self._bad_user_template.render(
            server_name=self._server_name,
            user_id_to_verify=user_id_to_verify,
        )
        respond_with_html(request, 200, html)

    def get_mapping_session(self, session_id: str) -> UsernameMappingSession:
        """Look up the given username mapping session

        If it is not found, raises a SynapseError with an http code of 400

        Args:
            session_id: session to look up
        Returns:
            active mapping session
        Raises:
            SynapseError if the session is not found/has expired
        """
        self._expire_old_sessions()
        session = self._username_mapping_sessions.get(session_id)
        if session:
            return session
        logger.info("Couldn't find session id %s", session_id)
        raise SynapseError(400, "unknown session")

    async def check_username_availability(
        self,
        localpart: str,
        session_id: str,
    ) -> bool:
        """Handle an "is username available" callback check

        Args:
            localpart: desired localpart
            session_id: the session id for the username picker
        Returns:
            True if the username is available
        Raises:
            SynapseError if the localpart is invalid or the session is unknown
        """

        # make sure that there is a valid mapping session, to stop people dictionary-
        # scanning for accounts
        self.get_mapping_session(session_id)

        logger.info(
            "[session %s] Checking for availability of username %s",
            session_id,
            localpart,
        )

        if contains_invalid_mxid_characters(localpart):
            raise SynapseError(400, "localpart is invalid: %s" % (localpart,))
        user_id = UserID(localpart, self._server_name).to_string()
        user_infos = await self._store.get_users_by_id_case_insensitive(user_id)

        logger.info("[session %s] users: %s", session_id, user_infos)
        return not user_infos

    async def handle_submit_username_request(
        self,
        request: SynapseRequest,
        session_id: str,
        localpart: str,
        use_display_name: bool,
        use_avatar: bool,
        emails_to_use: Iterable[str],
    ) -> None:
        """Handle a request to the username-picker 'submit' endpoint

        Will serve an HTTP response to the request.

        Args:
            request: HTTP request
            localpart: localpart requested by the user
            session_id: ID of the username mapping session, extracted from a cookie
            use_display_name: whether the user wants to use the suggested display name
            emails_to_use: emails that the user would like to use
        """
        try:
            session = self.get_mapping_session(session_id)
        except SynapseError as e:
            self.render_error(request, "bad_session", e.msg, code=e.code)
            return

        # update the session with the user's choices
        session.chosen_localpart = localpart
        session.use_display_name = use_display_name
        session.use_avatar = use_avatar

        emails_from_idp = set(session.emails)
        filtered_emails: Set[str] = set()

        # we iterate through the list rather than just building a set conjunction, so
        # that we can log attempts to use unknown addresses
        for email in emails_to_use:
            if email in emails_from_idp:
                filtered_emails.add(email)
            else:
                logger.warning(
                    "[session %s] ignoring user request to use unknown email address %r",
                    session_id,
                    email,
                )
        session.emails_to_use = filtered_emails

        respond_with_redirect(
            request, self._get_url_for_next_new_user_step(session=session)
        )

    async def handle_terms_accepted(
        self, request: SynapseRequest, session_id: str, terms_version: str
    ) -> None:
        """Handle a request to the new-user 'consent' endpoint

        Will serve an HTTP response to the request.

        Args:
            request: HTTP request
            session_id: ID of the username mapping session, extracted from a cookie
            terms_version: the version of the terms which the user viewed and consented
                to
        """
        logger.info(
            "[session %s] User consented to terms version %s",
            session_id,
            terms_version,
        )
        try:
            session = self.get_mapping_session(session_id)
        except SynapseError as e:
            self.render_error(request, "bad_session", e.msg, code=e.code)
            return

        session.terms_accepted_version = terms_version

        respond_with_redirect(
            request, self._get_url_for_next_new_user_step(session=session)
        )

    async def register_sso_user(self, request: Request, session_id: str) -> None:
        """Called once we have all the info we need to register a new user.

        Does so and serves an HTTP response

        Args:
            request: HTTP request
            session_id: ID of the username mapping session, extracted from a cookie
        """
        try:
            session = self.get_mapping_session(session_id)
        except SynapseError as e:
            self.render_error(request, "bad_session", e.msg, code=e.code)
            return

        logger.info(
            "[session %s] Registering localpart %s",
            session_id,
            session.chosen_localpart,
        )

        attributes = UserAttributes(
            localpart=session.chosen_localpart,
            emails=session.emails_to_use,
        )

        if session.use_display_name:
            attributes.display_name = session.display_name

        if session.use_avatar:
            attributes.picture = session.avatar_url

        # the following will raise a 400 error if the username has been taken in the
        # meantime.
        user_id = await self._register_mapped_user(
            attributes,
            session.auth_provider_id,
            session.remote_user_id,
            get_request_user_agent(request),
            request.getClientAddress().host,
        )

        logger.info(
            "[session %s] Registered userid %s with attributes %s",
            session_id,
            user_id,
            attributes,
        )

        # delete the mapping session and the cookie
        del self._username_mapping_sessions[session_id]

        # delete the cookie
        request.addCookie(
            USERNAME_MAPPING_SESSION_COOKIE_NAME,
            b"",
            expires=b"Thu, 01 Jan 1970 00:00:00 GMT",
            path=b"/",
        )

        auth_result = {}
        if session.terms_accepted_version:
            # TODO: make this less awful.
            auth_result[LoginType.TERMS] = True

        await self._registration_handler.post_registration_actions(
            user_id, auth_result, access_token=None
        )

        await self._auth_handler.complete_sso_login(
            user_id,
            session.auth_provider_id,
            request,
            session.client_redirect_url,
            session.extra_login_attributes,
            new_user=True,
            auth_provider_session_id=session.auth_provider_session_id,
        )

    def _expire_old_sessions(self) -> None:
        to_expire = []
        now = int(self._clock.time_msec())

        for session_id, session in self._username_mapping_sessions.items():
            if session.expiry_time_ms <= now:
                to_expire.append(session_id)

        for session_id in to_expire:
            logger.info("Expiring mapping session %s", session_id)
            del self._username_mapping_sessions[session_id]

    def check_required_attributes(
        self,
        request: SynapseRequest,
        attributes: Mapping[str, List[Any]],
        attribute_requirements: Iterable[SsoAttributeRequirement],
    ) -> bool:
        """
        Confirm that the required attributes were present in the SSO response.

        If all requirements are met, this will return True.

        If any requirement is not met, then the request will be finalized by
        showing an error page to the user and False will be returned.

        Args:
            request: The request to (potentially) respond to.
            attributes: The attributes from the SSO IdP.
            attribute_requirements: The requirements that attributes must meet.

        Returns:
            True if all requirements are met, False if any attribute fails to
            meet the requirement.

        """
        # Ensure that the attributes of the logged in user meet the required
        # attributes.
        for requirement in attribute_requirements:
            if not _check_attribute_requirement(attributes, requirement):
                self.render_error(
                    request, "unauthorised", "You are not authorised to log in here."
                )
                return False

        return True

    async def revoke_sessions_for_provider_session_id(
        self,
        auth_provider_id: str,
        auth_provider_session_id: str,
        expected_user_id: Optional[str] = None,
    ) -> None:
        """Revoke any devices and in-flight logins tied to a provider session.

        Can only be called from the main process.

        Args:
            auth_provider_id: A unique identifier for this SSO provider, e.g.
                "oidc" or "saml".
            auth_provider_session_id: The session ID from the provider to logout
            expected_user_id: The user we're expecting to logout. If set, it will ignore
                sessions belonging to other users and log an error.
        """

        # It is expected that this is the main process.
        assert isinstance(
            self._device_handler, DeviceHandler
        ), "revoking SSO sessions can only be called on the main process"

        # Invalidate any running user-mapping sessions
        to_delete = []
        for session_id, session in self._username_mapping_sessions.items():
            if (
                session.auth_provider_id == auth_provider_id
                and session.auth_provider_session_id == auth_provider_session_id
            ):
                to_delete.append(session_id)

        for session_id in to_delete:
            logger.info("Revoking mapping session %s", session_id)
            del self._username_mapping_sessions[session_id]

        # Invalidate any in-flight login tokens
        await self._store.invalidate_login_tokens_by_session_id(
            auth_provider_id=auth_provider_id,
            auth_provider_session_id=auth_provider_session_id,
        )

        # Fetch any device(s) in the store associated with the session ID.
        devices = await self._store.get_devices_by_auth_provider_session_id(
            auth_provider_id=auth_provider_id,
            auth_provider_session_id=auth_provider_session_id,
        )

        # We have no guarantee that all the devices of that session are for the same
        # `user_id`. Hence, we have to iterate over the list of devices and log them out
        # one by one.
        for user_id, device_id in devices:
            # If the user_id associated with that device/session is not the one we got
            # out of the `sub` claim, skip that device and show log an error.
            if expected_user_id is not None and user_id != expected_user_id:
                logger.error(
                    "Received a logout notification from SSO provider "
                    f"{auth_provider_id!r} for the user {expected_user_id!r}, but with "
                    f"a session ID ({auth_provider_session_id!r}) which belongs to "
                    f"{user_id!r}. This may happen when the SSO provider user mapper "
                    "uses something else than the standard attribute as mapping ID. "
                    "For OIDC providers, set `backchannel_logout_ignore_sub` to `true` "
                    "in the provider config if that is the case."
                )
                continue

            logger.info(
                "Logging out %r (device %r) via SSO (%r) logout notification (session %r).",
                user_id,
                device_id,
                auth_provider_id,
                auth_provider_session_id,
            )
            await self._device_handler.delete_devices(user_id, [device_id])


def get_username_mapping_session_cookie_from_request(request: IRequest) -> str:
    """Extract the session ID from the cookie

    Raises a SynapseError if the cookie isn't found
    """
    session_id = request.getCookie(USERNAME_MAPPING_SESSION_COOKIE_NAME)
    if not session_id:
        raise SynapseError(code=400, msg="missing session_id")
    return session_id.decode("ascii", errors="replace")


def _check_attribute_requirement(
    attributes: Mapping[str, List[Any]], req: SsoAttributeRequirement
) -> bool:
    """Check if SSO attributes meet the proper requirements.

    Args:
        attributes: A mapping of attributes to an iterable of one or more values.
        requirement: The configured requirement to check.

    Returns:
        True if the required attribute was found and had a proper value.
    """
    if req.attribute not in attributes:
        logger.info("SSO attribute missing: %s", req.attribute)
        return False

    # If the requirement is None, the attribute existing is enough.
    if req.value is None:
        return True

    values = attributes[req.attribute]
    if req.value in values:
        return True

    logger.info(
        "SSO attribute %s did not match required value '%s' (was '%s')",
        req.attribute,
        req.value,
        values,
    )
    return False<|MERGE_RESOLUTION|>--- conflicted
+++ resolved
@@ -813,16 +813,10 @@
 
             # bail if user already has the same avatar
             profile = await self._profile_handler.get_profile(user_id)
-<<<<<<< HEAD
-            if "avatar_url" in profile:
-                server_name = profile["avatar_url"].split("/")[-2]
-                media_id = profile["avatar_url"].split("/")[-1]
-=======
             if ProfileFields.AVATAR_URL in profile:
                 avatar_url_parts = profile[ProfileFields.AVATAR_URL].split("/")
                 server_name = avatar_url_parts[-2]
                 media_id = avatar_url_parts[-1]
->>>>>>> 6306de8e
                 if self._is_mine_server_name(server_name):
                     media = await self._media_repo.store.get_local_media(media_id)  # type: ignore[has-type]
                     if media is not None and upload_name == media.upload_name:
