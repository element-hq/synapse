--- conflicted
+++ resolved
@@ -747,102 +747,12 @@
 
         # Set avatar, if available
         if attributes.picture:
-<<<<<<< HEAD
             await self._profile_handler.set_avatar_from_http_url(
                 registered_user_id,
                 attributes.picture,
                 self._media_repo,
                 self._http_client,
                 "sso_avatar_",
-=======
-            await self.set_avatar(registered_user_id, attributes.picture)
-
-        return registered_user_id
-
-    async def set_avatar(self, user_id: str, picture_https_url: str) -> bool:
-        """Set avatar of the user.
-
-        This downloads the image file from the URL provided, stores that in
-        the media repository and then sets the avatar on the user's profile.
-
-        It can detect if the same image is being saved again and bails early by storing
-        the hash of the file in the `upload_name` of the avatar image.
-
-        Currently, it only supports server configurations which run the media repository
-        within the same process.
-
-        It silently fails and logs a warning by raising an exception and catching it
-        internally if:
-         * it is unable to fetch the image itself (non 200 status code) or
-         * the image supplied is bigger than max allowed size or
-         * the image type is not one of the allowed image types.
-
-        Args:
-            user_id: matrix user ID in the form @localpart:domain as a string.
-
-            picture_https_url: HTTPS url for the picture image file.
-
-        Returns: `True` if the user's avatar has been successfully set to the image at
-            `picture_https_url`.
-        """
-        if self._media_repo is None:
-            logger.info(
-                "failed to set user avatar because out-of-process media repositories "
-                "are not supported yet "
-            )
-            return False
-
-        try:
-            uid = UserID.from_string(user_id)
-
-            def is_allowed_mime_type(content_type: str) -> bool:
-                if (
-                    self._profile_handler.allowed_avatar_mimetypes
-                    and content_type
-                    not in self._profile_handler.allowed_avatar_mimetypes
-                ):
-                    return False
-                return True
-
-            # download picture, enforcing size limit & mime type check
-            picture = io.BytesIO()
-
-            content_length, headers, uri, code = await self._http_client.get_file(
-                url=picture_https_url,
-                output_stream=picture,
-                max_size=self._profile_handler.max_avatar_size,
-                is_allowed_content_type=is_allowed_mime_type,
-            )
-
-            if code != 200:
-                raise Exception(
-                    f"GET request to download sso avatar image returned {code}"
-                )
-
-            # upload name includes hash of the image file's content so that we can
-            # easily check if it requires an update or not, the next time user logs in
-            upload_name = "sso_avatar_" + hashlib.sha256(picture.read()).hexdigest()
-
-            # bail if user already has the same avatar
-            profile = await self._profile_handler.get_profile(user_id)
-            if ProfileFields.AVATAR_URL in profile:
-                avatar_url_parts = profile[ProfileFields.AVATAR_URL].split("/")
-                server_name = avatar_url_parts[-2]
-                media_id = avatar_url_parts[-1]
-                if self._is_mine_server_name(server_name):
-                    media = await self._media_repo.store.get_local_media(media_id)  # type: ignore[has-type]
-                    if media is not None and upload_name == media.upload_name:
-                        logger.info("skipping saving the user avatar")
-                        return True
-
-            # store it in media repository
-            avatar_mxc_url = await self._media_repo.create_content(
-                media_type=headers[b"Content-Type"][0].decode("utf-8"),
-                upload_name=upload_name,
-                content=picture,
-                content_length=content_length,
-                auth_user=uid,
->>>>>>> 51025653
             )
 
         return registered_user_id
