--- conflicted
+++ resolved
@@ -202,13 +202,10 @@
     def __init__(self, hs: "HomeServer"):
         self._clock = hs.get_clock()
         self._store = hs.get_datastores().main
-<<<<<<< HEAD
         self._server_name = hs.hostname
         self.hs = hs
-=======
-        self.server_name = hs.hostname
+        self._server_name = hs.hostname
         self._is_mine_server_name = hs.is_mine_server_name
->>>>>>> c0878ac9
         self._registration_handler = hs.get_registration_handler()
         self._auth_handler = hs.get_auth_handler()
         self._device_handler = hs.get_device_handler()
