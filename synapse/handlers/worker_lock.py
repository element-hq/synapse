#
# This file is licensed under the Affero General Public License (AGPL) version 3.
#
# Copyright 2023 The Matrix.org Foundation C.I.C.
# Copyright (C) 2023 New Vector, Ltd
#
# This program is free software: you can redistribute it and/or modify
# it under the terms of the GNU Affero General Public License as
# published by the Free Software Foundation, either version 3 of the
# License, or (at your option) any later version.
#
# See the GNU Affero General Public License for more details:
# <https://www.gnu.org/licenses/agpl-3.0.html>.
#
# Originally licensed under the Apache License, Version 2.0:
# <http://www.apache.org/licenses/LICENSE-2.0>.
#
# [This file includes modifications made by New Vector Limited]
#
#

import logging
import random
from types import TracebackType
from typing import (
    TYPE_CHECKING,
    AsyncContextManager,
    Collection,
    Dict,
    Optional,
    Tuple,
    Type,
    Union,
)
from weakref import WeakSet

import attr

from twisted.internet import defer
from twisted.internet.interfaces import IReactorTime

from synapse.logging.context import PreserveLoggingContext
from synapse.logging.opentracing import start_active_span
from synapse.metrics.background_process_metrics import wrap_as_background_process
from synapse.storage.databases.main.lock import Lock, LockStore
from synapse.util.async_helpers import timeout_deferred
from synapse.util.constants import ONE_MINUTE_SECONDS

if TYPE_CHECKING:
    from synapse.logging.opentracing import opentracing
    from synapse.server import HomeServer


logger = logging.getLogger(__name__)

# This lock is used to avoid creating an event while we are purging the room.
# We take a read lock when creating an event, and a write one when purging a room.
# This is because it is fine to create several events concurrently, since referenced events
# will not disappear under our feet as long as we don't delete the room.
NEW_EVENT_DURING_PURGE_LOCK_NAME = "new_event_during_purge_lock"


class WorkerLocksHandler:
    """A class for waiting on taking out locks, rather than using the storage
    functions directly (which don't support awaiting).
    """

    def __init__(self, hs: "HomeServer") -> None:
        self._reactor = hs.get_reactor()
        self._store = hs.get_datastores().main
        self._clock = hs.get_clock()
        self._notifier = hs.get_notifier()
        self._instance_name = hs.get_instance_name()

        # Map from lock name/key to set of `WaitingLock` that are active for
        # that lock.
        self._locks: Dict[
            Tuple[str, str], WeakSet[Union[WaitingLock, WaitingMultiLock]]
        ] = {}

        self._clock.looping_call(self._cleanup_locks, 30_000)

        self._notifier.add_lock_released_callback(self._on_lock_released)

    def acquire_lock(self, lock_name: str, lock_key: str) -> "WaitingLock":
        """Acquire a standard lock, returns a context manager that will block
        until the lock is acquired.

        Note: Care must be taken to avoid deadlocks. In particular, this
        function does *not* timeout.

        Usage:
            async with handler.acquire_lock(name, key):
                # Do work while holding the lock...
        """

        lock = WaitingLock(
            reactor=self._reactor,
            store=self._store,
            handler=self,
            lock_name=lock_name,
            lock_key=lock_key,
            write=None,
        )

        self._locks.setdefault((lock_name, lock_key), WeakSet()).add(lock)

        return lock

    def acquire_read_write_lock(
        self,
        lock_name: str,
        lock_key: str,
        *,
        write: bool,
    ) -> "WaitingLock":
        """Acquire a read/write lock, returns a context manager that will block
        until the lock is acquired.

        Note: Care must be taken to avoid deadlocks. In particular, this
        function does *not* timeout.

        Usage:
            async with handler.acquire_read_write_lock(name, key, write=True):
                # Do work while holding the lock...
        """

        lock = WaitingLock(
            reactor=self._reactor,
            store=self._store,
            handler=self,
            lock_name=lock_name,
            lock_key=lock_key,
            write=write,
        )

        self._locks.setdefault((lock_name, lock_key), WeakSet()).add(lock)

        return lock

    def acquire_multi_read_write_lock(
        self,
        lock_names: Collection[Tuple[str, str]],
        *,
        write: bool,
    ) -> "WaitingMultiLock":
        """Acquires multi read/write locks at once, returns a context manager
        that will block until all the locks are acquired.

        This will try and acquire all locks at once, and will never hold on to a
        subset of the locks. (This avoids accidentally creating deadlocks).

        Note: Care must be taken to avoid deadlocks. In particular, this
        function does *not* timeout.
        """

        lock = WaitingMultiLock(
            lock_names=lock_names,
            write=write,
            reactor=self._reactor,
            store=self._store,
            handler=self,
        )

        for lock_name, lock_key in lock_names:
            self._locks.setdefault((lock_name, lock_key), WeakSet()).add(lock)

        return lock

    def notify_lock_released(self, lock_name: str, lock_key: str) -> None:
        """Notify that a lock has been released.

        Pokes both the notifier and replication.
        """

        self._notifier.notify_lock_released(self._instance_name, lock_name, lock_key)

    def _on_lock_released(
        self, instance_name: str, lock_name: str, lock_key: str
    ) -> None:
        """Called when a lock has been released.

        Wakes up any locks that might be waiting on this.
        """
        locks = self._locks.get((lock_name, lock_key))
        if not locks:
            return

        def _wake_all_locks(
            locks: Collection[Union[WaitingLock, WaitingMultiLock]],
        ) -> None:
            for lock in locks:
                deferred = lock.deferred
                if not deferred.called:
                    deferred.callback(None)

        self._clock.call_later(0, _wake_all_locks, locks)

    @wrap_as_background_process("_cleanup_locks")
    async def _cleanup_locks(self) -> None:
        """Periodically cleans out stale entries in the locks map"""
        self._locks = {key: value for key, value in self._locks.items() if value}


@attr.s(auto_attribs=True, eq=False)
class WaitingLock:
    reactor: IReactorTime
    store: LockStore
    handler: WorkerLocksHandler
    lock_name: str
    lock_key: str
    write: Optional[bool]
    deferred: "defer.Deferred[None]" = attr.Factory(defer.Deferred)
    _inner_lock: Optional[Lock] = None
    _retry_interval: float = 0.1
    _lock_span: "opentracing.Scope" = attr.Factory(
        lambda: start_active_span("WaitingLock.lock")
    )

    async def __aenter__(self) -> None:
        self._lock_span.__enter__()

        with start_active_span("WaitingLock.waiting_for_lock"):
            while self._inner_lock is None:
                self.deferred = defer.Deferred()

                if self.write is not None:
                    lock = await self.store.try_acquire_read_write_lock(
                        self.lock_name, self.lock_key, write=self.write
                    )
                else:
                    lock = await self.store.try_acquire_lock(
                        self.lock_name, self.lock_key
                    )

                if lock:
                    self._inner_lock = lock
                    break

                try:
                    # Wait until the we get notified the lock might have been
                    # released (by the deferred being resolved). We also
                    # periodically wake up in case the lock was released but we
                    # weren't notified.
                    with PreserveLoggingContext():
                        await timeout_deferred(
                            deferred=self.deferred,
                            timeout=self._get_next_retry_interval(),
                            reactor=self.reactor,
                        )
                except Exception:
                    pass

        return await self._inner_lock.__aenter__()

    async def __aexit__(
        self,
        exc_type: Optional[Type[BaseException]],
        exc: Optional[BaseException],
        tb: Optional[TracebackType],
    ) -> Optional[bool]:
        assert self._inner_lock

        self.handler.notify_lock_released(self.lock_name, self.lock_key)

        try:
            r = await self._inner_lock.__aexit__(exc_type, exc, tb)
        finally:
            self._lock_span.__exit__(exc_type, exc, tb)

        return r

    def _get_next_retry_interval(self) -> float:
        next = self._retry_interval
        self._retry_interval = max(5, next * 2)
<<<<<<< HEAD
        if self._retry_interval > 10 * ONE_MINUTE_SECONDS:  # >7 iterations
            logging.warning(
                f"Lock timeout is getting excessive: {self._retry_interval}s. There may be a deadlock."
=======
        if self._retry_interval > 5 * 2 ^ 7:  # ~10 minutes
            logger.warning(
                "Lock timeout is getting excessive: %ss. There may be a deadlock.",
                self._retry_interval,
>>>>>>> 17099573
            )
        return next * random.uniform(0.9, 1.1)


@attr.s(auto_attribs=True, eq=False)
class WaitingMultiLock:
    lock_names: Collection[Tuple[str, str]]

    write: bool

    reactor: IReactorTime
    store: LockStore
    handler: WorkerLocksHandler

    deferred: "defer.Deferred[None]" = attr.Factory(defer.Deferred)

    _inner_lock_cm: Optional[AsyncContextManager] = None
    _retry_interval: float = 0.1
    _lock_span: "opentracing.Scope" = attr.Factory(
        lambda: start_active_span("WaitingLock.lock")
    )

    async def __aenter__(self) -> None:
        self._lock_span.__enter__()

        with start_active_span("WaitingLock.waiting_for_lock"):
            while self._inner_lock_cm is None:
                self.deferred = defer.Deferred()

                lock_cm = await self.store.try_acquire_multi_read_write_lock(
                    self.lock_names, write=self.write
                )

                if lock_cm:
                    self._inner_lock_cm = lock_cm
                    break

                try:
                    # Wait until the we get notified the lock might have been
                    # released (by the deferred being resolved). We also
                    # periodically wake up in case the lock was released but we
                    # weren't notified.
                    with PreserveLoggingContext():
                        await timeout_deferred(
                            deferred=self.deferred,
                            timeout=self._get_next_retry_interval(),
                            reactor=self.reactor,
                        )
                except Exception:
                    pass

        assert self._inner_lock_cm
        await self._inner_lock_cm.__aenter__()
        return

    async def __aexit__(
        self,
        exc_type: Optional[Type[BaseException]],
        exc: Optional[BaseException],
        tb: Optional[TracebackType],
    ) -> Optional[bool]:
        assert self._inner_lock_cm

        for lock_name, lock_key in self.lock_names:
            self.handler.notify_lock_released(lock_name, lock_key)

        try:
            r = await self._inner_lock_cm.__aexit__(exc_type, exc, tb)
        finally:
            self._lock_span.__exit__(exc_type, exc, tb)

        return r

    def _get_next_retry_interval(self) -> float:
        next = self._retry_interval
        self._retry_interval = max(5, next * 2)
<<<<<<< HEAD
        if self._retry_interval > 10 * ONE_MINUTE_SECONDS:  # >7 iterations
            logging.warning(
                f"Lock timeout is getting excessive: {self._retry_interval}s. There may be a deadlock."
=======
        if self._retry_interval > 5 * 2 ^ 7:  # ~10 minutes
            logger.warning(
                "Lock timeout is getting excessive: %ss. There may be a deadlock.",
                self._retry_interval,
>>>>>>> 17099573
            )
        return next * random.uniform(0.9, 1.1)<|MERGE_RESOLUTION|>--- conflicted
+++ resolved
@@ -273,16 +273,9 @@
     def _get_next_retry_interval(self) -> float:
         next = self._retry_interval
         self._retry_interval = max(5, next * 2)
-<<<<<<< HEAD
         if self._retry_interval > 10 * ONE_MINUTE_SECONDS:  # >7 iterations
             logging.warning(
                 f"Lock timeout is getting excessive: {self._retry_interval}s. There may be a deadlock."
-=======
-        if self._retry_interval > 5 * 2 ^ 7:  # ~10 minutes
-            logger.warning(
-                "Lock timeout is getting excessive: %ss. There may be a deadlock.",
-                self._retry_interval,
->>>>>>> 17099573
             )
         return next * random.uniform(0.9, 1.1)
 
@@ -359,15 +352,8 @@
     def _get_next_retry_interval(self) -> float:
         next = self._retry_interval
         self._retry_interval = max(5, next * 2)
-<<<<<<< HEAD
         if self._retry_interval > 10 * ONE_MINUTE_SECONDS:  # >7 iterations
             logging.warning(
                 f"Lock timeout is getting excessive: {self._retry_interval}s. There may be a deadlock."
-=======
-        if self._retry_interval > 5 * 2 ^ 7:  # ~10 minutes
-            logger.warning(
-                "Lock timeout is getting excessive: %ss. There may be a deadlock.",
-                self._retry_interval,
->>>>>>> 17099573
             )
         return next * random.uniform(0.9, 1.1)