--- conflicted
+++ resolved
@@ -420,7 +420,6 @@
 
         return True
 
-<<<<<<< HEAD
     async def set_avatar_from_http_url(
         self,
         user_id: str,
@@ -496,9 +495,10 @@
 
             # bail if user already has the same avatar
             profile = await self.get_profile(user_id)
-            if profile["avatar_url"] is not None:
-                server_name = profile["avatar_url"].split("/")[-2]
-                media_id = profile["avatar_url"].split("/")[-1]
+            if ProfileFields.AVATAR_URL in profile:
+                avatar_url_parts = profile[ProfileFields.AVATAR_URL].split("/")
+                server_name = avatar_url_parts[-2]
+                media_id = avatar_url_parts[-1]
                 if self._is_mine_server_name(server_name):
                     media = await media_repo.store.get_local_media(media_id)
                     if media is not None and upload_name == media.upload_name:
@@ -526,7 +526,7 @@
         except Exception:
             logger.warning("failed to save the user avatar")
             return False
-=======
+
     async def get_profile_field(
         self, target_user: UserID, field_name: str
     ) -> JsonValue:
@@ -630,7 +630,6 @@
         await self._third_party_rules.on_profile_update(
             target_user.to_string(), profile, by_admin, deactivation
         )
->>>>>>> 51025653
 
     async def on_profile_query(self, args: JsonDict) -> JsonDict:
         """Handles federation profile query requests."""
