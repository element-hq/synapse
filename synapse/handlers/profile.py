--- conflicted
+++ resolved
@@ -103,22 +103,15 @@
             ):
                 raise SynapseError(404, "Profile was not found", Codes.NOT_FOUND)
 
-<<<<<<< HEAD
-            # Do not include display name or avatar are denoted if unset.
-=======
             # Do not include display name or avatar if unset.
->>>>>>> 6306de8e
             ret = {}
             if profileinfo.display_name is not None:
                 ret[ProfileFields.DISPLAYNAME] = profileinfo.display_name
             if profileinfo.avatar_url is not None:
                 ret[ProfileFields.AVATAR_URL] = profileinfo.avatar_url
-<<<<<<< HEAD
             if extra_fields:
                 ret.update(extra_fields)
 
-=======
->>>>>>> 6306de8e
             return ret
         else:
             try:
