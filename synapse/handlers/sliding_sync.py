--- conflicted
+++ resolved
@@ -23,16 +23,13 @@
 import attr
 from immutabledict import immutabledict
 
-<<<<<<< HEAD
 from synapse.api.constants import (
     AccountDataTypes,
+    Direction,
     EventContentFields,
     EventTypes,
     Membership,
 )
-=======
-from synapse.api.constants import AccountDataTypes, Direction, EventTypes, Membership
->>>>>>> fa916558
 from synapse.events import EventBase
 from synapse.events.utils import strip_event
 from synapse.handlers.relations import BundledAggregations
