--- conflicted
+++ resolved
@@ -447,12 +447,8 @@
                         sync_config.user, sync_room_map, list_config.filters, to_token
                     )
 
-<<<<<<< HEAD
-                sorted_sync_rooms = await self.sort_rooms(
-=======
                 # Sort the list
                 sorted_room_info = await self.sort_rooms(
->>>>>>> 22aeb78b
                     filtered_sync_room_map, to_token
                 )
 
@@ -477,16 +473,6 @@
                 ops: List[SlidingSyncResult.SlidingWindowList.Operation] = []
                 if list_config.ranges:
                     for range in list_config.ranges:
-<<<<<<< HEAD
-                        # Both sides of range are inclusive
-                        sliced_sync_room_ids = [
-                            room_membership.room_id
-                            # Both sides of range are inclusive
-                            for room_membership in sorted_sync_rooms[
-                                range[0] : range[1] + 1
-                            ]
-                        ]
-=======
                         room_ids_in_list: List[str] = []
 
                         # We're going to loop through the sorted list of rooms starting
@@ -495,7 +481,9 @@
                         #
                         # Both sides of range are inclusive so we `+ 1`
                         max_num_rooms = range[1] - range[0] + 1
-                        for room_id, _ in sorted_room_info[range[0] :]:
+                        for room_membership in sorted_room_info[range[0] :]:
+                            room_id = room_membership.room_id
+
                             if len(room_ids_in_list) >= max_num_rooms:
                                 break
 
@@ -522,48 +510,17 @@
                                 )
 
                             room_ids_in_list.append(room_id)
->>>>>>> 22aeb78b
 
                         ops.append(
                             SlidingSyncResult.SlidingWindowList.Operation(
                                 op=OperationType.SYNC,
                                 range=range,
-<<<<<<< HEAD
-                                room_ids=sliced_sync_room_ids,
-                            )
-                        )
-
-                        # Take the superset of the `RoomSyncConfig` for each room
-                        for room_id in sliced_sync_room_ids:
-                            existing_room_sync_config = relevant_room_map.get(room_id)
-                            if existing_room_sync_config is not None:
-                                # Take the highest timeline limit
-                                if (
-                                    existing_room_sync_config.timeline_limit
-                                    < list_config.timeline_limit
-                                ):
-                                    existing_room_sync_config.timeline_limit = (
-                                        list_config.timeline_limit
-                                    )
-
-                                # Union the required state
-                                existing_room_sync_config.required_state.update(
-                                    list_config.required_state
-                                )
-                            else:
-                                relevant_room_map[room_id] = RoomSyncConfig(
-                                    timeline_limit=list_config.timeline_limit,
-                                    required_state=set(list_config.required_state),
-                                )
-
-=======
                                 room_ids=room_ids_in_list,
                             )
                         )
 
->>>>>>> 22aeb78b
                 lists[list_key] = SlidingSyncResult.SlidingWindowList(
-                    count=len(sorted_sync_rooms),
+                    count=len(sorted_room_info),
                     ops=ops,
                 )
 
@@ -1276,21 +1233,6 @@
         # state reset happened. Perhaps we should indicate this by setting `initial:
         # True` and empty `required_state`.
 
-<<<<<<< HEAD
-        # Figure out the last bump event in the room
-        last_bump_event_result = (
-            await self.store.get_last_event_pos_in_room_before_stream_ordering(
-                room_id, to_token.room_key, event_types=DEFAULT_BUMP_EVENT_TYPES
-            )
-        )
-
-        # By default, just choose the membership event position
-        bump_stamp = room_membership_for_user_at_to_token.event_pos.stream
-        # But if we found a bump event, use that instead
-        if last_bump_event_result is not None:
-            _, bump_event_pos = last_bump_event_result
-            bump_stamp = bump_event_pos.stream
-=======
         # TODO: Since we can't determine whether we've already sent a room down this
         # Sliding Sync connection before (we plan to add this optimization in the
         # future), we're always returning the requested room state instead of
@@ -1306,7 +1248,7 @@
         # `invite`/`knock` rooms only have `stripped_state`. See
         # https://github.com/matrix-org/matrix-spec-proposals/pull/3575#discussion_r1653045932
         room_state: Optional[StateMap[EventBase]] = None
-        if rooms_membership_for_user_at_to_token.membership not in (
+        if room_membership_for_user_at_to_token.membership not in (
             Membership.INVITE,
             Membership.KNOCK,
         ):
@@ -1383,7 +1325,7 @@
                 # initial sync
                 if initial:
                     # People shouldn't see past their leave/ban event
-                    if rooms_membership_for_user_at_to_token.membership in (
+                    if room_membership_for_user_at_to_token.membership in (
                         Membership.LEAVE,
                         Membership.BAN,
                     ):
@@ -1391,7 +1333,7 @@
                             room_id,
                             stream_position=to_token.copy_and_replace(
                                 StreamKeyType.ROOM,
-                                rooms_membership_for_user_at_to_token.event_pos.to_room_stream_token(),
+                                room_membership_for_user_at_to_token.event_pos.to_room_stream_token(),
                             ),
                             state_filter=state_filter,
                             # Partially-stated rooms should have all state events except for
@@ -1420,7 +1362,20 @@
                     # TODO: Once we can figure out if we've sent a room down this connection before,
                     # we can return updates instead of the full required state.
                     raise NotImplementedError()
->>>>>>> 22aeb78b
+
+        # Figure out the last bump event in the room
+        last_bump_event_result = (
+            await self.store.get_last_event_pos_in_room_before_stream_ordering(
+                room_id, to_token.room_key, event_types=DEFAULT_BUMP_EVENT_TYPES
+            )
+        )
+
+        # By default, just choose the membership event position
+        bump_stamp = room_membership_for_user_at_to_token.event_pos.stream
+        # But if we found a bump event, use that instead
+        if last_bump_event_result is not None:
+            _, bump_event_pos = last_bump_event_result
+            bump_stamp = bump_event_pos.stream
 
         return SlidingSyncResult.RoomResult(
             # TODO: Dummy value
@@ -1438,11 +1393,8 @@
             stripped_state=stripped_state,
             prev_batch=prev_batch_token,
             limited=limited,
-<<<<<<< HEAD
+            num_live=num_live,
             bump_stamp=bump_stamp,
-=======
-            num_live=num_live,
->>>>>>> 22aeb78b
             # TODO: Dummy values
             joined_count=0,
             invited_count=0,
