--- conflicted
+++ resolved
@@ -59,11 +59,8 @@
 from synapse.types import (
     DeviceListUpdates,
     JsonDict,
-<<<<<<< HEAD
     MutableStateMap,
-=======
     JsonMapping,
->>>>>>> 568051c0
     PersistedEventPosition,
     Requester,
     RoomStreamToken,
