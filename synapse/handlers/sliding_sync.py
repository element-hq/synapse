#
# This file is licensed under the Affero General Public License (AGPL) version 3.
#
# Copyright (C) 2024 New Vector, Ltd
#
# This program is free software: you can redistribute it and/or modify
# it under the terms of the GNU Affero General Public License as
# published by the Free Software Foundation, either version 3 of the
# License, or (at your option) any later version.
#
# See the GNU Affero General Public License for more details:
# <https://www.gnu.org/licenses/agpl-3.0.html>.
#
# Originally licensed under the Apache License, Version 2.0:
# <http://www.apache.org/licenses/LICENSE-2.0>.
#
# [This file includes modifications made by New Vector Limited]
#
#
import enum
import logging
from enum import Enum
from itertools import chain
from typing import (
    TYPE_CHECKING,
    Any,
    Callable,
    Dict,
    Final,
    List,
    Literal,
    Mapping,
    Optional,
    Sequence,
    Set,
    Tuple,
    Union,
)

import attr
from immutabledict import immutabledict
from typing_extensions import assert_never

from synapse.api.constants import (
    AccountDataTypes,
    Direction,
    EventContentFields,
    EventTypes,
    Membership,
)
from synapse.api.errors import SlidingSyncUnknownPosition
from synapse.events import EventBase, StrippedStateEvent
from synapse.events.utils import parse_stripped_state_event, strip_event
from synapse.handlers.relations import BundledAggregations
from synapse.logging.opentracing import (
    SynapseTags,
    log_kv,
    set_tag,
    start_active_span,
    tag_args,
    trace,
)
from synapse.storage.databases.main.roommember import extract_heroes_from_room_summary
from synapse.storage.databases.main.state import (
    ROOM_UNKNOWN_SENTINEL,
    Sentinel as StateSentinel,
)
from synapse.storage.databases.main.stream import (
    CurrentStateDeltaMembership,
    PaginateFunction,
)
from synapse.storage.roommember import MemberSummary
from synapse.types import (
    DeviceListUpdates,
    JsonDict,
    JsonMapping,
    MultiWriterStreamToken,
    MutableStateMap,
    PersistedEventPosition,
    Requester,
    RoomStreamToken,
    SlidingSyncStreamToken,
    StateMap,
    StrCollection,
    StreamKeyType,
    StreamToken,
    UserID,
)
from synapse.types.handlers import OperationType, SlidingSyncConfig, SlidingSyncResult
from synapse.types.state import StateFilter
from synapse.util.async_helpers import concurrently_execute
from synapse.visibility import filter_events_for_client

if TYPE_CHECKING:
    from synapse.server import HomeServer

logger = logging.getLogger(__name__)


class Sentinel(enum.Enum):
    # defining a sentinel in this way allows mypy to correctly handle the
    # type of a dictionary lookup and subsequent type narrowing.
    UNSET_SENTINEL = object()


# The event types that clients should consider as new activity.
DEFAULT_BUMP_EVENT_TYPES = {
    EventTypes.Create,
    EventTypes.Message,
    EventTypes.Encrypted,
    EventTypes.Sticker,
    EventTypes.CallInvite,
    EventTypes.PollStart,
    EventTypes.LiveLocationShareStart,
}


@attr.s(slots=True, frozen=True, auto_attribs=True)
class _RoomMembershipForUser:
    """
    Attributes:
        room_id: The room ID of the membership event
        event_id: The event ID of the membership event
        event_pos: The stream position of the membership event
        membership: The membership state of the user in the room
        sender: The person who sent the membership event
        newly_joined: Whether the user newly joined the room during the given token
            range and is still joined to the room at the end of this range.
        newly_left: Whether the user newly left (or kicked) the room during the given
            token range and is still "leave" at the end of this range.
        is_dm: Whether this user considers this room as a direct-message (DM) room
    """

    room_id: str
    # Optional because state resets can affect room membership without a corresponding event.
    event_id: Optional[str]
    # Even during a state reset which removes the user from the room, we expect this to
    # be set because `current_state_delta_stream` will note the position that the reset
    # happened.
    event_pos: PersistedEventPosition
    # Even during a state reset which removes the user from the room, we expect this to
    # be set to `LEAVE` because we can make that assumption based on the situaton (see
    # `get_current_state_delta_membership_changes_for_user(...)`)
    membership: str
    # Optional because state resets can affect room membership without a corresponding event.
    sender: Optional[str]
    newly_joined: bool
    newly_left: bool
    is_dm: bool

    def copy_and_replace(self, **kwds: Any) -> "_RoomMembershipForUser":
        return attr.evolve(self, **kwds)


def filter_membership_for_sync(
    *, user_id: str, room_membership_for_user: _RoomMembershipForUser
) -> bool:
    """
    Returns True if the membership event should be included in the sync response,
    otherwise False.

    Attributes:
        user_id: The user ID that the membership applies to
        room_membership_for_user: Membership information for the user in the room
    """

    membership = room_membership_for_user.membership
    sender = room_membership_for_user.sender
    newly_left = room_membership_for_user.newly_left

    # We want to allow everything except rooms the user has left unless `newly_left`
    # because we want everything that's *still* relevant to the user. We include
    # `newly_left` rooms because the last event that the user should see is their own
    # leave event.
    #
    # A leave != kick. This logic includes kicks (leave events where the sender is not
    # the same user).
    #
    # When `sender=None`, it means that a state reset happened that removed the user
    # from the room without a corresponding leave event. We can just remove the rooms
    # since they are no longer relevant to the user but will still appear if they are
    # `newly_left`.
    return (
        # Anything except leave events
        membership != Membership.LEAVE
        # Unless...
        or newly_left
        # Allow kicks
        or (membership == Membership.LEAVE and sender not in (user_id, None))
    )


# We can't freeze this class because we want to update it in place with the
# de-duplicated data.
@attr.s(slots=True, auto_attribs=True)
class RoomSyncConfig:
    """
    Holds the config for what data we should fetch for a room in the sync response.

    Attributes:
        timeline_limit: The maximum number of events to return in the timeline.

        required_state_map: Map from state event type to state_keys requested for the
            room. The values are close to `StateKey` but actually use a syntax where you
            can provide `*` wildcard and `$LAZY` for lazy-loading room members.
    """

    timeline_limit: int
    required_state_map: Dict[str, Set[str]]

    @classmethod
    def from_room_config(
        cls,
        room_params: SlidingSyncConfig.CommonRoomParameters,
    ) -> "RoomSyncConfig":
        """
        Create a `RoomSyncConfig` from a `SlidingSyncList`/`RoomSubscription` config.

        Args:
            room_params: `SlidingSyncConfig.SlidingSyncList` or `SlidingSyncConfig.RoomSubscription`
        """
        required_state_map: Dict[str, Set[str]] = {}
        for (
            state_type,
            state_key,
        ) in room_params.required_state:
            # If we already have a wildcard for this specific `state_key`, we don't need
            # to add it since the wildcard already covers it.
            if state_key in required_state_map.get(StateValues.WILDCARD, set()):
                continue

            # If we already have a wildcard `state_key` for this `state_type`, we don't need
            # to add anything else
            if StateValues.WILDCARD in required_state_map.get(state_type, set()):
                continue

            # If we're getting wildcards for the `state_type` and `state_key`, that's
            # all that matters so get rid of any other entries
            if state_type == StateValues.WILDCARD and state_key == StateValues.WILDCARD:
                required_state_map = {StateValues.WILDCARD: {StateValues.WILDCARD}}
                # We can break, since we don't need to add anything else
                break

            # If we're getting a wildcard for the `state_type`, get rid of any other
            # entries with the same `state_key`, since the wildcard will cover it already.
            elif state_type == StateValues.WILDCARD:
                # Get rid of any entries that match the `state_key`
                #
                # Make a copy so we don't run into an error: `dictionary changed size
                # during iteration`, when we remove items
                for (
                    existing_state_type,
                    existing_state_key_set,
                ) in list(required_state_map.items()):
                    # Make a copy so we don't run into an error: `Set changed size during
                    # iteration`, when we filter out and remove items
                    for existing_state_key in existing_state_key_set.copy():
                        if existing_state_key == state_key:
                            existing_state_key_set.remove(state_key)

                    # If we've the left the `set()` empty, remove it from the map
                    if existing_state_key_set == set():
                        required_state_map.pop(existing_state_type, None)

            # If we're getting a wildcard `state_key`, get rid of any other state_keys
            # for this `state_type` since the wildcard will cover it already.
            if state_key == StateValues.WILDCARD:
                required_state_map[state_type] = {state_key}
            # Otherwise, just add it to the set
            else:
                if required_state_map.get(state_type) is None:
                    required_state_map[state_type] = {state_key}
                else:
                    required_state_map[state_type].add(state_key)

        return cls(
            timeline_limit=room_params.timeline_limit,
            required_state_map=required_state_map,
        )

    def deep_copy(self) -> "RoomSyncConfig":
        required_state_map: Dict[str, Set[str]] = {
            state_type: state_key_set.copy()
            for state_type, state_key_set in self.required_state_map.items()
        }

        return RoomSyncConfig(
            timeline_limit=self.timeline_limit,
            required_state_map=required_state_map,
        )

    def combine_room_sync_config(
        self, other_room_sync_config: "RoomSyncConfig"
    ) -> None:
        """
        Combine this `RoomSyncConfig` with another `RoomSyncConfig` and take the
        superset union of the two.
        """
        # Take the highest timeline limit
        if self.timeline_limit < other_room_sync_config.timeline_limit:
            self.timeline_limit = other_room_sync_config.timeline_limit

        # Union the required state
        for (
            state_type,
            state_key_set,
        ) in other_room_sync_config.required_state_map.items():
            # If we already have a wildcard for everything, we don't need to add
            # anything else
            if StateValues.WILDCARD in self.required_state_map.get(
                StateValues.WILDCARD, set()
            ):
                break

            # If we already have a wildcard `state_key` for this `state_type`, we don't need
            # to add anything else
            if StateValues.WILDCARD in self.required_state_map.get(state_type, set()):
                continue

            # If we're getting wildcards for the `state_type` and `state_key`, that's
            # all that matters so get rid of any other entries
            if (
                state_type == StateValues.WILDCARD
                and StateValues.WILDCARD in state_key_set
            ):
                self.required_state_map = {state_type: {StateValues.WILDCARD}}
                # We can break, since we don't need to add anything else
                break

            for state_key in state_key_set:
                # If we already have a wildcard for this specific `state_key`, we don't need
                # to add it since the wildcard already covers it.
                if state_key in self.required_state_map.get(
                    StateValues.WILDCARD, set()
                ):
                    continue

                # If we're getting a wildcard for the `state_type`, get rid of any other
                # entries with the same `state_key`, since the wildcard will cover it already.
                if state_type == StateValues.WILDCARD:
                    # Get rid of any entries that match the `state_key`
                    #
                    # Make a copy so we don't run into an error: `dictionary changed size
                    # during iteration`, when we remove items
                    for existing_state_type, existing_state_key_set in list(
                        self.required_state_map.items()
                    ):
                        # Make a copy so we don't run into an error: `Set changed size during
                        # iteration`, when we filter out and remove items
                        for existing_state_key in existing_state_key_set.copy():
                            if existing_state_key == state_key:
                                existing_state_key_set.remove(state_key)

                        # If we've the left the `set()` empty, remove it from the map
                        if existing_state_key_set == set():
                            self.required_state_map.pop(existing_state_type, None)

                # If we're getting a wildcard `state_key`, get rid of any other state_keys
                # for this `state_type` since the wildcard will cover it already.
                if state_key == StateValues.WILDCARD:
                    self.required_state_map[state_type] = {state_key}
                    break
                # Otherwise, just add it to the set
                else:
                    if self.required_state_map.get(state_type) is None:
                        self.required_state_map[state_type] = {state_key}
                    else:
                        self.required_state_map[state_type].add(state_key)

    def must_await_full_state(
        self,
        is_mine_id: Callable[[str], bool],
    ) -> bool:
        """
        Check if we have a we're only requesting `required_state` which is completely
        satisfied even with partial state, then we don't need to `await_full_state` before
        we can return it.

        Also see `StateFilter.must_await_full_state(...)` for comparison

        Partially-stated rooms should have all state events except for remote membership
        events so if we require a remote membership event anywhere, then we need to
        return `True` (requires full state).

        Args:
            is_mine_id: a callable which confirms if a given state_key matches a mxid
               of a local user
        """
        wildcard_state_keys = self.required_state_map.get(StateValues.WILDCARD)
        # Requesting *all* state in the room so we have to wait
        if (
            wildcard_state_keys is not None
            and StateValues.WILDCARD in wildcard_state_keys
        ):
            return True

        # If the wildcards don't refer to remote user IDs, then we don't need to wait
        # for full state.
        if wildcard_state_keys is not None:
            for possible_user_id in wildcard_state_keys:
                if not possible_user_id[0].startswith(UserID.SIGIL):
                    # Not a user ID
                    continue

                localpart_hostname = possible_user_id.split(":", 1)
                if len(localpart_hostname) < 2:
                    # Not a user ID
                    continue

                if not is_mine_id(possible_user_id):
                    return True

        membership_state_keys = self.required_state_map.get(EventTypes.Member)
        # We aren't requesting any membership events at all so the partial state will
        # cover us.
        if membership_state_keys is None:
            return False

        # If we're requesting entirely local users, the partial state will cover us.
        for user_id in membership_state_keys:
            if user_id == StateValues.ME:
                continue
            # We're lazy-loading membership so we can just return the state we have.
            # Lazy-loading means we include membership for any event `sender` in the
            # timeline but since we had to auth those timeline events, we will have the
            # membership state for them (including from remote senders).
            elif user_id == StateValues.LAZY:
                continue
            elif user_id == StateValues.WILDCARD:
                return False
            elif not is_mine_id(user_id):
                return True

        # Local users only so the partial state will cover us.
        return False


class StateValues:
    """
    Understood values of the (type, state_key) tuple in `required_state`.
    """

    # Include all state events of the given type
    WILDCARD: Final = "*"
    # Lazy-load room membership events (include room membership events for any event
    # `sender` in the timeline). We only give special meaning to this value when it's a
    # `state_key`.
    LAZY: Final = "$LAZY"
    # Subsitute with the requester's user ID. Typically used by clients to get
    # the user's membership.
    ME: Final = "$ME"


class SlidingSyncHandler:
    def __init__(self, hs: "HomeServer"):
        self.clock = hs.get_clock()
        self.store = hs.get_datastores().main
        self.storage_controllers = hs.get_storage_controllers()
        self.auth_blocking = hs.get_auth_blocking()
        self.notifier = hs.get_notifier()
        self.event_sources = hs.get_event_sources()
        self.relations_handler = hs.get_relations_handler()
        self.device_handler = hs.get_device_handler()
        self.push_rules_handler = hs.get_push_rules_handler()
        self.rooms_to_exclude_globally = hs.config.server.rooms_to_exclude_from_sync
        self.is_mine_id = hs.is_mine_id

        self.connection_store = SlidingSyncConnectionStore()

    async def wait_for_sync_for_user(
        self,
        requester: Requester,
        sync_config: SlidingSyncConfig,
        from_token: Optional[SlidingSyncStreamToken] = None,
        timeout_ms: int = 0,
    ) -> SlidingSyncResult:
        """
        Get the sync for a client if we have new data for it now. Otherwise
        wait for new data to arrive on the server. If the timeout expires, then
        return an empty sync result.

        Args:
            requester: The user making the request
            sync_config: Sync configuration
            from_token: The point in the stream to sync from. Token of the end of the
                previous batch. May be `None` if this is the initial sync request.
            timeout_ms: The time in milliseconds to wait for new data to arrive. If 0,
                we will immediately but there might not be any new data so we just return an
                empty response.
        """
        # If the user is not part of the mau group, then check that limits have
        # not been exceeded (if not part of the group by this point, almost certain
        # auth_blocking will occur)
        await self.auth_blocking.check_auth_blocking(requester=requester)

        # If we're working with a user-provided token, we need to make sure to wait for
        # this worker to catch up with the token so we don't skip past any incoming
        # events or future events if the user is nefariously, manually modifying the
        # token.
        if from_token is not None:
            # We need to make sure this worker has caught up with the token. If
            # this returns false, it means we timed out waiting, and we should
            # just return an empty response.
            before_wait_ts = self.clock.time_msec()
            if not await self.notifier.wait_for_stream_token(from_token.stream_token):
                logger.warning(
                    "Timed out waiting for worker to catch up. Returning empty response"
                )
                return SlidingSyncResult.empty(from_token)

            # If we've spent significant time waiting to catch up, take it off
            # the timeout.
            after_wait_ts = self.clock.time_msec()
            if after_wait_ts - before_wait_ts > 1_000:
                timeout_ms -= after_wait_ts - before_wait_ts
                timeout_ms = max(timeout_ms, 0)

        # We're going to respond immediately if the timeout is 0 or if this is an
        # initial sync (without a `from_token`) so we can avoid calling
        # `notifier.wait_for_events()`.
        if timeout_ms == 0 or from_token is None:
            now_token = self.event_sources.get_current_token()
            result = await self.current_sync_for_user(
                sync_config,
                from_token=from_token,
                to_token=now_token,
            )
        else:
            # Otherwise, we wait for something to happen and report it to the user.
            async def current_sync_callback(
                before_token: StreamToken, after_token: StreamToken
            ) -> SlidingSyncResult:
                return await self.current_sync_for_user(
                    sync_config,
                    from_token=from_token,
                    to_token=after_token,
                )

            result = await self.notifier.wait_for_events(
                sync_config.user.to_string(),
                timeout_ms,
                current_sync_callback,
                from_token=from_token.stream_token,
            )

        return result

    @trace
    async def current_sync_for_user(
        self,
        sync_config: SlidingSyncConfig,
        to_token: StreamToken,
        from_token: Optional[SlidingSyncStreamToken] = None,
    ) -> SlidingSyncResult:
        """
        Generates the response body of a Sliding Sync result, represented as a
        `SlidingSyncResult`.

        We fetch data according to the token range (> `from_token` and <= `to_token`).

        Args:
            sync_config: Sync configuration
            to_token: The point in the stream to sync up to.
            from_token: The point in the stream to sync from. Token of the end of the
                previous batch. May be `None` if this is the initial sync request.
        """
        user_id = sync_config.user.to_string()
        app_service = self.store.get_app_service_by_user_id(user_id)
        if app_service:
            # We no longer support AS users using /sync directly.
            # See https://github.com/matrix-org/matrix-doc/issues/1144
            raise NotImplementedError()

        if from_token:
            # Check that we recognize the connection position, if not tell the
            # clients that they need to start again.
            #
            # If we don't do this and the client asks for the full range of
            # rooms, we end up sending down all rooms and their state from
            # scratch (which can be very slow). By expiring the connection we
            # allow the client a chance to do an initial request with a smaller
            # range of rooms to get them some results sooner but will end up
            # taking the same amount of time (more with round-trips and
            # re-processing) in the end to get everything again.
            if not await self.connection_store.is_valid_token(
                sync_config, from_token.connection_position
            ):
                raise SlidingSyncUnknownPosition()

        await self.connection_store.mark_token_seen(
            sync_config=sync_config,
            from_token=from_token,
        )

        # Get all of the room IDs that the user should be able to see in the sync
        # response
        has_lists = sync_config.lists is not None and len(sync_config.lists) > 0
        has_room_subscriptions = (
            sync_config.room_subscriptions is not None
            and len(sync_config.room_subscriptions) > 0
        )
        if has_lists or has_room_subscriptions:
            room_membership_for_user_map = (
                await self.get_room_membership_for_user_at_to_token(
                    user=sync_config.user,
                    to_token=to_token,
                    from_token=from_token.stream_token if from_token else None,
                )
            )

        # Assemble sliding window lists
        lists: Dict[str, SlidingSyncResult.SlidingWindowList] = {}
        # Keep track of the rooms that we can display and need to fetch more info about
        relevant_room_map: Dict[str, RoomSyncConfig] = {}
        # The set of room IDs of all rooms that could appear in any list. These
        # include rooms that are outside the list ranges.
        all_rooms: Set[str] = set()
        if has_lists and sync_config.lists is not None:
            with start_active_span("assemble_sliding_window_lists"):
                sync_room_map = await self.filter_rooms_relevant_for_sync(
                    user=sync_config.user,
                    room_membership_for_user_map=room_membership_for_user_map,
                )

                for list_key, list_config in sync_config.lists.items():
                    # Apply filters
                    filtered_sync_room_map = sync_room_map
                    if list_config.filters is not None:
                        filtered_sync_room_map = await self.filter_rooms(
                            sync_config.user,
                            sync_room_map,
                            list_config.filters,
                            to_token,
                        )

                    # Find which rooms are partially stated and may need to be filtered out
                    # depending on the `required_state` requested (see below).
                    partial_state_room_map = (
                        await self.store.is_partial_state_room_batched(
                            filtered_sync_room_map.keys()
                        )
                    )

                    # Since creating the `RoomSyncConfig` takes some work, let's just do it
                    # once and make a copy whenever we need it.
                    room_sync_config = RoomSyncConfig.from_room_config(list_config)

                    # Exclude partially-stated rooms if we must wait for the room to be
                    # fully-stated
                    if room_sync_config.must_await_full_state(self.is_mine_id):
                        filtered_sync_room_map = {
                            room_id: room
                            for room_id, room in filtered_sync_room_map.items()
                            if not partial_state_room_map.get(room_id)
                        }

                    all_rooms.update(filtered_sync_room_map)

                    # Sort the list
                    sorted_room_info = await self.sort_rooms(
                        filtered_sync_room_map, to_token
                    )

                    if not lazy_loading:
                        # Exclude partially-stated rooms unless the `required_state`
                        # only has `["m.room.member", "$LAZY"]` for membership
                        # (lazy-loading room members).
                        filtered_sync_room_map = {
                            room_id: room
                            for room_id, room in filtered_sync_room_map.items()
                            if not partial_state_room_map.get(room_id)
                        }

                    all_rooms.update(filtered_sync_room_map)

                    # Sort the list
                    sorted_room_info = await self.sort_rooms(
                        filtered_sync_room_map, to_token
                    )

                    ops: List[SlidingSyncResult.SlidingWindowList.Operation] = []
                    if list_config.ranges:
                        for range in list_config.ranges:
                            room_ids_in_list: List[str] = []

                            # We're going to loop through the sorted list of rooms starting
                            # at the range start index and keep adding rooms until we fill
                            # up the range or run out of rooms.
                            #
                            # Both sides of range are inclusive so we `+ 1`
                            max_num_rooms = range[1] - range[0] + 1
                            for room_membership in sorted_room_info[range[0] :]:
                                room_id = room_membership.room_id

                                if len(room_ids_in_list) >= max_num_rooms:
                                    break

                                # Take the superset of the `RoomSyncConfig` for each room.
                                #
                                # Update our `relevant_room_map` with the room we're going
                                # to display and need to fetch more info about.
                                existing_room_sync_config = relevant_room_map.get(
                                    room_id
                                )
                                if existing_room_sync_config is not None:
                                    existing_room_sync_config.combine_room_sync_config(
                                        room_sync_config
                                    )
                                else:
                                    # Make a copy so if we modify it later, it doesn't
                                    # affect all references.
                                    relevant_room_map[room_id] = (
                                        room_sync_config.deep_copy()
                                    )

                                room_ids_in_list.append(room_id)

                            ops.append(
                                SlidingSyncResult.SlidingWindowList.Operation(
                                    op=OperationType.SYNC,
                                    range=range,
                                    room_ids=room_ids_in_list,
                                )
                            )

                    lists[list_key] = SlidingSyncResult.SlidingWindowList(
                        count=len(sorted_room_info),
                        ops=ops,
                    )

        # Handle room subscriptions
        if has_room_subscriptions and sync_config.room_subscriptions is not None:
            with start_active_span("assemble_room_subscriptions"):
                # Find which rooms are partially stated and may need to be filtered out
                # depending on the `required_state` requested (see below).
                partial_state_room_map = await self.store.is_partial_state_room_batched(
                    sync_config.room_subscriptions.keys()
                )

                for (
                    room_id,
                    room_subscription,
                ) in sync_config.room_subscriptions.items():
                    room_membership_for_user_at_to_token = (
                        await self.check_room_subscription_allowed_for_user(
                            room_id=room_id,
                            room_membership_for_user_map=room_membership_for_user_map,
                            to_token=to_token,
                        )
                    )

                    # Skip this room if the user isn't allowed to see it
                    if not room_membership_for_user_at_to_token:
                        continue

                    all_rooms.add(room_id)

                    room_membership_for_user_map[room_id] = (
                        room_membership_for_user_at_to_token
                    )

                    # Take the superset of the `RoomSyncConfig` for each room.
                    room_sync_config = RoomSyncConfig.from_room_config(
                        room_subscription
                    )

                    # Exclude partially-stated rooms if we must wait for the room to be
                    # fully-stated
                    if room_sync_config.must_await_full_state(self.is_mine_id):
                        if partial_state_room_map.get(room_id):
                            continue

                    all_rooms.add(room_id)

                    # Update our `relevant_room_map` with the room we're going to display
                    # and need to fetch more info about.
                    existing_room_sync_config = relevant_room_map.get(room_id)
                    if existing_room_sync_config is not None:
                        existing_room_sync_config.combine_room_sync_config(
                            room_sync_config
                        )
                    else:
                        relevant_room_map[room_id] = room_sync_config

        # Fetch room data
        rooms: Dict[str, SlidingSyncResult.RoomResult] = {}

        # Filter out rooms that haven't received updates and we've sent down
        # previously.
        # Keep track of the rooms that we're going to display and need to fetch more info about
        relevant_rooms_to_send_map = relevant_room_map
        with start_active_span("filter_relevant_rooms_to_send"):
            if from_token:
                rooms_should_send = set()

                # First we check if there are rooms that match a list/room
                # subscription and have updates we need to send (i.e. either because
                # we haven't sent the room down, or we have but there are missing
                # updates).
                for room_id in relevant_room_map:
                    status = await self.connection_store.have_sent_room(
                        sync_config,
                        from_token.connection_position,
                        room_id,
                    )
                    if (
                        # The room was never sent down before so the client needs to know
                        # about it regardless of any updates.
                        status.status == HaveSentRoomFlag.NEVER
                        # `PREVIOUSLY` literally means the "room was sent down before *AND*
                        # there are updates we haven't sent down" so we already know this
                        # room has updates.
                        or status.status == HaveSentRoomFlag.PREVIOUSLY
                    ):
                        rooms_should_send.add(room_id)
                    elif status.status == HaveSentRoomFlag.LIVE:
                        # We know that we've sent all updates up until `from_token`,
                        # so we just need to check if there have been updates since
                        # then.
                        pass
                    else:
                        assert_never(status.status)

                # We only need to check for new events since any state changes
                # will also come down as new events.
                rooms_that_have_updates = self.store.get_rooms_that_might_have_updates(
                    relevant_room_map.keys(), from_token.stream_token.room_key
                )
                rooms_should_send.update(rooms_that_have_updates)
                relevant_rooms_to_send_map = {
                    room_id: room_sync_config
                    for room_id, room_sync_config in relevant_room_map.items()
                    if room_id in rooms_should_send
                }

        @trace
        @tag_args
        async def handle_room(room_id: str) -> None:
            room_sync_result = await self.get_room_sync_data(
                sync_config=sync_config,
                room_id=room_id,
                room_sync_config=relevant_rooms_to_send_map[room_id],
                room_membership_for_user_at_to_token=room_membership_for_user_map[
                    room_id
                ],
                from_token=from_token,
                to_token=to_token,
            )

            # Filter out empty room results during incremental sync
            if room_sync_result or not from_token:
                rooms[room_id] = room_sync_result

        if relevant_rooms_to_send_map:
            with start_active_span("sliding_sync.generate_room_entries"):
                await concurrently_execute(handle_room, relevant_rooms_to_send_map, 10)

        extensions = await self.get_extensions_response(
            sync_config=sync_config,
            actual_lists=lists,
            # We're purposely using `relevant_room_map` instead of
            # `relevant_rooms_to_send_map` here. This needs to be all room_ids we could
            # send regardless of whether they have an event update or not. The
            # extensions care about more than just normal events in the rooms (like
            # account data, read receipts, typing indicators, to-device messages, etc).
            actual_room_ids=set(relevant_room_map.keys()),
            actual_room_response_map=rooms,
            from_token=from_token,
            to_token=to_token,
        )

        if has_lists or has_room_subscriptions:
            # We now calculate if any rooms outside the range have had updates,
            # which we are not sending down.
            #
            # We *must* record rooms that have had updates, but it is also fine
            # to record rooms as having updates even if there might not actually
            # be anything new for the user (e.g. due to event filters, events
            # having happened after the user left, etc).
            unsent_room_ids = []
            if from_token:
                # The set of rooms that the client (may) care about, but aren't
                # in any list range (or subscribed to).
                missing_rooms = all_rooms - relevant_room_map.keys()

                # We now just go and try fetching any events in the above rooms
                # to see if anything has happened since the `from_token`.
                #
                # TODO: Replace this with something faster. When we land the
                # sliding sync tables that record the most recent event
                # positions we can use that.
                missing_event_map_by_room = (
                    await self.store.get_room_events_stream_for_rooms(
<<<<<<< HEAD
                        missing_rooms,
                        from_key=from_token.stream_token.room_key,
                        to_key=to_token.room_key,
=======
                        room_ids=missing_rooms,
                        from_key=to_token.room_key,
                        to_key=from_token.stream_token.room_key,
>>>>>>> 3ad38b64
                        limit=1,
                    )
                )
                unsent_room_ids = list(missing_event_map_by_room)

            connection_position = await self.connection_store.record_rooms(
                sync_config=sync_config,
                from_token=from_token,
                sent_room_ids=relevant_rooms_to_send_map.keys(),
                unsent_room_ids=unsent_room_ids,
            )
        elif from_token:
            connection_position = from_token.connection_position
        else:
            # Initial sync without a `from_token` starts at `0`
            connection_position = 0

        sliding_sync_result = SlidingSyncResult(
            next_pos=SlidingSyncStreamToken(to_token, connection_position),
            lists=lists,
            rooms=rooms,
            extensions=extensions,
        )

        # Make it easy to find traces for syncs that aren't empty
        set_tag(SynapseTags.RESULT_PREFIX + "result", bool(sliding_sync_result))
        set_tag(SynapseTags.FUNC_ARG_PREFIX + "sync_config.user", user_id)

        return sliding_sync_result

    @trace
    async def get_room_membership_for_user_at_to_token(
        self,
        user: UserID,
        to_token: StreamToken,
        from_token: Optional[StreamToken],
    ) -> Dict[str, _RoomMembershipForUser]:
        """
        Fetch room IDs that the user has had membership in (the full room list including
        long-lost left rooms that will be filtered, sorted, and sliced).

        We're looking for rooms where the user has had any sort of membership in the
        token range (> `from_token` and <= `to_token`)

        In order for bans/kicks to not show up, you need to `/forget` those rooms. This
        doesn't modify the event itself though and only adds the `forgotten` flag to the
        `room_memberships` table in Synapse. There isn't a way to tell when a room was
        forgotten at the moment so we can't factor it into the token range.

        Args:
            user: User to fetch rooms for
            to_token: The token to fetch rooms up to.
            from_token: The point in the stream to sync from.

        Returns:
            A dictionary of room IDs that the user has had membership in along with
            membership information in that room at the time of `to_token`.
        """
        user_id = user.to_string()

        # First grab a current snapshot rooms for the user
        # (also handles forgotten rooms)
        room_for_user_list = await self.store.get_rooms_for_local_user_where_membership_is(
            user_id=user_id,
            # We want to fetch any kind of membership (joined and left rooms) in order
            # to get the `event_pos` of the latest room membership event for the
            # user.
            membership_list=Membership.LIST,
            excluded_rooms=self.rooms_to_exclude_globally,
        )

        # If the user has never joined any rooms before, we can just return an empty list
        if not room_for_user_list:
            return {}

        # Our working list of rooms that can show up in the sync response
        sync_room_id_set = {
            # Note: The `room_for_user` we're assigning here will need to be fixed up
            # (below) because they are potentially from the current snapshot time
            # instead from the time of the `to_token`.
            room_for_user.room_id: _RoomMembershipForUser(
                room_id=room_for_user.room_id,
                event_id=room_for_user.event_id,
                event_pos=room_for_user.event_pos,
                membership=room_for_user.membership,
                sender=room_for_user.sender,
                # We will update these fields below to be accurate
                newly_joined=False,
                newly_left=False,
                is_dm=False,
            )
            for room_for_user in room_for_user_list
        }

        # Get the `RoomStreamToken` that represents the spot we queried up to when we got
        # our membership snapshot from `get_rooms_for_local_user_where_membership_is()`.
        #
        # First, we need to get the max stream_ordering of each event persister instance
        # that we queried events from.
        instance_to_max_stream_ordering_map: Dict[str, int] = {}
        for room_for_user in room_for_user_list:
            instance_name = room_for_user.event_pos.instance_name
            stream_ordering = room_for_user.event_pos.stream

            current_instance_max_stream_ordering = (
                instance_to_max_stream_ordering_map.get(instance_name)
            )
            if (
                current_instance_max_stream_ordering is None
                or stream_ordering > current_instance_max_stream_ordering
            ):
                instance_to_max_stream_ordering_map[instance_name] = stream_ordering

        # Then assemble the `RoomStreamToken`
        min_stream_pos = min(instance_to_max_stream_ordering_map.values())
        membership_snapshot_token = RoomStreamToken(
            # Minimum position in the `instance_map`
            stream=min_stream_pos,
            instance_map=immutabledict(
                {
                    instance_name: stream_pos
                    for instance_name, stream_pos in instance_to_max_stream_ordering_map.items()
                    if stream_pos > min_stream_pos
                }
            ),
        )

        # Since we fetched the users room list at some point in time after the from/to
        # tokens, we need to revert/rewind some membership changes to match the point in
        # time of the `to_token`. In particular, we need to make these fixups:
        #
        # - 1a) Remove rooms that the user joined after the `to_token`
        # - 1b) Add back rooms that the user left after the `to_token`
        # - 1c) Update room membership events to the point in time of the `to_token`
        # - 2) Figure out which rooms are `newly_left` rooms (> `from_token` and <= `to_token`)
        # - 3) Figure out which rooms are `newly_joined` (> `from_token` and <= `to_token`)
        # - 4) Figure out which rooms are DM's

        # 1) Fetch membership changes that fall in the range from `to_token` up to
        # `membership_snapshot_token`
        #
        # If our `to_token` is already the same or ahead of the latest room membership
        # for the user, we don't need to do any "2)" fix-ups and can just straight-up
        # use the room list from the snapshot as a base (nothing has changed)
        current_state_delta_membership_changes_after_to_token = []
        if not membership_snapshot_token.is_before_or_eq(to_token.room_key):
            current_state_delta_membership_changes_after_to_token = (
                await self.store.get_current_state_delta_membership_changes_for_user(
                    user_id,
                    from_key=to_token.room_key,
                    to_key=membership_snapshot_token,
                    excluded_room_ids=self.rooms_to_exclude_globally,
                )
            )

        # 1) Assemble a list of the first membership event after the `to_token` so we can
        # step backward to the previous membership that would apply to the from/to
        # range.
        first_membership_change_by_room_id_after_to_token: Dict[
            str, CurrentStateDeltaMembership
        ] = {}
        for membership_change in current_state_delta_membership_changes_after_to_token:
            # Only set if we haven't already set it
            first_membership_change_by_room_id_after_to_token.setdefault(
                membership_change.room_id, membership_change
            )

        # 1) Fixup
        #
        # Since we fetched a snapshot of the users room list at some point in time after
        # the from/to tokens, we need to revert/rewind some membership changes to match
        # the point in time of the `to_token`.
        for (
            room_id,
            first_membership_change_after_to_token,
        ) in first_membership_change_by_room_id_after_to_token.items():
            # 1a) Remove rooms that the user joined after the `to_token`
            if first_membership_change_after_to_token.prev_event_id is None:
                sync_room_id_set.pop(room_id, None)
            # 1b) 1c) From the first membership event after the `to_token`, step backward to the
            # previous membership that would apply to the from/to range.
            else:
                # We don't expect these fields to be `None` if we have a `prev_event_id`
                # but we're being defensive since it's possible that the prev event was
                # culled from the database.
                if (
                    first_membership_change_after_to_token.prev_event_pos is not None
                    and first_membership_change_after_to_token.prev_membership
                    is not None
                ):
                    sync_room_id_set[room_id] = _RoomMembershipForUser(
                        room_id=room_id,
                        event_id=first_membership_change_after_to_token.prev_event_id,
                        event_pos=first_membership_change_after_to_token.prev_event_pos,
                        membership=first_membership_change_after_to_token.prev_membership,
                        sender=first_membership_change_after_to_token.prev_sender,
                        # We will update these fields below to be accurate
                        newly_joined=False,
                        newly_left=False,
                        is_dm=False,
                    )
                else:
                    # If we can't find the previous membership event, we shouldn't
                    # include the room in the sync response since we can't determine the
                    # exact membership state and shouldn't rely on the current snapshot.
                    sync_room_id_set.pop(room_id, None)

        # 2) Fetch membership changes that fall in the range from `from_token` up to `to_token`
        current_state_delta_membership_changes_in_from_to_range = []
        if from_token:
            current_state_delta_membership_changes_in_from_to_range = (
                await self.store.get_current_state_delta_membership_changes_for_user(
                    user_id,
                    from_key=from_token.room_key,
                    to_key=to_token.room_key,
                    excluded_room_ids=self.rooms_to_exclude_globally,
                )
            )

        # 2) Assemble a list of the last membership events in some given ranges. Someone
        # could have left and joined multiple times during the given range but we only
        # care about end-result so we grab the last one.
        last_membership_change_by_room_id_in_from_to_range: Dict[
            str, CurrentStateDeltaMembership
        ] = {}
        # We also want to assemble a list of the first membership events during the token
        # range so we can step backward to the previous membership that would apply to
        # before the token range to see if we have `newly_joined` the room.
        first_membership_change_by_room_id_in_from_to_range: Dict[
            str, CurrentStateDeltaMembership
        ] = {}
        # Keep track if the room has a non-join event in the token range so we can later
        # tell if it was a `newly_joined` room. If the last membership event in the
        # token range is a join and there is also some non-join in the range, we know
        # they `newly_joined`.
        has_non_join_event_by_room_id_in_from_to_range: Dict[str, bool] = {}
        for (
            membership_change
        ) in current_state_delta_membership_changes_in_from_to_range:
            room_id = membership_change.room_id

            last_membership_change_by_room_id_in_from_to_range[room_id] = (
                membership_change
            )
            # Only set if we haven't already set it
            first_membership_change_by_room_id_in_from_to_range.setdefault(
                room_id, membership_change
            )

            if membership_change.membership != Membership.JOIN:
                has_non_join_event_by_room_id_in_from_to_range[room_id] = True

        # 2) Fixup
        #
        # 3) We also want to assemble a list of possibly newly joined rooms. Someone
        # could have left and joined multiple times during the given range but we only
        # care about whether they are joined at the end of the token range so we are
        # working with the last membership even in the token range.
        possibly_newly_joined_room_ids = set()
        for (
            last_membership_change_in_from_to_range
        ) in last_membership_change_by_room_id_in_from_to_range.values():
            room_id = last_membership_change_in_from_to_range.room_id

            # 3)
            if last_membership_change_in_from_to_range.membership == Membership.JOIN:
                possibly_newly_joined_room_ids.add(room_id)

            # 2) Figure out newly_left rooms (> `from_token` and <= `to_token`).
            if last_membership_change_in_from_to_range.membership == Membership.LEAVE:
                # 2) Mark this room as `newly_left`

                # If we're seeing a membership change here, we should expect to already
                # have it in our snapshot but if a state reset happens, it wouldn't have
                # shown up in our snapshot but appear as a change here.
                existing_sync_entry = sync_room_id_set.get(room_id)
                if existing_sync_entry is not None:
                    # Normal expected case
                    sync_room_id_set[room_id] = existing_sync_entry.copy_and_replace(
                        newly_left=True
                    )
                else:
                    # State reset!
                    logger.warn(
                        "State reset detected for room_id %s with %s who is no longer in the room",
                        room_id,
                        user_id,
                    )
                    # Even though a state reset happened which removed the person from
                    # the room, we still add it the list so the user knows they left the
                    # room. Downstream code can check for a state reset by looking for
                    # `event_id=None and membership is not None`.
                    sync_room_id_set[room_id] = _RoomMembershipForUser(
                        room_id=room_id,
                        event_id=last_membership_change_in_from_to_range.event_id,
                        event_pos=last_membership_change_in_from_to_range.event_pos,
                        membership=last_membership_change_in_from_to_range.membership,
                        sender=last_membership_change_in_from_to_range.sender,
                        newly_joined=False,
                        newly_left=True,
                        is_dm=False,
                    )

        # 3) Figure out `newly_joined`
        for room_id in possibly_newly_joined_room_ids:
            has_non_join_in_from_to_range = (
                has_non_join_event_by_room_id_in_from_to_range.get(room_id, False)
            )
            # If the last membership event in the token range is a join and there is
            # also some non-join in the range, we know they `newly_joined`.
            if has_non_join_in_from_to_range:
                # We found a `newly_joined` room (we left and joined within the token range)
                sync_room_id_set[room_id] = sync_room_id_set[room_id].copy_and_replace(
                    newly_joined=True
                )
            else:
                prev_event_id = first_membership_change_by_room_id_in_from_to_range[
                    room_id
                ].prev_event_id
                prev_membership = first_membership_change_by_room_id_in_from_to_range[
                    room_id
                ].prev_membership

                if prev_event_id is None:
                    # We found a `newly_joined` room (we are joining the room for the
                    # first time within the token range)
                    sync_room_id_set[room_id] = sync_room_id_set[
                        room_id
                    ].copy_and_replace(newly_joined=True)
                # Last resort, we need to step back to the previous membership event
                # just before the token range to see if we're joined then or not.
                elif prev_membership != Membership.JOIN:
                    # We found a `newly_joined` room (we left before the token range
                    # and joined within the token range)
                    sync_room_id_set[room_id] = sync_room_id_set[
                        room_id
                    ].copy_and_replace(newly_joined=True)

        # 4) Figure out which rooms the user considers to be direct-message (DM) rooms
        #
        # We're using global account data (`m.direct`) instead of checking for
        # `is_direct` on membership events because that property only appears for
        # the invitee membership event (doesn't show up for the inviter).
        #
        # We're unable to take `to_token` into account for global account data since
        # we only keep track of the latest account data for the user.
        dm_map = await self.store.get_global_account_data_by_type_for_user(
            user_id, AccountDataTypes.DIRECT
        )

        # Flatten out the map. Account data is set by the client so it needs to be
        # scrutinized.
        dm_room_id_set = set()
        if isinstance(dm_map, dict):
            for room_ids in dm_map.values():
                # Account data should be a list of room IDs. Ignore anything else
                if isinstance(room_ids, list):
                    for room_id in room_ids:
                        if isinstance(room_id, str):
                            dm_room_id_set.add(room_id)

        # 4) Fixup
        for room_id in sync_room_id_set:
            sync_room_id_set[room_id] = sync_room_id_set[room_id].copy_and_replace(
                is_dm=room_id in dm_room_id_set
            )

        return sync_room_id_set

    @trace
    async def filter_rooms_relevant_for_sync(
        self,
        user: UserID,
        room_membership_for_user_map: Dict[str, _RoomMembershipForUser],
    ) -> Dict[str, _RoomMembershipForUser]:
        """
        Filter room IDs that should/can be listed for this user in the sync response (the
        full room list that will be further filtered, sorted, and sliced).

        We're looking for rooms where the user has the following state in the token
        range (> `from_token` and <= `to_token`):

        - `invite`, `join`, `knock`, `ban` membership events
        - Kicks (`leave` membership events where `sender` is different from the
          `user_id`/`state_key`)
        - `newly_left` (rooms that were left during the given token range)
        - In order for bans/kicks to not show up in sync, you need to `/forget` those
          rooms. This doesn't modify the event itself though and only adds the
          `forgotten` flag to the `room_memberships` table in Synapse. There isn't a way
          to tell when a room was forgotten at the moment so we can't factor it into the
          from/to range.

        Args:
            user: User that is syncing
            room_membership_for_user_map: Room membership for the user

        Returns:
            A dictionary of room IDs that should be listed in the sync response along
            with membership information in that room at the time of `to_token`.
        """
        user_id = user.to_string()

        # Filter rooms to only what we're interested to sync with
        filtered_sync_room_map = {
            room_id: room_membership_for_user
            for room_id, room_membership_for_user in room_membership_for_user_map.items()
            if filter_membership_for_sync(
                user_id=user_id,
                room_membership_for_user=room_membership_for_user,
            )
        }

        return filtered_sync_room_map

    async def check_room_subscription_allowed_for_user(
        self,
        room_id: str,
        room_membership_for_user_map: Dict[str, _RoomMembershipForUser],
        to_token: StreamToken,
    ) -> Optional[_RoomMembershipForUser]:
        """
        Check whether the user is allowed to see the room based on whether they have
        ever had membership in the room or if the room is `world_readable`.

        Similar to `check_user_in_room_or_world_readable(...)`

        Args:
            room_id: Room to check
            room_membership_for_user_map: Room membership for the user at the time of
                the `to_token` (<= `to_token`).
            to_token: The token to fetch rooms up to.

        Returns:
            The room membership for the user if they are allowed to subscribe to the
            room else `None`.
        """

        # We can first check if they are already allowed to see the room based
        # on our previous work to assemble the `room_membership_for_user_map`.
        #
        # If they have had any membership in the room over time (up to the `to_token`),
        # let them subscribe and see what they can.
        existing_membership_for_user = room_membership_for_user_map.get(room_id)
        if existing_membership_for_user is not None:
            return existing_membership_for_user

        # TODO: Handle `world_readable` rooms
        return None

        # If the room is `world_readable`, it doesn't matter whether they can join,
        # everyone can see the room.
        # not_in_room_membership_for_user = _RoomMembershipForUser(
        #     room_id=room_id,
        #     event_id=None,
        #     event_pos=None,
        #     membership=None,
        #     sender=None,
        #     newly_joined=False,
        #     newly_left=False,
        #     is_dm=False,
        # )
        # room_state = await self.get_current_state_at(
        #     room_id=room_id,
        #     room_membership_for_user_at_to_token=not_in_room_membership_for_user,
        #     state_filter=StateFilter.from_types(
        #         [(EventTypes.RoomHistoryVisibility, "")]
        #     ),
        #     to_token=to_token,
        # )

        # visibility_event = room_state.get((EventTypes.RoomHistoryVisibility, ""))
        # if (
        #     visibility_event is not None
        #     and visibility_event.content.get("history_visibility")
        #     == HistoryVisibility.WORLD_READABLE
        # ):
        #     return not_in_room_membership_for_user

        # return None

    @trace
    async def _bulk_get_stripped_state_for_rooms_from_sync_room_map(
        self,
        room_ids: StrCollection,
        sync_room_map: Dict[str, _RoomMembershipForUser],
    ) -> Dict[str, Optional[StateMap[StrippedStateEvent]]]:
        """
        Fetch stripped state for a list of room IDs. Stripped state is only
        applicable to invite/knock rooms. Other rooms will have `None` as their
        stripped state.

        For invite rooms, we pull from `unsigned.invite_room_state`.
        For knock rooms, we pull from `unsigned.knock_room_state`.

        Args:
            room_ids: Room IDs to fetch stripped state for
            sync_room_map: Dictionary of room IDs to sort along with membership
                information in the room at the time of `to_token`.

        Returns:
            Mapping from room_id to mapping of (type, state_key) to stripped state
            event.
        """
        room_id_to_stripped_state_map: Dict[
            str, Optional[StateMap[StrippedStateEvent]]
        ] = {}

        # Fetch what we haven't before
        room_ids_to_fetch = [
            room_id
            for room_id in room_ids
            if room_id not in room_id_to_stripped_state_map
        ]

        # Gather a list of event IDs we can grab stripped state from
        invite_or_knock_event_ids: List[str] = []
        for room_id in room_ids_to_fetch:
            if sync_room_map[room_id].membership in (
                Membership.INVITE,
                Membership.KNOCK,
            ):
                event_id = sync_room_map[room_id].event_id
                # If this is an invite/knock then there should be an event_id
                assert event_id is not None
                invite_or_knock_event_ids.append(event_id)
            else:
                room_id_to_stripped_state_map[room_id] = None

        invite_or_knock_events = await self.store.get_events(invite_or_knock_event_ids)
        for invite_or_knock_event in invite_or_knock_events.values():
            room_id = invite_or_knock_event.room_id
            membership = invite_or_knock_event.membership

            raw_stripped_state_events = None
            if membership == Membership.INVITE:
                invite_room_state = invite_or_knock_event.unsigned.get(
                    "invite_room_state"
                )
                raw_stripped_state_events = invite_room_state
            elif membership == Membership.KNOCK:
                knock_room_state = invite_or_knock_event.unsigned.get(
                    "knock_room_state"
                )
                raw_stripped_state_events = knock_room_state
            else:
                raise AssertionError(
                    f"Unexpected membership {membership} (this is a problem with Synapse itself)"
                )

            stripped_state_map: Optional[MutableStateMap[StrippedStateEvent]] = None
            # Scrutinize unsigned things. `raw_stripped_state_events` should be a list
            # of stripped events
            if raw_stripped_state_events is not None:
                stripped_state_map = {}
                if isinstance(raw_stripped_state_events, list):
                    for raw_stripped_event in raw_stripped_state_events:
                        stripped_state_event = parse_stripped_state_event(
                            raw_stripped_event
                        )
                        if stripped_state_event is not None:
                            stripped_state_map[
                                (
                                    stripped_state_event.type,
                                    stripped_state_event.state_key,
                                )
                            ] = stripped_state_event

            room_id_to_stripped_state_map[room_id] = stripped_state_map

        return room_id_to_stripped_state_map

    @trace
    async def _bulk_get_partial_current_state_content_for_rooms(
        self,
        content_type: Literal[
            # `content.type` from `EventTypes.Create``
            "room_type",
            # `content.algorithm` from `EventTypes.RoomEncryption`
            "room_encryption",
        ],
        room_ids: Set[str],
        sync_room_map: Dict[str, _RoomMembershipForUser],
        to_token: StreamToken,
        room_id_to_stripped_state_map: Dict[
            str, Optional[StateMap[StrippedStateEvent]]
        ],
    ) -> Mapping[str, Union[Optional[str], StateSentinel]]:
        """
        Get the given state event content for a list of rooms. First we check the
        current state of the room, then fallback to stripped state if available, then
        historical state.

        Args:
            content_type: Which content to grab
            room_ids: Room IDs to fetch the given content field for.
            sync_room_map: Dictionary of room IDs to sort along with membership
                information in the room at the time of `to_token`.
            to_token: We filter based on the state of the room at this token
            room_id_to_stripped_state_map: This does not need to be filled in before
                calling this function. Mapping from room_id to mapping of (type, state_key)
                to stripped state event. Modified in place when we fetch new rooms so we can
                save work next time this function is called.

        Returns:
            A mapping from room ID to the state event content if the room has
            the given state event (event_type, ""), otherwise `None`. Rooms unknown to
            this server will return `ROOM_UNKNOWN_SENTINEL`.
        """
        room_id_to_content: Dict[str, Union[Optional[str], StateSentinel]] = {}

        # As a bulk shortcut, use the current state if the server is particpating in the
        # room (meaning we have current state). Ideally, for leave/ban rooms, we would
        # want the state at the time of the membership instead of current state to not
        # leak anything but we consider the create/encryption stripped state events to
        # not be a secret given they are often set at the start of the room and they are
        # normally handed out on invite/knock.
        #
        # Be mindful to only use this for non-sensitive details. For example, even
        # though the room name/avatar/topic are also stripped state, they seem a lot
        # more senstive to leak the current state value of.
        #
        # Since this function is cached, we need to make a mutable copy via
        # `dict(...)`.
        event_type = ""
        event_content_field = ""
        if content_type == "room_type":
            event_type = EventTypes.Create
            event_content_field = EventContentFields.ROOM_TYPE
            room_id_to_content = dict(await self.store.bulk_get_room_type(room_ids))
        elif content_type == "room_encryption":
            event_type = EventTypes.RoomEncryption
            event_content_field = EventContentFields.ENCRYPTION_ALGORITHM
            room_id_to_content = dict(
                await self.store.bulk_get_room_encryption(room_ids)
            )
        else:
            assert_never(content_type)

        room_ids_with_results = [
            room_id
            for room_id, content_field in room_id_to_content.items()
            if content_field is not ROOM_UNKNOWN_SENTINEL
        ]

        # We might not have current room state for remote invite/knocks if we are
        # the first person on our server to see the room. The best we can do is look
        # in the optional stripped state from the invite/knock event.
        room_ids_without_results = room_ids.difference(
            chain(
                room_ids_with_results,
                [
                    room_id
                    for room_id, stripped_state_map in room_id_to_stripped_state_map.items()
                    if stripped_state_map is not None
                ],
            )
        )
        room_id_to_stripped_state_map.update(
            await self._bulk_get_stripped_state_for_rooms_from_sync_room_map(
                room_ids_without_results, sync_room_map
            )
        )

        # Update our `room_id_to_content` map based on the stripped state
        # (applies to invite/knock rooms)
        rooms_ids_without_stripped_state: Set[str] = set()
        for room_id in room_ids_without_results:
            stripped_state_map = room_id_to_stripped_state_map.get(
                room_id, Sentinel.UNSET_SENTINEL
            )
            assert stripped_state_map is not Sentinel.UNSET_SENTINEL, (
                f"Stripped state left unset for room {room_id}. "
                + "Make sure you're calling `_bulk_get_stripped_state_for_rooms_from_sync_room_map(...)` "
                + "with that room_id. (this is a problem with Synapse itself)"
            )

            # If there is some stripped state, we assume the remote server passed *all*
            # of the potential stripped state events for the room.
            if stripped_state_map is not None:
                create_stripped_event = stripped_state_map.get((EventTypes.Create, ""))
                stripped_event = stripped_state_map.get((event_type, ""))
                # Sanity check that we at-least have the create event
                if create_stripped_event is not None:
                    if stripped_event is not None:
                        room_id_to_content[room_id] = stripped_event.content.get(
                            event_content_field
                        )
                    else:
                        # Didn't see the state event we're looking for in the stripped
                        # state so we can assume relevant content field is `None`.
                        room_id_to_content[room_id] = None
            else:
                rooms_ids_without_stripped_state.add(room_id)

        # Last resort, we might not have current room state for rooms that the
        # server has left (no one local is in the room) but we can look at the
        # historical state.
        #
        # Update our `room_id_to_content` map based on the state at the time of
        # the membership event.
        for room_id in rooms_ids_without_stripped_state:
            # TODO: It would be nice to look this up in a bulk way (N+1 queries)
            #
            # TODO: `get_state_at(...)` doesn't take into account the "current state".
            room_state = await self.storage_controllers.state.get_state_at(
                room_id=room_id,
                stream_position=to_token.copy_and_replace(
                    StreamKeyType.ROOM,
                    sync_room_map[room_id].event_pos.to_room_stream_token(),
                ),
                state_filter=StateFilter.from_types(
                    [
                        (EventTypes.Create, ""),
                        (event_type, ""),
                    ]
                ),
                # Partially-stated rooms should have all state events except for
                # remote membership events so we don't need to wait at all because
                # we only want the create event and some non-member event.
                await_full_state=False,
            )
            # We can use the create event as a canary to tell whether the server has
            # seen the room before
            create_event = room_state.get((EventTypes.Create, ""))
            state_event = room_state.get((event_type, ""))

            if create_event is None:
                # Skip for unknown rooms
                continue

            if state_event is not None:
                room_id_to_content[room_id] = state_event.content.get(
                    event_content_field
                )
            else:
                # Didn't see the state event we're looking for in the stripped
                # state so we can assume relevant content field is `None`.
                room_id_to_content[room_id] = None

        return room_id_to_content

    @trace
    async def filter_rooms(
        self,
        user: UserID,
        sync_room_map: Dict[str, _RoomMembershipForUser],
        filters: SlidingSyncConfig.SlidingSyncList.Filters,
        to_token: StreamToken,
    ) -> Dict[str, _RoomMembershipForUser]:
        """
        Filter rooms based on the sync request.

        Args:
            user: User to filter rooms for
            sync_room_map: Dictionary of room IDs to sort along with membership
                information in the room at the time of `to_token`.
            filters: Filters to apply
            to_token: We filter based on the state of the room at this token

        Returns:
            A filtered dictionary of room IDs along with membership information in the
            room at the time of `to_token`.
        """
        room_id_to_stripped_state_map: Dict[
            str, Optional[StateMap[StrippedStateEvent]]
        ] = {}

        filtered_room_id_set = set(sync_room_map.keys())

        # Filter for Direct-Message (DM) rooms
        if filters.is_dm is not None:
            with start_active_span("filters.is_dm"):
                if filters.is_dm:
                    # Only DM rooms please
                    filtered_room_id_set = {
                        room_id
                        for room_id in filtered_room_id_set
                        if sync_room_map[room_id].is_dm
                    }
                else:
                    # Only non-DM rooms please
                    filtered_room_id_set = {
                        room_id
                        for room_id in filtered_room_id_set
                        if not sync_room_map[room_id].is_dm
                    }

        if filters.spaces is not None:
            with start_active_span("filters.spaces"):
                raise NotImplementedError()

        # Filter for encrypted rooms
        if filters.is_encrypted is not None:
            with start_active_span("filters.is_encrypted"):
                room_id_to_encryption = (
                    await self._bulk_get_partial_current_state_content_for_rooms(
                        content_type="room_encryption",
                        room_ids=filtered_room_id_set,
                        to_token=to_token,
                        sync_room_map=sync_room_map,
                        room_id_to_stripped_state_map=room_id_to_stripped_state_map,
                    )
                )

                # Make a copy so we don't run into an error: `Set changed size during
                # iteration`, when we filter out and remove items
                for room_id in filtered_room_id_set.copy():
                    encryption = room_id_to_encryption.get(
                        room_id, ROOM_UNKNOWN_SENTINEL
                    )

                    # Just remove rooms if we can't determine their encryption status
                    if encryption is ROOM_UNKNOWN_SENTINEL:
                        filtered_room_id_set.remove(room_id)
                        continue

                    # If we're looking for encrypted rooms, filter out rooms that are not
                    # encrypted and vice versa
                    is_encrypted = encryption is not None
                    if (filters.is_encrypted and not is_encrypted) or (
                        not filters.is_encrypted and is_encrypted
                    ):
                        filtered_room_id_set.remove(room_id)

        # Filter for rooms that the user has been invited to
        if filters.is_invite is not None:
            with start_active_span("filters.is_invite"):
                # Make a copy so we don't run into an error: `Set changed size during
                # iteration`, when we filter out and remove items
                for room_id in filtered_room_id_set.copy():
                    room_for_user = sync_room_map[room_id]
                    # If we're looking for invite rooms, filter out rooms that the user is
                    # not invited to and vice versa
                    if (
                        filters.is_invite
                        and room_for_user.membership != Membership.INVITE
                    ) or (
                        not filters.is_invite
                        and room_for_user.membership == Membership.INVITE
                    ):
                        filtered_room_id_set.remove(room_id)

        # Filter by room type (space vs room, etc). A room must match one of the types
        # provided in the list. `None` is a valid type for rooms which do not have a
        # room type.
        if filters.room_types is not None or filters.not_room_types is not None:
            with start_active_span("filters.room_types"):
                room_id_to_type = (
                    await self._bulk_get_partial_current_state_content_for_rooms(
                        content_type="room_type",
                        room_ids=filtered_room_id_set,
                        to_token=to_token,
                        sync_room_map=sync_room_map,
                        room_id_to_stripped_state_map=room_id_to_stripped_state_map,
                    )
                )

                # Make a copy so we don't run into an error: `Set changed size during
                # iteration`, when we filter out and remove items
                for room_id in filtered_room_id_set.copy():
                    room_type = room_id_to_type.get(room_id, ROOM_UNKNOWN_SENTINEL)

                    # Just remove rooms if we can't determine their type
                    if room_type is ROOM_UNKNOWN_SENTINEL:
                        filtered_room_id_set.remove(room_id)
                        continue

                    if (
                        filters.room_types is not None
                        and room_type not in filters.room_types
                    ):
                        filtered_room_id_set.remove(room_id)

                    if (
                        filters.not_room_types is not None
                        and room_type in filters.not_room_types
                    ):
                        filtered_room_id_set.remove(room_id)

        if filters.room_name_like is not None:
            with start_active_span("filters.room_name_like"):
                # TODO: The room name is a bit more sensitive to leak than the
                # create/encryption event. Maybe we should consider a better way to fetch
                # historical state before implementing this.
                #
                # room_id_to_create_content = await self._bulk_get_partial_current_state_content_for_rooms(
                #     content_type="room_name",
                #     room_ids=filtered_room_id_set,
                #     to_token=to_token,
                #     sync_room_map=sync_room_map,
                #     room_id_to_stripped_state_map=room_id_to_stripped_state_map,
                # )
                raise NotImplementedError()

        if filters.tags is not None or filters.not_tags is not None:
            with start_active_span("filters.tags"):
                raise NotImplementedError()

        # Assemble a new sync room map but only with the `filtered_room_id_set`
        return {room_id: sync_room_map[room_id] for room_id in filtered_room_id_set}

    @trace
    async def sort_rooms(
        self,
        sync_room_map: Dict[str, _RoomMembershipForUser],
        to_token: StreamToken,
    ) -> List[_RoomMembershipForUser]:
        """
        Sort by `stream_ordering` of the last event that the user should see in the
        room. `stream_ordering` is unique so we get a stable sort.

        Args:
            sync_room_map: Dictionary of room IDs to sort along with membership
                information in the room at the time of `to_token`.
            to_token: We sort based on the events in the room at this token (<= `to_token`)

        Returns:
            A sorted list of room IDs by `stream_ordering` along with membership information.
        """

        # Assemble a map of room ID to the `stream_ordering` of the last activity that the
        # user should see in the room (<= `to_token`)
        last_activity_in_room_map: Dict[str, int] = {}

        for room_id, room_for_user in sync_room_map.items():
            if room_for_user.membership != Membership.JOIN:
                # If the user has left/been invited/knocked/been banned from a
                # room, they shouldn't see anything past that point.
                #
                # FIXME: It's possible that people should see beyond this point
                # in invited/knocked cases if for example the room has
                # `invite`/`world_readable` history visibility, see
                # https://github.com/matrix-org/matrix-spec-proposals/pull/3575#discussion_r1653045932
                last_activity_in_room_map[room_id] = room_for_user.event_pos.stream

        # For fully-joined rooms, we find the latest activity at/before the
        # `to_token`.
        joined_room_positions = (
            await self.store.bulk_get_last_event_pos_in_room_before_stream_ordering(
                [
                    room_id
                    for room_id, room_for_user in sync_room_map.items()
                    if room_for_user.membership == Membership.JOIN
                ],
                to_token.room_key,
            )
        )

        last_activity_in_room_map.update(joined_room_positions)

        return sorted(
            sync_room_map.values(),
            # Sort by the last activity (stream_ordering) in the room
            key=lambda room_info: last_activity_in_room_map[room_info.room_id],
            # We want descending order
            reverse=True,
        )

    @trace
    async def get_current_state_ids_at(
        self,
        room_id: str,
        room_membership_for_user_at_to_token: _RoomMembershipForUser,
        state_filter: StateFilter,
        to_token: StreamToken,
    ) -> StateMap[str]:
        """
        Get current state IDs for the user in the room according to their membership. This
        will be the current state at the time of their LEAVE/BAN, otherwise will be the
        current state <= to_token.

        Args:
            room_id: The room ID to fetch data for
            room_membership_for_user_at_token: Membership information for the user
                in the room at the time of `to_token`.
            to_token: The point in the stream to sync up to.
        """
        state_ids: StateMap[str]
        # People shouldn't see past their leave/ban event
        if room_membership_for_user_at_to_token.membership in (
            Membership.LEAVE,
            Membership.BAN,
        ):
            # TODO: `get_state_ids_at(...)` doesn't take into account the "current
            # state". Maybe we need to use
            # `get_forward_extremities_for_room_at_stream_ordering(...)` to "Fetch the
            # current state at the time."
            state_ids = await self.storage_controllers.state.get_state_ids_at(
                room_id,
                stream_position=to_token.copy_and_replace(
                    StreamKeyType.ROOM,
                    room_membership_for_user_at_to_token.event_pos.to_room_stream_token(),
                ),
                state_filter=state_filter,
                # Partially-stated rooms should have all state events except for
                # remote membership events. Since we've already excluded
                # partially-stated rooms unless `required_state` only has
                # `["m.room.member", "$LAZY"]` for membership, we should be able to
                # retrieve everything requested. When we're lazy-loading, if there
                # are some remote senders in the timeline, we should also have their
                # membership event because we had to auth that timeline event. Plus
                # we don't want to block the whole sync waiting for this one room.
                await_full_state=False,
            )
        # Otherwise, we can get the latest current state in the room
        else:
            state_ids = await self.storage_controllers.state.get_current_state_ids(
                room_id,
                state_filter,
                # Partially-stated rooms should have all state events except for
                # remote membership events. Since we've already excluded
                # partially-stated rooms unless `required_state` only has
                # `["m.room.member", "$LAZY"]` for membership, we should be able to
                # retrieve everything requested. When we're lazy-loading, if there
                # are some remote senders in the timeline, we should also have their
                # membership event because we had to auth that timeline event. Plus
                # we don't want to block the whole sync waiting for this one room.
                await_full_state=False,
            )
            # TODO: Query `current_state_delta_stream` and reverse/rewind back to the `to_token`

        return state_ids

    @trace
    async def get_current_state_at(
        self,
        room_id: str,
        room_membership_for_user_at_to_token: _RoomMembershipForUser,
        state_filter: StateFilter,
        to_token: StreamToken,
    ) -> StateMap[EventBase]:
        """
        Get current state for the user in the room according to their membership. This
        will be the current state at the time of their LEAVE/BAN, otherwise will be the
        current state <= to_token.

        Args:
            room_id: The room ID to fetch data for
            room_membership_for_user_at_token: Membership information for the user
                in the room at the time of `to_token`.
            to_token: The point in the stream to sync up to.
        """
        state_ids = await self.get_current_state_ids_at(
            room_id=room_id,
            room_membership_for_user_at_to_token=room_membership_for_user_at_to_token,
            state_filter=state_filter,
            to_token=to_token,
        )

        event_map = await self.store.get_events(list(state_ids.values()))

        state_map = {}
        for key, event_id in state_ids.items():
            event = event_map.get(event_id)
            if event:
                state_map[key] = event

        return state_map

    async def get_room_sync_data(
        self,
        sync_config: SlidingSyncConfig,
        room_id: str,
        room_sync_config: RoomSyncConfig,
        room_membership_for_user_at_to_token: _RoomMembershipForUser,
        from_token: Optional[SlidingSyncStreamToken],
        to_token: StreamToken,
    ) -> SlidingSyncResult.RoomResult:
        """
        Fetch room data for the sync response.

        We fetch data according to the token range (> `from_token` and <= `to_token`).

        Args:
            user: User to fetch data for
            room_id: The room ID to fetch data for
            room_sync_config: Config for what data we should fetch for a room in the
                sync response.
            room_membership_for_user_at_to_token: Membership information for the user
                in the room at the time of `to_token`.
            from_token: The point in the stream to sync from.
            to_token: The point in the stream to sync up to.
        """
        user = sync_config.user

        set_tag(
            SynapseTags.FUNC_ARG_PREFIX + "membership",
            room_membership_for_user_at_to_token.membership,
        )
        set_tag(
            SynapseTags.FUNC_ARG_PREFIX + "timeline_limit",
            room_sync_config.timeline_limit,
        )

        # Determine whether we should limit the timeline to the token range.
        #
        # We should return historical messages (before token range) in the
        # following cases because we want clients to be able to show a basic
        # screen of information:
        #
        #  - Initial sync (because no `from_token` to limit us anyway)
        #  - When users `newly_joined`
        #  - For an incremental sync where we haven't sent it down this
        #    connection before
        #
        # Relevant spec issue: https://github.com/matrix-org/matrix-spec/issues/1917
        from_bound = None
        initial = True
        if from_token and not room_membership_for_user_at_to_token.newly_joined:
            room_status = await self.connection_store.have_sent_room(
                sync_config=sync_config,
                connection_token=from_token.connection_position,
                room_id=room_id,
            )
            if room_status.status == HaveSentRoomFlag.LIVE:
                from_bound = from_token.stream_token.room_key
                initial = False
            elif room_status.status == HaveSentRoomFlag.PREVIOUSLY:
                assert room_status.last_token is not None
                from_bound = room_status.last_token
                initial = False
            elif room_status.status == HaveSentRoomFlag.NEVER:
                from_bound = None
                initial = True
            else:
                assert_never(room_status.status)

            log_kv({"sliding_sync.room_status": room_status})

        log_kv({"sliding_sync.from_bound": from_bound, "sliding_sync.initial": initial})

        # Assemble the list of timeline events
        #
        # FIXME: It would be nice to make the `rooms` response more uniform regardless of
        # membership. Currently, we have to make all of these optional because
        # `invite`/`knock` rooms only have `stripped_state`. See
        # https://github.com/matrix-org/matrix-spec-proposals/pull/3575#discussion_r1653045932
        timeline_events: List[EventBase] = []
        bundled_aggregations: Optional[Dict[str, BundledAggregations]] = None
        limited: Optional[bool] = None
        prev_batch_token: Optional[StreamToken] = None
        num_live: Optional[int] = None
        if (
            room_sync_config.timeline_limit > 0
            # No timeline for invite/knock rooms (just `stripped_state`)
            and room_membership_for_user_at_to_token.membership
            not in (Membership.INVITE, Membership.KNOCK)
        ):
            limited = False
            # We want to start off using the `to_token` (vs `from_token`) because we look
            # backwards from the `to_token` up to the `timeline_limit` and we might not
            # reach the `from_token` before we hit the limit. We will update the room stream
            # position once we've fetched the events to point to the earliest event fetched.
            prev_batch_token = to_token

            # We're going to paginate backwards from the `to_token`
            to_bound = to_token.room_key
            # People shouldn't see past their leave/ban event
            if room_membership_for_user_at_to_token.membership in (
                Membership.LEAVE,
                Membership.BAN,
            ):
                to_bound = (
                    room_membership_for_user_at_to_token.event_pos.to_room_stream_token()
                )

            # For initial `/sync` (and other historical scenarios mentioned above), we
            # want to view a historical section of the timeline; to fetch events by
            # `topological_ordering` (best representation of the room DAG as others were
            # seeing it at the time). This also aligns with the order that `/messages`
            # returns events in.
            #
            # For incremental `/sync`, we want to get all updates for rooms since
            # the last `/sync` (regardless if those updates arrived late or happened
            # a while ago in the past); to fetch events by `stream_ordering` (in the
            # order they were received by the server).
            #
            # Relevant spec issue: https://github.com/matrix-org/matrix-spec/issues/1917
            #
            # FIXME: Using workaround for mypy,
            # https://github.com/python/mypy/issues/10740#issuecomment-1997047277 and
            # https://github.com/python/mypy/issues/17479
            paginate_room_events_by_topological_ordering: PaginateFunction = (
                self.store.paginate_room_events_by_topological_ordering
            )
            paginate_room_events_by_stream_ordering: PaginateFunction = (
                self.store.paginate_room_events_by_stream_ordering
            )
            pagination_method: PaginateFunction = (
                # Use `topographical_ordering` for historical events
                paginate_room_events_by_topological_ordering
                if from_bound is None
                # Use `stream_ordering` for updates
                else paginate_room_events_by_stream_ordering
            )
            timeline_events, new_room_key = await pagination_method(
                room_id=room_id,
                # The bounds are reversed so we can paginate backwards
                # (from newer to older events) starting at to_bound.
                # This ensures we fill the `limit` with the newest events first,
                from_key=to_bound,
                to_key=from_bound,
                direction=Direction.BACKWARDS,
                # We add one so we can determine if there are enough events to saturate
                # the limit or not (see `limited`)
                limit=room_sync_config.timeline_limit + 1,
            )

            # We want to return the events in ascending order (the last event is the
            # most recent).
            timeline_events.reverse()

            # Determine our `limited` status based on the timeline. We do this before
            # filtering the events so we can accurately determine if there is more to
            # paginate even if we filter out some/all events.
            if len(timeline_events) > room_sync_config.timeline_limit:
                limited = True
                # Get rid of that extra "+ 1" event because we only used it to determine
                # if we hit the limit or not
                timeline_events = timeline_events[-room_sync_config.timeline_limit :]
                assert timeline_events[0].internal_metadata.stream_ordering
                new_room_key = RoomStreamToken(
                    stream=timeline_events[0].internal_metadata.stream_ordering - 1
                )

            # Make sure we don't expose any events that the client shouldn't see
            timeline_events = await filter_events_for_client(
                self.storage_controllers,
                user.to_string(),
                timeline_events,
                is_peeking=room_membership_for_user_at_to_token.membership
                != Membership.JOIN,
                filter_send_to_client=True,
            )
            # TODO: Filter out `EventTypes.CallInvite` in public rooms,
            # see https://github.com/element-hq/synapse/issues/17359

            # TODO: Handle timeline gaps (`get_timeline_gaps()`)

            # Determine how many "live" events we have (events within the given token range).
            #
            # This is mostly useful to determine whether a given @mention event should
            # make a noise or not. Clients cannot rely solely on the absence of
            # `initial: true` to determine live events because if a room not in the
            # sliding window bumps into the window because of an @mention it will have
            # `initial: true` yet contain a single live event (with potentially other
            # old events in the timeline)
            num_live = 0
            if from_token is not None:
                for timeline_event in reversed(timeline_events):
                    # This fields should be present for all persisted events
                    assert timeline_event.internal_metadata.stream_ordering is not None
                    assert timeline_event.internal_metadata.instance_name is not None

                    persisted_position = PersistedEventPosition(
                        instance_name=timeline_event.internal_metadata.instance_name,
                        stream=timeline_event.internal_metadata.stream_ordering,
                    )
                    if persisted_position.persisted_after(
                        from_token.stream_token.room_key
                    ):
                        num_live += 1
                    else:
                        # Since we're iterating over the timeline events in
                        # reverse-chronological order, we can break once we hit an event
                        # that's not live. In the future, we could potentially optimize
                        # this more with a binary search (bisect).
                        break

            # If the timeline is `limited=True`, the client does not have all events
            # necessary to calculate aggregations themselves.
            if limited:
                bundled_aggregations = (
                    await self.relations_handler.get_bundled_aggregations(
                        timeline_events, user.to_string()
                    )
                )

            # Update the `prev_batch_token` to point to the position that allows us to
            # keep paginating backwards from the oldest event we return in the timeline.
            prev_batch_token = prev_batch_token.copy_and_replace(
                StreamKeyType.ROOM, new_room_key
            )

        # Figure out any stripped state events for invite/knocks. This allows the
        # potential joiner to identify the room.
        stripped_state: List[JsonDict] = []
        if room_membership_for_user_at_to_token.membership in (
            Membership.INVITE,
            Membership.KNOCK,
        ):
            # This should never happen. If someone is invited/knocked on room, then
            # there should be an event for it.
            assert room_membership_for_user_at_to_token.event_id is not None

            invite_or_knock_event = await self.store.get_event(
                room_membership_for_user_at_to_token.event_id
            )

            stripped_state = []
            if invite_or_knock_event.membership == Membership.INVITE:
                stripped_state.extend(
                    invite_or_knock_event.unsigned.get("invite_room_state", [])
                )
            elif invite_or_knock_event.membership == Membership.KNOCK:
                stripped_state.extend(
                    invite_or_knock_event.unsigned.get("knock_room_state", [])
                )

            stripped_state.append(strip_event(invite_or_knock_event))

        # TODO: Handle state resets. For example, if we see
        # `room_membership_for_user_at_to_token.event_id=None and
        # room_membership_for_user_at_to_token.membership is not None`, we should
        # indicate to the client that a state reset happened. Perhaps we should indicate
        # this by setting `initial: True` and empty `required_state`.

        # Check whether the room has a name set
        name_state_ids = await self.get_current_state_ids_at(
            room_id=room_id,
            room_membership_for_user_at_to_token=room_membership_for_user_at_to_token,
            state_filter=StateFilter.from_types([(EventTypes.Name, "")]),
            to_token=to_token,
        )
        name_event_id = name_state_ids.get((EventTypes.Name, ""))

        room_membership_summary: Mapping[str, MemberSummary]
        empty_membership_summary = MemberSummary([], 0)
        if room_membership_for_user_at_to_token.membership in (
            Membership.LEAVE,
            Membership.BAN,
        ):
            # TODO: Figure out how to get the membership summary for left/banned rooms
            room_membership_summary = {}
        else:
            room_membership_summary = await self.store.get_room_summary(room_id)
            # TODO: Reverse/rewind back to the `to_token`

        # `heroes` are required if the room name is not set.
        #
        # Note: When you're the first one on your server to be invited to a new room
        # over federation, we only have access to some stripped state in
        # `event.unsigned.invite_room_state` which currently doesn't include `heroes`,
        # see https://github.com/matrix-org/matrix-spec/issues/380. This means that
        # clients won't be able to calculate the room name when necessary and just a
        # pitfall we have to deal with until that spec issue is resolved.
        hero_user_ids: List[str] = []
        # TODO: Should we also check for `EventTypes.CanonicalAlias`
        # (`m.room.canonical_alias`) as a fallback for the room name? see
        # https://github.com/matrix-org/matrix-spec-proposals/pull/3575#discussion_r1671260153
        if name_event_id is None:
            hero_user_ids = extract_heroes_from_room_summary(
                room_membership_summary, me=user.to_string()
            )

        # Fetch the `required_state` for the room
        #
        # No `required_state` for invite/knock rooms (just `stripped_state`)
        #
        # FIXME: It would be nice to make the `rooms` response more uniform regardless
        # of membership. Currently, we have to make this optional because
        # `invite`/`knock` rooms only have `stripped_state`. See
        # https://github.com/matrix-org/matrix-spec-proposals/pull/3575#discussion_r1653045932
        #
        # Calculate the `StateFilter` based on the `required_state` for the room
        required_state_filter = StateFilter.none()
        if room_membership_for_user_at_to_token.membership not in (
            Membership.INVITE,
            Membership.KNOCK,
        ):
            # If we have a double wildcard ("*", "*") in the `required_state`, we need
            # to fetch all state for the room
            #
            # Note: MSC3575 describes different behavior to how we're handling things
            # here but since it's not wrong to return more state than requested
            # (`required_state` is just the minimum requested), it doesn't matter if we
            # include more than client wanted. This complexity is also under scrutiny,
            # see
            # https://github.com/matrix-org/matrix-spec-proposals/pull/3575#discussion_r1185109050
            #
            # > One unique exception is when you request all state events via ["*", "*"]. When used,
            # > all state events are returned by default, and additional entries FILTER OUT the returned set
            # > of state events. These additional entries cannot use '*' themselves.
            # > For example, ["*", "*"], ["m.room.member", "@alice:example.com"] will _exclude_ every m.room.member
            # > event _except_ for @alice:example.com, and include every other state event.
            # > In addition, ["*", "*"], ["m.space.child", "*"] is an error, the m.space.child filter is not
            # > required as it would have been returned anyway.
            # >
            # > -- MSC3575 (https://github.com/matrix-org/matrix-spec-proposals/pull/3575)
            if StateValues.WILDCARD in room_sync_config.required_state_map.get(
                StateValues.WILDCARD, set()
            ):
                set_tag(
                    SynapseTags.FUNC_ARG_PREFIX + "required_state_wildcard",
                    True,
                )
                required_state_filter = StateFilter.all()
            # TODO: `StateFilter` currently doesn't support wildcard event types. We're
            # currently working around this by returning all state to the client but it
            # would be nice to fetch less from the database and return just what the
            # client wanted.
            elif (
                room_sync_config.required_state_map.get(StateValues.WILDCARD)
                is not None
            ):
                set_tag(
                    SynapseTags.FUNC_ARG_PREFIX + "required_state_wildcard_event_type",
                    True,
                )
                required_state_filter = StateFilter.all()
            else:
                required_state_types: List[Tuple[str, Optional[str]]] = []
                for (
                    state_type,
                    state_key_set,
                ) in room_sync_config.required_state_map.items():
                    num_wild_state_keys = 0
                    lazy_load_room_members = False
                    num_others = 0
                    for state_key in state_key_set:
                        if state_key == StateValues.WILDCARD:
                            num_wild_state_keys += 1
                            # `None` is a wildcard in the `StateFilter`
                            required_state_types.append((state_type, None))
                        # We need to fetch all relevant people when we're lazy-loading membership
                        elif (
                            state_type == EventTypes.Member
                            and state_key == StateValues.LAZY
                        ):
                            lazy_load_room_members = True
                            # Everyone in the timeline is relevant
                            timeline_membership: Set[str] = set()
                            if timeline_events is not None:
                                for timeline_event in timeline_events:
                                    timeline_membership.add(timeline_event.sender)

                            for user_id in timeline_membership:
                                required_state_types.append(
                                    (EventTypes.Member, user_id)
                                )

                            # FIXME: We probably also care about invite, ban, kick, targets, etc
                            # but the spec only mentions "senders".
                        elif state_key == StateValues.ME:
                            num_others += 1
                            required_state_types.append((state_type, user.to_string()))
                        else:
                            num_others += 1
                            required_state_types.append((state_type, state_key))

                    set_tag(
                        SynapseTags.FUNC_ARG_PREFIX
                        + "required_state_wildcard_state_key_count",
                        num_wild_state_keys,
                    )
                    set_tag(
                        SynapseTags.FUNC_ARG_PREFIX + "required_state_lazy",
                        lazy_load_room_members,
                    )
                    set_tag(
                        SynapseTags.FUNC_ARG_PREFIX + "required_state_other_count",
                        num_others,
                    )

                required_state_filter = StateFilter.from_types(required_state_types)

        # We need this base set of info for the response so let's just fetch it along
        # with the `required_state` for the room
        meta_room_state = [(EventTypes.Name, ""), (EventTypes.RoomAvatar, "")] + [
            (EventTypes.Member, hero_user_id) for hero_user_id in hero_user_ids
        ]
        state_filter = StateFilter.all()
        if required_state_filter != StateFilter.all():
            state_filter = StateFilter(
                types=StateFilter.from_types(
                    chain(meta_room_state, required_state_filter.to_types())
                ).types,
                include_others=required_state_filter.include_others,
            )

        # We can return all of the state that was requested if this was the first
        # time we've sent the room down this connection.
        room_state: StateMap[EventBase] = {}
        if initial:
            room_state = await self.get_current_state_at(
                room_id=room_id,
                room_membership_for_user_at_to_token=room_membership_for_user_at_to_token,
                state_filter=state_filter,
                to_token=to_token,
            )
        else:
            assert from_bound is not None

            # TODO: Limit the number of state events we're about to send down
            # the room, if its too many we should change this to an
            # `initial=True`?
            deltas = await self.store.get_current_state_deltas_for_room(
                room_id=room_id,
                from_token=from_bound,
                to_token=to_token.room_key,
            )
            # TODO: Filter room state before fetching events
            # TODO: Handle state resets where event_id is None
            events = await self.store.get_events(
                [d.event_id for d in deltas if d.event_id]
            )
            room_state = {(s.type, s.state_key): s for s in events.values()}

        required_room_state: StateMap[EventBase] = {}
        if required_state_filter != StateFilter.none():
            required_room_state = required_state_filter.filter_state(room_state)

        # Find the room name and avatar from the state
        room_name: Optional[str] = None
        # TODO: Should we also check for `EventTypes.CanonicalAlias`
        # (`m.room.canonical_alias`) as a fallback for the room name? see
        # https://github.com/matrix-org/matrix-spec-proposals/pull/3575#discussion_r1671260153
        name_event = room_state.get((EventTypes.Name, ""))
        if name_event is not None:
            room_name = name_event.content.get("name")

        room_avatar: Optional[str] = None
        avatar_event = room_state.get((EventTypes.RoomAvatar, ""))
        if avatar_event is not None:
            room_avatar = avatar_event.content.get("url")

        # Assemble heroes: extract the info from the state we just fetched
        heroes: List[SlidingSyncResult.RoomResult.StrippedHero] = []
        for hero_user_id in hero_user_ids:
            member_event = room_state.get((EventTypes.Member, hero_user_id))
            if member_event is not None:
                heroes.append(
                    SlidingSyncResult.RoomResult.StrippedHero(
                        user_id=hero_user_id,
                        display_name=member_event.content.get("displayname"),
                        avatar_url=member_event.content.get("avatar_url"),
                    )
                )

        # Figure out the last bump event in the room
        last_bump_event_result = (
            await self.store.get_last_event_pos_in_room_before_stream_ordering(
                room_id, to_token.room_key, event_types=DEFAULT_BUMP_EVENT_TYPES
            )
        )

        # By default, just choose the membership event position
        bump_stamp = room_membership_for_user_at_to_token.event_pos.stream
        # But if we found a bump event, use that instead
        if last_bump_event_result is not None:
            _, new_bump_event_pos = last_bump_event_result

            # If we've just joined a remote room, then the last bump event may
            # have been backfilled (and so have a negative stream ordering).
            # These negative stream orderings can't sensibly be compared, so
            # instead we use the membership event position.
            if new_bump_event_pos.stream > 0:
                bump_stamp = new_bump_event_pos.stream

        set_tag(SynapseTags.RESULT_PREFIX + "initial", initial)

        return SlidingSyncResult.RoomResult(
            name=room_name,
            avatar=room_avatar,
            heroes=heroes,
            is_dm=room_membership_for_user_at_to_token.is_dm,
            initial=initial,
            required_state=list(required_room_state.values()),
            timeline_events=timeline_events,
            bundled_aggregations=bundled_aggregations,
            stripped_state=stripped_state,
            prev_batch=prev_batch_token,
            limited=limited,
            num_live=num_live,
            bump_stamp=bump_stamp,
            joined_count=room_membership_summary.get(
                Membership.JOIN, empty_membership_summary
            ).count,
            invited_count=room_membership_summary.get(
                Membership.INVITE, empty_membership_summary
            ).count,
            # TODO: These are just dummy values. We could potentially just remove these
            # since notifications can only really be done correctly on the client anyway
            # (encrypted rooms).
            notification_count=0,
            highlight_count=0,
        )

    @trace
    async def get_extensions_response(
        self,
        sync_config: SlidingSyncConfig,
        actual_lists: Dict[str, SlidingSyncResult.SlidingWindowList],
        actual_room_ids: Set[str],
        actual_room_response_map: Dict[str, SlidingSyncResult.RoomResult],
        to_token: StreamToken,
        from_token: Optional[SlidingSyncStreamToken],
    ) -> SlidingSyncResult.Extensions:
        """Handle extension requests.

        Args:
            sync_config: Sync configuration
            actual_lists: Sliding window API. A map of list key to list results in the
                Sliding Sync response.
            actual_room_ids: The actual room IDs in the the Sliding Sync response.
            actual_room_response_map: A map of room ID to room results in the the
                Sliding Sync response.
            to_token: The point in the stream to sync up to.
            from_token: The point in the stream to sync from.
        """

        if sync_config.extensions is None:
            return SlidingSyncResult.Extensions()

        to_device_response = None
        if sync_config.extensions.to_device is not None:
            to_device_response = await self.get_to_device_extension_response(
                sync_config=sync_config,
                to_device_request=sync_config.extensions.to_device,
                to_token=to_token,
            )

        e2ee_response = None
        if sync_config.extensions.e2ee is not None:
            e2ee_response = await self.get_e2ee_extension_response(
                sync_config=sync_config,
                e2ee_request=sync_config.extensions.e2ee,
                to_token=to_token,
                from_token=from_token,
            )

        account_data_response = None
        if sync_config.extensions.account_data is not None:
            account_data_response = await self.get_account_data_extension_response(
                sync_config=sync_config,
                actual_lists=actual_lists,
                actual_room_ids=actual_room_ids,
                account_data_request=sync_config.extensions.account_data,
                to_token=to_token,
                from_token=from_token,
            )

        receipts_response = None
        if sync_config.extensions.receipts is not None:
            receipts_response = await self.get_receipts_extension_response(
                sync_config=sync_config,
                actual_lists=actual_lists,
                actual_room_ids=actual_room_ids,
                actual_room_response_map=actual_room_response_map,
                receipts_request=sync_config.extensions.receipts,
                to_token=to_token,
                from_token=from_token,
            )

        typing_response = None
        if sync_config.extensions.typing is not None:
            typing_response = await self.get_typing_extension_response(
                sync_config=sync_config,
                actual_lists=actual_lists,
                actual_room_ids=actual_room_ids,
                actual_room_response_map=actual_room_response_map,
                typing_request=sync_config.extensions.typing,
                to_token=to_token,
                from_token=from_token,
            )

        return SlidingSyncResult.Extensions(
            to_device=to_device_response,
            e2ee=e2ee_response,
            account_data=account_data_response,
            receipts=receipts_response,
            typing=typing_response,
        )

    def find_relevant_room_ids_for_extension(
        self,
        requested_lists: Optional[List[str]],
        requested_room_ids: Optional[List[str]],
        actual_lists: Dict[str, SlidingSyncResult.SlidingWindowList],
        actual_room_ids: Set[str],
    ) -> Set[str]:
        """
        Handle the reserved `lists`/`rooms` keys for extensions. Extensions should only
        return results for rooms in the Sliding Sync response. This matches up the
        requested rooms/lists with the actual lists/rooms in the Sliding Sync response.

        {"lists": []}                    // Do not process any lists.
        {"lists": ["rooms", "dms"]}      // Process only a subset of lists.
        {"lists": ["*"]}                 // Process all lists defined in the Sliding Window API. (This is the default.)

        {"rooms": []}                    // Do not process any specific rooms.
        {"rooms": ["!a:b", "!c:d"]}      // Process only a subset of room subscriptions.
        {"rooms": ["*"]}                 // Process all room subscriptions defined in the Room Subscription API. (This is the default.)

        Args:
            requested_lists: The `lists` from the extension request.
            requested_room_ids: The `rooms` from the extension request.
            actual_lists: The actual lists from the Sliding Sync response.
            actual_room_ids: The actual room subscriptions from the Sliding Sync request.
        """

        # We only want to include account data for rooms that are already in the sliding
        # sync response AND that were requested in the account data request.
        relevant_room_ids: Set[str] = set()

        # See what rooms from the room subscriptions we should get account data for
        if requested_room_ids is not None:
            for room_id in requested_room_ids:
                # A wildcard means we process all rooms from the room subscriptions
                if room_id == "*":
                    relevant_room_ids.update(actual_room_ids)
                    break

                if room_id in actual_room_ids:
                    relevant_room_ids.add(room_id)

        # See what rooms from the sliding window lists we should get account data for
        if requested_lists is not None:
            for list_key in requested_lists:
                # Just some typing because we share the variable name in multiple places
                actual_list: Optional[SlidingSyncResult.SlidingWindowList] = None

                # A wildcard means we process rooms from all lists
                if list_key == "*":
                    for actual_list in actual_lists.values():
                        # We only expect a single SYNC operation for any list
                        assert len(actual_list.ops) == 1
                        sync_op = actual_list.ops[0]
                        assert sync_op.op == OperationType.SYNC

                        relevant_room_ids.update(sync_op.room_ids)

                    break

                actual_list = actual_lists.get(list_key)
                if actual_list is not None:
                    # We only expect a single SYNC operation for any list
                    assert len(actual_list.ops) == 1
                    sync_op = actual_list.ops[0]
                    assert sync_op.op == OperationType.SYNC

                    relevant_room_ids.update(sync_op.room_ids)

        return relevant_room_ids

    @trace
    async def get_to_device_extension_response(
        self,
        sync_config: SlidingSyncConfig,
        to_device_request: SlidingSyncConfig.Extensions.ToDeviceExtension,
        to_token: StreamToken,
    ) -> Optional[SlidingSyncResult.Extensions.ToDeviceExtension]:
        """Handle to-device extension (MSC3885)

        Args:
            sync_config: Sync configuration
            to_device_request: The to-device extension from the request
            to_token: The point in the stream to sync up to.
        """
        user_id = sync_config.user.to_string()
        device_id = sync_config.requester.device_id

        # Skip if the extension is not enabled
        if not to_device_request.enabled:
            return None

        # Check that this request has a valid device ID (not all requests have
        # to belong to a device, and so device_id is None)
        if device_id is None:
            return SlidingSyncResult.Extensions.ToDeviceExtension(
                next_batch=f"{to_token.to_device_key}",
                events=[],
            )

        since_stream_id = 0
        if to_device_request.since is not None:
            # We've already validated this is an int.
            since_stream_id = int(to_device_request.since)

            if to_token.to_device_key < since_stream_id:
                # The since token is ahead of our current token, so we return an
                # empty response.
                logger.warning(
                    "Got to-device.since from the future. since token: %r is ahead of our current to_device stream position: %r",
                    since_stream_id,
                    to_token.to_device_key,
                )
                return SlidingSyncResult.Extensions.ToDeviceExtension(
                    next_batch=to_device_request.since,
                    events=[],
                )

            # Delete everything before the given since token, as we know the
            # device must have received them.
            deleted = await self.store.delete_messages_for_device(
                user_id=user_id,
                device_id=device_id,
                up_to_stream_id=since_stream_id,
            )

            logger.debug(
                "Deleted %d to-device messages up to %d for %s",
                deleted,
                since_stream_id,
                user_id,
            )

        messages, stream_id = await self.store.get_messages_for_device(
            user_id=user_id,
            device_id=device_id,
            from_stream_id=since_stream_id,
            to_stream_id=to_token.to_device_key,
            limit=min(to_device_request.limit, 100),  # Limit to at most 100 events
        )

        return SlidingSyncResult.Extensions.ToDeviceExtension(
            next_batch=f"{stream_id}",
            events=messages,
        )

    @trace
    async def get_e2ee_extension_response(
        self,
        sync_config: SlidingSyncConfig,
        e2ee_request: SlidingSyncConfig.Extensions.E2eeExtension,
        to_token: StreamToken,
        from_token: Optional[SlidingSyncStreamToken],
    ) -> Optional[SlidingSyncResult.Extensions.E2eeExtension]:
        """Handle E2EE device extension (MSC3884)

        Args:
            sync_config: Sync configuration
            e2ee_request: The e2ee extension from the request
            to_token: The point in the stream to sync up to.
            from_token: The point in the stream to sync from.
        """
        user_id = sync_config.user.to_string()
        device_id = sync_config.requester.device_id

        # Skip if the extension is not enabled
        if not e2ee_request.enabled:
            return None

        device_list_updates: Optional[DeviceListUpdates] = None
        if from_token is not None:
            # TODO: This should take into account the `from_token` and `to_token`
            device_list_updates = await self.device_handler.get_user_ids_changed(
                user_id=user_id,
                from_token=from_token.stream_token,
            )

        device_one_time_keys_count: Mapping[str, int] = {}
        device_unused_fallback_key_types: Sequence[str] = []
        if device_id:
            # TODO: We should have a way to let clients differentiate between the states of:
            #   * no change in OTK count since the provided since token
            #   * the server has zero OTKs left for this device
            #  Spec issue: https://github.com/matrix-org/matrix-doc/issues/3298
            device_one_time_keys_count = await self.store.count_e2e_one_time_keys(
                user_id, device_id
            )
            device_unused_fallback_key_types = (
                await self.store.get_e2e_unused_fallback_key_types(user_id, device_id)
            )

        return SlidingSyncResult.Extensions.E2eeExtension(
            device_list_updates=device_list_updates,
            device_one_time_keys_count=device_one_time_keys_count,
            device_unused_fallback_key_types=device_unused_fallback_key_types,
        )

    @trace
    async def get_account_data_extension_response(
        self,
        sync_config: SlidingSyncConfig,
        actual_lists: Dict[str, SlidingSyncResult.SlidingWindowList],
        actual_room_ids: Set[str],
        account_data_request: SlidingSyncConfig.Extensions.AccountDataExtension,
        to_token: StreamToken,
        from_token: Optional[SlidingSyncStreamToken],
    ) -> Optional[SlidingSyncResult.Extensions.AccountDataExtension]:
        """Handle Account Data extension (MSC3959)

        Args:
            sync_config: Sync configuration
            actual_lists: Sliding window API. A map of list key to list results in the
                Sliding Sync response.
            actual_room_ids: The actual room IDs in the the Sliding Sync response.
            account_data_request: The account_data extension from the request
            to_token: The point in the stream to sync up to.
            from_token: The point in the stream to sync from.
        """
        user_id = sync_config.user.to_string()

        # Skip if the extension is not enabled
        if not account_data_request.enabled:
            return None

        global_account_data_map: Mapping[str, JsonMapping] = {}
        if from_token is not None:
            # TODO: This should take into account the `from_token` and `to_token`
            global_account_data_map = (
                await self.store.get_updated_global_account_data_for_user(
                    user_id, from_token.stream_token.account_data_key
                )
            )

            have_push_rules_changed = await self.store.have_push_rules_changed_for_user(
                user_id, from_token.stream_token.push_rules_key
            )
            if have_push_rules_changed:
                global_account_data_map = dict(global_account_data_map)
                # TODO: This should take into account the `from_token` and `to_token`
                global_account_data_map[AccountDataTypes.PUSH_RULES] = (
                    await self.push_rules_handler.push_rules_for_user(sync_config.user)
                )
        else:
            # TODO: This should take into account the `to_token`
            all_global_account_data = await self.store.get_global_account_data_for_user(
                user_id
            )

            global_account_data_map = dict(all_global_account_data)
            # TODO: This should take into account the  `to_token`
            global_account_data_map[AccountDataTypes.PUSH_RULES] = (
                await self.push_rules_handler.push_rules_for_user(sync_config.user)
            )

        # Fetch room account data
        account_data_by_room_map: Mapping[str, Mapping[str, JsonMapping]] = {}
        relevant_room_ids = self.find_relevant_room_ids_for_extension(
            requested_lists=account_data_request.lists,
            requested_room_ids=account_data_request.rooms,
            actual_lists=actual_lists,
            actual_room_ids=actual_room_ids,
        )
        if len(relevant_room_ids) > 0:
            if from_token is not None:
                # TODO: This should take into account the `from_token` and `to_token`
                account_data_by_room_map = (
                    await self.store.get_updated_room_account_data_for_user(
                        user_id, from_token.stream_token.account_data_key
                    )
                )
            else:
                # TODO: This should take into account the `to_token`
                account_data_by_room_map = (
                    await self.store.get_room_account_data_for_user(user_id)
                )

        # Filter down to the relevant rooms
        account_data_by_room_map = {
            room_id: account_data_map
            for room_id, account_data_map in account_data_by_room_map.items()
            if room_id in relevant_room_ids
        }

        return SlidingSyncResult.Extensions.AccountDataExtension(
            global_account_data_map=global_account_data_map,
            account_data_by_room_map=account_data_by_room_map,
        )

    async def get_receipts_extension_response(
        self,
        sync_config: SlidingSyncConfig,
        actual_lists: Dict[str, SlidingSyncResult.SlidingWindowList],
        actual_room_ids: Set[str],
        actual_room_response_map: Dict[str, SlidingSyncResult.RoomResult],
        receipts_request: SlidingSyncConfig.Extensions.ReceiptsExtension,
        to_token: StreamToken,
        from_token: Optional[SlidingSyncStreamToken],
    ) -> Optional[SlidingSyncResult.Extensions.ReceiptsExtension]:
        """Handle Receipts extension (MSC3960)

        Args:
            sync_config: Sync configuration
            actual_lists: Sliding window API. A map of list key to list results in the
                Sliding Sync response.
            actual_room_ids: The actual room IDs in the the Sliding Sync response.
            actual_room_response_map: A map of room ID to room results in the the
                Sliding Sync response.
            account_data_request: The account_data extension from the request
            to_token: The point in the stream to sync up to.
            from_token: The point in the stream to sync from.
        """
        # Skip if the extension is not enabled
        if not receipts_request.enabled:
            return None

        relevant_room_ids = self.find_relevant_room_ids_for_extension(
            requested_lists=receipts_request.lists,
            requested_room_ids=receipts_request.rooms,
            actual_lists=actual_lists,
            actual_room_ids=actual_room_ids,
        )

        room_id_to_receipt_map: Dict[str, JsonMapping] = {}
        if len(relevant_room_ids) > 0:
            # TODO: Take connection tracking into account so that when a room comes back
            # into range we can send the receipts that were missed.
            receipt_source = self.event_sources.sources.receipt
            receipts, _ = await receipt_source.get_new_events(
                user=sync_config.user,
                from_key=(
                    from_token.stream_token.receipt_key
                    if from_token
                    else MultiWriterStreamToken(stream=0)
                ),
                to_key=to_token.receipt_key,
                # This is a dummy value and isn't used in the function
                limit=0,
                room_ids=relevant_room_ids,
                is_guest=False,
            )

            for receipt in receipts:
                # These fields should exist for every receipt
                room_id = receipt["room_id"]
                type = receipt["type"]
                content = receipt["content"]

                # For `inital: True` rooms, we only want to include receipts for events
                # in the timeline.
                room_result = actual_room_response_map.get(room_id)
                if room_result is not None:
                    if room_result.initial:
                        # TODO: In the future, it would be good to fetch less receipts
                        # out of the database in the first place but we would need to
                        # add a new `event_id` index to `receipts_linearized`.
                        relevant_event_ids = [
                            event.event_id for event in room_result.timeline_events
                        ]

                        assert isinstance(content, dict)
                        content = {
                            event_id: content_value
                            for event_id, content_value in content.items()
                            if event_id in relevant_event_ids
                        }

                room_id_to_receipt_map[room_id] = {"type": type, "content": content}

        return SlidingSyncResult.Extensions.ReceiptsExtension(
            room_id_to_receipt_map=room_id_to_receipt_map,
        )

    async def get_typing_extension_response(
        self,
        sync_config: SlidingSyncConfig,
        actual_lists: Dict[str, SlidingSyncResult.SlidingWindowList],
        actual_room_ids: Set[str],
        actual_room_response_map: Dict[str, SlidingSyncResult.RoomResult],
        typing_request: SlidingSyncConfig.Extensions.TypingExtension,
        to_token: StreamToken,
        from_token: Optional[SlidingSyncStreamToken],
    ) -> Optional[SlidingSyncResult.Extensions.TypingExtension]:
        """Handle Typing Notification extension (MSC3961)

        Args:
            sync_config: Sync configuration
            actual_lists: Sliding window API. A map of list key to list results in the
                Sliding Sync response.
            actual_room_ids: The actual room IDs in the the Sliding Sync response.
            actual_room_response_map: A map of room ID to room results in the the
                Sliding Sync response.
            account_data_request: The account_data extension from the request
            to_token: The point in the stream to sync up to.
            from_token: The point in the stream to sync from.
        """
        # Skip if the extension is not enabled
        if not typing_request.enabled:
            return None

        relevant_room_ids = self.find_relevant_room_ids_for_extension(
            requested_lists=typing_request.lists,
            requested_room_ids=typing_request.rooms,
            actual_lists=actual_lists,
            actual_room_ids=actual_room_ids,
        )

        room_id_to_typing_map: Dict[str, JsonMapping] = {}
        if len(relevant_room_ids) > 0:
            # Note: We don't need to take connection tracking into account for typing
            # notifications because they'll get anything still relevant and hasn't timed
            # out when the room comes into range. We consider the gap where the room
            # fell out of range, as long enough for any typing notifications to have
            # timed out (it's not worth the 30 seconds of data we may have missed).
            typing_source = self.event_sources.sources.typing
            typing_notifications, _ = await typing_source.get_new_events(
                user=sync_config.user,
                from_key=(from_token.stream_token.typing_key if from_token else 0),
                to_key=to_token.typing_key,
                # This is a dummy value and isn't used in the function
                limit=0,
                room_ids=relevant_room_ids,
                is_guest=False,
            )

            for typing_notification in typing_notifications:
                # These fields should exist for every typing notification
                room_id = typing_notification["room_id"]
                type = typing_notification["type"]
                content = typing_notification["content"]

                room_id_to_typing_map[room_id] = {"type": type, "content": content}

        return SlidingSyncResult.Extensions.TypingExtension(
            room_id_to_typing_map=room_id_to_typing_map,
        )


class HaveSentRoomFlag(Enum):
    """Flag for whether we have sent the room down a sliding sync connection.

    The valid state changes here are:
        NEVER -> LIVE
        LIVE -> PREVIOUSLY
        PREVIOUSLY -> LIVE
    """

    # The room has never been sent down (or we have forgotten we have sent it
    # down).
    NEVER = 1

    # We have previously sent the room down, but there are updates that we
    # haven't sent down.
    PREVIOUSLY = 2

    # We have sent the room down and the client has received all updates.
    LIVE = 3


@attr.s(auto_attribs=True, slots=True, frozen=True)
class HaveSentRoom:
    """Whether we have sent the room down a sliding sync connection.

    Attributes:
        status: Flag of if we have or haven't sent down the room
        last_token: If the flag is `PREVIOUSLY` then this is non-null and
            contains the last stream token of the last updates we sent down
            the room, i.e. we still need to send everything since then to the
            client.
    """

    status: HaveSentRoomFlag
    last_token: Optional[RoomStreamToken]

    @staticmethod
    def previously(last_token: RoomStreamToken) -> "HaveSentRoom":
        """Constructor for `PREVIOUSLY` flag."""
        return HaveSentRoom(HaveSentRoomFlag.PREVIOUSLY, last_token)


HAVE_SENT_ROOM_NEVER = HaveSentRoom(HaveSentRoomFlag.NEVER, None)
HAVE_SENT_ROOM_LIVE = HaveSentRoom(HaveSentRoomFlag.LIVE, None)


@attr.s(auto_attribs=True)
class SlidingSyncConnectionStore:
    """In-memory store of per-connection state, including what rooms we have
    previously sent down a sliding sync connection.

    Note: This is NOT safe to run in a worker setup because connection positions will
    point to different sets of rooms on different workers. e.g. for the same connection,
    a connection position of 5 might have totally different states on worker A and
    worker B.

    One complication that we need to deal with here is needing to handle requests being
    resent, i.e. if we sent down a room in a response that the client received, we must
    consider the room *not* sent when we get the request again.

    This is handled by using an integer "token", which is returned to the client
    as part of the sync token. For each connection we store a mapping from
    tokens to the room states, and create a new entry when we send down new
    rooms.

    Note that for any given sliding sync connection we will only store a maximum
    of two different tokens: the previous token from the request and a new token
    sent in the response. When we receive a request with a given token, we then
    clear out all other entries with a different token.

    Attributes:
        _connections: Mapping from `(user_id, conn_id)` to mapping of `token`
            to mapping of room ID to `HaveSentRoom`.
    """

    # `(user_id, conn_id)` -> `token` -> `room_id` -> `HaveSentRoom`
    _connections: Dict[Tuple[str, str], Dict[int, Dict[str, HaveSentRoom]]] = (
        attr.Factory(dict)
    )

    async def is_valid_token(
        self, sync_config: SlidingSyncConfig, connection_token: int
    ) -> bool:
        """Return whether the connection token is valid/recognized"""
        if connection_token == 0:
            return True

        conn_key = self._get_connection_key(sync_config)
        return connection_token in self._connections.get(conn_key, {})

    async def have_sent_room(
        self, sync_config: SlidingSyncConfig, connection_token: int, room_id: str
    ) -> HaveSentRoom:
        """For the given user_id/conn_id/token, return whether we have
        previously sent the room down
        """

        conn_key = self._get_connection_key(sync_config)
        sync_statuses = self._connections.setdefault(conn_key, {})
        room_status = sync_statuses.get(connection_token, {}).get(
            room_id, HAVE_SENT_ROOM_NEVER
        )

        return room_status

    @trace
    async def record_rooms(
        self,
        sync_config: SlidingSyncConfig,
        from_token: Optional[SlidingSyncStreamToken],
        *,
        sent_room_ids: StrCollection,
        unsent_room_ids: StrCollection,
    ) -> int:
        """Record which rooms we have/haven't sent down in a new response

        Attributes:
            sync_config
            from_token: The since token from the request, if any
            sent_room_ids: The set of room IDs that we have sent down as
                part of this request (only needs to be ones we didn't
                previously sent down).
            unsent_room_ids: The set of room IDs that have had updates
                since the `from_token`, but which were not included in
                this request
        """
        prev_connection_token = 0
        if from_token is not None:
            prev_connection_token = from_token.connection_position

        # If there are no changes then this is a noop.
        if not sent_room_ids and not unsent_room_ids:
            return prev_connection_token

        conn_key = self._get_connection_key(sync_config)
        sync_statuses = self._connections.setdefault(conn_key, {})

        # Generate a new token, removing any existing entries in that token
        # (which can happen if requests get resent).
        new_store_token = prev_connection_token + 1
        sync_statuses.pop(new_store_token, None)

        # Copy over and update the room mappings.
        new_room_statuses = dict(sync_statuses.get(prev_connection_token, {}))

        # Whether we have updated the `new_room_statuses`, if we don't by the
        # end we can treat this as a noop.
        have_updated = False
        for room_id in sent_room_ids:
            new_room_statuses[room_id] = HAVE_SENT_ROOM_LIVE
            have_updated = True

        # Whether we add/update the entries for unsent rooms depends on the
        # existing entry:
        #   - LIVE: We have previously sent down everything up to
        #     `last_room_token, so we update the entry to be `PREVIOUSLY` with
        #     `last_room_token`.
        #   - PREVIOUSLY: We have previously sent down everything up to *a*
        #     given token, so we don't need to update the entry.
        #   - NEVER: We have never previously sent down the room, and we haven't
        #     sent anything down this time either so we leave it as NEVER.

        # Work out the new state for unsent rooms that were `LIVE`.
        if from_token:
            new_unsent_state = HaveSentRoom.previously(from_token.stream_token.room_key)
        else:
            new_unsent_state = HAVE_SENT_ROOM_NEVER

        for room_id in unsent_room_ids:
            prev_state = new_room_statuses.get(room_id)
            if prev_state is not None and prev_state.status == HaveSentRoomFlag.LIVE:
                new_room_statuses[room_id] = new_unsent_state
                have_updated = True

        if not have_updated:
            return prev_connection_token

        sync_statuses[new_store_token] = new_room_statuses

        return new_store_token

    @trace
    async def mark_token_seen(
        self,
        sync_config: SlidingSyncConfig,
        from_token: Optional[SlidingSyncStreamToken],
    ) -> None:
        """We have received a request with the given token, so we can clear out
        any other tokens associated with the connection.

        If there is no from token then we have started afresh, and so we delete
        all tokens associated with the device.
        """
        # Clear out any tokens for the connection that doesn't match the one
        # from the request.

        conn_key = self._get_connection_key(sync_config)
        sync_statuses = self._connections.pop(conn_key, {})
        if from_token is None:
            return

        sync_statuses = {
            connection_token: room_statuses
            for connection_token, room_statuses in sync_statuses.items()
            if connection_token == from_token.connection_position
        }
        if sync_statuses:
            self._connections[conn_key] = sync_statuses

    @staticmethod
    def _get_connection_key(sync_config: SlidingSyncConfig) -> Tuple[str, str]:
        """Return a unique identifier for this connection.

        The first part is simply the user ID.

        The second part is generally a combination of device ID and conn_id.
        However, both these two are optional (e.g. puppet access tokens don't
        have device IDs), so this handles those edge cases.

        We use this over the raw `conn_id` to avoid clashes between different
        clients that use the same `conn_id`. Imagine a user uses a web client
        that uses `conn_id: main_sync_loop` and an Android client that also has
        a `conn_id: main_sync_loop`.
        """

        user_id = sync_config.user.to_string()

        # Only one sliding sync connection is allowed per given conn_id (empty
        # or not).
        conn_id = sync_config.conn_id or ""

        if sync_config.requester.device_id:
            return (user_id, f"D/{sync_config.requester.device_id}/{conn_id}")

        if sync_config.requester.access_token_id:
            # If we don't have a device, then the access token ID should be a
            # stable ID.
            return (user_id, f"A/{sync_config.requester.access_token_id}/{conn_id}")

        # If we have neither then its likely an AS or some weird token. Either
        # way we can just fail here.
        raise Exception("Cannot use sliding sync with access token type")<|MERGE_RESOLUTION|>--- conflicted
+++ resolved
@@ -891,15 +891,9 @@
                 # positions we can use that.
                 missing_event_map_by_room = (
                     await self.store.get_room_events_stream_for_rooms(
-<<<<<<< HEAD
-                        missing_rooms,
-                        from_key=from_token.stream_token.room_key,
-                        to_key=to_token.room_key,
-=======
                         room_ids=missing_rooms,
                         from_key=to_token.room_key,
                         to_key=from_token.stream_token.room_key,
->>>>>>> 3ad38b64
                         limit=1,
                     )
                 )
