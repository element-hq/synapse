#
# This file is licensed under the Affero General Public License (AGPL) version 3.
#
# Copyright (C) 2024 New Vector, Ltd
#
# This program is free software: you can redistribute it and/or modify
# it under the terms of the GNU Affero General Public License as
# published by the Free Software Foundation, either version 3 of the
# License, or (at your option) any later version.
#
# See the GNU Affero General Public License for more details:
# <https://www.gnu.org/licenses/agpl-3.0.html>.
#
# Originally licensed under the Apache License, Version 2.0:
# <http://www.apache.org/licenses/LICENSE-2.0>.
#
# [This file includes modifications made by New Vector Limited]
#
#
import logging
from itertools import chain
from typing import TYPE_CHECKING, Any, Dict, Final, List, Mapping, Optional, Set, Tuple

import attr
from immutabledict import immutabledict

<<<<<<< HEAD
from synapse.api.constants import (
    AccountDataTypes,
    Direction,
    EventContentFields,
    EventTypes,
    HistoryVisibility,
    Membership,
)
=======
from synapse.api.constants import AccountDataTypes, Direction, EventTypes, Membership
>>>>>>> 5850e592
from synapse.events import EventBase
from synapse.events.utils import strip_event
from synapse.handlers.relations import BundledAggregations
from synapse.storage.databases.main.roommember import extract_heroes_from_room_summary
from synapse.storage.databases.main.stream import CurrentStateDeltaMembership
from synapse.storage.roommember import MemberSummary
from synapse.types import (
    JsonDict,
    PersistedEventPosition,
    Requester,
    RoomStreamToken,
    StateMap,
    StreamKeyType,
    StreamToken,
    UserID,
)
from synapse.types.handlers import OperationType, SlidingSyncConfig, SlidingSyncResult
from synapse.types.state import StateFilter
from synapse.visibility import filter_events_for_client

if TYPE_CHECKING:
    from synapse.server import HomeServer

logger = logging.getLogger(__name__)


# The event types that clients should consider as new activity.
DEFAULT_BUMP_EVENT_TYPES = {
    EventTypes.Message,
    EventTypes.Encrypted,
    EventTypes.Sticker,
    EventTypes.CallInvite,
    EventTypes.PollStart,
    EventTypes.LiveLocationShareStart,
}


@attr.s(slots=True, frozen=True, auto_attribs=True)
class _RoomMembershipForUser:
    """
    Attributes:
        event_id: The event ID of the membership event
        event_pos: The stream position of the membership event
        membership: The membership state of the user in the room
        sender: The person who sent the membership event
        newly_joined: Whether the user newly joined the room during the given token
            range and is still joined to the room at the end of this range.
        newly_left: Whether the user newly left the room during the given token range
            and is still "leave" at the end of this range.
        is_dm: Whether this user considers this room as a direct-message (DM) room
    """

    room_id: str
    event_id: Optional[str]
    event_pos: PersistedEventPosition
    membership: str
    sender: Optional[str]
    newly_joined: bool
    newly_left: bool
    is_dm: bool

    def copy_and_replace(self, **kwds: Any) -> "_RoomMembershipForUser":
        return attr.evolve(self, **kwds)


def filter_membership_for_sync(
    *, user_id: str, room_membership_for_user: _RoomMembershipForUser
) -> bool:
    """
    Returns True if the membership event should be included in the sync response,
    otherwise False.

    Attributes:
        user_id: The user ID that the membership applies to
        room_membership_for_user: Membership information for the user in the room
    """

    membership = room_membership_for_user.membership
    sender = room_membership_for_user.sender
    newly_left = room_membership_for_user.newly_left

    # We want to allow everything except rooms the user has left unless `newly_left`
    # because we want everything that's *still* relevant to the user. We include
    # `newly_left` rooms because the last event that the user should see is their own
    # leave event.
    #
    # A leave != kick. This logic includes kicks (leave events where the sender is not
    # the same user) and can be read as "anything that isn't a leave or newly_left or a
    # leave with a different sender".
    #
    # When `sender=None`, it means that a state reset happened that removed the user
    # from the room without a corresponding leave event. We can just remove the rooms
    # since they are no longer relevant to the user but will still appear if they are
    # `newly_left`.
    return membership != Membership.LEAVE or newly_left or sender not in (user_id, None)


# We can't freeze this class because we want to update it in place with the
# de-duplicated data.
@attr.s(slots=True, auto_attribs=True)
class RoomSyncConfig:
    """
    Holds the config for what data we should fetch for a room in the sync response.

    Attributes:
        timeline_limit: The maximum number of events to return in the timeline.

        required_state_map: Map from state event type to state_keys requested for the
            room. The values are close to `StateKey` but actually use a syntax where you
            can provide `*` wildcard and `$LAZY` for lazy-loading room members.
    """

    timeline_limit: int
    required_state_map: Dict[str, Set[str]]

    @classmethod
    def from_room_config(
        cls,
        room_params: SlidingSyncConfig.CommonRoomParameters,
    ) -> "RoomSyncConfig":
        """
        Create a `RoomSyncConfig` from a `SlidingSyncList`/`RoomSubscription` config.

        Args:
            room_params: `SlidingSyncConfig.SlidingSyncList` or `SlidingSyncConfig.RoomSubscription`
        """
        required_state_map: Dict[str, Set[str]] = {}
        for (
            state_type,
            state_key,
        ) in room_params.required_state:
            # If we already have a wildcard for this specific `state_key`, we don't need
            # to add it since the wildcard already covers it.
            if state_key in required_state_map.get(StateValues.WILDCARD, set()):
                continue

            # If we already have a wildcard `state_key` for this `state_type`, we don't need
            # to add anything else
            if StateValues.WILDCARD in required_state_map.get(state_type, set()):
                continue

            # If we're getting wildcards for the `state_type` and `state_key`, that's
            # all that matters so get rid of any other entries
            if state_type == StateValues.WILDCARD and state_key == StateValues.WILDCARD:
                required_state_map = {StateValues.WILDCARD: {StateValues.WILDCARD}}
                # We can break, since we don't need to add anything else
                break

            # If we're getting a wildcard for the `state_type`, get rid of any other
            # entries with the same `state_key`, since the wildcard will cover it already.
            elif state_type == StateValues.WILDCARD:
                # Get rid of any entries that match the `state_key`
                #
                # Make a copy so we don't run into an error: `dictionary changed size
                # during iteration`, when we remove items
                for (
                    existing_state_type,
                    existing_state_key_set,
                ) in list(required_state_map.items()):
                    # Make a copy so we don't run into an error: `Set changed size during
                    # iteration`, when we filter out and remove items
                    for existing_state_key in existing_state_key_set.copy():
                        if existing_state_key == state_key:
                            existing_state_key_set.remove(state_key)

                    # If we've the left the `set()` empty, remove it from the map
                    if existing_state_key_set == set():
                        required_state_map.pop(existing_state_type, None)

            # If we're getting a wildcard `state_key`, get rid of any other state_keys
            # for this `state_type` since the wildcard will cover it already.
            if state_key == StateValues.WILDCARD:
                required_state_map[state_type] = {state_key}
            # Otherwise, just add it to the set
            else:
                if required_state_map.get(state_type) is None:
                    required_state_map[state_type] = {state_key}
                else:
                    required_state_map[state_type].add(state_key)

        return cls(
            timeline_limit=room_params.timeline_limit,
            required_state_map=required_state_map,
        )

    def deep_copy(self) -> "RoomSyncConfig":
        required_state_map: Dict[str, Set[str]] = {
            state_type: state_key_set.copy()
            for state_type, state_key_set in self.required_state_map.items()
        }

        return RoomSyncConfig(
            timeline_limit=self.timeline_limit,
            required_state_map=required_state_map,
        )

    def combine_room_sync_config(
        self, other_room_sync_config: "RoomSyncConfig"
    ) -> None:
        """
        Combine this `RoomSyncConfig` with another `RoomSyncConfig` and take the
        superset union of the two.
        """
        # Take the highest timeline limit
        if self.timeline_limit < other_room_sync_config.timeline_limit:
            self.timeline_limit = other_room_sync_config.timeline_limit

        # Union the required state
        for (
            state_type,
            state_key_set,
        ) in other_room_sync_config.required_state_map.items():
            # If we already have a wildcard for everything, we don't need to add
            # anything else
            if StateValues.WILDCARD in self.required_state_map.get(
                StateValues.WILDCARD, set()
            ):
                break

            # If we already have a wildcard `state_key` for this `state_type`, we don't need
            # to add anything else
            if StateValues.WILDCARD in self.required_state_map.get(state_type, set()):
                continue

            # If we're getting wildcards for the `state_type` and `state_key`, that's
            # all that matters so get rid of any other entries
            if (
                state_type == StateValues.WILDCARD
                and StateValues.WILDCARD in state_key_set
            ):
                self.required_state_map = {state_type: {StateValues.WILDCARD}}
                # We can break, since we don't need to add anything else
                break

            for state_key in state_key_set:
                # If we already have a wildcard for this specific `state_key`, we don't need
                # to add it since the wildcard already covers it.
                if state_key in self.required_state_map.get(
                    StateValues.WILDCARD, set()
                ):
                    continue

                # If we're getting a wildcard for the `state_type`, get rid of any other
                # entries with the same `state_key`, since the wildcard will cover it already.
                if state_type == StateValues.WILDCARD:
                    # Get rid of any entries that match the `state_key`
                    #
                    # Make a copy so we don't run into an error: `dictionary changed size
                    # during iteration`, when we remove items
                    for existing_state_type, existing_state_key_set in list(
                        self.required_state_map.items()
                    ):
                        # Make a copy so we don't run into an error: `Set changed size during
                        # iteration`, when we filter out and remove items
                        for existing_state_key in existing_state_key_set.copy():
                            if existing_state_key == state_key:
                                existing_state_key_set.remove(state_key)

                        # If we've the left the `set()` empty, remove it from the map
                        if existing_state_key_set == set():
                            self.required_state_map.pop(existing_state_type, None)

                # If we're getting a wildcard `state_key`, get rid of any other state_keys
                # for this `state_type` since the wildcard will cover it already.
                if state_key == StateValues.WILDCARD:
                    self.required_state_map[state_type] = {state_key}
                    break
                # Otherwise, just add it to the set
                else:
                    if self.required_state_map.get(state_type) is None:
                        self.required_state_map[state_type] = {state_key}
                    else:
                        self.required_state_map[state_type].add(state_key)


class StateValues:
    """
    Understood values of the (type, state_key) tuple in `required_state`.
    """

    # Include all state events of the given type
    WILDCARD: Final = "*"
    # Lazy-load room membership events (include room membership events for any event
    # `sender` in the timeline). We only give special meaning to this value when it's a
    # `state_key`.
    LAZY: Final = "$LAZY"


class SlidingSyncHandler:
    def __init__(self, hs: "HomeServer"):
        self.clock = hs.get_clock()
        self.store = hs.get_datastores().main
        self.storage_controllers = hs.get_storage_controllers()
        self.auth_blocking = hs.get_auth_blocking()
        self.notifier = hs.get_notifier()
        self.event_sources = hs.get_event_sources()
        self.relations_handler = hs.get_relations_handler()
        self.rooms_to_exclude_globally = hs.config.server.rooms_to_exclude_from_sync

    async def wait_for_sync_for_user(
        self,
        requester: Requester,
        sync_config: SlidingSyncConfig,
        from_token: Optional[StreamToken] = None,
        timeout_ms: int = 0,
    ) -> SlidingSyncResult:
        """
        Get the sync for a client if we have new data for it now. Otherwise
        wait for new data to arrive on the server. If the timeout expires, then
        return an empty sync result.

        Args:
            requester: The user making the request
            sync_config: Sync configuration
            from_token: The point in the stream to sync from. Token of the end of the
                previous batch. May be `None` if this is the initial sync request.
            timeout_ms: The time in milliseconds to wait for new data to arrive. If 0,
                we will immediately but there might not be any new data so we just return an
                empty response.
        """
        # If the user is not part of the mau group, then check that limits have
        # not been exceeded (if not part of the group by this point, almost certain
        # auth_blocking will occur)
        await self.auth_blocking.check_auth_blocking(requester=requester)

        # TODO: If the To-Device extension is enabled and we have a `from_token`, delete
        # any to-device messages before that token (since we now know that the device
        # has received them). (see sync v2 for how to do this)

        # If we're working with a user-provided token, we need to make sure to wait for
        # this worker to catch up with the token so we don't skip past any incoming
        # events or future events if the user is nefariously, manually modifying the
        # token.
        if from_token is not None:
            # We need to make sure this worker has caught up with the token. If
            # this returns false, it means we timed out waiting, and we should
            # just return an empty response.
            before_wait_ts = self.clock.time_msec()
            if not await self.notifier.wait_for_stream_token(from_token):
                logger.warning(
                    "Timed out waiting for worker to catch up. Returning empty response"
                )
                return SlidingSyncResult.empty(from_token)

            # If we've spent significant time waiting to catch up, take it off
            # the timeout.
            after_wait_ts = self.clock.time_msec()
            if after_wait_ts - before_wait_ts > 1_000:
                timeout_ms -= after_wait_ts - before_wait_ts
                timeout_ms = max(timeout_ms, 0)

        # We're going to respond immediately if the timeout is 0 or if this is an
        # initial sync (without a `from_token`) so we can avoid calling
        # `notifier.wait_for_events()`.
        if timeout_ms == 0 or from_token is None:
            now_token = self.event_sources.get_current_token()
            result = await self.current_sync_for_user(
                sync_config,
                from_token=from_token,
                to_token=now_token,
            )
        else:
            # Otherwise, we wait for something to happen and report it to the user.
            async def current_sync_callback(
                before_token: StreamToken, after_token: StreamToken
            ) -> SlidingSyncResult:
                return await self.current_sync_for_user(
                    sync_config,
                    from_token=from_token,
                    to_token=after_token,
                )

            result = await self.notifier.wait_for_events(
                sync_config.user.to_string(),
                timeout_ms,
                current_sync_callback,
                from_token=from_token,
            )

        return result

    async def current_sync_for_user(
        self,
        sync_config: SlidingSyncConfig,
        to_token: StreamToken,
        from_token: Optional[StreamToken] = None,
    ) -> SlidingSyncResult:
        """
        Generates the response body of a Sliding Sync result, represented as a
        `SlidingSyncResult`.

        We fetch data according to the token range (> `from_token` and <= `to_token`).

        Args:
            sync_config: Sync configuration
            to_token: The point in the stream to sync up to.
            from_token: The point in the stream to sync from. Token of the end of the
                previous batch. May be `None` if this is the initial sync request.
        """
        user_id = sync_config.user.to_string()
        app_service = self.store.get_app_service_by_user_id(user_id)
        if app_service:
            # We no longer support AS users using /sync directly.
            # See https://github.com/matrix-org/matrix-doc/issues/1144
            raise NotImplementedError()

        # Get all of the room IDs that the user should be able to see in the sync
        # response
        has_lists = sync_config.lists is not None and len(sync_config.lists) > 0
        has_room_subscriptions = (
            sync_config.room_subscriptions is not None
            and len(sync_config.room_subscriptions) > 0
        )
        if has_lists or has_room_subscriptions:
            room_membership_for_user_map = (
                await self.get_room_membership_for_user_at_to_token(
                    user=sync_config.user,
                    to_token=to_token,
                    from_token=from_token,
                )
            )

        # Assemble sliding window lists
        lists: Dict[str, SlidingSyncResult.SlidingWindowList] = {}
        # Keep track of the rooms that we're going to display and need to fetch more
        # info about
        relevant_room_map: Dict[str, RoomSyncConfig] = {}
        if has_lists and sync_config.lists is not None:
            sync_room_map = await self.filter_rooms_relevant_for_sync(
                user=sync_config.user,
                room_membership_for_user_map=room_membership_for_user_map,
            )

            for list_key, list_config in sync_config.lists.items():
                # Apply filters
                filtered_sync_room_map = sync_room_map
                if list_config.filters is not None:
                    filtered_sync_room_map = await self.filter_rooms(
                        sync_config.user, sync_room_map, list_config.filters, to_token
                    )

                # Sort the list
                sorted_room_info = await self.sort_rooms(
                    filtered_sync_room_map, to_token
                )

                # Find which rooms are partially stated and may need to be filtered out
                # depending on the `required_state` requested (see below).
                partial_state_room_map = await self.store.is_partial_state_room_batched(
                    filtered_sync_room_map.keys()
                )

                # Since creating the `RoomSyncConfig` takes some work, let's just do it
                # once and make a copy whenever we need it.
                room_sync_config = RoomSyncConfig.from_room_config(list_config)
                membership_state_keys = room_sync_config.required_state_map.get(
                    EventTypes.Member
                )
                # Also see `StateFilter.must_await_full_state(...)` for comparison
                lazy_loading = (
                    membership_state_keys is not None
                    and len(membership_state_keys) == 1
                    and StateValues.LAZY in membership_state_keys
                )

                ops: List[SlidingSyncResult.SlidingWindowList.Operation] = []
                if list_config.ranges:
                    for range in list_config.ranges:
                        room_ids_in_list: List[str] = []

                        # We're going to loop through the sorted list of rooms starting
                        # at the range start index and keep adding rooms until we fill
                        # up the range or run out of rooms.
                        #
                        # Both sides of range are inclusive so we `+ 1`
                        max_num_rooms = range[1] - range[0] + 1
                        for room_membership in sorted_room_info[range[0] :]:
                            room_id = room_membership.room_id

                            if len(room_ids_in_list) >= max_num_rooms:
                                break

                            # Exclude partially-stated rooms unless the `required_state`
                            # only has `["m.room.member", "$LAZY"]` for membership
                            # (lazy-loading room members).
                            if partial_state_room_map.get(room_id) and not lazy_loading:
                                continue

                            # Take the superset of the `RoomSyncConfig` for each room.
                            #
                            # Update our `relevant_room_map` with the room we're going
                            # to display and need to fetch more info about.
                            existing_room_sync_config = relevant_room_map.get(room_id)
                            if existing_room_sync_config is not None:
                                existing_room_sync_config.combine_room_sync_config(
                                    room_sync_config
                                )
                            else:
                                # Make a copy so if we modify it later, it doesn't
                                # affect all references.
                                relevant_room_map[room_id] = (
                                    room_sync_config.deep_copy()
                                )

                            room_ids_in_list.append(room_id)

                        ops.append(
                            SlidingSyncResult.SlidingWindowList.Operation(
                                op=OperationType.SYNC,
                                range=range,
                                room_ids=room_ids_in_list,
                            )
                        )

                lists[list_key] = SlidingSyncResult.SlidingWindowList(
                    count=len(sorted_room_info),
                    ops=ops,
                )

        # Handle room subscriptions
        if has_room_subscriptions and sync_config.room_subscriptions is not None:
            for room_id, room_subscription in sync_config.room_subscriptions.items():
                # We can first check if they are already allowed to see the room based
                # on our previous work to assemble the `sync_room_map`.
                if sync_room_map.get(room_id) is None:
                    # If not, we have to do some work to figure out if they should be
                    # allowed to see the room.
                    room_membership_for_user_at_to_token = (
                        await self.check_room_subscription_allowed_for_user(
                            room_id=room_id,
                            room_membership_for_user_map=room_membership_for_user_map,
                            to_token=to_token,
                        )
                    )

                    # Skip this room if the user isn't allowed to see it
                    if not room_membership_for_user_at_to_token:
                        continue

                    room_membership_for_user_map[room_id] = (
                        room_membership_for_user_at_to_token
                    )

                # Take the superset of the `RoomSyncConfig` for each room.
                #
                # Update our `relevant_room_map` with the room we're going to display
                # and need to fetch more info about.
                room_sync_config = RoomSyncConfig.from_room_config(room_subscription)
                existing_room_sync_config = relevant_room_map.get(room_id)
                if existing_room_sync_config is not None:
                    existing_room_sync_config.combine_room_sync_config(room_sync_config)
                else:
                    relevant_room_map[room_id] = room_sync_config

        # Fetch room data
        rooms: Dict[str, SlidingSyncResult.RoomResult] = {}
        for room_id, room_sync_config in relevant_room_map.items():
            room_sync_result = await self.get_room_sync_data(
                user=sync_config.user,
                room_id=room_id,
                room_sync_config=room_sync_config,
                room_membership_for_user_at_to_token=room_membership_for_user_map[
                    room_id
                ],
                from_token=from_token,
                to_token=to_token,
            )

            rooms[room_id] = room_sync_result

        extensions = await self.get_extensions_response(
            sync_config=sync_config, to_token=to_token
        )

        return SlidingSyncResult(
            next_pos=to_token,
            lists=lists,
            rooms=rooms,
            extensions=extensions,
        )

    async def get_room_membership_for_user_at_to_token(
        self,
        user: UserID,
        to_token: StreamToken,
        from_token: Optional[StreamToken],
    ) -> Dict[str, _RoomMembershipForUser]:
        """
        Fetch room IDs that the user has had membership in (the full room list including
        long-lost left rooms that will be filtered, sorted, and sliced).

        We're looking for rooms where the user has had any sort of membership in the
        token range (> `from_token` and <= `to_token`)

        In order for bans/kicks to not show up, you need to `/forget` those rooms. This
        doesn't modify the event itself though and only adds the `forgotten` flag to the
        `room_memberships` table in Synapse. There isn't a way to tell when a room was
        forgotten at the moment so we can't factor it into the token range.

        Args:
            user: User to fetch rooms for
            to_token: The token to fetch rooms up to.
            from_token: The point in the stream to sync from.

        Returns:
            A dictionary of room IDs that the user has had membership in along with
            membership information in that room at the time of `to_token`.
        """
        user_id = user.to_string()

        # First grab a current snapshot rooms for the user
        # (also handles forgotten rooms)
        room_for_user_list = await self.store.get_rooms_for_local_user_where_membership_is(
            user_id=user_id,
            # We want to fetch any kind of membership (joined and left rooms) in order
            # to get the `event_pos` of the latest room membership event for the
            # user.
            membership_list=Membership.LIST,
            excluded_rooms=self.rooms_to_exclude_globally,
        )

        # If the user has never joined any rooms before, we can just return an empty list
        if not room_for_user_list:
            return {}

        # Our working list of rooms that can show up in the sync response
        sync_room_id_set = {
            # Note: The `room_for_user` we're assigning here will need to be fixed up
            # (below) because they are potentially from the current snapshot time
            # instead from the time of the `to_token`.
            room_for_user.room_id: _RoomMembershipForUser(
                room_id=room_for_user.room_id,
                event_id=room_for_user.event_id,
                event_pos=room_for_user.event_pos,
                membership=room_for_user.membership,
                sender=room_for_user.sender,
                # We will update these fields below to be accurate
                newly_joined=False,
                newly_left=False,
                is_dm=False,
            )
            for room_for_user in room_for_user_list
        }

        # Get the `RoomStreamToken` that represents the spot we queried up to when we got
        # our membership snapshot from `get_rooms_for_local_user_where_membership_is()`.
        #
        # First, we need to get the max stream_ordering of each event persister instance
        # that we queried events from.
        instance_to_max_stream_ordering_map: Dict[str, int] = {}
        for room_for_user in room_for_user_list:
            instance_name = room_for_user.event_pos.instance_name
            stream_ordering = room_for_user.event_pos.stream

            current_instance_max_stream_ordering = (
                instance_to_max_stream_ordering_map.get(instance_name)
            )
            if (
                current_instance_max_stream_ordering is None
                or stream_ordering > current_instance_max_stream_ordering
            ):
                instance_to_max_stream_ordering_map[instance_name] = stream_ordering

        # Then assemble the `RoomStreamToken`
        membership_snapshot_token = RoomStreamToken(
            # Minimum position in the `instance_map`
            stream=min(instance_to_max_stream_ordering_map.values()),
            instance_map=immutabledict(instance_to_max_stream_ordering_map),
        )

        # Since we fetched the users room list at some point in time after the from/to
        # tokens, we need to revert/rewind some membership changes to match the point in
        # time of the `to_token`. In particular, we need to make these fixups:
        #
        # - 1a) Remove rooms that the user joined after the `to_token`
        # - 1b) Add back rooms that the user left after the `to_token`
        # - 1c) Update room membership events to the point in time of the `to_token`
        # - 2) Figure out which rooms are `newly_left` rooms (> `from_token` and <= `to_token`)
        # - 3) Figure out which rooms are `newly_joined` (> `from_token` and <= `to_token`)
        # - 4) Figure out which rooms are DM's

        # 1) Fetch membership changes that fall in the range from `to_token` up to
        # `membership_snapshot_token`
        #
        # If our `to_token` is already the same or ahead of the latest room membership
        # for the user, we don't need to do any "2)" fix-ups and can just straight-up
        # use the room list from the snapshot as a base (nothing has changed)
        current_state_delta_membership_changes_after_to_token = []
        if not membership_snapshot_token.is_before_or_eq(to_token.room_key):
            current_state_delta_membership_changes_after_to_token = (
                await self.store.get_current_state_delta_membership_changes_for_user(
                    user_id,
                    from_key=to_token.room_key,
                    to_key=membership_snapshot_token,
                    excluded_room_ids=self.rooms_to_exclude_globally,
                )
            )

        # 1) Assemble a list of the first membership event after the `to_token` so we can
        # step backward to the previous membership that would apply to the from/to
        # range.
        first_membership_change_by_room_id_after_to_token: Dict[
            str, CurrentStateDeltaMembership
        ] = {}
        for membership_change in current_state_delta_membership_changes_after_to_token:
            # Only set if we haven't already set it
            first_membership_change_by_room_id_after_to_token.setdefault(
                membership_change.room_id, membership_change
            )

        # 1) Fixup
        #
        # Since we fetched a snapshot of the users room list at some point in time after
        # the from/to tokens, we need to revert/rewind some membership changes to match
        # the point in time of the `to_token`.
        for (
            room_id,
            first_membership_change_after_to_token,
        ) in first_membership_change_by_room_id_after_to_token.items():
            # 1a) Remove rooms that the user joined after the `to_token`
            if first_membership_change_after_to_token.prev_event_id is None:
                sync_room_id_set.pop(room_id, None)
            # 1b) 1c) From the first membership event after the `to_token`, step backward to the
            # previous membership that would apply to the from/to range.
            else:
                # We don't expect these fields to be `None` if we have a `prev_event_id`
                # but we're being defensive since it's possible that the prev event was
                # culled from the database.
                if (
                    first_membership_change_after_to_token.prev_event_pos is not None
                    and first_membership_change_after_to_token.prev_membership
                    is not None
                ):
                    sync_room_id_set[room_id] = _RoomMembershipForUser(
                        room_id=room_id,
                        event_id=first_membership_change_after_to_token.prev_event_id,
                        event_pos=first_membership_change_after_to_token.prev_event_pos,
                        membership=first_membership_change_after_to_token.prev_membership,
                        sender=first_membership_change_after_to_token.prev_sender,
                        # We will update these fields below to be accurate
                        newly_joined=False,
                        newly_left=False,
                        is_dm=False,
                    )
                else:
                    # If we can't find the previous membership event, we shouldn't
                    # include the room in the sync response since we can't determine the
                    # exact membership state and shouldn't rely on the current snapshot.
                    sync_room_id_set.pop(room_id, None)

        # 2) Fetch membership changes that fall in the range from `from_token` up to `to_token`
        current_state_delta_membership_changes_in_from_to_range = []
        if from_token:
            current_state_delta_membership_changes_in_from_to_range = (
                await self.store.get_current_state_delta_membership_changes_for_user(
                    user_id,
                    from_key=from_token.room_key,
                    to_key=to_token.room_key,
                    excluded_room_ids=self.rooms_to_exclude_globally,
                )
            )

        # 2) Assemble a list of the last membership events in some given ranges. Someone
        # could have left and joined multiple times during the given range but we only
        # care about end-result so we grab the last one.
        last_membership_change_by_room_id_in_from_to_range: Dict[
            str, CurrentStateDeltaMembership
        ] = {}
        # We also want to assemble a list of the first membership events during the token
        # range so we can step backward to the previous membership that would apply to
        # before the token range to see if we have `newly_joined` the room.
        first_membership_change_by_room_id_in_from_to_range: Dict[
            str, CurrentStateDeltaMembership
        ] = {}
        # Keep track if the room has a non-join event in the token range so we can later
        # tell if it was a `newly_joined` room. If the last membership event in the
        # token range is a join and there is also some non-join in the range, we know
        # they `newly_joined`.
        has_non_join_event_by_room_id_in_from_to_range: Dict[str, bool] = {}
        for (
            membership_change
        ) in current_state_delta_membership_changes_in_from_to_range:
            room_id = membership_change.room_id

            last_membership_change_by_room_id_in_from_to_range[room_id] = (
                membership_change
            )
            # Only set if we haven't already set it
            first_membership_change_by_room_id_in_from_to_range.setdefault(
                room_id, membership_change
            )

            if membership_change.membership != Membership.JOIN:
                has_non_join_event_by_room_id_in_from_to_range[room_id] = True

        # 2) Fixup
        #
        # 3) We also want to assemble a list of possibly newly joined rooms. Someone
        # could have left and joined multiple times during the given range but we only
        # care about whether they are joined at the end of the token range so we are
        # working with the last membership even in the token range.
        possibly_newly_joined_room_ids = set()
        for (
            last_membership_change_in_from_to_range
        ) in last_membership_change_by_room_id_in_from_to_range.values():
            room_id = last_membership_change_in_from_to_range.room_id

            # 3)
            if last_membership_change_in_from_to_range.membership == Membership.JOIN:
                possibly_newly_joined_room_ids.add(room_id)

            # 2) Figure out newly_left rooms (> `from_token` and <= `to_token`).
            if last_membership_change_in_from_to_range.membership == Membership.LEAVE:
                # 2) Mark this room as `newly_left`

                # If we're seeing a membership change here, we should expect to already
                # have it in our snapshot but if a state reset happens, it wouldn't have
                # shown up in our snapshot but appear as a change here.
                existing_sync_entry = sync_room_id_set.get(room_id)
                if existing_sync_entry is not None:
                    # Normal expected case
                    sync_room_id_set[room_id] = existing_sync_entry.copy_and_replace(
                        newly_left=True
                    )
                else:
                    # State reset!
                    logger.warn(
                        "State reset detected for room_id %s with %s who is no longer in the room",
                        room_id,
                        user_id,
                    )
                    # Even though a state reset happened which removed the person from
                    # the room, we still add it the list so the user knows they left the
                    # room. Downstream code can check for a state reset by looking for
                    # `event_id=None and membership is not None`.
                    sync_room_id_set[room_id] = _RoomMembershipForUser(
                        room_id=room_id,
                        event_id=last_membership_change_in_from_to_range.event_id,
                        event_pos=last_membership_change_in_from_to_range.event_pos,
                        membership=last_membership_change_in_from_to_range.membership,
                        sender=last_membership_change_in_from_to_range.sender,
                        newly_joined=False,
                        newly_left=True,
                        is_dm=False,
                    )

        # 3) Figure out `newly_joined`
        for room_id in possibly_newly_joined_room_ids:
            has_non_join_in_from_to_range = (
                has_non_join_event_by_room_id_in_from_to_range.get(room_id, False)
            )
            # If the last membership event in the token range is a join and there is
            # also some non-join in the range, we know they `newly_joined`.
            if has_non_join_in_from_to_range:
                # We found a `newly_joined` room (we left and joined within the token range)
                sync_room_id_set[room_id] = sync_room_id_set[room_id].copy_and_replace(
                    newly_joined=True
                )
            else:
                prev_event_id = first_membership_change_by_room_id_in_from_to_range[
                    room_id
                ].prev_event_id
                prev_membership = first_membership_change_by_room_id_in_from_to_range[
                    room_id
                ].prev_membership

                if prev_event_id is None:
                    # We found a `newly_joined` room (we are joining the room for the
                    # first time within the token range)
                    sync_room_id_set[room_id] = sync_room_id_set[
                        room_id
                    ].copy_and_replace(newly_joined=True)
                # Last resort, we need to step back to the previous membership event
                # just before the token range to see if we're joined then or not.
                elif prev_membership != Membership.JOIN:
                    # We found a `newly_joined` room (we left before the token range
                    # and joined within the token range)
                    sync_room_id_set[room_id] = sync_room_id_set[
                        room_id
                    ].copy_and_replace(newly_joined=True)

        # 4) Figure out which rooms the user considers to be direct-message (DM) rooms
        #
        # We're using global account data (`m.direct`) instead of checking for
        # `is_direct` on membership events because that property only appears for
        # the invitee membership event (doesn't show up for the inviter).
        #
        # We're unable to take `to_token` into account for global account data since
        # we only keep track of the latest account data for the user.
        dm_map = await self.store.get_global_account_data_by_type_for_user(
            user_id, AccountDataTypes.DIRECT
        )

        # Flatten out the map. Account data is set by the client so it needs to be
        # scrutinized.
        dm_room_id_set = set()
        if isinstance(dm_map, dict):
            for room_ids in dm_map.values():
                # Account data should be a list of room IDs. Ignore anything else
                if isinstance(room_ids, list):
                    for room_id in room_ids:
                        if isinstance(room_id, str):
                            dm_room_id_set.add(room_id)

        # 4) Fixup
        for room_id in sync_room_id_set:
            sync_room_id_set[room_id] = sync_room_id_set[room_id].copy_and_replace(
                is_dm=room_id in dm_room_id_set
            )

        return sync_room_id_set

    async def filter_rooms_relevant_for_sync(
        self,
        user: UserID,
        room_membership_for_user_map: Dict[str, _RoomMembershipForUser],
    ) -> Dict[str, _RoomMembershipForUser]:
        """
        Filter room IDs that should/can be listed for this user in the sync response (the
        full room list that will be further filtered, sorted, and sliced).

        We're looking for rooms where the user has the following state in the token
        range (> `from_token` and <= `to_token`):

        - `invite`, `join`, `knock`, `ban` membership events
        - Kicks (`leave` membership events where `sender` is different from the
          `user_id`/`state_key`)
        - `newly_left` (rooms that were left during the given token range)
        - In order for bans/kicks to not show up in sync, you need to `/forget` those
          rooms. This doesn't modify the event itself though and only adds the
          `forgotten` flag to the `room_memberships` table in Synapse. There isn't a way
          to tell when a room was forgotten at the moment so we can't factor it into the
          from/to range.

        Args:
            user: User to fetch rooms for
            room_membership_for_user_map: TODO

        Returns:
            A dictionary of room IDs that should be listed in the sync response along
            with membership information in that room at the time of `to_token`.
        """
        user_id = user.to_string()

        # Filter rooms to only what we're interested to sync with
        filtered_sync_room_map = {
            room_id: room_membership_for_user
            for room_id, room_membership_for_user in room_membership_for_user_map.items()
            if filter_membership_for_sync(
                user_id=user_id,
                room_membership_for_user=room_membership_for_user,
            )
        }

        return filtered_sync_room_map

    async def check_room_subscription_allowed_for_user(
        self,
        room_id: str,
        room_membership_for_user_map: Dict[str, _RoomMembershipForUser],
        to_token: StreamToken,
    ) -> Optional[_RoomMembershipForUser]:
        """
        Check whether the user is allowed to see the room based on whether they have
        ever had membership in the room or if the room is `world_readable`.

        Similar to `check_user_in_room_or_world_readable(...)`

        Args:
            room_id: Room to check
            room_membership_for_user_map: TODO
            to_token: The token to fetch rooms up to.

        Returns:
            TODO
        """

        # If they have had any membership in the room over time, let them
        # subscribe and see what they can.
        existing_membership_for_user = room_membership_for_user_map.get(room_id)
        if existing_membership_for_user is not None:
            return existing_membership_for_user

        # If the room is `world_readable`, it doesn't matter whether they can join,
        # everyone can see the room.
        not_in_room_membership_for_user = _RoomMembershipForUser(
            room_id=room_id,
            event_id=None,
            event_pos=None,
            membership=None,
            sender=None,
            newly_joined=False,
            newly_left=False,
            is_dm=False,
        )
        room_state = await self.get_current_state_at(
            room_id=room_id,
            room_membership_for_user_at_to_token=not_in_room_membership_for_user,
            state_filter=StateFilter.from_types(
                [(EventTypes.RoomHistoryVisibility, "")]
            ),
            to_token=to_token,
        )

        visibility_event = room_state.get((EventTypes.RoomHistoryVisibility, ""))
        if (
            visibility_event is not None
            and visibility_event.content.get("history_visibility")
            == HistoryVisibility.WORLD_READABLE
        ):
            return not_in_room_membership_for_user

        return None

    async def filter_rooms(
        self,
        user: UserID,
        sync_room_map: Dict[str, _RoomMembershipForUser],
        filters: SlidingSyncConfig.SlidingSyncList.Filters,
        to_token: StreamToken,
    ) -> Dict[str, _RoomMembershipForUser]:
        """
        Filter rooms based on the sync request.

        Args:
            user: User to filter rooms for
            sync_room_map: Dictionary of room IDs to sort along with membership
                information in the room at the time of `to_token`.
            filters: Filters to apply
            to_token: We filter based on the state of the room at this token

        Returns:
            A filtered dictionary of room IDs along with membership information in the
            room at the time of `to_token`.
        """
        filtered_room_id_set = set(sync_room_map.keys())

        # Filter for Direct-Message (DM) rooms
        if filters.is_dm is not None:
            if filters.is_dm:
                # Only DM rooms please
                filtered_room_id_set = {
                    room_id
                    for room_id in filtered_room_id_set
                    if sync_room_map[room_id].is_dm
                }
            else:
                # Only non-DM rooms please
                filtered_room_id_set = {
                    room_id
                    for room_id in filtered_room_id_set
                    if not sync_room_map[room_id].is_dm
                }

        if filters.spaces:
            raise NotImplementedError()

        # Filter for encrypted rooms
        if filters.is_encrypted is not None:
            # Make a copy so we don't run into an error: `Set changed size during
            # iteration`, when we filter out and remove items
            for room_id in filtered_room_id_set.copy():
                state_at_to_token = await self.storage_controllers.state.get_state_at(
                    room_id,
                    to_token,
                    state_filter=StateFilter.from_types(
                        [(EventTypes.RoomEncryption, "")]
                    ),
                    # Partially-stated rooms should have all state events except for the
                    # membership events so we don't need to wait because we only care
                    # about retrieving the `EventTypes.RoomEncryption` state event here.
                    # Plus we don't want to block the whole sync waiting for this one
                    # room.
                    await_full_state=False,
                )
                is_encrypted = state_at_to_token.get((EventTypes.RoomEncryption, ""))

                # If we're looking for encrypted rooms, filter out rooms that are not
                # encrypted and vice versa
                if (filters.is_encrypted and not is_encrypted) or (
                    not filters.is_encrypted and is_encrypted
                ):
                    filtered_room_id_set.remove(room_id)

        # Filter for rooms that the user has been invited to
        if filters.is_invite is not None:
            # Make a copy so we don't run into an error: `Set changed size during
            # iteration`, when we filter out and remove items
            for room_id in filtered_room_id_set.copy():
                room_for_user = sync_room_map[room_id]
                # If we're looking for invite rooms, filter out rooms that the user is
                # not invited to and vice versa
                if (
                    filters.is_invite and room_for_user.membership != Membership.INVITE
                ) or (
                    not filters.is_invite
                    and room_for_user.membership == Membership.INVITE
                ):
                    filtered_room_id_set.remove(room_id)

        # Filter by room type (space vs room, etc). A room must match one of the types
        # provided in the list. `None` is a valid type for rooms which do not have a
        # room type.
        if filters.room_types is not None or filters.not_room_types is not None:
            room_to_type = await self.store.bulk_get_room_type(
                {
                    room_id
                    for room_id in filtered_room_id_set
                    # We only know the room types for joined rooms
                    if sync_room_map[room_id].membership == Membership.JOIN
                }
            )
            for room_id, room_type in room_to_type.items():
                if (
                    filters.room_types is not None
                    and room_type not in filters.room_types
                ):
                    filtered_room_id_set.remove(room_id)

                if (
                    filters.not_room_types is not None
                    and room_type in filters.not_room_types
                ):
                    filtered_room_id_set.remove(room_id)

        if filters.room_name_like:
            raise NotImplementedError()

        if filters.tags:
            raise NotImplementedError()

        if filters.not_tags:
            raise NotImplementedError()

        # Assemble a new sync room map but only with the `filtered_room_id_set`
        return {room_id: sync_room_map[room_id] for room_id in filtered_room_id_set}

    async def sort_rooms(
        self,
        sync_room_map: Dict[str, _RoomMembershipForUser],
        to_token: StreamToken,
    ) -> List[_RoomMembershipForUser]:
        """
        Sort by `stream_ordering` of the last event that the user should see in the
        room. `stream_ordering` is unique so we get a stable sort.

        Args:
            sync_room_map: Dictionary of room IDs to sort along with membership
                information in the room at the time of `to_token`.
            to_token: We sort based on the events in the room at this token (<= `to_token`)

        Returns:
            A sorted list of room IDs by `stream_ordering` along with membership information.
        """

        # Assemble a map of room ID to the `stream_ordering` of the last activity that the
        # user should see in the room (<= `to_token`)
        last_activity_in_room_map: Dict[str, int] = {}
        for room_id, room_for_user in sync_room_map.items():
            # If they are fully-joined to the room, let's find the latest activity
            # at/before the `to_token`.
            if room_for_user.membership == Membership.JOIN:
                last_event_result = (
                    await self.store.get_last_event_pos_in_room_before_stream_ordering(
                        room_id, to_token.room_key
                    )
                )

                # If the room has no events at/before the `to_token`, this is probably a
                # mistake in the code that generates the `sync_room_map` since that should
                # only give us rooms that the user had membership in during the token range.
                assert last_event_result is not None

                _, event_pos = last_event_result

                last_activity_in_room_map[room_id] = event_pos.stream
            else:
                # Otherwise, if the user has left/been invited/knocked/been banned from
                # a room, they shouldn't see anything past that point.
                #
                # FIXME: It's possible that people should see beyond this point in
                # invited/knocked cases if for example the room has
                # `invite`/`world_readable` history visibility, see
                # https://github.com/matrix-org/matrix-spec-proposals/pull/3575#discussion_r1653045932
                last_activity_in_room_map[room_id] = room_for_user.event_pos.stream

        return sorted(
            sync_room_map.values(),
            # Sort by the last activity (stream_ordering) in the room
            key=lambda room_info: last_activity_in_room_map[room_info.room_id],
            # We want descending order
            reverse=True,
        )

    async def get_current_state_ids_at(
        self,
        room_id: str,
        room_membership_for_user_at_to_token: _RoomMembershipForUser,
        state_filter: StateFilter,
        to_token: StreamToken,
    ) -> StateMap[str]:
        """
        Get current state IDs for the user in the room according to their membership. This
        will be the current state at the time of their LEAVE/BAN, otherwise will be the
        current state <= to_token.

        Args:
            room_id: The room ID to fetch data for
            room_membership_for_user_at_token: Membership information for the user
                in the room at the time of `to_token`.
            to_token: The point in the stream to sync up to.
        """

        room_state_ids: StateMap[str]
        # People shouldn't see past their leave/ban event
        if room_membership_for_user_at_to_token.membership in (
            Membership.LEAVE,
            Membership.BAN,
        ):
            # TODO: `get_state_ids_at(...)` doesn't take into account the "current state"
            room_state_ids = await self.storage_controllers.state.get_state_ids_at(
                room_id,
                stream_position=to_token.copy_and_replace(
                    StreamKeyType.ROOM,
                    room_membership_for_user_at_to_token.event_pos.to_room_stream_token(),
                ),
                state_filter=state_filter,
                # Partially-stated rooms should have all state events except for
                # remote membership events. Since we've already excluded
                # partially-stated rooms unless `required_state` only has
                # `["m.room.member", "$LAZY"]` for membership, we should be able to
                # retrieve everything requested. When we're lazy-loading, if there
                # are some remote senders in the timeline, we should also have their
                # membership event because we had to auth that timeline event. Plus
                # we don't want to block the whole sync waiting for this one room.
                await_full_state=False,
            )
        # Otherwise, we can get the latest current state in the room
        else:
            room_state_ids = await self.storage_controllers.state.get_current_state_ids(
                room_id,
                state_filter,
                # Partially-stated rooms should have all state events except for
                # remote membership events. Since we've already excluded
                # partially-stated rooms unless `required_state` only has
                # `["m.room.member", "$LAZY"]` for membership, we should be able to
                # retrieve everything requested. When we're lazy-loading, if there
                # are some remote senders in the timeline, we should also have their
                # membership event because we had to auth that timeline event. Plus
                # we don't want to block the whole sync waiting for this one room.
                await_full_state=False,
            )
            # TODO: Query `current_state_delta_stream` and reverse/rewind back to the `to_token`

        return room_state_ids

    async def get_current_state_at(
        self,
        room_id: str,
        room_membership_for_user_at_to_token: _RoomMembershipForUser,
        state_filter: StateFilter,
        to_token: StreamToken,
    ) -> StateMap[EventBase]:
        """
        Get current state for the user in the room according to their membership. This
        will be the current state at the time of their LEAVE/BAN, otherwise will be the
        current state <= to_token.

        Args:
            room_id: The room ID to fetch data for
            room_membership_for_user_at_token: Membership information for the user
                in the room at the time of `to_token`.
            to_token: The point in the stream to sync up to.
        """
        room_state_ids = await self.get_current_state_ids_at(
            room_id=room_id,
            room_membership_for_user_at_to_token=room_membership_for_user_at_to_token,
            state_filter=state_filter,
            to_token=to_token,
        )

        event_map = await self.store.get_events(list(room_state_ids.values()))

        state_map = {}
        for key, event_id in room_state_ids.items():
            event = event_map.get(event_id)
            if event:
                state_map[key] = event

        return state_map

    async def get_room_sync_data(
        self,
        user: UserID,
        room_id: str,
        room_sync_config: RoomSyncConfig,
        room_membership_for_user_at_to_token: _RoomMembershipForUser,
        from_token: Optional[StreamToken],
        to_token: StreamToken,
    ) -> SlidingSyncResult.RoomResult:
        """
        Fetch room data for the sync response.

        We fetch data according to the token range (> `from_token` and <= `to_token`).

        Args:
            user: User to fetch data for
            room_id: The room ID to fetch data for
            room_sync_config: Config for what data we should fetch for a room in the
                sync response.
            room_membership_for_user_at_to_token: Membership information for the user
                in the room at the time of `to_token`.
            from_token: The point in the stream to sync from.
            to_token: The point in the stream to sync up to.
        """

        # Assemble the list of timeline events
        #
        # FIXME: It would be nice to make the `rooms` response more uniform regardless of
        # membership. Currently, we have to make all of these optional because
        # `invite`/`knock` rooms only have `stripped_state`. See
        # https://github.com/matrix-org/matrix-spec-proposals/pull/3575#discussion_r1653045932
        timeline_events: List[EventBase] = []
        bundled_aggregations: Optional[Dict[str, BundledAggregations]] = None
        limited: Optional[bool] = None
        prev_batch_token: Optional[StreamToken] = None
        num_live: Optional[int] = None
        if (
            room_sync_config.timeline_limit > 0
            # No timeline for invite/knock rooms (just `stripped_state`)
            and room_membership_for_user_at_to_token.membership
            not in (Membership.INVITE, Membership.KNOCK)
        ):
            limited = False
            # We want to start off using the `to_token` (vs `from_token`) because we look
            # backwards from the `to_token` up to the `timeline_limit` and we might not
            # reach the `from_token` before we hit the limit. We will update the room stream
            # position once we've fetched the events to point to the earliest event fetched.
            prev_batch_token = to_token

            # We're going to paginate backwards from the `to_token`
            from_bound = to_token.room_key
            # People shouldn't see past their leave/ban event
            if room_membership_for_user_at_to_token.membership in (
                Membership.LEAVE,
                Membership.BAN,
            ):
                from_bound = (
                    room_membership_for_user_at_to_token.event_pos.to_room_stream_token()
                )

            # Determine whether we should limit the timeline to the token range.
            #
            # We should return historical messages (before token range) in the
            # following cases because we want clients to be able to show a basic
            # screen of information:
            #  - Initial sync (because no `from_token` to limit us anyway)
            #  - When users `newly_joined`
            #  - TODO: For an incremental sync where we haven't sent it down this
            #    connection before
            to_bound = (
                from_token.room_key
                if from_token is not None
                and not room_membership_for_user_at_to_token.newly_joined
                else None
            )

            timeline_events, new_room_key = await self.store.paginate_room_events(
                room_id=room_id,
                from_key=from_bound,
                to_key=to_bound,
                direction=Direction.BACKWARDS,
                # We add one so we can determine if there are enough events to saturate
                # the limit or not (see `limited`)
                limit=room_sync_config.timeline_limit + 1,
                event_filter=None,
            )

            # We want to return the events in ascending order (the last event is the
            # most recent).
            timeline_events.reverse()

            # Determine our `limited` status based on the timeline. We do this before
            # filtering the events so we can accurately determine if there is more to
            # paginate even if we filter out some/all events.
            if len(timeline_events) > room_sync_config.timeline_limit:
                limited = True
                # Get rid of that extra "+ 1" event because we only used it to determine
                # if we hit the limit or not
                timeline_events = timeline_events[-room_sync_config.timeline_limit :]
                assert timeline_events[0].internal_metadata.stream_ordering
                new_room_key = RoomStreamToken(
                    stream=timeline_events[0].internal_metadata.stream_ordering - 1
                )

            # Make sure we don't expose any events that the client shouldn't see
            timeline_events = await filter_events_for_client(
                self.storage_controllers,
                user.to_string(),
                timeline_events,
                is_peeking=room_membership_for_user_at_to_token.membership
                != Membership.JOIN,
                filter_send_to_client=True,
            )
            # TODO: Filter out `EventTypes.CallInvite` in public rooms,
            # see https://github.com/element-hq/synapse/issues/17359

            # TODO: Handle timeline gaps (`get_timeline_gaps()`)

            # Determine how many "live" events we have (events within the given token range).
            #
            # This is mostly useful to determine whether a given @mention event should
            # make a noise or not. Clients cannot rely solely on the absence of
            # `initial: true` to determine live events because if a room not in the
            # sliding window bumps into the window because of an @mention it will have
            # `initial: true` yet contain a single live event (with potentially other
            # old events in the timeline)
            num_live = 0
            if from_token is not None:
                for timeline_event in reversed(timeline_events):
                    # This fields should be present for all persisted events
                    assert timeline_event.internal_metadata.stream_ordering is not None
                    assert timeline_event.internal_metadata.instance_name is not None

                    persisted_position = PersistedEventPosition(
                        instance_name=timeline_event.internal_metadata.instance_name,
                        stream=timeline_event.internal_metadata.stream_ordering,
                    )
                    if persisted_position.persisted_after(from_token.room_key):
                        num_live += 1
                    else:
                        # Since we're iterating over the timeline events in
                        # reverse-chronological order, we can break once we hit an event
                        # that's not live. In the future, we could potentially optimize
                        # this more with a binary search (bisect).
                        break

            # If the timeline is `limited=True`, the client does not have all events
            # necessary to calculate aggregations themselves.
            if limited:
                bundled_aggregations = (
                    await self.relations_handler.get_bundled_aggregations(
                        timeline_events, user.to_string()
                    )
                )

            # Update the `prev_batch_token` to point to the position that allows us to
            # keep paginating backwards from the oldest event we return in the timeline.
            prev_batch_token = prev_batch_token.copy_and_replace(
                StreamKeyType.ROOM, new_room_key
            )

        # Figure out any stripped state events for invite/knocks. This allows the
        # potential joiner to identify the room.
        stripped_state: List[JsonDict] = []
        if room_membership_for_user_at_to_token.membership in (
            Membership.INVITE,
            Membership.KNOCK,
        ):
            # This should never happen. If someone is invited/knocked on room, then
            # there should be an event for it.
            assert room_membership_for_user_at_to_token.event_id is not None

            invite_or_knock_event = await self.store.get_event(
                room_membership_for_user_at_to_token.event_id
            )

            stripped_state = []
            if invite_or_knock_event.membership == Membership.INVITE:
                stripped_state.extend(
                    invite_or_knock_event.unsigned.get("invite_room_state", [])
                )
            elif invite_or_knock_event.membership == Membership.KNOCK:
                stripped_state.extend(
                    invite_or_knock_event.unsigned.get("knock_room_state", [])
                )

            stripped_state.append(strip_event(invite_or_knock_event))

        # TODO: Handle state resets. For example, if we see
        # `room_membership_for_user_at_to_token.event_id=None and
        # room_membership_for_user_at_to_token.membership is not None`, we should
        # indicate to the client that a state reset happened. Perhaps we should indicate
        # this by setting `initial: True` and empty `required_state`.

        # TODO: Since we can't determine whether we've already sent a room down this
        # Sliding Sync connection before (we plan to add this optimization in the
        # future), we're always returning the requested room state instead of
        # updates.
        initial = True

        # Check whether the room has a name set
        name_state_ids = await self.get_current_state_ids_at(
            room_id=room_id,
            room_membership_for_user_at_to_token=room_membership_for_user_at_to_token,
            state_filter=StateFilter.from_types([(EventTypes.Name, "")]),
            to_token=to_token,
        )
        name_event_id = name_state_ids.get((EventTypes.Name, ""))

        room_membership_summary: Mapping[str, MemberSummary]
        empty_membership_summary = MemberSummary([], 0)
        if room_membership_for_user_at_to_token.membership in (
            Membership.LEAVE,
            Membership.BAN,
        ):
            # TODO: Figure out how to get the membership summary for left/banned rooms
            room_membership_summary = {}
        else:
            room_membership_summary = await self.store.get_room_summary(room_id)
            # TODO: Reverse/rewind back to the `to_token`

        # `heroes` are required if the room name is not set.
        #
        # Note: When you're the first one on your server to be invited to a new room
        # over federation, we only have access to some stripped state in
        # `event.unsigned.invite_room_state` which currently doesn't include `heroes`,
        # see https://github.com/matrix-org/matrix-spec/issues/380. This means that
        # clients won't be able to calculate the room name when necessary and just a
        # pitfall we have to deal with until that spec issue is resolved.
        hero_user_ids: List[str] = []
        # TODO: Should we also check for `EventTypes.CanonicalAlias`
        # (`m.room.canonical_alias`) as a fallback for the room name? see
        # https://github.com/matrix-org/matrix-spec-proposals/pull/3575#discussion_r1671260153
        if name_event_id is None:
            hero_user_ids = extract_heroes_from_room_summary(
                room_membership_summary, me=user.to_string()
            )

        # Fetch the `required_state` for the room
        #
        # No `required_state` for invite/knock rooms (just `stripped_state`)
        #
        # FIXME: It would be nice to make the `rooms` response more uniform regardless
        # of membership. Currently, we have to make this optional because
        # `invite`/`knock` rooms only have `stripped_state`. See
        # https://github.com/matrix-org/matrix-spec-proposals/pull/3575#discussion_r1653045932
        #
        # Calculate the `StateFilter` based on the `required_state` for the room
        required_state_filter = StateFilter.none()
        if room_membership_for_user_at_to_token.membership not in (
            Membership.INVITE,
            Membership.KNOCK,
        ):
            # If we have a double wildcard ("*", "*") in the `required_state`, we need
            # to fetch all state for the room
            #
            # Note: MSC3575 describes different behavior to how we're handling things
            # here but since it's not wrong to return more state than requested
            # (`required_state` is just the minimum requested), it doesn't matter if we
            # include more than client wanted. This complexity is also under scrutiny,
            # see
            # https://github.com/matrix-org/matrix-spec-proposals/pull/3575#discussion_r1185109050
            #
            # > One unique exception is when you request all state events via ["*", "*"]. When used,
            # > all state events are returned by default, and additional entries FILTER OUT the returned set
            # > of state events. These additional entries cannot use '*' themselves.
            # > For example, ["*", "*"], ["m.room.member", "@alice:example.com"] will _exclude_ every m.room.member
            # > event _except_ for @alice:example.com, and include every other state event.
            # > In addition, ["*", "*"], ["m.space.child", "*"] is an error, the m.space.child filter is not
            # > required as it would have been returned anyway.
            # >
            # > -- MSC3575 (https://github.com/matrix-org/matrix-spec-proposals/pull/3575)
            if StateValues.WILDCARD in room_sync_config.required_state_map.get(
                StateValues.WILDCARD, set()
            ):
                required_state_filter = StateFilter.all()
            # TODO: `StateFilter` currently doesn't support wildcard event types. We're
            # currently working around this by returning all state to the client but it
            # would be nice to fetch less from the database and return just what the
            # client wanted.
            elif (
                room_sync_config.required_state_map.get(StateValues.WILDCARD)
                is not None
            ):
                required_state_filter = StateFilter.all()
            else:
                required_state_types: List[Tuple[str, Optional[str]]] = []
                for (
                    state_type,
                    state_key_set,
                ) in room_sync_config.required_state_map.items():
                    for state_key in state_key_set:
                        if state_key == StateValues.WILDCARD:
                            # `None` is a wildcard in the `StateFilter`
                            required_state_types.append((state_type, None))
                        # We need to fetch all relevant people when we're lazy-loading membership
                        elif (
                            state_type == EventTypes.Member
                            and state_key == StateValues.LAZY
                        ):
                            # Everyone in the timeline is relevant
                            timeline_membership: Set[str] = set()
                            if timeline_events is not None:
                                for timeline_event in timeline_events:
                                    timeline_membership.add(timeline_event.sender)

                            for user_id in timeline_membership:
                                required_state_types.append(
                                    (EventTypes.Member, user_id)
                                )

                            # FIXME: We probably also care about invite, ban, kick, targets, etc
                            # but the spec only mentions "senders".
                        else:
                            required_state_types.append((state_type, state_key))

                required_state_filter = StateFilter.from_types(required_state_types)

        # We need this base set of info for the response so let's just fetch it along
        # with the `required_state` for the room
        meta_room_state = [(EventTypes.Name, ""), (EventTypes.RoomAvatar, "")] + [
            (EventTypes.Member, hero_user_id) for hero_user_id in hero_user_ids
        ]
        state_filter = StateFilter.all()
        if required_state_filter != StateFilter.all():
            state_filter = StateFilter(
                types=StateFilter.from_types(
                    chain(meta_room_state, required_state_filter.to_types())
                ).types,
                include_others=required_state_filter.include_others,
            )

        # We can return all of the state that was requested if this was the first
        # time we've sent the room down this connection.
        room_state: StateMap[EventBase] = {}
        if initial:
            room_state = await self.get_current_state_at(
                room_id=room_id,
                room_membership_for_user_at_to_token=room_membership_for_user_at_to_token,
                state_filter=state_filter,
                to_token=to_token,
            )
        else:
            # TODO: Once we can figure out if we've sent a room down this connection before,
            # we can return updates instead of the full required state.
            raise NotImplementedError()

        required_room_state: StateMap[EventBase] = {}
        if required_state_filter != StateFilter.none():
            required_room_state = required_state_filter.filter_state(room_state)

        # Find the room name and avatar from the state
        room_name: Optional[str] = None
        # TODO: Should we also check for `EventTypes.CanonicalAlias`
        # (`m.room.canonical_alias`) as a fallback for the room name? see
        # https://github.com/matrix-org/matrix-spec-proposals/pull/3575#discussion_r1671260153
        name_event = room_state.get((EventTypes.Name, ""))
        if name_event is not None:
            room_name = name_event.content.get("name")

        room_avatar: Optional[str] = None
        avatar_event = room_state.get((EventTypes.RoomAvatar, ""))
        if avatar_event is not None:
            room_avatar = avatar_event.content.get("url")

        # Assemble heroes: extract the info from the state we just fetched
        heroes: List[SlidingSyncResult.RoomResult.StrippedHero] = []
        for hero_user_id in hero_user_ids:
            member_event = room_state.get((EventTypes.Member, hero_user_id))
            if member_event is not None:
                heroes.append(
                    SlidingSyncResult.RoomResult.StrippedHero(
                        user_id=hero_user_id,
                        display_name=member_event.content.get("displayname"),
                        avatar_url=member_event.content.get("avatar_url"),
                    )
                )

        # Figure out the last bump event in the room
        last_bump_event_result = (
            await self.store.get_last_event_pos_in_room_before_stream_ordering(
                room_id, to_token.room_key, event_types=DEFAULT_BUMP_EVENT_TYPES
            )
        )

        # By default, just choose the membership event position
        bump_stamp = room_membership_for_user_at_to_token.event_pos.stream
        # But if we found a bump event, use that instead
        if last_bump_event_result is not None:
            _, bump_event_pos = last_bump_event_result
            bump_stamp = bump_event_pos.stream

        return SlidingSyncResult.RoomResult(
            name=room_name,
            avatar=room_avatar,
            heroes=heroes,
            is_dm=room_membership_for_user_at_to_token.is_dm,
            initial=initial,
            required_state=list(required_room_state.values()),
            timeline_events=timeline_events,
            bundled_aggregations=bundled_aggregations,
            stripped_state=stripped_state,
            prev_batch=prev_batch_token,
            limited=limited,
            num_live=num_live,
            bump_stamp=bump_stamp,
            joined_count=room_membership_summary.get(
                Membership.JOIN, empty_membership_summary
            ).count,
            invited_count=room_membership_summary.get(
                Membership.INVITE, empty_membership_summary
            ).count,
            # TODO: These are just dummy values. We could potentially just remove these
            # since notifications can only really be done correctly on the client anyway
            # (encrypted rooms).
            notification_count=0,
            highlight_count=0,
        )

    async def get_extensions_response(
        self,
        sync_config: SlidingSyncConfig,
        to_token: StreamToken,
    ) -> SlidingSyncResult.Extensions:
        """Handle extension requests.

        Args:
            sync_config: Sync configuration
            to_token: The point in the stream to sync up to.
        """

        if sync_config.extensions is None:
            return SlidingSyncResult.Extensions()

        to_device_response = None
        if sync_config.extensions.to_device:
            to_device_response = await self.get_to_device_extensions_response(
                sync_config=sync_config,
                to_device_request=sync_config.extensions.to_device,
                to_token=to_token,
            )

        return SlidingSyncResult.Extensions(to_device=to_device_response)

    async def get_to_device_extensions_response(
        self,
        sync_config: SlidingSyncConfig,
        to_device_request: SlidingSyncConfig.Extensions.ToDeviceExtension,
        to_token: StreamToken,
    ) -> SlidingSyncResult.Extensions.ToDeviceExtension:
        """Handle to-device extension (MSC3885)

        Args:
            sync_config: Sync configuration
            to_device_request: The to-device extension from the request
            to_token: The point in the stream to sync up to.
        """

        user_id = sync_config.user.to_string()
        device_id = sync_config.device_id

        # Check that this request has a valid device ID (not all requests have
        # to belong to a device, and so device_id is None), and that the
        # extension is enabled.
        if device_id is None or not to_device_request.enabled:
            return SlidingSyncResult.Extensions.ToDeviceExtension(
                next_batch=f"{to_token.to_device_key}",
                events=[],
            )

        since_stream_id = 0
        if to_device_request.since is not None:
            # We've already validated this is an int.
            since_stream_id = int(to_device_request.since)

            if to_token.to_device_key < since_stream_id:
                # The since token is ahead of our current token, so we return an
                # empty response.
                logger.warning(
                    "Got to-device.since from the future. since token: %r is ahead of our current to_device stream position: %r",
                    since_stream_id,
                    to_token.to_device_key,
                )
                return SlidingSyncResult.Extensions.ToDeviceExtension(
                    next_batch=to_device_request.since,
                    events=[],
                )

            # Delete everything before the given since token, as we know the
            # device must have received them.
            deleted = await self.store.delete_messages_for_device(
                user_id=user_id,
                device_id=device_id,
                up_to_stream_id=since_stream_id,
            )

            logger.debug(
                "Deleted %d to-device messages up to %d for %s",
                deleted,
                since_stream_id,
                user_id,
            )

        messages, stream_id = await self.store.get_messages_for_device(
            user_id=user_id,
            device_id=device_id,
            from_stream_id=since_stream_id,
            to_stream_id=to_token.to_device_key,
            limit=min(to_device_request.limit, 100),  # Limit to at most 100 events
        )

        return SlidingSyncResult.Extensions.ToDeviceExtension(
            next_batch=f"{stream_id}",
            events=messages,
        )<|MERGE_RESOLUTION|>--- conflicted
+++ resolved
@@ -24,18 +24,13 @@
 import attr
 from immutabledict import immutabledict
 
-<<<<<<< HEAD
 from synapse.api.constants import (
     AccountDataTypes,
     Direction,
-    EventContentFields,
     EventTypes,
     HistoryVisibility,
     Membership,
 )
-=======
-from synapse.api.constants import AccountDataTypes, Direction, EventTypes, Membership
->>>>>>> 5850e592
 from synapse.events import EventBase
 from synapse.events.utils import strip_event
 from synapse.handlers.relations import BundledAggregations
