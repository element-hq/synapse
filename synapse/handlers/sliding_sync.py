#
# This file is licensed under the Affero General Public License (AGPL) version 3.
#
# Copyright (C) 2024 New Vector, Ltd
#
# This program is free software: you can redistribute it and/or modify
# it under the terms of the GNU Affero General Public License as
# published by the Free Software Foundation, either version 3 of the
# License, or (at your option) any later version.
#
# See the GNU Affero General Public License for more details:
# <https://www.gnu.org/licenses/agpl-3.0.html>.
#
# Originally licensed under the Apache License, Version 2.0:
# <http://www.apache.org/licenses/LICENSE-2.0>.
#
# [This file includes modifications made by New Vector Limited]
#
#
import logging
from typing import (
    TYPE_CHECKING,
    AbstractSet,
    Any,
    Dict,
    Final,
    List,
    Optional,
    Set,
    Tuple,
    TypeVar,
)

import attr
from immutabledict import immutabledict

from synapse.api.constants import (
    AccountDataTypes,
    Direction,
    EventContentFields,
    EventTypes,
    Membership,
)
from synapse.events import EventBase
from synapse.events.utils import strip_event
from synapse.handlers.relations import BundledAggregations
from synapse.storage.databases.main.stream import CurrentStateDeltaMembership
from synapse.types import (
    JsonDict,
    PersistedEventPosition,
    Requester,
    RoomStreamToken,
    StateMap,
    StreamKeyType,
    StreamToken,
    UserID,
)
from synapse.types.handlers import OperationType, SlidingSyncConfig, SlidingSyncResult
from synapse.types.state import StateFilter
from synapse.visibility import filter_events_for_client

if TYPE_CHECKING:
    from synapse.server import HomeServer

logger = logging.getLogger(__name__)


def filter_membership_for_sync(
    *, membership: str, user_id: str, sender: Optional[str]
) -> bool:
    """
    Returns True if the membership event should be included in the sync response,
    otherwise False.

    Attributes:
        membership: The membership state of the user in the room.
        user_id: The user ID that the membership applies to
        sender: The person who sent the membership event
    """

    # Everything except `Membership.LEAVE` because we want everything that's *still*
    # relevant to the user. There are few more things to include in the sync response
    # (newly_left) but those are handled separately.
    #
    # This logic includes kicks (leave events where the sender is not the same user) and
    # can be read as "anything that isn't a leave or a leave with a different sender".
    #
    # When `sender=None` and `membership=Membership.LEAVE`, it means that a state reset
    # happened that removed the user from the room, or the user was the last person
    # locally to leave the room which caused the server to leave the room. In both
    # cases, we can just remove the rooms since they are no longer relevant to the user.
    # They could still be added back later if they are `newly_left`.
    return membership != Membership.LEAVE or sender not in (user_id, None)


R = TypeVar("R")


def get_first_item_in_set(target_set: Optional[AbstractSet[R]]) -> Optional[R]:
    """
    Helper to grab the "first" item in a set. A set is an unordered collection so this
    is just a way to grab some item in the set.
    """
    return next(iter(target_set or []), None)


# We can't freeze this class because we want to update it in place with the
# de-duplicated data.
@attr.s(slots=True, auto_attribs=True)
class RoomSyncConfig:
    """
    Holds the config for what data we should fetch for a room in the sync response.

    Attributes:
        timeline_limit: The maximum number of events to return in the timeline.
        required_state_map: Map from state type to a set of state (type, state_key)
            tuples requested for the room. The values are close to `StateKey` but actually
            use a syntax where you can provide `*` wildcard and `$LAZY` for lazy room
            members as the `state_key` part of the tuple (type, state_key).
    """

    timeline_limit: int
    required_state_map: Dict[str, Set[Tuple[str, str]]]

    @classmethod
    def from_room_config(
        cls,
        room_params: SlidingSyncConfig.CommonRoomParameters,
    ) -> "RoomSyncConfig":
        """
        Create a `RoomSyncConfig` from a `SlidingSyncList`/`RoomSubscription` config.

        Args:
            room_params: `SlidingSyncConfig.SlidingSyncList` or `SlidingSyncConfig.RoomSubscription`
        """
        required_state_map: Dict[str, Set[Tuple[str, str]]] = {}
        for (
            state_type,
            state_key,
        ) in room_params.required_state:
            # If we already have a wildcard, we don't need to add anything else
            if (
                # We assume that if a wildcard is present, it's the only thing in the
                # set.
                get_first_item_in_set(required_state_map.get(state_type))
                == (state_type, StateKeys.WILDCARD)
            ):
                continue

            # If we're getting a wildcard, that's all that matters so get rid of any
            # other state keys
            if state_key == StateKeys.WILDCARD:
                required_state_map[state_type] = {(state_type, state_key)}
            # Otherwise, just add it to the set
            else:
                if required_state_map.get(state_type) is None:
                    required_state_map[state_type] = {(state_type, state_key)}
                else:
                    required_state_map[state_type].add((state_type, state_key))

        return cls(
            timeline_limit=room_params.timeline_limit,
            required_state_map=required_state_map,
        )

    def deep_copy(self) -> "RoomSyncConfig":
        required_state_map: Dict[str, Set[Tuple[str, str]]] = {
            state_type: state_key_set.copy()
            for state_type, state_key_set in self.required_state_map.items()
        }

        return RoomSyncConfig(
            timeline_limit=self.timeline_limit,
            required_state_map=required_state_map,
        )

    def combine_room_sync_config(
        self, other_room_sync_config: "RoomSyncConfig"
    ) -> None:
        """
        Combine this `RoomSyncConfig` with another `RoomSyncConfig` and take the
        superset union of the two.
        """
        # Take the highest timeline limit
        if self.timeline_limit < other_room_sync_config.timeline_limit:
            self.timeline_limit = other_room_sync_config.timeline_limit

        # Union the required state
        for (
            state_type,
            state_key_set,
        ) in other_room_sync_config.required_state_map.items():
            # If we already have a wildcard, we don't need to add anything else
            if get_first_item_in_set(self.required_state_map.get(state_type)) == (
                state_type,
                StateKeys.WILDCARD,
            ):
                continue

            for _state_type, state_key in state_key_set:
                # If we're getting a wildcard, that's all that matters so get rid of any
                # other state keys
                if state_key == StateKeys.WILDCARD:
                    self.required_state_map[state_type] = {(state_type, state_key)}
                    break
                # Otherwise, just add it to the set
                else:
                    if self.required_state_map.get(state_type) is None:
                        self.required_state_map[state_type] = {(state_type, state_key)}
                    else:
                        self.required_state_map[state_type].add((state_type, state_key))


class StateKeys:
    """
    Understood values of the `state_key` part of the tuple (type, state_key) in
    `required_state`.
    """

    # Include all state events of the given type
    WILDCARD: Final = "*"
    # Lazy-load room membership events (include room membership events for any event
    # `sender` in the timeline)
    LAZY: Final = "$LAZY"


@attr.s(slots=True, frozen=True, auto_attribs=True)
class _RoomMembershipForUser:
    """
    Attributes:
        event_id: The event ID of the membership event
        event_pos: The stream position of the membership event
        membership: The membership state of the user in the room
        sender: The person who sent the membership event
        newly_joined: Whether the user newly joined the room during the given token
            range
    """

    event_id: Optional[str]
    event_pos: PersistedEventPosition
    membership: str
    sender: Optional[str]
    newly_joined: bool

    def copy_and_replace(self, **kwds: Any) -> "_RoomMembershipForUser":
        return attr.evolve(self, **kwds)


class SlidingSyncHandler:
    def __init__(self, hs: "HomeServer"):
        self.clock = hs.get_clock()
        self.store = hs.get_datastores().main
        self.storage_controllers = hs.get_storage_controllers()
        self.auth_blocking = hs.get_auth_blocking()
        self.notifier = hs.get_notifier()
        self.event_sources = hs.get_event_sources()
        self.relations_handler = hs.get_relations_handler()
        self.rooms_to_exclude_globally = hs.config.server.rooms_to_exclude_from_sync

    async def wait_for_sync_for_user(
        self,
        requester: Requester,
        sync_config: SlidingSyncConfig,
        from_token: Optional[StreamToken] = None,
        timeout_ms: int = 0,
    ) -> SlidingSyncResult:
        """
        Get the sync for a client if we have new data for it now. Otherwise
        wait for new data to arrive on the server. If the timeout expires, then
        return an empty sync result.

        Args:
            requester: The user making the request
            sync_config: Sync configuration
            from_token: The point in the stream to sync from. Token of the end of the
                previous batch. May be `None` if this is the initial sync request.
            timeout_ms: The time in milliseconds to wait for new data to arrive. If 0,
                we will immediately but there might not be any new data so we just return an
                empty response.
        """
        # If the user is not part of the mau group, then check that limits have
        # not been exceeded (if not part of the group by this point, almost certain
        # auth_blocking will occur)
        await self.auth_blocking.check_auth_blocking(requester=requester)

        # TODO: If the To-Device extension is enabled and we have a `from_token`, delete
        # any to-device messages before that token (since we now know that the device
        # has received them). (see sync v2 for how to do this)

        # If we're working with a user-provided token, we need to make sure to wait for
        # this worker to catch up with the token so we don't skip past any incoming
        # events or future events if the user is nefariously, manually modifying the
        # token.
        if from_token is not None:
            # We need to make sure this worker has caught up with the token. If
            # this returns false, it means we timed out waiting, and we should
            # just return an empty response.
            before_wait_ts = self.clock.time_msec()
            if not await self.notifier.wait_for_stream_token(from_token):
                logger.warning(
                    "Timed out waiting for worker to catch up. Returning empty response"
                )
                return SlidingSyncResult.empty(from_token)

            # If we've spent significant time waiting to catch up, take it off
            # the timeout.
            after_wait_ts = self.clock.time_msec()
            if after_wait_ts - before_wait_ts > 1_000:
                timeout_ms -= after_wait_ts - before_wait_ts
                timeout_ms = max(timeout_ms, 0)

        # We're going to respond immediately if the timeout is 0 or if this is an
        # initial sync (without a `from_token`) so we can avoid calling
        # `notifier.wait_for_events()`.
        if timeout_ms == 0 or from_token is None:
            now_token = self.event_sources.get_current_token()
            result = await self.current_sync_for_user(
                sync_config,
                from_token=from_token,
                to_token=now_token,
            )
        else:
            # Otherwise, we wait for something to happen and report it to the user.
            async def current_sync_callback(
                before_token: StreamToken, after_token: StreamToken
            ) -> SlidingSyncResult:
                return await self.current_sync_for_user(
                    sync_config,
                    from_token=from_token,
                    to_token=after_token,
                )

            result = await self.notifier.wait_for_events(
                sync_config.user.to_string(),
                timeout_ms,
                current_sync_callback,
                from_token=from_token,
            )

        return result

    async def current_sync_for_user(
        self,
        sync_config: SlidingSyncConfig,
        to_token: StreamToken,
        from_token: Optional[StreamToken] = None,
    ) -> SlidingSyncResult:
        """
        Generates the response body of a Sliding Sync result, represented as a
        `SlidingSyncResult`.

        We fetch data according to the token range (> `from_token` and <= `to_token`).

        Args:
            sync_config: Sync configuration
            to_token: The point in the stream to sync up to.
            from_token: The point in the stream to sync from. Token of the end of the
                previous batch. May be `None` if this is the initial sync request.
        """
        user_id = sync_config.user.to_string()
        app_service = self.store.get_app_service_by_user_id(user_id)
        if app_service:
            # We no longer support AS users using /sync directly.
            # See https://github.com/matrix-org/matrix-doc/issues/1144
            raise NotImplementedError()

        # Assemble sliding window lists
        lists: Dict[str, SlidingSyncResult.SlidingWindowList] = {}
        # Keep track of the rooms that we're going to display and need to fetch more
        # info about
        relevant_room_map: Dict[str, RoomSyncConfig] = {}
        if sync_config.lists:
            # Get all of the room IDs that the user should be able to see in the sync
            # response
            sync_room_map = await self.get_sync_room_ids_for_user(
                sync_config.user,
                from_token=from_token,
                to_token=to_token,
            )

            for list_key, list_config in sync_config.lists.items():
                # Apply filters
                filtered_sync_room_map = sync_room_map
                if list_config.filters is not None:
                    filtered_sync_room_map = await self.filter_rooms(
                        sync_config.user, sync_room_map, list_config.filters, to_token
                    )

                # Sort the list
                sorted_room_info = await self.sort_rooms(
                    filtered_sync_room_map, to_token
                )

                # Find which rooms are partially stated and may need to be filtered out
                # depending on the `required_state` requested (see below).
                partial_state_room_map = await self.store.is_partial_state_room_batched(
                    filtered_sync_room_map.keys()
                )

                # Since creating the `RoomSyncConfig` takes some work, let's just do it
                # once and make a copy whenever we need it.
                room_sync_config = RoomSyncConfig.from_room_config(list_config)

                ops: List[SlidingSyncResult.SlidingWindowList.Operation] = []
                if list_config.ranges:
                    for range in list_config.ranges:
                        room_ids_in_list = []

                        # We're going to loop through the sorted list of rooms starting
                        # at the range start index and keep adding rooms until we fill
                        # up the range or run out of rooms.
                        #
                        # Both sides of range are inclusive
                        current_range_index = range[0]
                        range_end_index = range[1]
                        while (
                            current_range_index <= range_end_index
                            and current_range_index <= len(sorted_room_info) - 1
                        ):
                            room_id, _ = sorted_room_info[current_range_index]

                            membership_state_keys = (
                                room_sync_config.required_state_map.get(
                                    EventTypes.Member
                                )
                            )
                            # Exclude partially stated rooms unless the `required_state`
                            # only has `["m.room.member", "$LAZY"]` for membership.
                            if (
                                partial_state_room_map.get(room_id)
                                and membership_state_keys is not None
                                and len(membership_state_keys) == 1
                                and get_first_item_in_set(membership_state_keys)
                                == (EventTypes.Member, StateKeys.LAZY)
                            ):
                                # Since we're skipping this room, we need to allow
                                # for the next room to take its place in the list
                                range_end_index += 1
                                continue

                            # Take the superset of the `RoomSyncConfig` for each room.
                            #
                            # Update our `relevant_room_map` with the room we're going
                            # to display and need to fetch more info about.
                            existing_room_sync_config = relevant_room_map.get(room_id)
                            if existing_room_sync_config is not None:
                                existing_room_sync_config.combine_room_sync_config(
                                    room_sync_config
                                )
                            else:
                                # Make a copy so if we modify it later, it doesn't
                                # affect all references.
                                relevant_room_map[room_id] = (
                                    room_sync_config.deep_copy()
                                )

                            room_ids_in_list.append(room_id)
                            current_range_index += 1

                        ops.append(
                            SlidingSyncResult.SlidingWindowList.Operation(
                                op=OperationType.SYNC,
                                range=range,
                                room_ids=room_ids_in_list,
                            )
                        )

                lists[list_key] = SlidingSyncResult.SlidingWindowList(
                    count=len(sorted_room_info),
                    ops=ops,
                )

        # TODO: if (sync_config.room_subscriptions):

        # Fetch room data
        rooms: Dict[str, SlidingSyncResult.RoomResult] = {}
        for room_id, room_sync_config in relevant_room_map.items():
            room_sync_result = await self.get_room_sync_data(
                user=sync_config.user,
                room_id=room_id,
                room_sync_config=room_sync_config,
                rooms_membership_for_user_at_to_token=sync_room_map[room_id],
                from_token=from_token,
                to_token=to_token,
            )

            rooms[room_id] = room_sync_result

        return SlidingSyncResult(
            next_pos=to_token,
            lists=lists,
            rooms=rooms,
            extensions={},
        )

    async def get_sync_room_ids_for_user(
        self,
        user: UserID,
        to_token: StreamToken,
        from_token: Optional[StreamToken] = None,
    ) -> Dict[str, _RoomMembershipForUser]:
        """
        Fetch room IDs that should be listed for this user in the sync response (the
        full room list that will be filtered, sorted, and sliced).

        We're looking for rooms where the user has the following state in the token
        range (> `from_token` and <= `to_token`):

        - `invite`, `join`, `knock`, `ban` membership events
        - Kicks (`leave` membership events where `sender` is different from the
          `user_id`/`state_key`)
        - `newly_left` (rooms that were left during the given token range)
        - In order for bans/kicks to not show up in sync, you need to `/forget` those
          rooms. This doesn't modify the event itself though and only adds the
          `forgotten` flag to the `room_memberships` table in Synapse. There isn't a way
          to tell when a room was forgotten at the moment so we can't factor it into the
          from/to range.

        Args:
            user: User to fetch rooms for
            to_token: The token to fetch rooms up to.
            from_token: The point in the stream to sync from.

        Returns:
            A dictionary of room IDs that should be listed in the sync response along
            with membership information in that room at the time of `to_token`.
        """
        user_id = user.to_string()

        # First grab a current snapshot rooms for the user
        # (also handles forgotten rooms)
        room_for_user_list = await self.store.get_rooms_for_local_user_where_membership_is(
            user_id=user_id,
            # We want to fetch any kind of membership (joined and left rooms) in order
            # to get the `event_pos` of the latest room membership event for the
            # user.
            #
            # We will filter out the rooms that don't belong below (see
            # `filter_membership_for_sync`)
            membership_list=Membership.LIST,
            excluded_rooms=self.rooms_to_exclude_globally,
        )

        # If the user has never joined any rooms before, we can just return an empty list
        if not room_for_user_list:
            return {}

        # Our working list of rooms that can show up in the sync response
        sync_room_id_set = {
            # Note: The `room_for_user` we're assigning here will need to be fixed up
            # (below) because they are potentially from the current snapshot time
            # instead from the time of the `to_token`.
            room_for_user.room_id: _RoomMembershipForUser(
                event_id=room_for_user.event_id,
                event_pos=room_for_user.event_pos,
                membership=room_for_user.membership,
                sender=room_for_user.sender,
                newly_joined=False,
            )
            for room_for_user in room_for_user_list
        }

        # Get the `RoomStreamToken` that represents the spot we queried up to when we got
        # our membership snapshot from `get_rooms_for_local_user_where_membership_is()`.
        #
        # First, we need to get the max stream_ordering of each event persister instance
        # that we queried events from.
        instance_to_max_stream_ordering_map: Dict[str, int] = {}
        for room_for_user in room_for_user_list:
            instance_name = room_for_user.event_pos.instance_name
            stream_ordering = room_for_user.event_pos.stream

            current_instance_max_stream_ordering = (
                instance_to_max_stream_ordering_map.get(instance_name)
            )
            if (
                current_instance_max_stream_ordering is None
                or stream_ordering > current_instance_max_stream_ordering
            ):
                instance_to_max_stream_ordering_map[instance_name] = stream_ordering

        # Then assemble the `RoomStreamToken`
        membership_snapshot_token = RoomStreamToken(
            # Minimum position in the `instance_map`
            stream=min(instance_to_max_stream_ordering_map.values()),
            instance_map=immutabledict(instance_to_max_stream_ordering_map),
        )

        # Since we fetched the users room list at some point in time after the from/to
        # tokens, we need to revert/rewind some membership changes to match the point in
        # time of the `to_token`. In particular, we need to make these fixups:
        #
        # - 1a) Remove rooms that the user joined after the `to_token`
        # - 1b) Add back rooms that the user left after the `to_token`
        # - 1c) Update room membership events to the point in time of the `to_token`
        # - 2) Add back newly_left rooms (> `from_token` and <= `to_token`)
        # - 3) Figure out which rooms are `newly_joined`

        # 1) -----------------------------------------------------

        # 1) Fetch membership changes that fall in the range from `to_token` up to
        # `membership_snapshot_token`
        #
        # If our `to_token` is already the same or ahead of the latest room membership
        # for the user, we don't need to do any "2)" fix-ups and can just straight-up
        # use the room list from the snapshot as a base (nothing has changed)
        current_state_delta_membership_changes_after_to_token = []
        if not membership_snapshot_token.is_before_or_eq(to_token.room_key):
            current_state_delta_membership_changes_after_to_token = (
                await self.store.get_current_state_delta_membership_changes_for_user(
                    user_id,
                    from_key=to_token.room_key,
                    to_key=membership_snapshot_token,
                    excluded_room_ids=self.rooms_to_exclude_globally,
                )
            )

        # 1) Assemble a list of the first membership event after the `to_token` so we can
        # step backward to the previous membership that would apply to the from/to
        # range.
        first_membership_change_by_room_id_after_to_token: Dict[
            str, CurrentStateDeltaMembership
        ] = {}
        for membership_change in current_state_delta_membership_changes_after_to_token:
            # Only set if we haven't already set it
            first_membership_change_by_room_id_after_to_token.setdefault(
                membership_change.room_id, membership_change
            )

        # 1) Fixup
        #
        # Since we fetched a snapshot of the users room list at some point in time after
        # the from/to tokens, we need to revert/rewind some membership changes to match
        # the point in time of the `to_token`.
        for (
            room_id,
            first_membership_change_after_to_token,
        ) in first_membership_change_by_room_id_after_to_token.items():
            # 1a) Remove rooms that the user joined after the `to_token`
            if first_membership_change_after_to_token.prev_event_id is None:
                sync_room_id_set.pop(room_id, None)
            # 1b) 1c) From the first membership event after the `to_token`, step backward to the
            # previous membership that would apply to the from/to range.
            else:
                # We don't expect these fields to be `None` if we have a `prev_event_id`
                # but we're being defensive since it's possible that the prev event was
                # culled from the database.
                if (
                    first_membership_change_after_to_token.prev_event_pos is not None
                    and first_membership_change_after_to_token.prev_membership
                    is not None
                ):
                    sync_room_id_set[room_id] = _RoomMembershipForUser(
                        event_id=first_membership_change_after_to_token.prev_event_id,
                        event_pos=first_membership_change_after_to_token.prev_event_pos,
                        membership=first_membership_change_after_to_token.prev_membership,
                        sender=first_membership_change_after_to_token.prev_sender,
                        newly_joined=False,
                    )
                else:
                    # If we can't find the previous membership event, we shouldn't
                    # include the room in the sync response since we can't determine the
                    # exact membership state and shouldn't rely on the current snapshot.
                    sync_room_id_set.pop(room_id, None)

        # Filter the rooms that that we have updated room membership events to the point
        # in time of the `to_token` (from the "1)" fixups)
        filtered_sync_room_id_set = {
            room_id: room_membership_for_user
            for room_id, room_membership_for_user in sync_room_id_set.items()
            if filter_membership_for_sync(
                membership=room_membership_for_user.membership,
                user_id=user_id,
                sender=room_membership_for_user.sender,
            )
        }

        # 2) -----------------------------------------------------
        # We fix-up newly_left rooms after the first fixup because it may have removed
        # some left rooms that we can figure out are newly_left in the following code

        # 2) Fetch membership changes that fall in the range from `from_token` up to `to_token`
        current_state_delta_membership_changes_in_from_to_range = []
        if from_token:
            current_state_delta_membership_changes_in_from_to_range = (
                await self.store.get_current_state_delta_membership_changes_for_user(
                    user_id,
                    from_key=from_token.room_key,
                    to_key=to_token.room_key,
                    excluded_room_ids=self.rooms_to_exclude_globally,
                )
            )

        # 2) Assemble a list of the last membership events in some given ranges. Someone
        # could have left and joined multiple times during the given range but we only
        # care about end-result so we grab the last one.
        last_membership_change_by_room_id_in_from_to_range: Dict[
            str, CurrentStateDeltaMembership
        ] = {}
        # We also want to assemble a list of the first membership events during the token
        # range so we can step backward to the previous membership that would apply to
        # before the token range to see if we have `newly_joined` the room.
        first_membership_change_by_room_id_in_from_to_range: Dict[
            str, CurrentStateDeltaMembership
        ] = {}
        # Keep track if the room has a non-join event in the token range so we can later
        # tell if it was a `newly_joined` room. If the last membership event in the
        # token range is a join and there is also some non-join in the range, we know
        # they `newly_joined`.
        has_non_join_event_by_room_id_in_from_to_range: Dict[str, bool] = {}
        for (
            membership_change
        ) in current_state_delta_membership_changes_in_from_to_range:
            room_id = membership_change.room_id

            last_membership_change_by_room_id_in_from_to_range[room_id] = (
                membership_change
            )
            # Only set if we haven't already set it
            first_membership_change_by_room_id_in_from_to_range.setdefault(
                room_id, membership_change
            )

            if membership_change.membership != Membership.JOIN:
                has_non_join_event_by_room_id_in_from_to_range[room_id] = True

        # 2) Fixup
        #
        # 3) We also want to assemble a list of possibly newly joined rooms. Someone
        # could have left and joined multiple times during the given range but we only
        # care about whether they are joined at the end of the token range so we are
        # working with the last membership even in the token range.
        possibly_newly_joined_room_ids = set()
        for (
            last_membership_change_in_from_to_range
        ) in last_membership_change_by_room_id_in_from_to_range.values():
            room_id = last_membership_change_in_from_to_range.room_id

            # 3)
            if last_membership_change_in_from_to_range.membership == Membership.JOIN:
                possibly_newly_joined_room_ids.add(room_id)

            # 2) Add back newly_left rooms (> `from_token` and <= `to_token`). We
            # include newly_left rooms because the last event that the user should see
            # is their own leave event
            if last_membership_change_in_from_to_range.membership == Membership.LEAVE:
                filtered_sync_room_id_set[room_id] = _RoomMembershipForUser(
                    event_id=last_membership_change_in_from_to_range.event_id,
                    event_pos=last_membership_change_in_from_to_range.event_pos,
                    membership=last_membership_change_in_from_to_range.membership,
                    sender=last_membership_change_in_from_to_range.sender,
                    newly_joined=False,
                )

        # 3) Figure out `newly_joined`
        for room_id in possibly_newly_joined_room_ids:
            has_non_join_in_from_to_range = (
                has_non_join_event_by_room_id_in_from_to_range.get(room_id, False)
            )
            # If the last membership event in the token range is a join and there is
            # also some non-join in the range, we know they `newly_joined`.
            if has_non_join_in_from_to_range:
                # We found a `newly_joined` room (we left and joined within the token range)
                filtered_sync_room_id_set[room_id] = filtered_sync_room_id_set[
                    room_id
                ].copy_and_replace(newly_joined=True)
            else:
                prev_event_id = first_membership_change_by_room_id_in_from_to_range[
                    room_id
                ].prev_event_id
                prev_membership = first_membership_change_by_room_id_in_from_to_range[
                    room_id
                ].prev_membership

                if prev_event_id is None:
                    # We found a `newly_joined` room (we are joining the room for the
                    # first time within the token range)
                    filtered_sync_room_id_set[room_id] = filtered_sync_room_id_set[
                        room_id
                    ].copy_and_replace(newly_joined=True)
                # Last resort, we need to step back to the previous membership event
                # just before the token range to see if we're joined then or not.
                elif prev_membership != Membership.JOIN:
                    # We found a `newly_joined` room (we left before the token range
                    # and joined within the token range)
                    filtered_sync_room_id_set[room_id] = filtered_sync_room_id_set[
                        room_id
                    ].copy_and_replace(newly_joined=True)

        return filtered_sync_room_id_set

    async def filter_rooms(
        self,
        user: UserID,
        sync_room_map: Dict[str, _RoomMembershipForUser],
        filters: SlidingSyncConfig.SlidingSyncList.Filters,
        to_token: StreamToken,
    ) -> Dict[str, _RoomMembershipForUser]:
        """
        Filter rooms based on the sync request.

        Args:
            user: User to filter rooms for
            sync_room_map: Dictionary of room IDs to sort along with membership
                information in the room at the time of `to_token`.
            filters: Filters to apply
            to_token: We filter based on the state of the room at this token

        Returns:
            A filtered dictionary of room IDs along with membership information in the
            room at the time of `to_token`.
        """
        user_id = user.to_string()

        # TODO: Apply filters

        filtered_room_id_set = set(sync_room_map.keys())

        # Filter for Direct-Message (DM) rooms
        if filters.is_dm is not None:
            # We're using global account data (`m.direct`) instead of checking for
            # `is_direct` on membership events because that property only appears for
            # the invitee membership event (doesn't show up for the inviter). Account
            # data is set by the client so it needs to be scrutinized.
            #
            # We're unable to take `to_token` into account for global account data since
            # we only keep track of the latest account data for the user.
            dm_map = await self.store.get_global_account_data_by_type_for_user(
                user_id, AccountDataTypes.DIRECT
            )

            # Flatten out the map
            dm_room_id_set = set()
            if isinstance(dm_map, dict):
                for room_ids in dm_map.values():
                    # Account data should be a list of room IDs. Ignore anything else
                    if isinstance(room_ids, list):
                        for room_id in room_ids:
                            if isinstance(room_id, str):
                                dm_room_id_set.add(room_id)

            if filters.is_dm:
                # Only DM rooms please
                filtered_room_id_set = filtered_room_id_set.intersection(dm_room_id_set)
            else:
                # Only non-DM rooms please
                filtered_room_id_set = filtered_room_id_set.difference(dm_room_id_set)

        if filters.spaces:
            raise NotImplementedError()

        # Filter for encrypted rooms
        if filters.is_encrypted is not None:
            # Make a copy so we don't run into an error: `Set changed size during
            # iteration`, when we filter out and remove items
            for room_id in list(filtered_room_id_set):
<<<<<<< HEAD
                state_at_to_token = (
                    await self.storage_controllers.state.get_state_ids_at(
                        room_id,
                        to_token,
                        state_filter=StateFilter.from_types(
                            [(EventTypes.RoomEncryption, "")]
                        ),
                    )
=======
                state_at_to_token = await self.storage_controllers.state.get_state_at(
                    room_id,
                    to_token,
                    state_filter=StateFilter.from_types(
                        [(EventTypes.RoomEncryption, "")]
                    ),
                    # Partially stated rooms should have all state events except for the
                    # membership events so we don't need to wait. Plus we don't want to
                    # block the whole sync waiting for this one room.
                    await_full_state=False,
>>>>>>> 7be03d85
                )
                is_encrypted = state_at_to_token.get((EventTypes.RoomEncryption, ""))

                # If we're looking for encrypted rooms, filter out rooms that are not
                # encrypted and vice versa
                if (filters.is_encrypted and not is_encrypted) or (
                    not filters.is_encrypted and is_encrypted
                ):
                    filtered_room_id_set.remove(room_id)

        # Filter for rooms that the user has been invited to
        if filters.is_invite is not None:
            # Make a copy so we don't run into an error: `Set changed size during
            # iteration`, when we filter out and remove items
            for room_id in list(filtered_room_id_set):
                room_for_user = sync_room_map[room_id]
                # If we're looking for invite rooms, filter out rooms that the user is
                # not invited to and vice versa
                if (
                    filters.is_invite and room_for_user.membership != Membership.INVITE
                ) or (
                    not filters.is_invite
                    and room_for_user.membership == Membership.INVITE
                ):
                    filtered_room_id_set.remove(room_id)

        # Filter by room type (space vs room, etc). A room must match one of the types
        # provided in the list. `None` is a valid type for rooms which do not have a
        # room type.
        if filters.room_types is not None or filters.not_room_types is not None:
            # Make a copy so we don't run into an error: `Set changed size during
            # iteration`, when we filter out and remove items
            for room_id in list(filtered_room_id_set):
                create_event = await self.store.get_create_event_for_room(room_id)
                room_type = create_event.content.get(EventContentFields.ROOM_TYPE)
                if (
                    filters.room_types is not None
                    and room_type not in filters.room_types
                ):
                    filtered_room_id_set.remove(room_id)

                if (
                    filters.not_room_types is not None
                    and room_type in filters.not_room_types
                ):
                    filtered_room_id_set.remove(room_id)

        if filters.room_name_like:
            raise NotImplementedError()

        if filters.tags:
            raise NotImplementedError()

        if filters.not_tags:
            raise NotImplementedError()

        # Assemble a new sync room map but only with the `filtered_room_id_set`
        return {room_id: sync_room_map[room_id] for room_id in filtered_room_id_set}

    async def sort_rooms(
        self,
        sync_room_map: Dict[str, _RoomMembershipForUser],
        to_token: StreamToken,
    ) -> List[Tuple[str, _RoomMembershipForUser]]:
        """
        Sort by `stream_ordering` of the last event that the user should see in the
        room. `stream_ordering` is unique so we get a stable sort.

        Args:
            sync_room_map: Dictionary of room IDs to sort along with membership
                information in the room at the time of `to_token`.
            to_token: We sort based on the events in the room at this token (<= `to_token`)

        Returns:
            A sorted list of room IDs by `stream_ordering` along with membership information.
        """

        # Assemble a map of room ID to the `stream_ordering` of the last activity that the
        # user should see in the room (<= `to_token`)
        last_activity_in_room_map: Dict[str, int] = {}
        for room_id, room_for_user in sync_room_map.items():
            # If they are fully-joined to the room, let's find the latest activity
            # at/before the `to_token`.
            if room_for_user.membership == Membership.JOIN:
                last_event_result = (
                    await self.store.get_last_event_pos_in_room_before_stream_ordering(
                        room_id, to_token.room_key
                    )
                )

                # If the room has no events at/before the `to_token`, this is probably a
                # mistake in the code that generates the `sync_room_map` since that should
                # only give us rooms that the user had membership in during the token range.
                assert last_event_result is not None

                _, event_pos = last_event_result

                last_activity_in_room_map[room_id] = event_pos.stream
            else:
                # Otherwise, if the user has left/been invited/knocked/been banned from
                # a room, they shouldn't see anything past that point.
                last_activity_in_room_map[room_id] = room_for_user.event_pos.stream

        return sorted(
            sync_room_map.items(),
            # Sort by the last activity (stream_ordering) in the room
            key=lambda room_info: last_activity_in_room_map[room_info[0]],
            # We want descending order
            reverse=True,
        )

    async def get_room_sync_data(
        self,
        user: UserID,
        room_id: str,
        room_sync_config: RoomSyncConfig,
        rooms_membership_for_user_at_to_token: _RoomMembershipForUser,
        from_token: Optional[StreamToken],
        to_token: StreamToken,
    ) -> SlidingSyncResult.RoomResult:
        """
        Fetch room data for the sync response.

        We fetch data according to the token range (> `from_token` and <= `to_token`).

        Args:
            user: User to fetch data for
            room_id: The room ID to fetch data for
            room_sync_config: Config for what data we should fetch for a room in the
                sync response.
            rooms_membership_for_user_at_to_token: Membership information for the user
                in the room at the time of `to_token`.
            from_token: The point in the stream to sync from.
            to_token: The point in the stream to sync up to.
        """

        # Assemble the list of timeline events
        #
        # FIXME: It would be nice to make the `rooms` response more uniform regardless of
        # membership. Currently, we have to make all of these optional because
        # `invite`/`knock` rooms only have `stripped_state`. See
        # https://github.com/matrix-org/matrix-spec-proposals/pull/3575#discussion_r1653045932
        timeline_events: Optional[List[EventBase]] = None
        bundled_aggregations: Optional[Dict[str, BundledAggregations]] = None
        limited: Optional[bool] = None
        prev_batch_token: Optional[StreamToken] = None
        num_live: Optional[int] = None
        if (
            room_sync_config.timeline_limit > 0
            # No timeline for invite/knock rooms (just `stripped_state`)
            and rooms_membership_for_user_at_to_token.membership
            not in (Membership.INVITE, Membership.KNOCK)
        ):
            limited = False
            # We want to start off using the `to_token` (vs `from_token`) because we look
            # backwards from the `to_token` up to the `timeline_limit` and we might not
            # reach the `from_token` before we hit the limit. We will update the room stream
            # position once we've fetched the events to point to the earliest event fetched.
            prev_batch_token = to_token

            # We're going to paginate backwards from the `to_token`
            from_bound = to_token.room_key
            # People shouldn't see past their leave/ban event
            if rooms_membership_for_user_at_to_token.membership in (
                Membership.LEAVE,
                Membership.BAN,
            ):
                from_bound = (
                    rooms_membership_for_user_at_to_token.event_pos.to_room_stream_token()
                )

            # Determine whether we should limit the timeline to the token range.
            #
            # We should return historical messages (before token range) in the
            # following cases because we want clients to be able to show a basic
            # screen of information:
            #  - Initial sync (because no `from_token` to limit us anyway)
            #  - When users `newly_joined`
            #  - TODO: For an incremental sync where we haven't sent it down this
            #    connection before
            to_bound = (
                from_token.room_key
                if from_token is not None
                and not rooms_membership_for_user_at_to_token.newly_joined
                else None
            )

            timeline_events, new_room_key = await self.store.paginate_room_events(
                room_id=room_id,
                from_key=from_bound,
                to_key=to_bound,
                direction=Direction.BACKWARDS,
                # We add one so we can determine if there are enough events to saturate
                # the limit or not (see `limited`)
                limit=room_sync_config.timeline_limit + 1,
                event_filter=None,
            )

            # We want to return the events in ascending order (the last event is the
            # most recent).
            timeline_events.reverse()

            # Determine our `limited` status based on the timeline. We do this before
            # filtering the events so we can accurately determine if there is more to
            # paginate even if we filter out some/all events.
            if len(timeline_events) > room_sync_config.timeline_limit:
                limited = True
                # Get rid of that extra "+ 1" event because we only used it to determine
                # if we hit the limit or not
                timeline_events = timeline_events[-room_sync_config.timeline_limit :]
                assert timeline_events[0].internal_metadata.stream_ordering
                new_room_key = RoomStreamToken(
                    stream=timeline_events[0].internal_metadata.stream_ordering - 1
                )

            # Make sure we don't expose any events that the client shouldn't see
            timeline_events = await filter_events_for_client(
                self.storage_controllers,
                user.to_string(),
                timeline_events,
                is_peeking=rooms_membership_for_user_at_to_token.membership
                != Membership.JOIN,
                filter_send_to_client=True,
            )
            # TODO: Filter out `EventTypes.CallInvite` in public rooms,
            # see https://github.com/element-hq/synapse/issues/17359

            # TODO: Handle timeline gaps (`get_timeline_gaps()`)

            # Determine how many "live" events we have (events within the given token range).
            #
            # This is mostly useful to determine whether a given @mention event should
            # make a noise or not. Clients cannot rely solely on the absence of
            # `initial: true` to determine live events because if a room not in the
            # sliding window bumps into the window because of an @mention it will have
            # `initial: true` yet contain a single live event (with potentially other
            # old events in the timeline)
            num_live = 0
            if from_token is not None:
                for timeline_event in reversed(timeline_events):
                    # This fields should be present for all persisted events
                    assert timeline_event.internal_metadata.stream_ordering is not None
                    assert timeline_event.internal_metadata.instance_name is not None

                    persisted_position = PersistedEventPosition(
                        instance_name=timeline_event.internal_metadata.instance_name,
                        stream=timeline_event.internal_metadata.stream_ordering,
                    )
                    if persisted_position.persisted_after(from_token.room_key):
                        num_live += 1
                    else:
                        # Since we're iterating over the timeline events in
                        # reverse-chronological order, we can break once we hit an event
                        # that's not live. In the future, we could potentially optimize
                        # this more with a binary search (bisect).
                        break

            # If the timeline is `limited=True`, the client does not have all events
            # necessary to calculate aggregations themselves.
            if limited:
                bundled_aggregations = (
                    await self.relations_handler.get_bundled_aggregations(
                        timeline_events, user.to_string()
                    )
                )

            # Update the `prev_batch_token` to point to the position that allows us to
            # keep paginating backwards from the oldest event we return in the timeline.
            prev_batch_token = prev_batch_token.copy_and_replace(
                StreamKeyType.ROOM, new_room_key
            )

        # Figure out any stripped state events for invite/knocks. This allows the
        # potential joiner to identify the room.
        stripped_state: List[JsonDict] = []
        if rooms_membership_for_user_at_to_token.membership in (
            Membership.INVITE,
            Membership.KNOCK,
        ):
            # This should never happen. If someone is invited/knocked on room, then
            # there should be an event for it.
            assert rooms_membership_for_user_at_to_token.event_id is not None

            invite_or_knock_event = await self.store.get_event(
                rooms_membership_for_user_at_to_token.event_id
            )

            stripped_state = []
            if invite_or_knock_event.membership == Membership.INVITE:
                stripped_state.extend(
                    invite_or_knock_event.unsigned.get("invite_room_state", [])
                )
            elif invite_or_knock_event.membership == Membership.KNOCK:
                stripped_state.extend(
                    invite_or_knock_event.unsigned.get("knock_room_state", [])
                )

            stripped_state.append(strip_event(invite_or_knock_event))

        # TODO: Handle state resets. For example, if we see
        # `rooms_membership_for_user_at_to_token.membership = Membership.LEAVE` but
        # `required_state` doesn't include it, we should indicate to the client that a
        # state reset happened. Perhaps we should indicate this by setting `initial:
        # True` and empty `required_state`.

        # TODO: Since we can't determine whether we've already sent a room down this
        # Sliding Sync connection before (we plan to add this optimization in the
        # future), we're always returning the requested room state instead of
        # updates.
        initial = True

        # Fetch the required state for the room
        #
        # No `required_state` for invite/knock rooms (just `stripped_state`)
        #
        # FIXME: It would be nice to make the `rooms` response more uniform regardless
        # of membership. Currently, we have to make this optional because
        # `invite`/`knock` rooms only have `stripped_state`. See
        # https://github.com/matrix-org/matrix-spec-proposals/pull/3575#discussion_r1653045932
        room_state: Optional[StateMap[EventBase]] = None
        if rooms_membership_for_user_at_to_token.membership not in (
            Membership.INVITE,
            Membership.KNOCK,
        ):
            # Calculate the required state for the room and make it into the form of a
            # `StateFilter`
            required_state_types: List[Tuple[str, Optional[str]]] = []
            for (
                state_type,
                state_key_set,
            ) in room_sync_config.required_state_map.items():
                for _state_type, state_key in state_key_set:
                    if state_key == StateKeys.WILDCARD:
                        # `None` is a wildcard in the `StateFilter`
                        required_state_types.append((state_type, None))
                    # We need to fetch all relevant people when we're lazy-loading membership
                    if state_type == EventTypes.Member and state_key == StateKeys.LAZY:
                        # Everyone in the timeline is relevant
                        timeline_membership: Set[str] = set()
                        if timeline_events is not None:
                            for timeline_event in timeline_events:
                                timeline_membership.add(timeline_event.sender)

                        for user_id in timeline_membership:
                            required_state_types.append((EventTypes.Member, user_id))

                        # TODO: We probably also care about invite, ban, kick, targets, etc
                        # but the spec only mentions "senders".
                    else:
                        required_state_types.append((state_type, state_key))

            state_filter = StateFilter.from_types(required_state_types)

            # We can return all of the state that was requested if we're doing an
            # initial sync
            if initial:
                # People shouldn't see past their leave/ban event
                if rooms_membership_for_user_at_to_token.membership in (
                    Membership.LEAVE,
                    Membership.BAN,
                ):
                    room_state = await self.storage_controllers.state.get_state_at(
                        room_id,
                        stream_position=to_token.copy_and_replace(
                            StreamKeyType.ROOM,
                            rooms_membership_for_user_at_to_token.event_pos.to_room_stream_token(),
                        ),
                        state_filter=state_filter,
                        await_full_state=False,
                    )
                # Otherwise, we can get the latest current state in the room
                else:
                    room_state = await self.storage_controllers.state.get_current_state(
                        room_id,
                        state_filter,
                        await_full_state=False,
                    )
                    # TODO: Query `current_state_delta_stream` and reverse/rewind back to the `to_token`
            else:
                # TODO: Once we can figure out if we've sent a room down this connection before,
                # we can return updates instead of the full required state.
                raise NotImplementedError()

        return SlidingSyncResult.RoomResult(
            # TODO: Dummy value
            name=None,
            # TODO: Dummy value
            avatar=None,
            # TODO: Dummy value
            heroes=None,
            # TODO: Dummy value
            is_dm=False,
            initial=initial,
            required_state=list(room_state.values()) if room_state else None,
            timeline_events=timeline_events,
            bundled_aggregations=bundled_aggregations,
            stripped_state=stripped_state,
            prev_batch=prev_batch_token,
            limited=limited,
            num_live=num_live,
            # TODO: Dummy values
            joined_count=0,
            invited_count=0,
            # TODO: These are just dummy values. We could potentially just remove these
            # since notifications can only really be done correctly on the client anyway
            # (encrypted rooms).
            notification_count=0,
            highlight_count=0,
        )<|MERGE_RESOLUTION|>--- conflicted
+++ resolved
@@ -424,7 +424,7 @@
                                     EventTypes.Member
                                 )
                             )
-                            # Exclude partially stated rooms unless the `required_state`
+                            # Exclude partially-stated rooms unless the `required_state`
                             # only has `["m.room.member", "$LAZY"]` for membership.
                             if (
                                 partial_state_room_map.get(room_id)
@@ -854,27 +854,18 @@
             # Make a copy so we don't run into an error: `Set changed size during
             # iteration`, when we filter out and remove items
             for room_id in list(filtered_room_id_set):
-<<<<<<< HEAD
-                state_at_to_token = (
-                    await self.storage_controllers.state.get_state_ids_at(
-                        room_id,
-                        to_token,
-                        state_filter=StateFilter.from_types(
-                            [(EventTypes.RoomEncryption, "")]
-                        ),
-                    )
-=======
                 state_at_to_token = await self.storage_controllers.state.get_state_at(
                     room_id,
                     to_token,
                     state_filter=StateFilter.from_types(
                         [(EventTypes.RoomEncryption, "")]
                     ),
-                    # Partially stated rooms should have all state events except for the
-                    # membership events so we don't need to wait. Plus we don't want to
-                    # block the whole sync waiting for this one room.
+                    # Partially-stated rooms should have all state events except for the
+                    # membership events so we don't need to wait because we only care
+                    # about retrieving the `EventTypes.RoomEncryption` state event here.
+                    # Plus we don't want to block the whole sync waiting for this one
+                    # room.
                     await_full_state=False,
->>>>>>> 7be03d85
                 )
                 is_encrypted = state_at_to_token.get((EventTypes.RoomEncryption, ""))
 
@@ -1243,6 +1234,12 @@
                             rooms_membership_for_user_at_to_token.event_pos.to_room_stream_token(),
                         ),
                         state_filter=state_filter,
+                        # Partially-stated rooms should have all state events except for
+                        # the membership events and since we've already excluded
+                        # partially-stated rooms unless `required_state` only has
+                        # `["m.room.member", "$LAZY"]` for membership, we should be able
+                        # to retrieve everything requested. Plus we don't want to block
+                        # the whole sync waiting for this one room.
                         await_full_state=False,
                     )
                 # Otherwise, we can get the latest current state in the room
@@ -1250,6 +1247,12 @@
                     room_state = await self.storage_controllers.state.get_current_state(
                         room_id,
                         state_filter,
+                        # Partially-stated rooms should have all state events except for
+                        # the membership events and since we've already excluded
+                        # partially-stated rooms unless `required_state` only has
+                        # `["m.room.member", "$LAZY"]` for membership, we should be able
+                        # to retrieve everything requested. Plus we don't want to block
+                        # the whole sync waiting for this one room.
                         await_full_state=False,
                     )
                     # TODO: Query `current_state_delta_stream` and reverse/rewind back to the `to_token`
