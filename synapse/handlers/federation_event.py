# Copyright 2021 The Matrix.org Foundation C.I.C.
#
# Licensed under the Apache License, Version 2.0 (the "License");
# you may not use this file except in compliance with the License.
# You may obtain a copy of the License at
#
#     http://www.apache.org/licenses/LICENSE-2.0
#
# Unless required by applicable law or agreed to in writing, software
# distributed under the License is distributed on an "AS IS" BASIS,
# WITHOUT WARRANTIES OR CONDITIONS OF ANY KIND, either express or implied.
# See the License for the specific language governing permissions and
# limitations under the License.

import collections
import itertools
import logging
from http import HTTPStatus
from typing import (
    TYPE_CHECKING,
    Collection,
    Container,
    Dict,
    Iterable,
    List,
    Optional,
    Sequence,
    Set,
    Tuple,
)

from prometheus_client import Counter, Histogram

from synapse import event_auth
from synapse.api.constants import (
    EventContentFields,
    EventTypes,
    GuestAccess,
    Membership,
    RejectedReason,
    RoomEncryptionAlgorithms,
)
from synapse.api.errors import (
    AuthError,
    Codes,
    FederationError,
    HttpResponseException,
    RequestSendFailed,
    SynapseError,
)
from synapse.api.room_versions import KNOWN_ROOM_VERSIONS, RoomVersion, RoomVersions
from synapse.event_auth import (
    auth_types_for_event,
    check_state_dependent_auth_rules,
    check_state_independent_auth_rules,
    validate_event_for_room_version,
)
from synapse.events import EventBase
from synapse.events.snapshot import EventContext
from synapse.federation.federation_client import InvalidResponseError
from synapse.logging.context import nested_logging_context
from synapse.logging.opentracing import (
    SynapseTags,
    set_tag,
    start_active_span,
    tag_args,
    trace,
)
from synapse.metrics.background_process_metrics import run_as_background_process
from synapse.replication.http.devices import ReplicationUserDevicesResyncRestServlet
from synapse.replication.http.federation import (
    ReplicationFederationSendEventsRestServlet,
)
from synapse.state import StateResolutionStore
from synapse.storage.databases.main.events import PartialStateConflictError
from synapse.storage.databases.main.events_worker import EventRedactBehaviour
from synapse.storage.state import StateFilter
from synapse.types import (
    PersistedEventPosition,
    RoomStreamToken,
    StateMap,
    UserID,
    get_domain_from_id,
)
from synapse.util.async_helpers import Linearizer, concurrently_execute
from synapse.util.iterutils import batch_iter
from synapse.util.retryutils import NotRetryingDestination
from synapse.util.stringutils import shortstr

if TYPE_CHECKING:
    from synapse.server import HomeServer


logger = logging.getLogger(__name__)

soft_failed_event_counter = Counter(
    "synapse_federation_soft_failed_events_total",
    "Events received over federation that we marked as soft_failed",
)

# Added to debug performance and track progress on optimizations
backfill_processing_after_timer = Histogram(
    "synapse_federation_backfill_processing_after_time_seconds",
    "sec",
    [],
    buckets=(
        0.1,
        0.25,
        0.5,
        1.0,
        2.5,
        5.0,
        7.5,
        10.0,
        15.0,
        20.0,
        25.0,
        30.0,
        40.0,
        50.0,
        60.0,
        80.0,
        100.0,
        120.0,
        150.0,
        180.0,
        "+Inf",
    ),
)


class FederationEventHandler:
    """Handles events that originated from federation.

    Responsible for handing incoming events and passing them on to the rest
    of the homeserver (including auth and state conflict resolutions)
    """

    def __init__(self, hs: "HomeServer"):
        self._store = hs.get_datastores().main
        self._storage_controllers = hs.get_storage_controllers()
        self._state_storage_controller = self._storage_controllers.state

        self._state_handler = hs.get_state_handler()
        self._event_creation_handler = hs.get_event_creation_handler()
        self._event_auth_handler = hs.get_event_auth_handler()
        self._message_handler = hs.get_message_handler()
        self._bulk_push_rule_evaluator = hs.get_bulk_push_rule_evaluator()
        self._state_resolution_handler = hs.get_state_resolution_handler()
        # avoid a circular dependency by deferring execution here
        self._get_room_member_handler = hs.get_room_member_handler

        self._federation_client = hs.get_federation_client()
        self._third_party_event_rules = hs.get_third_party_event_rules()
        self._notifier = hs.get_notifier()

        self._is_mine_id = hs.is_mine_id
        self._server_name = hs.hostname
        self._instance_name = hs.get_instance_name()

        self._config = hs.config
        self._ephemeral_messages_enabled = hs.config.server.enable_ephemeral_messages

        self._send_events = ReplicationFederationSendEventsRestServlet.make_client(hs)
        if hs.config.worker.worker_app:
            self._user_device_resync = (
                ReplicationUserDevicesResyncRestServlet.make_client(hs)
            )
        else:
            self._device_list_updater = hs.get_device_handler().device_list_updater

        # When joining a room we need to queue any events for that room up.
        # For each room, a list of (pdu, origin) tuples.
        # TODO: replace this with something more elegant, probably based around the
        # federation event staging area.
        self.room_queues: Dict[str, List[Tuple[EventBase, str]]] = {}

        self._room_pdu_linearizer = Linearizer("fed_room_pdu")

    async def on_receive_pdu(self, origin: str, pdu: EventBase) -> None:
        """Process a PDU received via a federation /send/ transaction

        Args:
            origin: server which initiated the /send/ transaction. Will
                be used to fetch missing events or state.
            pdu: received PDU
        """

        # We should never see any outliers here.
        assert not pdu.internal_metadata.outlier

        room_id = pdu.room_id
        event_id = pdu.event_id

        # We reprocess pdus when we have seen them only as outliers
        existing = await self._store.get_event(
            event_id, allow_none=True, allow_rejected=True
        )

        # FIXME: Currently we fetch an event again when we already have it
        # if it has been marked as an outlier.
        if existing:
            if not existing.internal_metadata.is_outlier():
                logger.info(
                    "Ignoring received event %s which we have already seen", event_id
                )
                return
            if pdu.internal_metadata.is_outlier():
                logger.info(
                    "Ignoring received outlier %s which we already have as an outlier",
                    event_id,
                )
                return
            logger.info("De-outliering event %s", event_id)

        # do some initial sanity-checking of the event. In particular, make
        # sure it doesn't have hundreds of prev_events or auth_events, which
        # could cause a huge state resolution or cascade of event fetches.
        try:
            self._sanity_check_event(pdu)
        except SynapseError as err:
            logger.warning("Received event failed sanity checks")
            raise FederationError("ERROR", err.code, err.msg, affected=pdu.event_id)

        # If we are currently in the process of joining this room, then we
        # queue up events for later processing.
        if room_id in self.room_queues:
            logger.info(
                "Queuing PDU from %s for now: join in progress",
                origin,
            )
            self.room_queues[room_id].append((pdu, origin))
            return

        # If we're not in the room just ditch the event entirely. This is
        # probably an old server that has come back and thinks we're still in
        # the room (or we've been rejoined to the room by a state reset).
        #
        # Note that if we were never in the room then we would have already
        # dropped the event, since we wouldn't know the room version.
        is_in_room = await self._event_auth_handler.check_host_in_room(
            room_id, self._server_name
        )
        if not is_in_room:
            logger.info(
                "Ignoring PDU from %s as we're not in the room",
                origin,
            )
            return None

        # Try to fetch any missing prev events to fill in gaps in the graph
        prevs = set(pdu.prev_event_ids())
        seen = await self._store.have_events_in_timeline(prevs)
        missing_prevs = prevs - seen

        if missing_prevs:
            # We only backfill backwards to the min depth.
            min_depth = await self._store.get_min_depth(pdu.room_id)
            logger.debug("min_depth: %d", min_depth)

            if min_depth is not None and pdu.depth > min_depth:
                # If we're missing stuff, ensure we only fetch stuff one
                # at a time.
                logger.info(
                    "Acquiring room lock to fetch %d missing prev_events: %s",
                    len(missing_prevs),
                    shortstr(missing_prevs),
                )
                async with self._room_pdu_linearizer.queue(pdu.room_id):
                    logger.info(
                        "Acquired room lock to fetch %d missing prev_events",
                        len(missing_prevs),
                    )

                    try:
                        await self._get_missing_events_for_pdu(
                            origin, pdu, prevs, min_depth
                        )
                    except Exception as e:
                        raise Exception(
                            "Error fetching missing prev_events for %s: %s"
                            % (event_id, e)
                        ) from e

                # Update the set of things we've seen after trying to
                # fetch the missing stuff
                seen = await self._store.have_events_in_timeline(prevs)
                missing_prevs = prevs - seen

                if not missing_prevs:
                    logger.info("Found all missing prev_events")

            if missing_prevs:
                # since this event was pushed to us, it is possible for it to
                # become the only forward-extremity in the room, and we would then
                # trust its state to be the state for the whole room. This is very
                # bad. Further, if the event was pushed to us, there is no excuse
                # for us not to have all the prev_events. (XXX: apart from
                # min_depth?)
                #
                # We therefore reject any such events.
                logger.warning(
                    "Rejecting: failed to fetch %d prev events: %s",
                    len(missing_prevs),
                    shortstr(missing_prevs),
                )
                raise FederationError(
                    "ERROR",
                    403,
                    (
                        "Your server isn't divulging details about prev_events "
                        "referenced in this event."
                    ),
                    affected=pdu.event_id,
                )

        try:
            context = await self._state_handler.compute_event_context(pdu)
            await self._process_received_pdu(origin, pdu, context)
        except PartialStateConflictError:
            # The room was un-partial stated while we were processing the PDU.
            # Try once more, with full state this time.
            logger.info(
                "Room %s was un-partial stated while processing the PDU, trying again.",
                room_id,
            )
            context = await self._state_handler.compute_event_context(pdu)
            await self._process_received_pdu(origin, pdu, context)

    async def on_send_membership_event(
        self, origin: str, event: EventBase
    ) -> Tuple[EventBase, EventContext]:
        """
        We have received a join/leave/knock event for a room via send_join/leave/knock.

        Verify that event and send it into the room on the remote homeserver's behalf.

        This is quite similar to on_receive_pdu, with the following principal
        differences:
          * only membership events are permitted (and only events with
            sender==state_key -- ie, no kicks or bans)
          * *We* send out the event on behalf of the remote server.
          * We enforce the membership restrictions of restricted rooms.
          * Rejected events result in an exception rather than being stored.

        There are also other differences, however it is not clear if these are by
        design or omission. In particular, we do not attempt to backfill any missing
        prev_events.

        Args:
            origin: The homeserver of the remote (joining/invited/knocking) user.
            event: The member event that has been signed by the remote homeserver.

        Returns:
            The event and context of the event after inserting it into the room graph.

        Raises:
            RuntimeError if any prev_events are missing
            SynapseError if the event is not accepted into the room
            PartialStateConflictError if the room was un-partial stated in between
                computing the state at the event and persisting it. The caller should
                retry exactly once in this case.
        """
        logger.debug(
            "on_send_membership_event: Got event: %s, signatures: %s",
            event.event_id,
            event.signatures,
        )

        if get_domain_from_id(event.sender) != origin:
            logger.info(
                "Got send_membership request for user %r from different origin %s",
                event.sender,
                origin,
            )
            raise SynapseError(403, "User not from origin", Codes.FORBIDDEN)

        if event.sender != event.state_key:
            raise SynapseError(400, "state_key and sender must match", Codes.BAD_JSON)

        assert not event.internal_metadata.outlier

        # Send this event on behalf of the other server.
        #
        # The remote server isn't a full participant in the room at this point, so
        # may not have an up-to-date list of the other homeservers participating in
        # the room, so we send it on their behalf.
        event.internal_metadata.send_on_behalf_of = origin

        context = await self._state_handler.compute_event_context(event)
        await self._check_event_auth(origin, event, context)
        if context.rejected:
            raise SynapseError(
                403, f"{event.membership} event was rejected", Codes.FORBIDDEN
            )

        # for joins, we need to check the restrictions of restricted rooms
        if event.membership == Membership.JOIN:
            await self.check_join_restrictions(context, event)

        # for knock events, we run the third-party event rules. It's not entirely clear
        # why we don't do this for other sorts of membership events.
        if event.membership == Membership.KNOCK:
            event_allowed, _ = await self._third_party_event_rules.check_event_allowed(
                event, context
            )
            if not event_allowed:
                logger.info("Sending of knock %s forbidden by third-party rules", event)
                raise SynapseError(
                    403, "This event is not allowed in this context", Codes.FORBIDDEN
                )

        # all looks good, we can persist the event.

        # First, precalculate the joined hosts so that the federation sender doesn't
        # need to.
        await self._event_creation_handler.cache_joined_hosts_for_event(event, context)

        await self._check_for_soft_fail(event, context=context, origin=origin)
        await self._run_push_actions_and_persist_event(event, context)
        return event, context

    async def check_join_restrictions(
        self, context: EventContext, event: EventBase
    ) -> None:
        """Check that restrictions in restricted join rules are matched

        Called when we receive a join event via send_join.

        Raises an auth error if the restrictions are not matched.
        """
        prev_state_ids = await context.get_prev_state_ids()

        # Check if the user is already in the room or invited to the room.
        user_id = event.state_key
        prev_member_event_id = prev_state_ids.get((EventTypes.Member, user_id), None)
        prev_member_event = None
        if prev_member_event_id:
            prev_member_event = await self._store.get_event(prev_member_event_id)

        # Check if the member should be allowed access via membership in a space.
        await self._event_auth_handler.check_restricted_join_rules(
            prev_state_ids,
            event.room_version,
            user_id,
            prev_member_event,
        )

    @trace
    async def process_remote_join(
        self,
        origin: str,
        room_id: str,
        auth_events: List[EventBase],
        state: List[EventBase],
        event: EventBase,
        room_version: RoomVersion,
        partial_state: bool,
    ) -> int:
        """Persists the events returned by a send_join

        Checks the auth chain is valid (and passes auth checks) for the
        state and event. Then persists all of the events.
        Notifies about the persisted events where appropriate.

        Args:
            origin: Where the events came from
            room_id:
            auth_events
            state
            event
            room_version: The room version we expect this room to have, and
                will raise if it doesn't match the version in the create event.
            partial_state: True if the state omits non-critical membership events

        Returns:
            The stream ID after which all events have been persisted.

        Raises:
            SynapseError if the response is in some way invalid.
            PartialStateConflictError if the homeserver is already in the room and it
                has been un-partial stated.
        """
        create_event = None
        for e in state:
            if (e.type, e.state_key) == (EventTypes.Create, ""):
                create_event = e
                break

        if create_event is None:
            # If the state doesn't have a create event then the room is
            # invalid, and it would fail auth checks anyway.
            raise SynapseError(400, "No create event in state")

        room_version_id = create_event.content.get(
            "room_version", RoomVersions.V1.identifier
        )

        if room_version.identifier != room_version_id:
            raise SynapseError(400, "Room version mismatch")

        # persist the auth chain and state events.
        #
        # any invalid events here will be marked as rejected, and we'll carry on.
        #
        # any events whose auth events are missing (ie, not in the send_join response,
        # and not already in our db) will just be ignored. This is correct behaviour,
        # because the reason that auth_events are missing might be due to us being
        # unable to validate their signatures. The fact that we can't validate their
        # signatures right now doesn't mean that we will *never* be able to, so it
        # is premature to reject them.
        #
        await self._auth_and_persist_outliers(
            room_id, itertools.chain(auth_events, state)
        )

        # and now persist the join event itself.
        logger.info(
            "Peristing join-via-remote %s (partial_state: %s)", event, partial_state
        )
        with nested_logging_context(suffix=event.event_id):
            context = await self._state_handler.compute_event_context(
                event,
                state_ids_before_event={
                    (e.type, e.state_key): e.event_id for e in state
                },
                partial_state=partial_state,
            )

            await self._check_event_auth(origin, event, context)
            if context.rejected:
                raise SynapseError(400, "Join event was rejected")

            # the remote server is responsible for sending our join event to the rest
            # of the federation. Indeed, attempting to do so will result in problems
            # when we try to look up the state before the join (to get the server list)
            # and discover that we do not have it.
            event.internal_metadata.proactively_send = False

            stream_id_after_persist = await self.persist_events_and_notify(
                room_id, [(event, context)]
            )

            # If we're joining the room again, check if there is new marker
            # state indicating that there is new history imported somewhere in
            # the DAG. Multiple markers can exist in the current state with
            # unique state_keys.
            #
            # Do this after the state from the remote join was persisted (via
            # `persist_events_and_notify`). Otherwise we can run into a
            # situation where the create event doesn't exist yet in the
            # `current_state_events`
            for e in state:
                await self._handle_marker_event(origin, e)

            return stream_id_after_persist

    async def update_state_for_partial_state_event(
        self, destination: str, event: EventBase
    ) -> None:
        """Recalculate the state at an event as part of a de-partial-stating process

        Args:
            destination: server to request full state from
            event: partial-state event to be de-partial-stated

        Raises:
            FederationError if we fail to request state from the remote server.
        """
        logger.info("Updating state for %s", event.event_id)
        with nested_logging_context(suffix=event.event_id):
            # if we have all the event's prev_events, then we can work out the
            # state based on their states. Otherwise, we request it from the destination
            # server.
            #
            # This is the same operation as we do when we receive a regular event
            # over federation.
            context = await self._compute_event_context_with_maybe_missing_prevs(
                destination, event
            )
            if context.partial_state:
                # this can happen if some or all of the event's prev_events still have
                # partial state. We were careful to only pick events from the db without
                # partial-state prev events, so that implies that a prev event has
                # been persisted (with partial state) since we did the query.
                #
                # So, let's just ignore `event` for now; when we re-run the db query
                # we should instead get its partial-state prev event, which we will
                # de-partial-state, and then come back to event.
                logger.warning(
                    "%s still has prev_events with partial state: can't de-partial-state it yet",
                    event.event_id,
                )
                return

            # since the state at this event has changed, we should now re-evaluate
            # whether it should have been rejected. We must already have all of the
            # auth events (from last time we went round this path), so there is no
            # need to pass the origin.
            await self._check_event_auth(None, event, context)

            await self._store.update_state_for_partial_state_event(event, context)
            self._state_storage_controller.notify_event_un_partial_stated(
                event.event_id
            )

    @trace
    async def backfill(
        self, dest: str, room_id: str, limit: int, extremities: Collection[str]
    ) -> None:
        """Trigger a backfill request to `dest` for the given `room_id`

        This will attempt to get more events from the remote. If the other side
        has no new events to offer, this will return an empty list.

        As the events are received, we check their signatures, and also do some
        sanity-checking on them. If any of the backfilled events are invalid,
        this method throws a SynapseError.

        We might also raise an InvalidResponseError if the response from the remote
        server is just bogus.

        TODO: make this more useful to distinguish failures of the remote
        server from invalid events (there is probably no point in trying to
        re-fetch invalid events from every other HS in the room.)
        """
        if dest == self._server_name:
            raise SynapseError(400, "Can't backfill from self.")

        events = await self._federation_client.backfill(
            dest, room_id, limit=limit, extremities=extremities
        )

        if not events:
            return

        with backfill_processing_after_timer.time():
            # if there are any events in the wrong room, the remote server is buggy and
            # should not be trusted.
            for ev in events:
                if ev.room_id != room_id:
                    raise InvalidResponseError(
                        f"Remote server {dest} returned event {ev.event_id} which is in "
                        f"room {ev.room_id}, when we were backfilling in {room_id}"
                    )

            await self._process_pulled_events(
                dest,
                events,
                backfilled=True,
            )

    @trace
    async def _get_missing_events_for_pdu(
        self, origin: str, pdu: EventBase, prevs: Set[str], min_depth: int
    ) -> None:
        """
        Args:
            origin: Origin of the pdu. Will be called to get the missing events
            pdu: received pdu
            prevs: List of event ids which we are missing
            min_depth: Minimum depth of events to return.
        """

        room_id = pdu.room_id
        event_id = pdu.event_id

        seen = await self._store.have_events_in_timeline(prevs)

        if not prevs - seen:
            return

        latest_list = await self._store.get_latest_event_ids_in_room(room_id)

        # We add the prev events that we have seen to the latest
        # list to ensure the remote server doesn't give them to us
        latest = set(latest_list)
        latest |= seen

        logger.info(
            "Requesting missing events between %s and %s",
            shortstr(latest),
            event_id,
        )

        # XXX: we set timeout to 10s to help workaround
        # https://github.com/matrix-org/synapse/issues/1733.
        # The reason is to avoid holding the linearizer lock
        # whilst processing inbound /send transactions, causing
        # FDs to stack up and block other inbound transactions
        # which empirically can currently take up to 30 minutes.
        #
        # N.B. this explicitly disables retry attempts.
        #
        # N.B. this also increases our chances of falling back to
        # fetching fresh state for the room if the missing event
        # can't be found, which slightly reduces our security.
        # it may also increase our DAG extremity count for the room,
        # causing additional state resolution?  See #1760.
        # However, fetching state doesn't hold the linearizer lock
        # apparently.
        #
        # see https://github.com/matrix-org/synapse/pull/1744
        #
        # ----
        #
        # Update richvdh 2018/09/18: There are a number of problems with timing this
        # request out aggressively on the client side:
        #
        # - it plays badly with the server-side rate-limiter, which starts tarpitting you
        #   if you send too many requests at once, so you end up with the server carefully
        #   working through the backlog of your requests, which you have already timed
        #   out.
        #
        # - for this request in particular, we now (as of
        #   https://github.com/matrix-org/synapse/pull/3456) reject any PDUs where the
        #   server can't produce a plausible-looking set of prev_events - so we becone
        #   much more likely to reject the event.
        #
        # - contrary to what it says above, we do *not* fall back to fetching fresh state
        #   for the room if get_missing_events times out. Rather, we give up processing
        #   the PDU whose prevs we are missing, which then makes it much more likely that
        #   we'll end up back here for the *next* PDU in the list, which exacerbates the
        #   problem.
        #
        # - the aggressive 10s timeout was introduced to deal with incoming federation
        #   requests taking 8 hours to process. It's not entirely clear why that was going
        #   on; certainly there were other issues causing traffic storms which are now
        #   resolved, and I think in any case we may be more sensible about our locking
        #   now. We're *certainly* more sensible about our logging.
        #
        # All that said: Let's try increasing the timeout to 60s and see what happens.

        try:
            missing_events = await self._federation_client.get_missing_events(
                origin,
                room_id,
                earliest_events_ids=list(latest),
                latest_events=[pdu],
                limit=10,
                min_depth=min_depth,
                timeout=60000,
            )
        except (RequestSendFailed, HttpResponseException, NotRetryingDestination) as e:
            # We failed to get the missing events, but since we need to handle
            # the case of `get_missing_events` not returning the necessary
            # events anyway, it is safe to simply log the error and continue.
            logger.warning("Failed to get prev_events: %s", e)
            return

        logger.info("Got %d prev_events", len(missing_events))
        await self._process_pulled_events(origin, missing_events, backfilled=False)

    @trace
    async def _process_pulled_events(
        self, origin: str, events: Collection[EventBase], backfilled: bool
    ) -> None:
        """Process a batch of events we have pulled from a remote server

        Pulls in any events required to auth the events, persists the received events,
        and notifies clients, if appropriate.

        Assumes the events have already had their signatures and hashes checked.

        Params:
            origin: The server we received these events from
            events: The received events.
            backfilled: True if this is part of a historical batch of events (inhibits
                notification to clients, and validation of device keys.)
        """
        set_tag(
            SynapseTags.FUNC_ARG_PREFIX + "event_ids",
            str([event.event_id for event in events]),
        )
        set_tag(
            SynapseTags.FUNC_ARG_PREFIX + "event_ids.length",
            str(len(events)),
        )
        set_tag(SynapseTags.FUNC_ARG_PREFIX + "backfilled", str(backfilled))
        logger.debug(
            "processing pulled backfilled=%s events=%s",
            backfilled,
            [
                "event_id=%s,depth=%d,body=%s,prevs=%s\n"
                % (
                    event.event_id,
                    event.depth,
                    event.content.get("body", event.type),
                    event.prev_event_ids(),
                )
                for event in events
            ],
        )

        # We want to sort these by depth so we process them and
        # tell clients about them in order.
        sorted_events = sorted(events, key=lambda x: x.depth)
        for ev in sorted_events:
            with nested_logging_context(ev.event_id):
                await self._process_pulled_event(origin, ev, backfilled=backfilled)

    @trace
    @tag_args
    async def _process_pulled_event(
        self, origin: str, event: EventBase, backfilled: bool
    ) -> None:
        """Process a single event that we have pulled from a remote server

        Pulls in any events required to auth the event, persists the received event,
        and notifies clients, if appropriate.

        Assumes the event has already had its signatures and hashes checked.

        This is somewhat equivalent to on_receive_pdu, but applies somewhat different
        logic in the case that we are missing prev_events (in particular, it just
        requests the state at that point, rather than triggering a get_missing_events) -
        so is appropriate when we have pulled the event from a remote server, rather
        than having it pushed to us.

        Params:
            origin: The server we received this event from
            events: The received event
            backfilled: True if this is part of a historical batch of events (inhibits
                notification to clients, and validation of device keys.)
        """
        logger.info("Processing pulled event %s", event)

        # This function should not be used to persist outliers (use something
        # else) because this does a bunch of operations that aren't necessary
        # (extra work; in particular, it makes sure we have all the prev_events
        # and resolves the state across those prev events). If you happen to run
        # into a situation where the event you're trying to process/backfill is
        # marked as an `outlier`, then you should update that spot to return an
        # `EventBase` copy that doesn't have `outlier` flag set.
        #
        # `EventBase` is used to represent both an event we have not yet
        # persisted, and one that we have persisted and now keep in the cache.
        # In an ideal world this method would only be called with the first type
        # of event, but it turns out that's not actually the case and for
        # example, you could get an event from cache that is marked as an
        # `outlier` (fix up that spot though).
        assert not event.internal_metadata.is_outlier(), (
            "Outlier event passed to _process_pulled_event. "
            "To persist an event as a non-outlier, make sure to pass in a copy without `event.internal_metadata.outlier = true`."
        )

        event_id = event.event_id

        existing = await self._store.get_event(
            event_id, allow_none=True, allow_rejected=True
        )
        if existing:
            if not existing.internal_metadata.is_outlier():
                logger.info(
                    "_process_pulled_event: Ignoring received event %s which we have already seen",
                    event_id,
                )
                return
            logger.info("De-outliering event %s", event_id)

        try:
            self._sanity_check_event(event)
        except SynapseError as err:
            logger.warning("Event %s failed sanity check: %s", event_id, err)
            await self._store.record_event_failed_pull_attempt(
                event.room_id, event_id, str(err)
            )
            return

        try:
            try:
                context = await self._compute_event_context_with_maybe_missing_prevs(
                    origin, event
                )
                await self._process_received_pdu(
                    origin,
                    event,
                    context,
                    backfilled=backfilled,
                )
            except PartialStateConflictError:
                # The room was un-partial stated while we were processing the event.
                # Try once more, with full state this time.
                context = await self._compute_event_context_with_maybe_missing_prevs(
                    origin, event
                )

                # We ought to have full state now, barring some unlikely race where we left and
                # rejoned the room in the background.
                if context.partial_state:
                    raise AssertionError(
                        f"Event {event.event_id} still has a partial resolved state "
                        f"after room {event.room_id} was un-partial stated"
                    )

                await self._process_received_pdu(
                    origin,
                    event,
                    context,
                    backfilled=backfilled,
                )
        except FederationError as e:
            await self._store.record_event_failed_pull_attempt(
                event.room_id, event_id, str(e)
            )

            if e.code == 403:
                logger.warning("Pulled event %s failed history check.", event_id)
            else:
                raise

    @trace
    async def _compute_event_context_with_maybe_missing_prevs(
        self, dest: str, event: EventBase
    ) -> EventContext:
        """Build an EventContext structure for a non-outlier event whose prev_events may
        be missing.

        This is used when we have pulled a batch of events from a remote server, and may
        not have all the prev_events.

        To build an EventContext, we need to calculate the state before the event. If we
        already have all the prev_events for `event`, we can simply use the state after
        the prev_events to calculate the state before `event`.

        Otherwise, the missing prevs become new backwards extremities, and we fall back
        to asking the remote server for the state after each missing `prev_event`,
        and resolving across them.

        That's ok provided we then resolve the state against other bits of the DAG
        before using it - in other words, that the received event `event` is not going
        to become the only forwards_extremity in the room (which will ensure that you
        can't just take over a room by sending an event, withholding its prev_events,
        and declaring yourself to be an admin in the subsequent state request).

        In other words: we should only call this method if `event` has been *pulled*
        as part of a batch of missing prev events, or similar.

        Params:
            dest: the remote server to ask for state at the missing prevs. Typically,
                this will be the server we got `event` from.
            event: an event to check for missing prevs.

        Returns:
            The event context.

        Raises:
            FederationError if we fail to get the state from the remote server after any
                missing `prev_event`s.
        """
        room_id = event.room_id
        event_id = event.event_id

        prevs = set(event.prev_event_ids())
        seen = await self._store.have_events_in_timeline(prevs)
        missing_prevs = prevs - seen

        if not missing_prevs:
            return await self._state_handler.compute_event_context(event)

        logger.info(
            "Event %s is missing prev_events %s: calculating state for a "
            "backwards extremity",
            event_id,
            shortstr(missing_prevs),
        )
        # Calculate the state after each of the previous events, and
        # resolve them to find the correct state at the current event.

        try:
            # Determine whether we may be about to retrieve partial state
            # Events may be un-partial stated right after we compute the partial state
            # flag, but that's okay, as long as the flag errs on the conservative side.
            partial_state_flags = await self._store.get_partial_state_events(seen)
            partial_state = any(partial_state_flags.values())

            # Get the state of the events we know about
            ours = await self._state_storage_controller.get_state_groups_ids(
                room_id, seen, await_full_state=False
            )

            # state_maps is a list of mappings from (type, state_key) to event_id
            state_maps: List[StateMap[str]] = list(ours.values())

            # we don't need this any more, let's delete it.
            del ours

            # Ask the remote server for the states we don't
            # know about
            for p in missing_prevs:
                logger.info("Requesting state after missing prev_event %s", p)

                with nested_logging_context(p):
                    # note that if any of the missing prevs share missing state or
                    # auth events, the requests to fetch those events are deduped
                    # by the get_pdu_cache in federation_client.
                    remote_state_map = (
                        await self._get_state_ids_after_missing_prev_event(
                            dest, room_id, p
                        )
                    )

                    state_maps.append(remote_state_map)

            room_version = await self._store.get_room_version_id(room_id)
            state_map = await self._state_resolution_handler.resolve_events_with_store(
                room_id,
                room_version,
                state_maps,
                event_map={event_id: event},
                state_res_store=StateResolutionStore(self._store),
            )

        except Exception:
            logger.warning(
                "Error attempting to resolve state at missing prev_events",
                exc_info=True,
            )
            raise FederationError(
                "ERROR",
                403,
                "We can't get valid state history.",
                affected=event_id,
            )
        return await self._state_handler.compute_event_context(
            event, state_ids_before_event=state_map, partial_state=partial_state
        )

    @trace
    @tag_args
    async def _get_state_ids_after_missing_prev_event(
        self,
        destination: str,
        room_id: str,
        event_id: str,
    ) -> StateMap[str]:
        """Requests all of the room state at a given event from a remote homeserver.

        Args:
            destination: The remote homeserver to query for the state.
            room_id: The id of the room we're interested in.
            event_id: The id of the event we want the state at.

        Returns:
            The event ids of the state *after* the given event.

        Raises:
            InvalidResponseError: if the remote homeserver's response contains fields
                of the wrong type.
        """

        # It would be better if we could query the difference from our known
        # state to the given `event_id` so the sending server doesn't have to
        # send as much and we don't have to process as many events. For example
        # in a room like #matrix:matrix.org, we get 200k events (77k state_events, 122k
        # auth_events) from this call.
        #
        # Tracked by https://github.com/matrix-org/synapse/issues/13618
        (
            state_event_ids,
            auth_event_ids,
        ) = await self._federation_client.get_room_state_ids(
            destination, room_id, event_id=event_id
        )

        logger.debug(
            "_get_state_ids_after_missing_prev_event(event_id=%s): state_ids returned %i state events, %i auth events",
            event_id,
            len(state_event_ids),
            len(auth_event_ids),
        )

        # Start by checking events we already have in the DB
        desired_events = set(state_event_ids)
        desired_events.add(event_id)
        logger.debug(
            "_get_state_ids_after_missing_prev_event(event_id=%s): Fetching %i events from cache/store",
            event_id,
            len(desired_events),
        )
        have_events = await self._store.have_seen_events(room_id, desired_events)

        missing_desired_event_ids = desired_events - have_events
        logger.debug(
<<<<<<< HEAD
            "_get_state_ids_after_missing_prev_event(event_id=%s): We are missing %i events (got %i)",
            event_id,
            len(missing_desired_events),
=======
            "We are missing %i events (got %i)",
            len(missing_desired_event_ids),
>>>>>>> 957e3d74
            len(have_events),
        )

        # We probably won't need most of the auth events, so let's just check which
        # we have for now, rather than thrashing the event cache with them all
        # unnecessarily.

        # TODO: we probably won't actually need all of the auth events, since we
        #   already have a bunch of the state events. It would be nice if the
        #   federation api gave us a way of finding out which we actually need.

        missing_auth_event_ids = set(auth_event_ids) - have_events
        missing_auth_event_ids.difference_update(
            await self._store.have_seen_events(room_id, missing_auth_event_ids)
        )
<<<<<<< HEAD
        logger.debug(
            "_get_state_ids_after_missing_prev_event(event_id=%s): We are also missing %i auth events",
            event_id,
            len(missing_auth_events),
        )
=======
        logger.debug("We are also missing %i auth events", len(missing_auth_event_ids))
>>>>>>> 957e3d74

        missing_event_ids = missing_desired_event_ids | missing_auth_event_ids

        set_tag(
            SynapseTags.RESULT_PREFIX + "missing_auth_event_ids",
            str(missing_auth_event_ids),
        )
        set_tag(
            SynapseTags.RESULT_PREFIX + "missing_auth_event_ids.length",
            str(len(missing_auth_event_ids)),
        )
        set_tag(
            SynapseTags.RESULT_PREFIX + "missing_desired_event_ids",
            str(missing_desired_event_ids),
        )
        set_tag(
            SynapseTags.RESULT_PREFIX + "missing_desired_event_ids.length",
            str(len(missing_desired_event_ids)),
        )

        # Making an individual request for each of 1000s of events has a lot of
        # overhead. On the other hand, we don't really want to fetch all of the events
        # if we already have most of them.
        #
        # As an arbitrary heuristic, if we are missing more than 10% of the events, then
        # we fetch the whole state.
        #
        # TODO: might it be better to have an API which lets us do an aggregate event
        #   request
<<<<<<< HEAD
        if (len(missing_events) * 10) >= len(auth_event_ids) + len(state_event_ids):
            logger.debug(
                "_get_state_ids_after_missing_prev_event(event_id=%s): Requesting complete state from remote",
                event_id,
            )
            await self._get_state_and_persist(destination, room_id, event_id)
        else:
            logger.debug(
                "_get_state_ids_after_missing_prev_event(event_id=%s): Fetching %i events from remote",
                event_id,
                len(missing_events),
            )
=======
        if (len(missing_event_ids) * 10) >= len(auth_event_ids) + len(state_event_ids):
            logger.debug("Requesting complete state from remote")
            await self._get_state_and_persist(destination, room_id, event_id)
        else:
            logger.debug("Fetching %i events from remote", len(missing_event_ids))
>>>>>>> 957e3d74
            await self._get_events_and_persist(
                destination=destination, room_id=room_id, event_ids=missing_event_ids
            )

        # We now need to fill out the state map, which involves fetching the
        # type and state key for each event ID in the state.
        state_map = {}

        event_metadata = await self._store.get_metadata_for_events(state_event_ids)
        for state_event_id, metadata in event_metadata.items():
            if metadata.room_id != room_id:
                # This is a bogus situation, but since we may only discover it a long time
                # after it happened, we try our best to carry on, by just omitting the
                # bad events from the returned state set.
                #
                # This can happen if a remote server claims that the state or
                # auth_events at an event in room A are actually events in room B
                logger.warning(
                    "_get_state_ids_after_missing_prev_event(event_id=%s):  Remote server %s claims event %s in room %s is an auth/state "
                    "event in room %s",
                    event_id,
                    destination,
                    state_event_id,
                    metadata.room_id,
                    room_id,
                )
                continue

            if metadata.state_key is None:
                logger.warning(
                    "_get_state_ids_after_missing_prev_event(event_id=%s): Remote server gave us non-state event in state: %s",
                    event_id,
                    state_event_id,
                )
                continue

            state_map[(metadata.event_type, metadata.state_key)] = state_event_id

        # if we couldn't get the prev event in question, that's a problem.
        remote_event = await self._store.get_event(
            event_id,
            allow_none=True,
            allow_rejected=True,
            redact_behaviour=EventRedactBehaviour.as_is,
        )
        if not remote_event:
            raise Exception("Unable to get missing prev_event %s" % (event_id,))

        # Figure out which events we failed to fetch
        failed_to_fetch = desired_events - event_metadata.keys()
        # The event_id is part of the `desired_events` but isn't fetched as part
        # of the `event_metadata` so we remove it here separately if we did find it.
        have_event_id = await self._store.have_seen_event(room_id, event_id)
        if have_event_id:
            failed_to_fetch = failed_to_fetch - {event_id}

        # missing state at that event is a warning, not a blocker
        # XXX: this doesn't sound right? it means that we'll end up with incomplete
        #   state.
<<<<<<< HEAD
=======
        failed_to_fetch = desired_events - event_metadata.keys()
        # `event_id` could be missing from `event_metadata` because it's not necessarily
        # a state event. We've already checked that we've fetched it above.
        failed_to_fetch.discard(event_id)
>>>>>>> 957e3d74
        if failed_to_fetch:
            logger.warning(
                "_get_state_ids_after_missing_prev_event(event_id=%s): Failed to fetch missing state events %s",
                event_id,
                failed_to_fetch,
            )
            set_tag(
                SynapseTags.RESULT_PREFIX + "failed_to_fetch",
                str(failed_to_fetch),
            )
            set_tag(
                SynapseTags.RESULT_PREFIX + "failed_to_fetch.length",
                str(len(failed_to_fetch)),
            )

        if remote_event.is_state() and remote_event.rejected_reason is None:
            state_map[
                (remote_event.type, remote_event.state_key)
            ] = remote_event.event_id

        return state_map

    @trace
    @tag_args
    async def _get_state_and_persist(
        self, destination: str, room_id: str, event_id: str
    ) -> None:
        """Get the complete room state at a given event, and persist any new events
        as outliers"""
        room_version = await self._store.get_room_version(room_id)
        auth_events, state_events = await self._federation_client.get_room_state(
            destination, room_id, event_id=event_id, room_version=room_version
        )
        logger.info("/state returned %i events", len(auth_events) + len(state_events))

        await self._auth_and_persist_outliers(
            room_id, itertools.chain(auth_events, state_events)
        )

        # we also need the event itself.
        if not await self._store.have_seen_event(room_id, event_id):
            await self._get_events_and_persist(
                destination=destination, room_id=room_id, event_ids=(event_id,)
            )

    @trace
    async def _process_received_pdu(
        self,
        origin: str,
        event: EventBase,
        context: EventContext,
        backfilled: bool = False,
    ) -> None:
        """Called when we have a new non-outlier event.

        This is called when we have a new event to add to the room DAG. This can be
        due to:
           * events received directly via a /send request
           * events retrieved via get_missing_events after a /send request
           * events backfilled after a client request.

        It's not currently used for events received from incoming send_{join,knock,leave}
        requests (which go via on_send_membership_event), nor for joins created by a
        remote join dance (which go via process_remote_join).

        We need to do auth checks and put it through the StateHandler.

        Args:
            origin: server sending the event

            event: event to be persisted

            context: The `EventContext` to persist the event with.

            backfilled: True if this is part of a historical batch of events (inhibits
                notification to clients, and validation of device keys.)

        PartialStateConflictError: if the room was un-partial stated in between
            computing the state at the event and persisting it. The caller should
            recompute `context` and retry exactly once when this happens.
        """
        logger.debug("Processing event: %s", event)
        assert not event.internal_metadata.outlier

        try:
            await self._check_event_auth(origin, event, context)
        except AuthError as e:
            # This happens only if we couldn't find the auth events. We'll already have
            # logged a warning, so now we just convert to a FederationError.
            raise FederationError("ERROR", e.code, e.msg, affected=event.event_id)

        if not backfilled and not context.rejected:
            # For new (non-backfilled and non-outlier) events we check if the event
            # passes auth based on the current state. If it doesn't then we
            # "soft-fail" the event.
            await self._check_for_soft_fail(event, context=context, origin=origin)

        await self._run_push_actions_and_persist_event(event, context, backfilled)

        await self._handle_marker_event(origin, event)

        if backfilled or context.rejected:
            return

        await self._maybe_kick_guest_users(event)

        # For encrypted messages we check that we know about the sending device,
        # if we don't then we mark the device cache for that user as stale.
        if event.type == EventTypes.Encrypted:
            device_id = event.content.get("device_id")
            sender_key = event.content.get("sender_key")

            cached_devices = await self._store.get_cached_devices_for_user(event.sender)

            resync = False  # Whether we should resync device lists.

            device = None
            if device_id is not None:
                device = cached_devices.get(device_id)
                if device is None:
                    logger.info(
                        "Received event from remote device not in our cache: %s %s",
                        event.sender,
                        device_id,
                    )
                    resync = True

            # We also check if the `sender_key` matches what we expect.
            if sender_key is not None:
                # Figure out what sender key we're expecting. If we know the
                # device and recognize the algorithm then we can work out the
                # exact key to expect. Otherwise check it matches any key we
                # have for that device.

                current_keys: Container[str] = []

                if device:
                    keys = device.get("keys", {}).get("keys", {})

                    if (
                        event.content.get("algorithm")
                        == RoomEncryptionAlgorithms.MEGOLM_V1_AES_SHA2
                    ):
                        # For this algorithm we expect a curve25519 key.
                        key_name = "curve25519:%s" % (device_id,)
                        current_keys = [keys.get(key_name)]
                    else:
                        # We don't know understand the algorithm, so we just
                        # check it matches a key for the device.
                        current_keys = keys.values()
                elif device_id:
                    # We don't have any keys for the device ID.
                    pass
                else:
                    # The event didn't include a device ID, so we just look for
                    # keys across all devices.
                    current_keys = [
                        key
                        for device in cached_devices.values()
                        for key in device.get("keys", {}).get("keys", {}).values()
                    ]

                # We now check that the sender key matches (one of) the expected
                # keys.
                if sender_key not in current_keys:
                    logger.info(
                        "Received event from remote device with unexpected sender key: %s %s: %s",
                        event.sender,
                        device_id or "<no device_id>",
                        sender_key,
                    )
                    resync = True

            if resync:
                run_as_background_process(
                    "resync_device_due_to_pdu",
                    self._resync_device,
                    event.sender,
                )

    async def _resync_device(self, sender: str) -> None:
        """We have detected that the device list for the given user may be out
        of sync, so we try and resync them.
        """

        try:
            await self._store.mark_remote_user_device_cache_as_stale(sender)

            # Immediately attempt a resync in the background
            if self._config.worker.worker_app:
                await self._user_device_resync(user_id=sender)
            else:
                await self._device_list_updater.user_device_resync(sender)
        except Exception:
            logger.exception("Failed to resync device for %s", sender)

    @trace
    async def _handle_marker_event(self, origin: str, marker_event: EventBase) -> None:
        """Handles backfilling the insertion event when we receive a marker
        event that points to one.

        Args:
            origin: Origin of the event. Will be called to get the insertion event
            marker_event: The event to process
        """

        if marker_event.type != EventTypes.MSC2716_MARKER:
            # Not a marker event
            return

        if marker_event.rejected_reason is not None:
            # Rejected event
            return

        # Skip processing a marker event if the room version doesn't
        # support it or the event is not from the room creator.
        room_version = await self._store.get_room_version(marker_event.room_id)
        create_event = await self._store.get_create_event_for_room(marker_event.room_id)
        room_creator = create_event.content.get(EventContentFields.ROOM_CREATOR)
        if not room_version.msc2716_historical and (
            not self._config.experimental.msc2716_enabled
            or marker_event.sender != room_creator
        ):
            return

        logger.debug("_handle_marker_event: received %s", marker_event)

        insertion_event_id = marker_event.content.get(
            EventContentFields.MSC2716_INSERTION_EVENT_REFERENCE
        )

        if insertion_event_id is None:
            # Nothing to retrieve then (invalid marker)
            return

        already_seen_insertion_event = await self._store.have_seen_event(
            marker_event.room_id, insertion_event_id
        )
        if already_seen_insertion_event:
            # No need to process a marker again if we have already seen the
            # insertion event that it was pointing to
            return

        logger.debug(
            "_handle_marker_event: backfilling insertion event %s", insertion_event_id
        )

        await self._get_events_and_persist(
            origin,
            marker_event.room_id,
            [insertion_event_id],
        )

        insertion_event = await self._store.get_event(
            insertion_event_id, allow_none=True
        )
        if insertion_event is None:
            logger.warning(
                "_handle_marker_event: server %s didn't return insertion event %s for marker %s",
                origin,
                insertion_event_id,
                marker_event.event_id,
            )
            return

        logger.debug(
            "_handle_marker_event: succesfully backfilled insertion event %s from marker event %s",
            insertion_event,
            marker_event,
        )

        await self._store.insert_insertion_extremity(
            insertion_event_id, marker_event.room_id
        )

        logger.debug(
            "_handle_marker_event: insertion extremity added for %s from marker event %s",
            insertion_event,
            marker_event,
        )

    async def backfill_event_id(
        self, destination: str, room_id: str, event_id: str
    ) -> EventBase:
        """Backfill a single event and persist it as a non-outlier which means
        we also pull in all of the state and auth events necessary for it.

        Args:
            destination: The homeserver to pull the given event_id from.
            room_id: The room where the event is from.
            event_id: The event ID to backfill.

        Raises:
            FederationError if we are unable to find the event from the destination
        """
        logger.info(
            "backfill_event_id: event_id=%s from destination=%s", event_id, destination
        )

        room_version = await self._store.get_room_version(room_id)

        event_from_response = await self._federation_client.get_pdu(
            [destination],
            event_id,
            room_version,
        )

        if not event_from_response:
            raise FederationError(
                "ERROR",
                404,
                "Unable to find event_id=%s from destination=%s to backfill."
                % (event_id, destination),
                affected=event_id,
            )

        # Persist the event we just fetched, including pulling all of the state
        # and auth events to de-outlier it. This also sets up the necessary
        # `state_groups` for the event.
        await self._process_pulled_events(
            destination,
            [event_from_response],
            # Prevent notifications going to clients
            backfilled=True,
        )

        return event_from_response

    @trace
    @tag_args
    async def _get_events_and_persist(
        self, destination: str, room_id: str, event_ids: Collection[str]
    ) -> None:
        """Fetch the given events from a server, and persist them as outliers.

        This function *does not* recursively get missing auth events of the
        newly fetched events. Callers must include in the `event_ids` argument
        any missing events from the auth chain.

        Logs a warning if we can't find the given event.
        """

        room_version = await self._store.get_room_version(room_id)

        events: List[EventBase] = []

        async def get_event(event_id: str) -> None:
            with nested_logging_context(event_id):
                try:
                    event = await self._federation_client.get_pdu(
                        [destination],
                        event_id,
                        room_version,
                    )
                    if event is None:
                        logger.warning(
                            "Server %s didn't return event %s",
                            destination,
                            event_id,
                        )
                        return
                    events.append(event)

                except Exception as e:
                    logger.warning(
                        "Error fetching missing state/auth event %s: %s %s",
                        event_id,
                        type(e),
                        e,
                    )

        await concurrently_execute(get_event, event_ids, 5)
        logger.info("Fetched %i events of %i requested", len(events), len(event_ids))
        await self._auth_and_persist_outliers(room_id, events)

    @trace
    async def _auth_and_persist_outliers(
        self, room_id: str, events: Iterable[EventBase]
    ) -> None:
        """Persist a batch of outlier events fetched from remote servers.

        We first sort the events to make sure that we process each event's auth_events
        before the event itself.

        We then mark the events as outliers, persist them to the database, and, where
        appropriate (eg, an invite), awake the notifier.

        Params:
            room_id: the room that the events are meant to be in (though this has
               not yet been checked)
            events: the events that have been fetched
        """
        event_map = {event.event_id: event for event in events}

        event_ids = event_map.keys()
        set_tag(
            SynapseTags.FUNC_ARG_PREFIX + "event_ids",
            str(event_ids),
        )
        set_tag(
            SynapseTags.FUNC_ARG_PREFIX + "event_ids.length",
            str(len(event_ids)),
        )

        # filter out any events we have already seen. This might happen because
        # the events were eagerly pushed to us (eg, during a room join), or because
        # another thread has raced against us since we decided to request the event.
        #
        # This is just an optimisation, so it doesn't need to be watertight - the event
        # persister does another round of deduplication.
        seen_remotes = await self._store.have_seen_events(room_id, event_map.keys())
        for s in seen_remotes:
            event_map.pop(s, None)

        # XXX: it might be possible to kick this process off in parallel with fetching
        # the events.
        while event_map:
            # build a list of events whose auth events are not in the queue.
            roots = tuple(
                ev
                for ev in event_map.values()
                if not any(aid in event_map for aid in ev.auth_event_ids())
            )

            if not roots:
                # if *none* of the remaining events are ready, that means
                # we have a loop. This either means a bug in our logic, or that
                # somebody has managed to create a loop (which requires finding a
                # hash collision in room v2 and later).
                logger.warning(
                    "Loop found in auth events while fetching missing state/auth "
                    "events: %s",
                    shortstr(event_map.keys()),
                )
                return

            logger.info(
                "Persisting %i of %i remaining outliers: %s",
                len(roots),
                len(event_map),
                shortstr(e.event_id for e in roots),
            )

            await self._auth_and_persist_outliers_inner(room_id, roots)

            for ev in roots:
                del event_map[ev.event_id]

    async def _auth_and_persist_outliers_inner(
        self, room_id: str, fetched_events: Collection[EventBase]
    ) -> None:
        """Helper for _auth_and_persist_outliers

        Persists a batch of events where we have (theoretically) already persisted all
        of their auth events.

        Marks the events as outliers, auths them, persists them to the database, and,
        where appropriate (eg, an invite), awakes the notifier.

        Params:
            origin: where the events came from
            room_id: the room that the events are meant to be in (though this has
               not yet been checked)
            fetched_events: the events to persist
        """
        # get all the auth events for all the events in this batch. By now, they should
        # have been persisted.
        auth_events = {
            aid for event in fetched_events for aid in event.auth_event_ids()
        }
        persisted_events = await self._store.get_events(
            auth_events,
            allow_rejected=True,
        )

        events_and_contexts_to_persist: List[Tuple[EventBase, EventContext]] = []

        async def prep(event: EventBase) -> None:
            with nested_logging_context(suffix=event.event_id):
                auth = []
                for auth_event_id in event.auth_event_ids():
                    ae = persisted_events.get(auth_event_id)
                    if not ae:
                        # the fact we can't find the auth event doesn't mean it doesn't
                        # exist, which means it is premature to reject `event`. Instead we
                        # just ignore it for now.
                        logger.warning(
                            "Dropping event %s, which relies on auth_event %s, which could not be found",
                            event,
                            auth_event_id,
                        )
                        return
                    auth.append(ae)

                # we're not bothering about room state, so flag the event as an outlier.
                event.internal_metadata.outlier = True

                context = EventContext.for_outlier(self._storage_controllers)
                try:
                    validate_event_for_room_version(event)
                    await check_state_independent_auth_rules(self._store, event)
                    check_state_dependent_auth_rules(event, auth)
                except AuthError as e:
                    logger.warning("Rejecting %r because %s", event, e)
                    context.rejected = RejectedReason.AUTH_ERROR

            events_and_contexts_to_persist.append((event, context))

        for event in fetched_events:
            await prep(event)

        await self.persist_events_and_notify(
            room_id,
            events_and_contexts_to_persist,
            # Mark these events backfilled as they're historic events that will
            # eventually be backfilled. For example, missing events we fetch
            # during backfill should be marked as backfilled as well.
            backfilled=True,
        )

    @trace
    async def _check_event_auth(
        self, origin: Optional[str], event: EventBase, context: EventContext
    ) -> None:
        """
        Checks whether an event should be rejected (for failing auth checks).

        Args:
            origin: The host the event originates from. This is used to fetch
               any missing auth events. It can be set to None, but only if we are
               sure that we already have all the auth events.
            event: The event itself.
            context:
                The event context.

        Raises:
            AuthError if we were unable to find copies of the event's auth events.
               (Most other failures just cause us to set `context.rejected`.)
        """
        # This method should only be used for non-outliers
        assert not event.internal_metadata.outlier

        # first of all, check that the event itself is valid.
        try:
            validate_event_for_room_version(event)
        except AuthError as e:
            logger.warning("While validating received event %r: %s", event, e)
            # TODO: use a different rejected reason here?
            context.rejected = RejectedReason.AUTH_ERROR
            return

        # next, check that we have all of the event's auth events.
        #
        # Note that this can raise AuthError, which we want to propagate to the
        # caller rather than swallow with `context.rejected` (since we cannot be
        # certain that there is a permanent problem with the event).
        claimed_auth_events = await self._load_or_fetch_auth_events_for_event(
            origin, event
        )
        set_tag(
            SynapseTags.RESULT_PREFIX + "claimed_auth_events",
            str([ev.event_id for ev in claimed_auth_events]),
        )
        set_tag(
            SynapseTags.RESULT_PREFIX + "claimed_auth_events.length",
            str(len(claimed_auth_events)),
        )

        # ... and check that the event passes auth at those auth events.
        # https://spec.matrix.org/v1.3/server-server-api/#checks-performed-on-receipt-of-a-pdu:
        #   4. Passes authorization rules based on the event’s auth events,
        #      otherwise it is rejected.
        try:
            await check_state_independent_auth_rules(self._store, event)
            check_state_dependent_auth_rules(event, claimed_auth_events)
        except AuthError as e:
            logger.warning(
                "While checking auth of %r against auth_events: %s", event, e
            )
            context.rejected = RejectedReason.AUTH_ERROR
            return

        # now check the auth rules pass against the room state before the event
        # https://spec.matrix.org/v1.3/server-server-api/#checks-performed-on-receipt-of-a-pdu:
        #   5. Passes authorization rules based on the state before the event,
        #      otherwise it is rejected.
        #
        # ... however, if we only have partial state for the room, then there is a good
        # chance that we'll be missing some of the state needed to auth the new event.
        # So, we state-resolve the auth events that we are given against the state that
        # we know about, which ensures things like bans are applied. (Note that we'll
        # already have checked we have all the auth events, in
        # _load_or_fetch_auth_events_for_event above)
        if context.partial_state:
            room_version = await self._store.get_room_version_id(event.room_id)

            local_state_id_map = await context.get_prev_state_ids()
            claimed_auth_events_id_map = {
                (ev.type, ev.state_key): ev.event_id for ev in claimed_auth_events
            }

            state_for_auth_id_map = (
                await self._state_resolution_handler.resolve_events_with_store(
                    event.room_id,
                    room_version,
                    [local_state_id_map, claimed_auth_events_id_map],
                    event_map=None,
                    state_res_store=StateResolutionStore(self._store),
                )
            )
        else:
            event_types = event_auth.auth_types_for_event(event.room_version, event)
            state_for_auth_id_map = await context.get_prev_state_ids(
                StateFilter.from_types(event_types)
            )

        calculated_auth_event_ids = self._event_auth_handler.compute_auth_events(
            event, state_for_auth_id_map, for_verification=True
        )

        # if those are the same, we're done here.
        if collections.Counter(event.auth_event_ids()) == collections.Counter(
            calculated_auth_event_ids
        ):
            return

        # otherwise, re-run the auth checks based on what we calculated.
        calculated_auth_events = await self._store.get_events_as_list(
            calculated_auth_event_ids
        )

        # log the differences

        claimed_auth_event_map = {(e.type, e.state_key): e for e in claimed_auth_events}
        calculated_auth_event_map = {
            (e.type, e.state_key): e for e in calculated_auth_events
        }
        logger.info(
            "event's auth_events are different to our calculated auth_events. "
            "Claimed but not calculated: %s. Calculated but not claimed: %s",
            [
                ev
                for k, ev in claimed_auth_event_map.items()
                if k not in calculated_auth_event_map
                or calculated_auth_event_map[k].event_id != ev.event_id
            ],
            [
                ev
                for k, ev in calculated_auth_event_map.items()
                if k not in claimed_auth_event_map
                or claimed_auth_event_map[k].event_id != ev.event_id
            ],
        )

        try:
            check_state_dependent_auth_rules(event, calculated_auth_events)
        except AuthError as e:
            logger.warning(
                "While checking auth of %r against room state before the event: %s",
                event,
                e,
            )
            context.rejected = RejectedReason.AUTH_ERROR

    @trace
    async def _maybe_kick_guest_users(self, event: EventBase) -> None:
        if event.type != EventTypes.GuestAccess:
            return

        guest_access = event.content.get(EventContentFields.GUEST_ACCESS)
        if guest_access == GuestAccess.CAN_JOIN:
            return

        current_state = await self._storage_controllers.state.get_current_state(
            event.room_id
        )
        current_state_list = list(current_state.values())
        await self._get_room_member_handler().kick_guest_users(current_state_list)

    async def _check_for_soft_fail(
        self,
        event: EventBase,
        context: EventContext,
        origin: str,
    ) -> None:
        """Checks if we should soft fail the event; if so, marks the event as
        such.

        Does nothing for events in rooms with partial state, since we may not have an
        accurate membership event for the sender in the current state.

        Args:
            event
            context: The `EventContext` which we are about to persist the event with.
            origin: The host the event originates from.
        """
        if await self._store.is_partial_state_room(event.room_id):
            # We might not know the sender's membership in the current state, so don't
            # soft fail anything. Even if we do have a membership for the sender in the
            # current state, it may have been derived from state resolution between
            # partial and full state and may not be accurate.
            return

        extrem_ids_list = await self._store.get_latest_event_ids_in_room(event.room_id)
        extrem_ids = set(extrem_ids_list)
        prev_event_ids = set(event.prev_event_ids())

        if extrem_ids == prev_event_ids:
            # If they're the same then the current state is the same as the
            # state at the event, so no point rechecking auth for soft fail.
            return

        room_version = await self._store.get_room_version_id(event.room_id)
        room_version_obj = KNOWN_ROOM_VERSIONS[room_version]

        # The event types we want to pull from the "current" state.
        auth_types = auth_types_for_event(room_version_obj, event)

        # Calculate the "current state".
        seen_event_ids = await self._store.have_events_in_timeline(prev_event_ids)
        has_missing_prevs = bool(prev_event_ids - seen_event_ids)
        if has_missing_prevs:
            # We don't have all the prev_events of this event, which means we have a
            # gap in the graph, and the new event is going to become a new backwards
            # extremity.
            #
            # In this case we want to be a little careful as we might have been
            # down for a while and have an incorrect view of the current state,
            # however we still want to do checks as gaps are easy to
            # maliciously manufacture.
            #
            # So we use a "current state" that is actually a state
            # resolution across the current forward extremities and the
            # given state at the event. This should correctly handle cases
            # like bans, especially with state res v2.

            state_sets_d = await self._state_storage_controller.get_state_groups_ids(
                event.room_id, extrem_ids
            )
            state_sets: List[StateMap[str]] = list(state_sets_d.values())
            state_ids = await context.get_prev_state_ids()
            state_sets.append(state_ids)
            current_state_ids = (
                await self._state_resolution_handler.resolve_events_with_store(
                    event.room_id,
                    room_version,
                    state_sets,
                    event_map=None,
                    state_res_store=StateResolutionStore(self._store),
                )
            )
        else:
            current_state_ids = (
                await self._state_storage_controller.get_current_state_ids(
                    event.room_id, StateFilter.from_types(auth_types)
                )
            )

        logger.debug(
            "Doing soft-fail check for %s: state %s",
            event.event_id,
            current_state_ids,
        )

        # Now check if event pass auth against said current state
        current_state_ids_list = [
            e for k, e in current_state_ids.items() if k in auth_types
        ]
        current_auth_events = await self._store.get_events_as_list(
            current_state_ids_list
        )

        try:
            check_state_dependent_auth_rules(event, current_auth_events)
        except AuthError as e:
            logger.warning(
                "Soft-failing %r (from %s) because %s",
                event,
                e,
                origin,
                extra={
                    "room_id": event.room_id,
                    "mxid": event.sender,
                    "hs": origin,
                },
            )
            soft_failed_event_counter.inc()
            event.internal_metadata.soft_failed = True

    async def _load_or_fetch_auth_events_for_event(
        self, destination: Optional[str], event: EventBase
    ) -> Collection[EventBase]:
        """Fetch this event's auth_events, from database or remote

        Loads any of the auth_events that we already have from the database/cache. If
        there are any that are missing, calls /event_auth to get the complete auth
        chain for the event (and then attempts to load the auth_events again).

        If any of the auth_events cannot be found, raises an AuthError. This can happen
        for a number of reasons; eg: the events don't exist, or we were unable to talk
        to `destination`, or we couldn't validate the signature on the event (which
        in turn has multiple potential causes).

        Args:
            destination: where to send the /event_auth request. Typically the server
               that sent us `event` in the first place.

               If this is None, no attempt is made to load any missing auth events:
               rather, an AssertionError is raised if there are any missing events.

            event: the event whose auth_events we want

        Returns:
            all of the events listed in `event.auth_events_ids`, after deduplication

        Raises:
            AssertionError if some auth events were missing and no `destination` was
            supplied.

            AuthError if we were unable to fetch the auth_events for any reason.
        """
        event_auth_event_ids = set(event.auth_event_ids())
        event_auth_events = await self._store.get_events(
            event_auth_event_ids, allow_rejected=True
        )
        missing_auth_event_ids = event_auth_event_ids.difference(
            event_auth_events.keys()
        )
        if not missing_auth_event_ids:
            return event_auth_events.values()
        if destination is None:
            # this shouldn't happen: destination must be set unless we know we have already
            # persisted the auth events.
            raise AssertionError(
                "_load_or_fetch_auth_events_for_event() called with no destination for "
                "an event with missing auth_events"
            )

        logger.info(
            "Event %s refers to unknown auth events %s: fetching auth chain",
            event,
            missing_auth_event_ids,
        )
        try:
            await self._get_remote_auth_chain_for_event(
                destination, event.room_id, event.event_id
            )
        except Exception as e:
            logger.warning("Failed to get auth chain for %s: %s", event, e)
            # in this case, it's very likely we still won't have all the auth
            # events - but we pick that up below.

        # try to fetch the auth events we missed list time.
        extra_auth_events = await self._store.get_events(
            missing_auth_event_ids, allow_rejected=True
        )
        missing_auth_event_ids.difference_update(extra_auth_events.keys())
        event_auth_events.update(extra_auth_events)
        if not missing_auth_event_ids:
            return event_auth_events.values()

        # we still don't have all the auth events.
        logger.warning(
            "Missing auth events for %s: %s",
            event,
            shortstr(missing_auth_event_ids),
        )
        # the fact we can't find the auth event doesn't mean it doesn't
        # exist, which means it is premature to store `event` as rejected.
        # instead we raise an AuthError, which will make the caller ignore it.
        raise AuthError(code=HTTPStatus.FORBIDDEN, msg="Auth events could not be found")

    @trace
    @tag_args
    async def _get_remote_auth_chain_for_event(
        self, destination: str, room_id: str, event_id: str
    ) -> None:
        """If we are missing some of an event's auth events, attempt to request them

        Args:
            destination: where to fetch the auth tree from
            room_id: the room in which we are lacking auth events
            event_id: the event for which we are lacking auth events
        """
        try:
            remote_events = await self._federation_client.get_event_auth(
                destination, room_id, event_id
            )

        except RequestSendFailed as e1:
            # The other side isn't around or doesn't implement the
            # endpoint, so lets just bail out.
            logger.info("Failed to get event auth from remote: %s", e1)
            return

        logger.info("/event_auth returned %i events", len(remote_events))

        # `event` may be returned, but we should not yet process it.
        remote_auth_events = (e for e in remote_events if e.event_id != event_id)

        await self._auth_and_persist_outliers(room_id, remote_auth_events)

    @trace
    async def _run_push_actions_and_persist_event(
        self, event: EventBase, context: EventContext, backfilled: bool = False
    ) -> None:
        """Run the push actions for a received event, and persist it.

        Args:
            event: The event itself.
            context: The event context.
            backfilled: True if the event was backfilled.

        PartialStateConflictError: if attempting to persist a partial state event in
            a room that has been un-partial stated.
        """
        # this method should not be called on outliers (those code paths call
        # persist_events_and_notify directly.)
        assert not event.internal_metadata.outlier

        if not backfilled and not context.rejected:
            min_depth = await self._store.get_min_depth(event.room_id)
            if min_depth is None or min_depth > event.depth:
                # XXX richvdh 2021/10/07: I don't really understand what this
                # condition is doing. I think it's trying not to send pushes
                # for events that predate our join - but that's not really what
                # min_depth means, and anyway ancient events are a more general
                # problem.
                #
                # for now I'm just going to log about it.
                logger.info(
                    "Skipping push actions for old event with depth %s < %s",
                    event.depth,
                    min_depth,
                )
            else:
                await self._bulk_push_rule_evaluator.action_for_event_by_user(
                    event, context
                )

        try:
            await self.persist_events_and_notify(
                event.room_id, [(event, context)], backfilled=backfilled
            )
        except Exception:
            await self._store.remove_push_actions_from_staging(event.event_id)
            raise

    async def persist_events_and_notify(
        self,
        room_id: str,
        event_and_contexts: Sequence[Tuple[EventBase, EventContext]],
        backfilled: bool = False,
    ) -> int:
        """Persists events and tells the notifier/pushers about them, if
        necessary.

        Args:
            room_id: The room ID of events being persisted.
            event_and_contexts: Sequence of events with their associated
                context that should be persisted. All events must belong to
                the same room.
            backfilled: Whether these events are a result of
                backfilling or not

        Returns:
            The stream ID after which all events have been persisted.

        Raises:
            PartialStateConflictError: if attempting to persist a partial state event in
                a room that has been un-partial stated.
        """
        if not event_and_contexts:
            return self._store.get_room_max_stream_ordering()

        instance = self._config.worker.events_shard_config.get_instance(room_id)
        if instance != self._instance_name:
            # Limit the number of events sent over replication. We choose 200
            # here as that is what we default to in `max_request_body_size(..)`
            try:
                for batch in batch_iter(event_and_contexts, 200):
                    result = await self._send_events(
                        instance_name=instance,
                        store=self._store,
                        room_id=room_id,
                        event_and_contexts=batch,
                        backfilled=backfilled,
                    )
            except SynapseError as e:
                if e.code == HTTPStatus.CONFLICT:
                    raise PartialStateConflictError()
                raise
            return result["max_stream_id"]
        else:
            assert self._storage_controllers.persistence

            # Note that this returns the events that were persisted, which may not be
            # the same as were passed in if some were deduplicated due to transaction IDs.
            (
                events,
                max_stream_token,
            ) = await self._storage_controllers.persistence.persist_events(
                event_and_contexts, backfilled=backfilled
            )

            if self._ephemeral_messages_enabled:
                for event in events:
                    # If there's an expiry timestamp on the event, schedule its expiry.
                    self._message_handler.maybe_schedule_expiry(event)

            if not backfilled:  # Never notify for backfilled events
                with start_active_span("notify_persisted_events"):
                    set_tag(
                        SynapseTags.RESULT_PREFIX + "event_ids",
                        str([ev.event_id for ev in events]),
                    )
                    set_tag(
                        SynapseTags.RESULT_PREFIX + "event_ids.length",
                        str(len(events)),
                    )
                    for event in events:
                        await self._notify_persisted_event(event, max_stream_token)

            return max_stream_token.stream

    async def _notify_persisted_event(
        self, event: EventBase, max_stream_token: RoomStreamToken
    ) -> None:
        """Checks to see if notifier/pushers should be notified about the
        event or not.

        Args:
            event:
            max_stream_token: The max_stream_id returned by persist_events
        """

        extra_users = []
        if event.type == EventTypes.Member:
            target_user_id = event.state_key

            # We notify for memberships if its an invite for one of our
            # users
            if event.internal_metadata.is_outlier():
                if event.membership != Membership.INVITE:
                    if not self._is_mine_id(target_user_id):
                        return

            target_user = UserID.from_string(target_user_id)
            extra_users.append(target_user)
        elif event.internal_metadata.is_outlier():
            return

        # the event has been persisted so it should have a stream ordering.
        assert event.internal_metadata.stream_ordering

        event_pos = PersistedEventPosition(
            self._instance_name, event.internal_metadata.stream_ordering
        )
        await self._notifier.on_new_room_event(
            event, event_pos, max_stream_token, extra_users=extra_users
        )

        if event.type == EventTypes.Member and event.membership == Membership.JOIN:
            # TODO retrieve the previous state, and exclude join -> join transitions
            self._notifier.notify_user_joined_room(event.event_id, event.room_id)

    def _sanity_check_event(self, ev: EventBase) -> None:
        """
        Do some early sanity checks of a received event

        In particular, checks it doesn't have an excessive number of
        prev_events or auth_events, which could cause a huge state resolution
        or cascade of event fetches.

        Args:
            ev: event to be checked

        Raises:
            SynapseError if the event does not pass muster
        """
        if len(ev.prev_event_ids()) > 20:
            logger.warning(
                "Rejecting event %s which has %i prev_events",
                ev.event_id,
                len(ev.prev_event_ids()),
            )
            raise SynapseError(HTTPStatus.BAD_REQUEST, "Too many prev_events")

        if len(ev.auth_event_ids()) > 10:
            logger.warning(
                "Rejecting event %s which has %i auth_events",
                ev.event_id,
                len(ev.auth_event_ids()),
            )
            raise SynapseError(HTTPStatus.BAD_REQUEST, "Too many auth_events")<|MERGE_RESOLUTION|>--- conflicted
+++ resolved
@@ -1082,14 +1082,9 @@
 
         missing_desired_event_ids = desired_events - have_events
         logger.debug(
-<<<<<<< HEAD
             "_get_state_ids_after_missing_prev_event(event_id=%s): We are missing %i events (got %i)",
             event_id,
-            len(missing_desired_events),
-=======
-            "We are missing %i events (got %i)",
             len(missing_desired_event_ids),
->>>>>>> 957e3d74
             len(have_events),
         )
 
@@ -1105,15 +1100,11 @@
         missing_auth_event_ids.difference_update(
             await self._store.have_seen_events(room_id, missing_auth_event_ids)
         )
-<<<<<<< HEAD
         logger.debug(
             "_get_state_ids_after_missing_prev_event(event_id=%s): We are also missing %i auth events",
             event_id,
-            len(missing_auth_events),
-        )
-=======
-        logger.debug("We are also missing %i auth events", len(missing_auth_event_ids))
->>>>>>> 957e3d74
+            len(missing_auth_event_ids),
+        )
 
         missing_event_ids = missing_desired_event_ids | missing_auth_event_ids
 
@@ -1143,8 +1134,7 @@
         #
         # TODO: might it be better to have an API which lets us do an aggregate event
         #   request
-<<<<<<< HEAD
-        if (len(missing_events) * 10) >= len(auth_event_ids) + len(state_event_ids):
+        if (len(missing_event_ids) * 10) >= len(auth_event_ids) + len(state_event_ids):
             logger.debug(
                 "_get_state_ids_after_missing_prev_event(event_id=%s): Requesting complete state from remote",
                 event_id,
@@ -1154,15 +1144,8 @@
             logger.debug(
                 "_get_state_ids_after_missing_prev_event(event_id=%s): Fetching %i events from remote",
                 event_id,
-                len(missing_events),
-            )
-=======
-        if (len(missing_event_ids) * 10) >= len(auth_event_ids) + len(state_event_ids):
-            logger.debug("Requesting complete state from remote")
-            await self._get_state_and_persist(destination, room_id, event_id)
-        else:
-            logger.debug("Fetching %i events from remote", len(missing_event_ids))
->>>>>>> 957e3d74
+                len(missing_event_ids),
+            )
             await self._get_events_and_persist(
                 destination=destination, room_id=room_id, event_ids=missing_event_ids
             )
@@ -1222,13 +1205,10 @@
         # missing state at that event is a warning, not a blocker
         # XXX: this doesn't sound right? it means that we'll end up with incomplete
         #   state.
-<<<<<<< HEAD
-=======
         failed_to_fetch = desired_events - event_metadata.keys()
         # `event_id` could be missing from `event_metadata` because it's not necessarily
         # a state event. We've already checked that we've fetched it above.
         failed_to_fetch.discard(event_id)
->>>>>>> 957e3d74
         if failed_to_fetch:
             logger.warning(
                 "_get_state_ids_after_missing_prev_event(event_id=%s): Failed to fetch missing state events %s",
