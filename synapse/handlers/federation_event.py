#
# This file is licensed under the Affero General Public License (AGPL) version 3.
#
# Copyright 2021 The Matrix.org Foundation C.I.C.
# Copyright (C) 2023 New Vector, Ltd
#
# This program is free software: you can redistribute it and/or modify
# it under the terms of the GNU Affero General Public License as
# published by the Free Software Foundation, either version 3 of the
# License, or (at your option) any later version.
#
# See the GNU Affero General Public License for more details:
# <https://www.gnu.org/licenses/agpl-3.0.html>.
#
# Originally licensed under the Apache License, Version 2.0:
# <http://www.apache.org/licenses/LICENSE-2.0>.
#
# [This file includes modifications made by New Vector Limited]
#
#

import collections
import itertools
import logging
from http import HTTPStatus
from typing import (
    TYPE_CHECKING,
    Collection,
    Container,
    Dict,
    Iterable,
    List,
    Optional,
    Sequence,
    Set,
    Tuple,
)

from prometheus_client import Counter, Histogram

from synapse import event_auth
from synapse.api.constants import (
    EventContentFields,
    EventTypes,
    GuestAccess,
    Membership,
    RejectedReason,
    RoomEncryptionAlgorithms,
)
from synapse.api.errors import (
    AuthError,
    Codes,
    EventSizeError,
    FederationError,
    FederationPullAttemptBackoffError,
    HttpResponseException,
    PartialStateConflictError,
    RequestSendFailed,
    SynapseError,
)
from synapse.api.room_versions import KNOWN_ROOM_VERSIONS, RoomVersion, RoomVersions
from synapse.event_auth import (
    auth_types_for_event,
    check_state_dependent_auth_rules,
    check_state_independent_auth_rules,
    validate_event_for_room_version,
)
from synapse.events import EventBase
from synapse.events.snapshot import (
    EventContext,
    EventPersistencePair,
    UnpersistedEventContextBase,
)
from synapse.federation.federation_client import InvalidResponseError, PulledPduInfo
from synapse.logging.context import nested_logging_context
from synapse.logging.opentracing import (
    SynapseTags,
    set_tag,
    start_active_span,
    tag_args,
    trace,
)
from synapse.metrics import SERVER_NAME_LABEL
from synapse.metrics.background_process_metrics import run_as_background_process
from synapse.replication.http.federation import (
    ReplicationFederationSendEventsRestServlet,
)
from synapse.state import StateResolutionStore
from synapse.storage.databases.main.events_worker import EventRedactBehaviour
from synapse.types import (
    PersistedEventPosition,
    RoomStreamToken,
    StateMap,
    StrCollection,
    UserID,
    get_domain_from_id,
)
from synapse.types.state import StateFilter
from synapse.util.async_helpers import Linearizer, concurrently_execute
from synapse.util.iterutils import batch_iter, partition, sorted_topologically
from synapse.util.retryutils import NotRetryingDestination
from synapse.util.stringutils import shortstr

if TYPE_CHECKING:
    from synapse.server import HomeServer


logger = logging.getLogger(__name__)

soft_failed_event_counter = Counter(
    "synapse_federation_soft_failed_events_total",
    "Events received over federation that we marked as soft_failed",
    labelnames=[SERVER_NAME_LABEL],
)

# Added to debug performance and track progress on optimizations
backfill_processing_after_timer = Histogram(
    "synapse_federation_backfill_processing_after_time_seconds",
    "sec",
    labelnames=[SERVER_NAME_LABEL],
    buckets=(
        0.1,
        0.25,
        0.5,
        1.0,
        2.5,
        5.0,
        7.5,
        10.0,
        15.0,
        20.0,
        25.0,
        30.0,
        40.0,
        50.0,
        60.0,
        80.0,
        100.0,
        120.0,
        150.0,
        180.0,
        "+Inf",
    ),
)


class FederationEventHandler:
    """Handles events that originated from federation.

    Responsible for handing incoming events and passing them on to the rest
    of the homeserver (including auth and state conflict resolutions)
    """

    def __init__(self, hs: "HomeServer"):
        self.server_name = hs.hostname
        self._clock = hs.get_clock()
        self._store = hs.get_datastores().main
        self._state_store = hs.get_datastores().state
        self._state_deletion_store = hs.get_datastores().state_deletion
        self._storage_controllers = hs.get_storage_controllers()
        self._state_storage_controller = self._storage_controllers.state

        self._state_handler = hs.get_state_handler()
        self._event_creation_handler = hs.get_event_creation_handler()
        self._event_auth_handler = hs.get_event_auth_handler()
        self._message_handler = hs.get_message_handler()
        self._bulk_push_rule_evaluator = hs.get_bulk_push_rule_evaluator()
        self._state_resolution_handler = hs.get_state_resolution_handler()
        # avoid a circular dependency by deferring execution here
        self._get_room_member_handler = hs.get_room_member_handler

        self._federation_client = hs.get_federation_client()
        self._third_party_event_rules = (
            hs.get_module_api_callbacks().third_party_event_rules
        )
        self._notifier = hs.get_notifier()

        self._server_name = hs.hostname
        self._is_mine_id = hs.is_mine_id
        self._is_mine_server_name = hs.is_mine_server_name
        self._instance_name = hs.get_instance_name()

        self._config = hs.config
        self._ephemeral_messages_enabled = hs.config.server.enable_ephemeral_messages

        self._send_events = ReplicationFederationSendEventsRestServlet.make_client(hs)
        self._device_list_updater = hs.get_device_handler().device_list_updater

        # When joining a room we need to queue any events for that room up.
        # For each room, a list of (pdu, origin) tuples.
        # TODO: replace this with something more elegant, probably based around the
        # federation event staging area.
        self.room_queues: Dict[str, List[Tuple[EventBase, str]]] = {}

<<<<<<< HEAD
        self._room_pdu_linearizer = Linearizer(hs.get_clock(), "fed_room_pdu")
=======
        self._room_pdu_linearizer = Linearizer(name="fed_room_pdu", clock=self._clock)
>>>>>>> 5143f93d

    async def on_receive_pdu(self, origin: str, pdu: EventBase) -> None:
        """Process a PDU received via a federation /send/ transaction

        Args:
            origin: server which initiated the /send/ transaction. Will
                be used to fetch missing events or state.
            pdu: received PDU
        """

        # We should never see any outliers here.
        assert not pdu.internal_metadata.outlier

        room_id = pdu.room_id
        event_id = pdu.event_id

        # We reprocess pdus when we have seen them only as outliers
        existing = await self._store.get_event(
            event_id, allow_none=True, allow_rejected=True
        )

        # FIXME: Currently we fetch an event again when we already have it
        # if it has been marked as an outlier.
        if existing:
            if not existing.internal_metadata.is_outlier():
                logger.info(
                    "Ignoring received event %s which we have already seen", event_id
                )
                return
            if pdu.internal_metadata.is_outlier():
                logger.info(
                    "Ignoring received outlier %s which we already have as an outlier",
                    event_id,
                )
                return
            logger.info("De-outliering event %s", event_id)

        # do some initial sanity-checking of the event. In particular, make
        # sure it doesn't have hundreds of prev_events or auth_events, which
        # could cause a huge state resolution or cascade of event fetches.
        try:
            self._sanity_check_event(pdu)
        except SynapseError as err:
            logger.warning("Received event failed sanity checks")
            raise FederationError("ERROR", err.code, err.msg, affected=pdu.event_id)

        # If we are currently in the process of joining this room, then we
        # queue up events for later processing.
        if room_id in self.room_queues:
            logger.info(
                "Queuing PDU from %s for now: join in progress",
                origin,
            )
            self.room_queues[room_id].append((pdu, origin))
            return

        # If we're not in the room just ditch the event entirely (and not
        # invited). This is probably an old server that has come back and thinks
        # we're still in the room (or we've been rejoined to the room by a state
        # reset).
        #
        # Note that if we were never in the room then we would have already
        # dropped the event, since we wouldn't know the room version.
        is_in_room = await self._event_auth_handler.is_host_in_room(
            room_id, self.server_name
        )
        if not is_in_room:
            # Check if this is a leave event rescinding an invite
            if (
                pdu.type == EventTypes.Member
                and pdu.membership == Membership.LEAVE
                and pdu.state_key != pdu.sender
                and self._is_mine_id(pdu.state_key)
            ):
                (
                    membership,
                    membership_event_id,
                ) = await self._store.get_local_current_membership_for_user_in_room(
                    pdu.state_key, pdu.room_id
                )
                if (
                    membership == Membership.INVITE
                    and membership_event_id
                    and membership_event_id
                    in pdu.auth_event_ids()  # The invite should be in the auth events of the rescission.
                ):
                    invite_event = await self._store.get_event(
                        membership_event_id, allow_none=True
                    )

                    # We cannot fully auth the rescission event, but we can
                    # check if the sender of the leave event is the same as the
                    # invite.
                    #
                    # Technically, a room admin could rescind the invite, but we
                    # have no way of knowing who is and isn't a room admin.
                    if invite_event and pdu.sender == invite_event.sender:
                        # Handle the rescission event
                        pdu.internal_metadata.outlier = True
                        pdu.internal_metadata.out_of_band_membership = True
                        context = EventContext.for_outlier(self._storage_controllers)
                        await self.persist_events_and_notify(room_id, [(pdu, context)])
                        return

            logger.info(
                "Ignoring PDU from %s as we're not in the room",
                origin,
            )
            return None

        # Try to fetch any missing prev events to fill in gaps in the graph
        prevs = set(pdu.prev_event_ids())
        seen = await self._store.have_events_in_timeline(prevs)
        missing_prevs = prevs - seen

        if missing_prevs:
            # We only backfill backwards to the min depth.
            min_depth = await self._store.get_min_depth(pdu.room_id)
            logger.debug("min_depth: %d", min_depth)

            if min_depth is not None and pdu.depth > min_depth:
                # If we're missing stuff, ensure we only fetch stuff one
                # at a time.
                logger.info(
                    "Acquiring room lock to fetch %d missing prev_events: %s",
                    len(missing_prevs),
                    shortstr(missing_prevs),
                )
                async with self._room_pdu_linearizer.queue(pdu.room_id):
                    logger.info(
                        "Acquired room lock to fetch %d missing prev_events",
                        len(missing_prevs),
                    )

                    try:
                        await self._get_missing_events_for_pdu(
                            origin, pdu, prevs, min_depth
                        )
                    except Exception as e:
                        raise Exception(
                            "Error fetching missing prev_events for %s: %s"
                            % (event_id, e)
                        ) from e

                # Update the set of things we've seen after trying to
                # fetch the missing stuff
                seen = await self._store.have_events_in_timeline(prevs)
                missing_prevs = prevs - seen

                if not missing_prevs:
                    logger.info("Found all missing prev_events")

            if missing_prevs:
                # since this event was pushed to us, it is possible for it to
                # become the only forward-extremity in the room, and we would then
                # trust its state to be the state for the whole room. This is very
                # bad. Further, if the event was pushed to us, there is no excuse
                # for us not to have all the prev_events. (XXX: apart from
                # min_depth?)
                #
                # We therefore reject any such events.
                logger.warning(
                    "Rejecting: failed to fetch %d prev events: %s",
                    len(missing_prevs),
                    shortstr(missing_prevs),
                )
                raise FederationError(
                    "ERROR",
                    403,
                    (
                        "Your server isn't divulging details about prev_events "
                        "referenced in this event."
                    ),
                    affected=pdu.event_id,
                )

        try:
            context = await self._state_handler.compute_event_context(pdu)
            await self._process_received_pdu(origin, pdu, context)
        except PartialStateConflictError:
            # The room was un-partial stated while we were processing the PDU.
            # Try once more, with full state this time.
            logger.info(
                "Room %s was un-partial stated while processing the PDU, trying again.",
                room_id,
            )
            context = await self._state_handler.compute_event_context(pdu)
            await self._process_received_pdu(origin, pdu, context)

    async def on_send_membership_event(
        self, origin: str, event: EventBase
    ) -> EventPersistencePair:
        """
        We have received a join/leave/knock event for a room via send_join/leave/knock.

        Verify that event and send it into the room on the remote homeserver's behalf.

        This is quite similar to on_receive_pdu, with the following principal
        differences:
          * only membership events are permitted (and only events with
            sender==state_key -- ie, no kicks or bans)
          * *We* send out the event on behalf of the remote server.
          * We enforce the membership restrictions of restricted rooms.
          * Rejected events result in an exception rather than being stored.

        There are also other differences, however it is not clear if these are by
        design or omission. In particular, we do not attempt to backfill any missing
        prev_events.

        Args:
            origin: The homeserver of the remote (joining/invited/knocking) user.
            event: The member event that has been signed by the remote homeserver.

        Returns:
            The event and context of the event after inserting it into the room graph.

        Raises:
            RuntimeError if any prev_events are missing
            SynapseError if the event is not accepted into the room
            PartialStateConflictError if the room was un-partial stated in between
                computing the state at the event and persisting it. The caller should
                retry exactly once in this case.
        """
        logger.debug(
            "on_send_membership_event: Got event: %s, signatures: %s",
            event.event_id,
            event.signatures,
        )

        if get_domain_from_id(event.sender) != origin:
            logger.info(
                "Got send_membership request for user %r from different origin %s",
                event.sender,
                origin,
            )
            raise SynapseError(403, "User not from origin", Codes.FORBIDDEN)

        if event.sender != event.state_key:
            raise SynapseError(400, "state_key and sender must match", Codes.BAD_JSON)

        assert not event.internal_metadata.outlier

        # Send this event on behalf of the other server.
        #
        # The remote server isn't a full participant in the room at this point, so
        # may not have an up-to-date list of the other homeservers participating in
        # the room, so we send it on their behalf.
        event.internal_metadata.send_on_behalf_of = origin

        context = await self._state_handler.compute_event_context(event)
        await self._check_event_auth(origin, event, context)
        if context.rejected:
            raise SynapseError(
                403, f"{event.membership} event was rejected", Codes.FORBIDDEN
            )

        # for joins, we need to check the restrictions of restricted rooms
        if event.membership == Membership.JOIN:
            await self.check_join_restrictions(context, event)

        # for knock events, we run the third-party event rules. It's not entirely clear
        # why we don't do this for other sorts of membership events.
        if event.membership == Membership.KNOCK:
            event_allowed, _ = await self._third_party_event_rules.check_event_allowed(
                event, context
            )
            if not event_allowed:
                logger.info("Sending of knock %s forbidden by third-party rules", event)
                raise SynapseError(
                    403, "This event is not allowed in this context", Codes.FORBIDDEN
                )

        # all looks good, we can persist the event.

        # First, precalculate the joined hosts so that the federation sender doesn't
        # need to.
        await self._event_creation_handler.cache_joined_hosts_for_events(
            [(event, context)]
        )

        await self._check_for_soft_fail(event, context=context, origin=origin)
        await self._run_push_actions_and_persist_event(event, context)
        return event, context

    async def check_join_restrictions(
        self,
        context: UnpersistedEventContextBase,
        event: EventBase,
    ) -> None:
        """Check that restrictions in restricted join rules are matched

        Called when we receive a join event via send_join.

        Raises an auth error if the restrictions are not matched.
        """
        prev_state_ids = await context.get_prev_state_ids()

        # Check if the user is already in the room or invited to the room.
        user_id = event.state_key
        prev_member_event_id = prev_state_ids.get((EventTypes.Member, user_id), None)
        prev_membership = None
        if prev_member_event_id:
            prev_member_event = await self._store.get_event(prev_member_event_id)
            prev_membership = prev_member_event.membership

        # Check if the member should be allowed access via membership in a space.
        await self._event_auth_handler.check_restricted_join_rules(
            prev_state_ids,
            event.room_version,
            user_id,
            prev_membership,
        )

    @trace
    async def process_remote_join(
        self,
        origin: str,
        room_id: str,
        auth_events: List[EventBase],
        state: List[EventBase],
        event: EventBase,
        room_version: RoomVersion,
        partial_state: bool,
    ) -> int:
        """Persists the events returned by a send_join

        Checks the auth chain is valid (and passes auth checks) for the
        state and event. Then persists all of the events.
        Notifies about the persisted events where appropriate.

        Args:
            origin: Where the events came from
            room_id:
            auth_events
            state
            event
            room_version: The room version we expect this room to have, and
                will raise if it doesn't match the version in the create event.
            partial_state: True if the state omits non-critical membership events

        Returns:
            The stream ID after which all events have been persisted.

        Raises:
            SynapseError if the response is in some way invalid.
            PartialStateConflictError if the homeserver is already in the room and it
                has been un-partial stated.
        """
        create_event = None
        for e in state:
            if (e.type, e.state_key) == (EventTypes.Create, ""):
                create_event = e
                break

        if create_event is None:
            # If the state doesn't have a create event then the room is
            # invalid, and it would fail auth checks anyway.
            raise SynapseError(400, "No create event in state")

        room_version_id = create_event.content.get(
            "room_version", RoomVersions.V1.identifier
        )

        if room_version.identifier != room_version_id:
            raise SynapseError(400, "Room version mismatch")

        # persist the auth chain and state events.
        #
        # any invalid events here will be marked as rejected, and we'll carry on.
        #
        # any events whose auth events are missing (ie, not in the send_join response,
        # and not already in our db) will just be ignored. This is correct behaviour,
        # because the reason that auth_events are missing might be due to us being
        # unable to validate their signatures. The fact that we can't validate their
        # signatures right now doesn't mean that we will *never* be able to, so it
        # is premature to reject them.
        #
        await self._auth_and_persist_outliers(
            room_id, itertools.chain(auth_events, state)
        )

        # and now persist the join event itself.
        logger.info(
            "Peristing join-via-remote %s (partial_state: %s)", event, partial_state
        )
        with nested_logging_context(suffix=event.event_id):
            if partial_state:
                # When handling a second partial state join into a partial state room,
                # the returned state will exclude the membership from the first join. To
                # preserve prior memberships, we try to compute the partial state before
                # the event ourselves if we know about any of the prev events.
                #
                # When we don't know about any of the prev events, it's fine to just use
                # the returned state, since the new join will create a new forward
                # extremity, and leave the forward extremity containing our prior
                # memberships alone.
                prev_event_ids = set(event.prev_event_ids())
                seen_event_ids = await self._store.have_events_in_timeline(
                    prev_event_ids
                )
                missing_event_ids = prev_event_ids - seen_event_ids

                state_maps_to_resolve: List[StateMap[str]] = []

                # Fetch the state after the prev events that we know about.
                state_maps_to_resolve.extend(
                    (
                        await self._state_storage_controller.get_state_groups_ids(
                            room_id, seen_event_ids, await_full_state=False
                        )
                    ).values()
                )

                # When there are prev events we do not have the state for, we state
                # resolve with the state returned by the remote homeserver.
                if missing_event_ids or len(state_maps_to_resolve) == 0:
                    state_maps_to_resolve.append(
                        {(e.type, e.state_key): e.event_id for e in state}
                    )

                state_ids_before_event = (
                    await self._state_resolution_handler.resolve_events_with_store(
                        event.room_id,
                        room_version.identifier,
                        state_maps_to_resolve,
                        event_map=None,
                        state_res_store=StateResolutionStore(
                            self._store, self._state_deletion_store
                        ),
                    )
                )
            else:
                state_ids_before_event = {
                    (e.type, e.state_key): e.event_id for e in state
                }

            context = await self._state_handler.compute_event_context(
                event,
                state_ids_before_event=state_ids_before_event,
                partial_state=partial_state,
            )

            await self._check_event_auth(origin, event, context)
            if context.rejected:
                raise SynapseError(403, "Join event was rejected")

            # the remote server is responsible for sending our join event to the rest
            # of the federation. Indeed, attempting to do so will result in problems
            # when we try to look up the state before the join (to get the server list)
            # and discover that we do not have it.
            event.internal_metadata.proactively_send = False

            stream_id_after_persist = await self.persist_events_and_notify(
                room_id, [(event, context)]
            )

            return stream_id_after_persist

    async def update_state_for_partial_state_event(
        self, destination: str, event: EventBase
    ) -> None:
        """Recalculate the state at an event as part of a de-partial-stating process

        Args:
            destination: server to request full state from
            event: partial-state event to be de-partial-stated

        Raises:
            FederationPullAttemptBackoffError if we are are deliberately not attempting
                to pull the given event over federation because we've already done so
                recently and are backing off.
            FederationError if we fail to request state from the remote server.
        """
        logger.info("Updating state for %s", event.event_id)
        with nested_logging_context(suffix=event.event_id):
            # if we have all the event's prev_events, then we can work out the
            # state based on their states. Otherwise, we request it from the destination
            # server.
            #
            # This is the same operation as we do when we receive a regular event
            # over federation.
            context = await self._compute_event_context_with_maybe_missing_prevs(
                destination, event
            )
            if context.partial_state:
                # this can happen if some or all of the event's prev_events still have
                # partial state. We were careful to only pick events from the db without
                # partial-state prev events, so that implies that a prev event has
                # been persisted (with partial state) since we did the query.
                #
                # So, let's just ignore `event` for now; when we re-run the db query
                # we should instead get its partial-state prev event, which we will
                # de-partial-state, and then come back to event.
                logger.warning(
                    "%s still has prev_events with partial state: can't de-partial-state it yet",
                    event.event_id,
                )
                return

            # since the state at this event has changed, we should now re-evaluate
            # whether it should have been rejected. We must already have all of the
            # auth events (from last time we went round this path), so there is no
            # need to pass the origin.
            await self._check_event_auth(None, event, context)

            await self._store.update_state_for_partial_state_event(event, context)
            self._state_storage_controller.notify_event_un_partial_stated(
                event.event_id
            )
            # Notify that there's a new row in the un_partial_stated_events stream.
            self._notifier.notify_replication()

    @trace
    async def backfill(
        self, dest: str, room_id: str, limit: int, extremities: StrCollection
    ) -> None:
        """Trigger a backfill request to `dest` for the given `room_id`

        This will attempt to get more events from the remote. If the other side
        has no new events to offer, this will return an empty list.

        As the events are received, we check their signatures, and also do some
        sanity-checking on them. If any of the backfilled events are invalid,
        this method throws a SynapseError.

        We might also raise an InvalidResponseError if the response from the remote
        server is just bogus.

        TODO: make this more useful to distinguish failures of the remote
        server from invalid events (there is probably no point in trying to
        re-fetch invalid events from every other HS in the room.)
        """
        if self._is_mine_server_name(dest):
            raise SynapseError(400, "Can't backfill from self.")

        events = await self._federation_client.backfill(
            dest, room_id, limit=limit, extremities=extremities
        )

        if not events:
            return

        with backfill_processing_after_timer.labels(
            **{SERVER_NAME_LABEL: self.server_name}
        ).time():
            # if there are any events in the wrong room, the remote server is buggy and
            # should not be trusted.
            for ev in events:
                if ev.room_id != room_id:
                    raise InvalidResponseError(
                        f"Remote server {dest} returned event {ev.event_id} which is in "
                        f"room {ev.room_id}, when we were backfilling in {room_id}"
                    )

            await self._process_pulled_events(
                dest,
                events,
                backfilled=True,
            )

    @trace
    async def _get_missing_events_for_pdu(
        self, origin: str, pdu: EventBase, prevs: Set[str], min_depth: int
    ) -> None:
        """
        Args:
            origin: Origin of the pdu. Will be called to get the missing events
            pdu: received pdu
            prevs: List of event ids which we are missing
            min_depth: Minimum depth of events to return.
        """

        room_id = pdu.room_id
        event_id = pdu.event_id

        seen = await self._store.have_events_in_timeline(prevs)

        if not prevs - seen:
            return

        latest_frozen = await self._store.get_latest_event_ids_in_room(room_id)

        # We add the prev events that we have seen to the latest
        # list to ensure the remote server doesn't give them to us
        latest = seen | latest_frozen

        logger.info(
            "Requesting missing events between %s and %s",
            shortstr(latest),
            event_id,
        )

        # XXX: we set timeout to 10s to help workaround
        # https://github.com/matrix-org/synapse/issues/1733.
        # The reason is to avoid holding the linearizer lock
        # whilst processing inbound /send transactions, causing
        # FDs to stack up and block other inbound transactions
        # which empirically can currently take up to 30 minutes.
        #
        # N.B. this explicitly disables retry attempts.
        #
        # N.B. this also increases our chances of falling back to
        # fetching fresh state for the room if the missing event
        # can't be found, which slightly reduces our security.
        # it may also increase our DAG extremity count for the room,
        # causing additional state resolution?  See https://github.com/matrix-org/synapse/issues/1760.
        # However, fetching state doesn't hold the linearizer lock
        # apparently.
        #
        # see https://github.com/matrix-org/synapse/pull/1744
        #
        # ----
        #
        # Update richvdh 2018/09/18: There are a number of problems with timing this
        # request out aggressively on the client side:
        #
        # - it plays badly with the server-side rate-limiter, which starts tarpitting you
        #   if you send too many requests at once, so you end up with the server carefully
        #   working through the backlog of your requests, which you have already timed
        #   out.
        #
        # - for this request in particular, we now (as of
        #   https://github.com/matrix-org/synapse/pull/3456) reject any PDUs where the
        #   server can't produce a plausible-looking set of prev_events - so we becone
        #   much more likely to reject the event.
        #
        # - contrary to what it says above, we do *not* fall back to fetching fresh state
        #   for the room if get_missing_events times out. Rather, we give up processing
        #   the PDU whose prevs we are missing, which then makes it much more likely that
        #   we'll end up back here for the *next* PDU in the list, which exacerbates the
        #   problem.
        #
        # - the aggressive 10s timeout was introduced to deal with incoming federation
        #   requests taking 8 hours to process. It's not entirely clear why that was going
        #   on; certainly there were other issues causing traffic storms which are now
        #   resolved, and I think in any case we may be more sensible about our locking
        #   now. We're *certainly* more sensible about our logging.
        #
        # All that said: Let's try increasing the timeout to 60s and see what happens.

        try:
            missing_events = await self._federation_client.get_missing_events(
                origin,
                room_id,
                earliest_events_ids=list(latest),
                latest_events=[pdu],
                limit=10,
                min_depth=min_depth,
                timeout=60000,
            )
        except (RequestSendFailed, HttpResponseException, NotRetryingDestination) as e:
            # We failed to get the missing events, but since we need to handle
            # the case of `get_missing_events` not returning the necessary
            # events anyway, it is safe to simply log the error and continue.
            logger.warning("Failed to get prev_events: %s", e)
            return

        logger.info("Got %d prev_events", len(missing_events))
        await self._process_pulled_events(origin, missing_events, backfilled=False)

    @trace
    async def _process_pulled_events(
        self, origin: str, events: Collection[EventBase], backfilled: bool
    ) -> None:
        """Process a batch of events we have pulled from a remote server

        Pulls in any events required to auth the events, persists the received events,
        and notifies clients, if appropriate.

        Assumes the events have already had their signatures and hashes checked.

        Params:
            origin: The server we received these events from
            events: The received events.
            backfilled: True if this is part of a historical batch of events (inhibits
                notification to clients, and validation of device keys.)
        """
        set_tag(
            SynapseTags.FUNC_ARG_PREFIX + "event_ids",
            str([event.event_id for event in events]),
        )
        set_tag(
            SynapseTags.FUNC_ARG_PREFIX + "event_ids.length",
            str(len(events)),
        )
        set_tag(SynapseTags.FUNC_ARG_PREFIX + "backfilled", str(backfilled))
        logger.debug(
            "processing pulled backfilled=%s events=%s",
            backfilled,
            [
                "event_id=%s,depth=%d,body=%s,prevs=%s\n"
                % (
                    event.event_id,
                    event.depth,
                    event.content.get("body", event.type),
                    event.prev_event_ids(),
                )
                for event in events
            ],
        )

        # Check if we already any of these have these events.
        # Note: we currently make a lookup in the database directly here rather than
        # checking the event cache, due to:
        # https://github.com/matrix-org/synapse/issues/13476
        existing_events_map = await self._store._get_events_from_db(
            [event.event_id for event in events]
        )

        new_events: List[EventBase] = []
        for event in events:
            event_id = event.event_id

            # If we've already seen this event ID...
            if event_id in existing_events_map:
                existing_event = existing_events_map[event_id]

                # ...and the event itself was not previously stored as an outlier...
                if not existing_event.event.internal_metadata.is_outlier():
                    # ...then there's no need to persist it. We have it already.
                    logger.info(
                        "_process_pulled_event: Ignoring received event %s which we "
                        "have already seen",
                        event.event_id,
                    )
                    continue

                # While we have seen this event before, it was stored as an outlier.
                # We'll now persist it as a non-outlier.
                logger.info("De-outliering event %s", event_id)

            # Continue on with the events that are new to us.
            new_events.append(event)

        set_tag(
            SynapseTags.RESULT_PREFIX + "new_events.length",
            str(len(new_events)),
        )

        @trace
        async def _process_new_pulled_events(new_events: Collection[EventBase]) -> None:
            # We want to sort these by depth so we process them and tell clients about
            # them in order. It's also more efficient to backfill this way (`depth`
            # ascending) because one backfill event is likely to be the `prev_event` of
            # the next event we're going to process.
            sorted_events = sorted(new_events, key=lambda x: x.depth)
            for ev in sorted_events:
                with nested_logging_context(ev.event_id):
                    await self._process_pulled_event(origin, ev, backfilled=backfilled)

        # Check if we've already tried to process these events at some point in the
        # past. We aren't concerned with the expontntial backoff here, just whether it
        # has failed to be processed before.
        event_ids_with_failed_pull_attempts = (
            await self._store.get_event_ids_with_failed_pull_attempts(
                [event.event_id for event in new_events]
            )
        )

        events_with_failed_pull_attempts, fresh_events = partition(
            new_events, lambda e: e.event_id in event_ids_with_failed_pull_attempts
        )
        set_tag(
            SynapseTags.FUNC_ARG_PREFIX + "events_with_failed_pull_attempts",
            str(event_ids_with_failed_pull_attempts),
        )
        set_tag(
            SynapseTags.RESULT_PREFIX + "events_with_failed_pull_attempts.length",
            str(len(events_with_failed_pull_attempts)),
        )
        set_tag(
            SynapseTags.FUNC_ARG_PREFIX + "fresh_events",
            str([event.event_id for event in fresh_events]),
        )
        set_tag(
            SynapseTags.RESULT_PREFIX + "fresh_events.length",
            str(len(fresh_events)),
        )

        # Process previously failed backfill events in the background to not waste
        # time on something that is likely to fail again.
        if len(events_with_failed_pull_attempts) > 0:
            run_as_background_process(
                "_process_new_pulled_events_with_failed_pull_attempts",
                self.server_name,
                _process_new_pulled_events,
                events_with_failed_pull_attempts,
            )

        # We can optimistically try to process and wait for the event to be fully
        # persisted if we've never tried before.
        if len(fresh_events) > 0:
            await _process_new_pulled_events(fresh_events)

    @trace
    @tag_args
    async def _process_pulled_event(
        self, origin: str, event: EventBase, backfilled: bool
    ) -> None:
        """Process a single event that we have pulled from a remote server

        Pulls in any events required to auth the event, persists the received event,
        and notifies clients, if appropriate.

        Assumes the event has already had its signatures and hashes checked.

        This is somewhat equivalent to on_receive_pdu, but applies somewhat different
        logic in the case that we are missing prev_events (in particular, it just
        requests the state at that point, rather than triggering a get_missing_events) -
        so is appropriate when we have pulled the event from a remote server, rather
        than having it pushed to us.

        Params:
            origin: The server we received this event from
            events: The received event
            backfilled: True if this is part of a historical batch of events (inhibits
                notification to clients, and validation of device keys.)
        """
        logger.info("Processing pulled event %s", event)

        # This function should not be used to persist outliers (use something
        # else) because this does a bunch of operations that aren't necessary
        # (extra work; in particular, it makes sure we have all the prev_events
        # and resolves the state across those prev events). If you happen to run
        # into a situation where the event you're trying to process/backfill is
        # marked as an `outlier`, then you should update that spot to return an
        # `EventBase` copy that doesn't have `outlier` flag set.
        #
        # `EventBase` is used to represent both an event we have not yet
        # persisted, and one that we have persisted and now keep in the cache.
        # In an ideal world this method would only be called with the first type
        # of event, but it turns out that's not actually the case and for
        # example, you could get an event from cache that is marked as an
        # `outlier` (fix up that spot though).
        assert not event.internal_metadata.is_outlier(), (
            "Outlier event passed to _process_pulled_event. "
            "To persist an event as a non-outlier, make sure to pass in a copy without `event.internal_metadata.outlier = true`."
        )

        event_id = event.event_id

        try:
            self._sanity_check_event(event)
        except SynapseError as err:
            logger.warning("Event %s failed sanity check: %s", event_id, err)
            await self._store.record_event_failed_pull_attempt(
                event.room_id, event_id, str(err)
            )
            return

        try:
            try:
                context = await self._compute_event_context_with_maybe_missing_prevs(
                    origin, event
                )
                await self._process_received_pdu(
                    origin,
                    event,
                    context,
                    backfilled=backfilled,
                )
            except PartialStateConflictError:
                # The room was un-partial stated while we were processing the event.
                # Try once more, with full state this time.
                context = await self._compute_event_context_with_maybe_missing_prevs(
                    origin, event
                )

                # We ought to have full state now, barring some unlikely race where we left and
                # rejoned the room in the background.
                if context.partial_state:
                    raise AssertionError(
                        f"Event {event.event_id} still has a partial resolved state "
                        f"after room {event.room_id} was un-partial stated"
                    )

                await self._process_received_pdu(
                    origin,
                    event,
                    context,
                    backfilled=backfilled,
                )
        except FederationPullAttemptBackoffError as exc:
            # Log a warning about why we failed to process the event (the error message
            # for `FederationPullAttemptBackoffError` is pretty good)
            logger.warning("_process_pulled_event: %s", exc)
            # We do not record a failed pull attempt when we backoff fetching a missing
            # `prev_event` because not being able to fetch the `prev_events` just means
            # we won't be able to de-outlier the pulled event. But we can still use an
            # `outlier` in the state/auth chain for another event. So we shouldn't stop
            # a downstream event from trying to pull it.
            #
            # This avoids a cascade of backoff for all events in the DAG downstream from
            # one event backoff upstream.
        except FederationError as e:
            await self._store.record_event_failed_pull_attempt(
                event.room_id, event_id, str(e)
            )

            if e.code == 403:
                logger.warning("Pulled event %s failed history check.", event_id)
            else:
                raise

    @trace
    async def _compute_event_context_with_maybe_missing_prevs(
        self, dest: str, event: EventBase
    ) -> EventContext:
        """Build an EventContext structure for a non-outlier event whose prev_events may
        be missing.

        This is used when we have pulled a batch of events from a remote server, and may
        not have all the prev_events.

        To build an EventContext, we need to calculate the state before the event. If we
        already have all the prev_events for `event`, we can simply use the state after
        the prev_events to calculate the state before `event`.

        Otherwise, the missing prevs become new backwards extremities, and we fall back
        to asking the remote server for the state after each missing `prev_event`,
        and resolving across them.

        That's ok provided we then resolve the state against other bits of the DAG
        before using it - in other words, that the received event `event` is not going
        to become the only forwards_extremity in the room (which will ensure that you
        can't just take over a room by sending an event, withholding its prev_events,
        and declaring yourself to be an admin in the subsequent state request).

        In other words: we should only call this method if `event` has been *pulled*
        as part of a batch of missing prev events, or similar.

        Params:
            dest: the remote server to ask for state at the missing prevs. Typically,
                this will be the server we got `event` from.
            event: an event to check for missing prevs.

        Returns:
            The event context.

        Raises:
            FederationPullAttemptBackoffError if we are are deliberately not attempting
                to pull one of the given event's `prev_event`s over federation because
                we've already done so recently and are backing off.
            FederationError if we fail to get the state from the remote server after any
                missing `prev_event`s.
        """
        room_id = event.room_id
        event_id = event.event_id

        prevs = set(event.prev_event_ids())
        seen = await self._store.have_events_in_timeline(prevs)
        missing_prevs = prevs - seen

        # If we've already recently attempted to pull this missing event, don't
        # try it again so soon. Since we have to fetch all of the prev_events, we can
        # bail early here if we find any to ignore.
        prevs_with_pull_backoff = (
            await self._store.get_event_ids_to_not_pull_from_backoff(
                room_id, missing_prevs
            )
        )
        if len(prevs_with_pull_backoff) > 0:
            raise FederationPullAttemptBackoffError(
                event_ids=prevs_with_pull_backoff.keys(),
                message=(
                    f"While computing context for event={event_id}, not attempting to "
                    f"pull missing prev_events={list(prevs_with_pull_backoff.keys())} "
                    "because we already tried to pull recently (backing off)."
                ),
                retry_after_ms=(
                    max(prevs_with_pull_backoff.values()) - self._clock.time_msec()
                ),
            )

        if not missing_prevs:
            return await self._state_handler.compute_event_context(event)

        logger.info(
            "Event %s is missing prev_events %s: calculating state for a "
            "backwards extremity",
            event_id,
            shortstr(missing_prevs),
        )
        # Calculate the state after each of the previous events, and
        # resolve them to find the correct state at the current event.

        try:
            # Determine whether we may be about to retrieve partial state
            # Events may be un-partial stated right after we compute the partial state
            # flag, but that's okay, as long as the flag errs on the conservative side.
            partial_state_flags = await self._store.get_partial_state_events(seen)
            partial_state = any(partial_state_flags.values())

            # state_maps is a list of mappings from (type, state_key) to event_id
            state_maps: List[StateMap[str]] = []

            # Ask the remote server for the states we don't
            # know about
            for p in missing_prevs:
                logger.info("Requesting state after missing prev_event %s", p)

                with nested_logging_context(p):
                    # note that if any of the missing prevs share missing state or
                    # auth events, the requests to fetch those events are deduped
                    # by the get_pdu_cache in federation_client.
                    remote_state_map = (
                        await self._get_state_ids_after_missing_prev_event(
                            dest, room_id, p
                        )
                    )

                    state_maps.append(remote_state_map)

            # Get the state of the events we know about. We do this *after*
            # trying to fetch missing state over federation as that might fail
            # and then we can skip loading the local state.
            ours = await self._state_storage_controller.get_state_groups_ids(
                room_id, seen, await_full_state=False
            )
            state_maps.extend(ours.values())

            # we don't need this any more, let's delete it.
            del ours

            room_version = await self._store.get_room_version_id(room_id)
            state_map = await self._state_resolution_handler.resolve_events_with_store(
                room_id,
                room_version,
                state_maps,
                event_map={event_id: event},
                state_res_store=StateResolutionStore(
                    self._store, self._state_deletion_store
                ),
            )

        except Exception as e:
            logger.warning(
                "Error attempting to resolve state at missing prev_events: %s", e
            )
            raise FederationError(
                "ERROR",
                403,
                "We can't get valid state history.",
                affected=event_id,
            )
        return await self._state_handler.compute_event_context(
            event, state_ids_before_event=state_map, partial_state=partial_state
        )

    @trace
    @tag_args
    async def _get_state_ids_after_missing_prev_event(
        self,
        destination: str,
        room_id: str,
        event_id: str,
    ) -> StateMap[str]:
        """Requests all of the room state at a given event from a remote homeserver.

        Args:
            destination: The remote homeserver to query for the state.
            room_id: The id of the room we're interested in.
            event_id: The id of the event we want the state at.

        Returns:
            The event ids of the state *after* the given event.

        Raises:
            InvalidResponseError: if the remote homeserver's response contains fields
                of the wrong type.
        """

        # It would be better if we could query the difference from our known
        # state to the given `event_id` so the sending server doesn't have to
        # send as much and we don't have to process as many events. For example
        # in a room like #matrix:matrix.org, we get 200k events (77k state_events, 122k
        # auth_events) from this call.
        #
        # Tracked by https://github.com/matrix-org/synapse/issues/13618
        (
            state_event_ids,
            auth_event_ids,
        ) = await self._federation_client.get_room_state_ids(
            destination, room_id, event_id=event_id
        )

        logger.debug(
            "state_ids returned %i state events, %i auth events",
            len(state_event_ids),
            len(auth_event_ids),
        )

        # Start by checking events we already have in the DB
        desired_events = set(state_event_ids)
        desired_events.add(event_id)
        logger.debug("Fetching %i events from cache/store", len(desired_events))
        have_events = await self._store.have_seen_events(room_id, desired_events)

        missing_desired_event_ids = desired_events - have_events
        logger.debug(
            "We are missing %i events (got %i)",
            len(missing_desired_event_ids),
            len(have_events),
        )

        # We probably won't need most of the auth events, so let's just check which
        # we have for now, rather than thrashing the event cache with them all
        # unnecessarily.

        # TODO: we probably won't actually need all of the auth events, since we
        #   already have a bunch of the state events. It would be nice if the
        #   federation api gave us a way of finding out which we actually need.

        missing_auth_event_ids = set(auth_event_ids) - have_events
        missing_auth_event_ids.difference_update(
            await self._store.have_seen_events(room_id, missing_auth_event_ids)
        )
        logger.debug("We are also missing %i auth events", len(missing_auth_event_ids))

        missing_event_ids = missing_desired_event_ids | missing_auth_event_ids

        set_tag(
            SynapseTags.RESULT_PREFIX + "missing_auth_event_ids",
            str(missing_auth_event_ids),
        )
        set_tag(
            SynapseTags.RESULT_PREFIX + "missing_auth_event_ids.length",
            str(len(missing_auth_event_ids)),
        )
        set_tag(
            SynapseTags.RESULT_PREFIX + "missing_desired_event_ids",
            str(missing_desired_event_ids),
        )
        set_tag(
            SynapseTags.RESULT_PREFIX + "missing_desired_event_ids.length",
            str(len(missing_desired_event_ids)),
        )

        # Making an individual request for each of 1000s of events has a lot of
        # overhead. On the other hand, we don't really want to fetch all of the events
        # if we already have most of them.
        #
        # As an arbitrary heuristic, if we are missing more than 10% of the events, then
        # we fetch the whole state.
        #
        # TODO: might it be better to have an API which lets us do an aggregate event
        #   request
        if (len(missing_event_ids) * 10) >= len(auth_event_ids) + len(state_event_ids):
            logger.debug("Requesting complete state from remote")
            await self._get_state_and_persist(destination, room_id, event_id)
        else:
            logger.debug("Fetching %i events from remote", len(missing_event_ids))
            await self._get_events_and_persist(
                destination=destination, room_id=room_id, event_ids=missing_event_ids
            )

        # We now need to fill out the state map, which involves fetching the
        # type and state key for each event ID in the state.
        state_map = {}

        event_metadata = await self._store.get_metadata_for_events(state_event_ids)
        for state_event_id, metadata in event_metadata.items():
            if metadata.room_id != room_id:
                # This is a bogus situation, but since we may only discover it a long time
                # after it happened, we try our best to carry on, by just omitting the
                # bad events from the returned state set.
                #
                # This can happen if a remote server claims that the state or
                # auth_events at an event in room A are actually events in room B
                logger.warning(
                    "Remote server %s claims event %s in room %s is an auth/state "
                    "event in room %s",
                    destination,
                    state_event_id,
                    metadata.room_id,
                    room_id,
                )
                continue

            if metadata.state_key is None:
                logger.warning(
                    "Remote server gave us non-state event in state: %s", state_event_id
                )
                continue

            state_map[(metadata.event_type, metadata.state_key)] = state_event_id

        # if we couldn't get the prev event in question, that's a problem.
        remote_event = await self._store.get_event(
            event_id,
            allow_none=True,
            allow_rejected=True,
            redact_behaviour=EventRedactBehaviour.as_is,
        )
        if not remote_event:
            raise Exception("Unable to get missing prev_event %s" % (event_id,))

        # missing state at that event is a warning, not a blocker
        # XXX: this doesn't sound right? it means that we'll end up with incomplete
        #   state.
        failed_to_fetch = desired_events - event_metadata.keys()
        # `event_id` could be missing from `event_metadata` because it's not necessarily
        # a state event. We've already checked that we've fetched it above.
        failed_to_fetch.discard(event_id)
        if failed_to_fetch:
            logger.warning(
                "Failed to fetch missing state events for %s %s",
                event_id,
                failed_to_fetch,
            )
            set_tag(
                SynapseTags.RESULT_PREFIX + "failed_to_fetch",
                str(failed_to_fetch),
            )
            set_tag(
                SynapseTags.RESULT_PREFIX + "failed_to_fetch.length",
                str(len(failed_to_fetch)),
            )

        if remote_event.is_state() and remote_event.rejected_reason is None:
            state_map[(remote_event.type, remote_event.state_key)] = (
                remote_event.event_id
            )

        return state_map

    @trace
    @tag_args
    async def _get_state_and_persist(
        self, destination: str, room_id: str, event_id: str
    ) -> None:
        """Get the complete room state at a given event, and persist any new events
        as outliers"""
        room_version = await self._store.get_room_version(room_id)
        auth_events, state_events = await self._federation_client.get_room_state(
            destination, room_id, event_id=event_id, room_version=room_version
        )
        logger.info("/state returned %i events", len(auth_events) + len(state_events))

        await self._auth_and_persist_outliers(
            room_id, itertools.chain(auth_events, state_events)
        )

        # we also need the event itself.
        if not await self._store.have_seen_event(room_id, event_id):
            await self._get_events_and_persist(
                destination=destination, room_id=room_id, event_ids=(event_id,)
            )

    @trace
    async def _process_received_pdu(
        self,
        origin: str,
        event: EventBase,
        context: EventContext,
        backfilled: bool = False,
    ) -> None:
        """Called when we have a new non-outlier event.

        This is called when we have a new event to add to the room DAG. This can be
        due to:
           * events received directly via a /send request
           * events retrieved via get_missing_events after a /send request
           * events backfilled after a client request.

        It's not currently used for events received from incoming send_{join,knock,leave}
        requests (which go via on_send_membership_event), nor for joins created by a
        remote join dance (which go via process_remote_join).

        We need to do auth checks and put it through the StateHandler.

        Args:
            origin: server sending the event

            event: event to be persisted

            context: The `EventContext` to persist the event with.

            backfilled: True if this is part of a historical batch of events (inhibits
                notification to clients, and validation of device keys.)

        PartialStateConflictError: if the room was un-partial stated in between
            computing the state at the event and persisting it. The caller should
            recompute `context` and retry exactly once when this happens.
        """
        logger.debug("Processing event: %s", event)
        assert not event.internal_metadata.outlier

        try:
            await self._check_event_auth(origin, event, context)
        except AuthError as e:
            # This happens only if we couldn't find the auth events. We'll already have
            # logged a warning, so now we just convert to a FederationError.
            raise FederationError("ERROR", e.code, e.msg, affected=event.event_id)

        if not backfilled and not context.rejected:
            # For new (non-backfilled and non-outlier) events we check if the event
            # passes auth based on the current state. If it doesn't then we
            # "soft-fail" the event.
            await self._check_for_soft_fail(event, context=context, origin=origin)

        await self._run_push_actions_and_persist_event(event, context, backfilled)

        if backfilled or context.rejected:
            return

        await self._maybe_kick_guest_users(event)

        # For encrypted messages we check that we know about the sending device,
        # if we don't then we mark the device cache for that user as stale.
        if event.type == EventTypes.Encrypted:
            device_id = event.content.get("device_id")
            sender_key = event.content.get("sender_key")

            cached_devices = await self._store.get_cached_devices_for_user(event.sender)

            resync = False  # Whether we should resync device lists.

            device = None
            if device_id is not None:
                device = cached_devices.get(device_id)
                if device is None:
                    logger.info(
                        "Received event from remote device not in our cache: %s %s",
                        event.sender,
                        device_id,
                    )
                    resync = True

            # We also check if the `sender_key` matches what we expect.
            if sender_key is not None:
                # Figure out what sender key we're expecting. If we know the
                # device and recognize the algorithm then we can work out the
                # exact key to expect. Otherwise check it matches any key we
                # have for that device.

                current_keys: Container[str] = []

                if device:
                    keys = device.get("keys", {}).get("keys", {})

                    if (
                        event.content.get("algorithm")
                        == RoomEncryptionAlgorithms.MEGOLM_V1_AES_SHA2
                    ):
                        # For this algorithm we expect a curve25519 key.
                        key_name = "curve25519:%s" % (device_id,)
                        current_keys = [keys.get(key_name)]
                    else:
                        # We don't know understand the algorithm, so we just
                        # check it matches a key for the device.
                        current_keys = keys.values()
                elif device_id:
                    # We don't have any keys for the device ID.
                    pass
                else:
                    # The event didn't include a device ID, so we just look for
                    # keys across all devices.
                    current_keys = [
                        key
                        for device in cached_devices.values()
                        for key in device.get("keys", {}).get("keys", {}).values()
                    ]

                # We now check that the sender key matches (one of) the expected
                # keys.
                if sender_key not in current_keys:
                    logger.info(
                        "Received event from remote device with unexpected sender key: %s %s: %s",
                        event.sender,
                        device_id or "<no device_id>",
                        sender_key,
                    )
                    resync = True

            if resync:
                run_as_background_process(
                    "resync_device_due_to_pdu",
                    self.server_name,
                    self._resync_device,
                    event.sender,
                )

    async def _resync_device(self, sender: str) -> None:
        """We have detected that the device list for the given user may be out
        of sync, so we try and resync them.
        """

        try:
            await self._store.mark_remote_users_device_caches_as_stale((sender,))

            # Immediately attempt a resync in the background
            await self._device_list_updater.multi_user_device_resync(user_ids=[sender])
        except Exception:
            logger.exception("Failed to resync device for %s", sender)

    async def backfill_event_id(
        self, destinations: StrCollection, room_id: str, event_id: str
    ) -> PulledPduInfo:
        """Backfill a single event and persist it as a non-outlier which means
        we also pull in all of the state and auth events necessary for it.

        Args:
            destination: The homeserver to pull the given event_id from.
            room_id: The room where the event is from.
            event_id: The event ID to backfill.

        Raises:
            FederationError if we are unable to find the event from the destination
        """
        logger.info("backfill_event_id: event_id=%s", event_id)

        room_version = await self._store.get_room_version(room_id)

        pulled_pdu_info = await self._federation_client.get_pdu(
            destinations,
            event_id,
            room_version,
        )

        if not pulled_pdu_info:
            raise FederationError(
                "ERROR",
                404,
                f"Unable to find event_id={event_id} from remote servers to backfill.",
                affected=event_id,
            )

        # Persist the event we just fetched, including pulling all of the state
        # and auth events to de-outlier it. This also sets up the necessary
        # `state_groups` for the event.
        await self._process_pulled_events(
            pulled_pdu_info.pull_origin,
            [pulled_pdu_info.pdu],
            # Prevent notifications going to clients
            backfilled=True,
        )

        return pulled_pdu_info

    @trace
    @tag_args
    async def _get_events_and_persist(
        self, destination: str, room_id: str, event_ids: StrCollection
    ) -> None:
        """Fetch the given events from a server, and persist them as outliers.

        This function *does not* recursively get missing auth events of the
        newly fetched events. Callers must include in the `event_ids` argument
        any missing events from the auth chain.

        Logs a warning if we can't find the given event.
        """

        room_version = await self._store.get_room_version(room_id)

        events: List[EventBase] = []

        async def get_event(event_id: str) -> None:
            with nested_logging_context(event_id):
                try:
                    pulled_pdu_info = await self._federation_client.get_pdu(
                        [destination],
                        event_id,
                        room_version,
                    )
                    if pulled_pdu_info is None:
                        logger.warning(
                            "Server %s didn't return event %s",
                            destination,
                            event_id,
                        )
                        return
                    events.append(pulled_pdu_info.pdu)

                except Exception as e:
                    logger.warning(
                        "Error fetching missing state/auth event %s: %s %s",
                        event_id,
                        type(e),
                        e,
                    )

        await concurrently_execute(get_event, event_ids, 5)
        logger.info("Fetched %i events of %i requested", len(events), len(event_ids))
        await self._auth_and_persist_outliers(room_id, events)

    @trace
    async def _auth_and_persist_outliers(
        self, room_id: str, events: Iterable[EventBase]
    ) -> None:
        """Persist a batch of outlier events fetched from remote servers.

        We first sort the events to make sure that we process each event's auth_events
        before the event itself.

        We then mark the events as outliers, persist them to the database, and, where
        appropriate (eg, an invite), awake the notifier.

        Params:
            room_id: the room that the events are meant to be in (though this has
               not yet been checked)
            events: the events that have been fetched
        """
        event_map = {event.event_id: event for event in events}

        event_ids = event_map.keys()
        set_tag(
            SynapseTags.FUNC_ARG_PREFIX + "event_ids",
            str(event_ids),
        )
        set_tag(
            SynapseTags.FUNC_ARG_PREFIX + "event_ids.length",
            str(len(event_ids)),
        )

        # filter out any events we have already seen. This might happen because
        # the events were eagerly pushed to us (eg, during a room join), or because
        # another thread has raced against us since we decided to request the event.
        #
        # This is just an optimisation, so it doesn't need to be watertight - the event
        # persister does another round of deduplication.
        seen_remotes = await self._store.have_seen_events(room_id, event_map.keys())
        for s in seen_remotes:
            event_map.pop(s, None)

        # XXX: it might be possible to kick this process off in parallel with fetching
        # the events.

        # We need to persist an event's auth events before the event.
        auth_graph = {
            ev.event_id: [e_id for e_id in ev.auth_event_ids() if e_id in event_map]
            for ev in event_map.values()
        }
        sorted_auth_event_ids = sorted_topologically(event_map.keys(), auth_graph)
        sorted_auth_events = [event_map[e_id] for e_id in sorted_auth_event_ids]
        logger.info(
            "Persisting %i remaining outliers: %s",
            len(sorted_auth_events),
            shortstr(e.event_id for e in sorted_auth_events),
        )

        # get all the auth events for all the events in this batch. By now, they should
        # have been persisted.
        auth_event_ids = {
            aid for event in sorted_auth_events for aid in event.auth_event_ids()
        }
        auth_map = {
            ev.event_id: ev
            for ev in sorted_auth_events
            if ev.event_id in auth_event_ids
        }

        missing_events = auth_event_ids.difference(auth_map)
        if missing_events:
            persisted_events = await self._store.get_events(
                missing_events,
                allow_rejected=True,
                redact_behaviour=EventRedactBehaviour.as_is,
            )
            auth_map.update(persisted_events)

        events_and_contexts_to_persist: List[EventPersistencePair] = []

        async def prep(event: EventBase) -> None:
            with nested_logging_context(suffix=event.event_id):
                auth = []
                for auth_event_id in event.auth_event_ids():
                    ae = auth_map.get(auth_event_id)
                    if not ae:
                        # the fact we can't find the auth event doesn't mean it doesn't
                        # exist, which means it is premature to reject `event`. Instead we
                        # just ignore it for now.
                        logger.warning(
                            "Dropping event %s, which relies on auth_event %s, which could not be found",
                            event,
                            auth_event_id,
                        )
                        # Drop the event from the auth_map too, else we may incorrectly persist
                        # events which depend on this dropped event.
                        auth_map.pop(event.event_id, None)
                        return
                    auth.append(ae)

                # we're not bothering about room state, so flag the event as an outlier.
                event.internal_metadata.outlier = True

                context = EventContext.for_outlier(self._storage_controllers)
                try:
                    validate_event_for_room_version(event)
                    await check_state_independent_auth_rules(
                        self._store, event, batched_auth_events=auth_map
                    )
                    check_state_dependent_auth_rules(event, auth)
                except AuthError as e:
                    logger.warning("Rejecting %r because %s", event, e)
                    context.rejected = RejectedReason.AUTH_ERROR
                except EventSizeError as e:
                    if e.unpersistable:
                        # This event is completely unpersistable.
                        raise e
                    # Otherwise, we are somewhat lenient and just persist the event
                    # as rejected, for moderate compatibility with older Synapse
                    # versions.
                    logger.warning("While validating received event %r: %s", event, e)
                    context.rejected = RejectedReason.OVERSIZED_EVENT

            events_and_contexts_to_persist.append((event, context))

        for i, event in enumerate(sorted_auth_events):
            await prep(event)

            # The above function is typically not async, and so won't yield to
            # the reactor. For large rooms let's yield to the reactor
            # occasionally to ensure we don't block other work.
            if (i + 1) % 1000 == 0:
                await self._clock.sleep(0)

        # Also persist the new event in batches for similar reasons as above.
        for batch in batch_iter(events_and_contexts_to_persist, 1000):
            await self.persist_events_and_notify(
                room_id,
                batch,
                # Mark these events as backfilled as they're historic events that will
                # eventually be backfilled. For example, missing events we fetch
                # during backfill should be marked as backfilled as well.
                backfilled=True,
            )

    @trace
    async def _check_event_auth(
        self, origin: Optional[str], event: EventBase, context: EventContext
    ) -> None:
        """
        Checks whether an event should be rejected (for failing auth checks).

        Args:
            origin: The host the event originates from. This is used to fetch
               any missing auth events. It can be set to None, but only if we are
               sure that we already have all the auth events.
            event: The event itself.
            context:
                The event context.

        Raises:
            AuthError if we were unable to find copies of the event's auth events.
               (Most other failures just cause us to set `context.rejected`.)
        """
        # This method should only be used for non-outliers
        assert not event.internal_metadata.outlier

        # first of all, check that the event itself is valid.
        try:
            validate_event_for_room_version(event)
        except AuthError as e:
            logger.warning("While validating received event %r: %s", event, e)
            # TODO: use a different rejected reason here?
            context.rejected = RejectedReason.AUTH_ERROR
            return
        except EventSizeError as e:
            if e.unpersistable:
                # This event is completely unpersistable.
                raise e
            # Otherwise, we are somewhat lenient and just persist the event
            # as rejected, for moderate compatibility with older Synapse
            # versions.
            logger.warning("While validating received event %r: %s", event, e)
            context.rejected = RejectedReason.OVERSIZED_EVENT
            return

        # next, check that we have all of the event's auth events.
        #
        # Note that this can raise AuthError, which we want to propagate to the
        # caller rather than swallow with `context.rejected` (since we cannot be
        # certain that there is a permanent problem with the event).
        claimed_auth_events = await self._load_or_fetch_auth_events_for_event(
            origin, event
        )
        set_tag(
            SynapseTags.RESULT_PREFIX + "claimed_auth_events",
            str([ev.event_id for ev in claimed_auth_events]),
        )
        set_tag(
            SynapseTags.RESULT_PREFIX + "claimed_auth_events.length",
            str(len(claimed_auth_events)),
        )

        # ... and check that the event passes auth at those auth events.
        # https://spec.matrix.org/v1.3/server-server-api/#checks-performed-on-receipt-of-a-pdu:
        #   4. Passes authorization rules based on the event’s auth events,
        #      otherwise it is rejected.
        try:
            await check_state_independent_auth_rules(self._store, event)
            check_state_dependent_auth_rules(event, claimed_auth_events)
        except AuthError as e:
            logger.warning(
                "While checking auth of %r against auth_events: %s", event, e
            )
            context.rejected = RejectedReason.AUTH_ERROR
            return

        # now check the auth rules pass against the room state before the event
        # https://spec.matrix.org/v1.3/server-server-api/#checks-performed-on-receipt-of-a-pdu:
        #   5. Passes authorization rules based on the state before the event,
        #      otherwise it is rejected.
        #
        # ... however, if we only have partial state for the room, then there is a good
        # chance that we'll be missing some of the state needed to auth the new event.
        # So, we state-resolve the auth events that we are given against the state that
        # we know about, which ensures things like bans are applied. (Note that we'll
        # already have checked we have all the auth events, in
        # _load_or_fetch_auth_events_for_event above)
        if context.partial_state:
            room_version = await self._store.get_room_version_id(event.room_id)

            local_state_id_map = await context.get_prev_state_ids()
            claimed_auth_events_id_map = {
                (ev.type, ev.state_key): ev.event_id for ev in claimed_auth_events
            }

            state_for_auth_id_map = (
                await self._state_resolution_handler.resolve_events_with_store(
                    event.room_id,
                    room_version,
                    [local_state_id_map, claimed_auth_events_id_map],
                    event_map=None,
                    state_res_store=StateResolutionStore(
                        self._store, self._state_deletion_store
                    ),
                )
            )
        else:
            event_types = event_auth.auth_types_for_event(event.room_version, event)
            state_for_auth_id_map = await context.get_prev_state_ids(
                StateFilter.from_types(event_types)
            )

        calculated_auth_event_ids = self._event_auth_handler.compute_auth_events(
            event, state_for_auth_id_map, for_verification=True
        )

        # if those are the same, we're done here.
        if collections.Counter(event.auth_event_ids()) == collections.Counter(
            calculated_auth_event_ids
        ):
            return

        # otherwise, re-run the auth checks based on what we calculated.
        calculated_auth_events = await self._store.get_events_as_list(
            calculated_auth_event_ids
        )

        # log the differences

        claimed_auth_event_map = {(e.type, e.state_key): e for e in claimed_auth_events}
        calculated_auth_event_map = {
            (e.type, e.state_key): e for e in calculated_auth_events
        }
        logger.info(
            "event's auth_events are different to our calculated auth_events. "
            "Claimed but not calculated: %s. Calculated but not claimed: %s",
            [
                ev
                for k, ev in claimed_auth_event_map.items()
                if k not in calculated_auth_event_map
                or calculated_auth_event_map[k].event_id != ev.event_id
            ],
            [
                ev
                for k, ev in calculated_auth_event_map.items()
                if k not in claimed_auth_event_map
                or claimed_auth_event_map[k].event_id != ev.event_id
            ],
        )

        try:
            check_state_dependent_auth_rules(event, calculated_auth_events)
        except AuthError as e:
            logger.warning(
                "While checking auth of %r against room state before the event: %s",
                event,
                e,
            )
            context.rejected = RejectedReason.AUTH_ERROR

    @trace
    async def _maybe_kick_guest_users(self, event: EventBase) -> None:
        if event.type != EventTypes.GuestAccess:
            return

        guest_access = event.content.get(EventContentFields.GUEST_ACCESS)
        if guest_access == GuestAccess.CAN_JOIN:
            return

        current_state = await self._storage_controllers.state.get_current_state(
            event.room_id
        )
        current_state_list = list(current_state.values())
        await self._get_room_member_handler().kick_guest_users(current_state_list)

    async def _check_for_soft_fail(
        self,
        event: EventBase,
        context: EventContext,
        origin: str,
    ) -> None:
        """Checks if we should soft fail the event; if so, marks the event as
        such.

        Does nothing for events in rooms with partial state, since we may not have an
        accurate membership event for the sender in the current state.

        Args:
            event
            context: The `EventContext` which we are about to persist the event with.
            origin: The host the event originates from.
        """
        if await self._store.is_partial_state_room(event.room_id):
            # We might not know the sender's membership in the current state, so don't
            # soft fail anything. Even if we do have a membership for the sender in the
            # current state, it may have been derived from state resolution between
            # partial and full state and may not be accurate.
            return

        extrem_ids = await self._store.get_latest_event_ids_in_room(event.room_id)
        prev_event_ids = set(event.prev_event_ids())

        if extrem_ids == prev_event_ids:
            # If they're the same then the current state is the same as the
            # state at the event, so no point rechecking auth for soft fail.
            return

        room_version = await self._store.get_room_version_id(event.room_id)
        room_version_obj = KNOWN_ROOM_VERSIONS[room_version]

        # The event types we want to pull from the "current" state.
        auth_types = auth_types_for_event(room_version_obj, event)

        # Calculate the "current state".
        seen_event_ids = await self._store.have_events_in_timeline(prev_event_ids)
        has_missing_prevs = bool(prev_event_ids - seen_event_ids)
        if has_missing_prevs:
            # We don't have all the prev_events of this event, which means we have a
            # gap in the graph, and the new event is going to become a new backwards
            # extremity.
            #
            # In this case we want to be a little careful as we might have been
            # down for a while and have an incorrect view of the current state,
            # however we still want to do checks as gaps are easy to
            # maliciously manufacture.
            #
            # So we use a "current state" that is actually a state
            # resolution across the current forward extremities and the
            # given state at the event. This should correctly handle cases
            # like bans, especially with state res v2.

            state_sets_d = await self._state_storage_controller.get_state_groups_ids(
                event.room_id, extrem_ids
            )
            state_sets: List[StateMap[str]] = list(state_sets_d.values())
            state_ids = await context.get_prev_state_ids()
            state_sets.append(state_ids)
            current_state_ids = (
                await self._state_resolution_handler.resolve_events_with_store(
                    event.room_id,
                    room_version,
                    state_sets,
                    event_map=None,
                    state_res_store=StateResolutionStore(
                        self._store, self._state_deletion_store
                    ),
                )
            )
        else:
            current_state_ids = (
                await self._state_storage_controller.get_current_state_ids(
                    event.room_id, StateFilter.from_types(auth_types)
                )
            )

        logger.debug(
            "Doing soft-fail check for %s: state %s",
            event.event_id,
            current_state_ids,
        )

        # Now check if event pass auth against said current state
        current_state_ids_list = [
            e for k, e in current_state_ids.items() if k in auth_types
        ]
        current_auth_events = await self._store.get_events_as_list(
            current_state_ids_list
        )

        try:
            check_state_dependent_auth_rules(event, current_auth_events)
        except AuthError as e:
            logger.warning(
                "Soft-failing %r (from %s) because %s",
                event,
                e,
                origin,
                extra={
                    "room_id": event.room_id,
                    "mxid": event.sender,
                    "hs": origin,
                },
            )
            soft_failed_event_counter.labels(
                **{SERVER_NAME_LABEL: self.server_name}
            ).inc()
            event.internal_metadata.soft_failed = True

    async def _load_or_fetch_auth_events_for_event(
        self, destination: Optional[str], event: EventBase
    ) -> Collection[EventBase]:
        """Fetch this event's auth_events, from database or remote

        Loads any of the auth_events that we already have from the database/cache. If
        there are any that are missing, calls /event_auth to get the complete auth
        chain for the event (and then attempts to load the auth_events again).

        If any of the auth_events cannot be found, raises an AuthError. This can happen
        for a number of reasons; eg: the events don't exist, or we were unable to talk
        to `destination`, or we couldn't validate the signature on the event (which
        in turn has multiple potential causes).

        Args:
            destination: where to send the /event_auth request. Typically the server
               that sent us `event` in the first place.

               If this is None, no attempt is made to load any missing auth events:
               rather, an AssertionError is raised if there are any missing events.

            event: the event whose auth_events we want

        Returns:
            all of the events listed in `event.auth_events_ids`, after deduplication

        Raises:
            AssertionError if some auth events were missing and no `destination` was
            supplied.

            AuthError if we were unable to fetch the auth_events for any reason.
        """
        event_auth_event_ids = set(event.auth_event_ids())
        event_auth_events = await self._store.get_events(
            event_auth_event_ids, allow_rejected=True
        )
        missing_auth_event_ids = event_auth_event_ids.difference(
            event_auth_events.keys()
        )
        if not missing_auth_event_ids:
            return event_auth_events.values()
        if destination is None:
            # this shouldn't happen: destination must be set unless we know we have already
            # persisted the auth events.
            raise AssertionError(
                "_load_or_fetch_auth_events_for_event() called with no destination for "
                "an event with missing auth_events"
            )

        logger.info(
            "Event %s refers to unknown auth events %s: fetching auth chain",
            event,
            missing_auth_event_ids,
        )
        try:
            await self._get_remote_auth_chain_for_event(
                destination, event.room_id, event.event_id
            )
        except Exception as e:
            logger.warning("Failed to get auth chain for %s: %s", event, e)
            # in this case, it's very likely we still won't have all the auth
            # events - but we pick that up below.

        # try to fetch the auth events we missed list time.
        extra_auth_events = await self._store.get_events(
            missing_auth_event_ids, allow_rejected=True
        )
        missing_auth_event_ids.difference_update(extra_auth_events.keys())
        event_auth_events.update(extra_auth_events)
        if not missing_auth_event_ids:
            return event_auth_events.values()

        # we still don't have all the auth events.
        logger.warning(
            "Missing auth events for %s: %s",
            event,
            shortstr(missing_auth_event_ids),
        )
        # the fact we can't find the auth event doesn't mean it doesn't
        # exist, which means it is premature to store `event` as rejected.
        # instead we raise an AuthError, which will make the caller ignore it.
        raise AuthError(code=HTTPStatus.FORBIDDEN, msg="Auth events could not be found")

    @trace
    @tag_args
    async def _get_remote_auth_chain_for_event(
        self, destination: str, room_id: str, event_id: str
    ) -> None:
        """If we are missing some of an event's auth events, attempt to request them

        Args:
            destination: where to fetch the auth tree from
            room_id: the room in which we are lacking auth events
            event_id: the event for which we are lacking auth events
        """
        try:
            remote_events = await self._federation_client.get_event_auth(
                destination, room_id, event_id
            )

        except RequestSendFailed as e1:
            # The other side isn't around or doesn't implement the
            # endpoint, so lets just bail out.
            logger.info("Failed to get event auth from remote: %s", e1)
            return

        logger.info("/event_auth returned %i events", len(remote_events))

        # `event` may be returned, but we should not yet process it.
        remote_auth_events = (e for e in remote_events if e.event_id != event_id)

        await self._auth_and_persist_outliers(room_id, remote_auth_events)

    @trace
    async def _run_push_actions_and_persist_event(
        self, event: EventBase, context: EventContext, backfilled: bool = False
    ) -> None:
        """Run the push actions for a received event, and persist it.

        Args:
            event: The event itself.
            context: The event context.
            backfilled: True if the event was backfilled.

        PartialStateConflictError: if attempting to persist a partial state event in
            a room that has been un-partial stated.
        """
        # this method should not be called on outliers (those code paths call
        # persist_events_and_notify directly.)
        assert not event.internal_metadata.outlier

        if not backfilled and not context.rejected:
            min_depth = await self._store.get_min_depth(event.room_id)
            if min_depth is None or min_depth > event.depth:
                # XXX richvdh 2021/10/07: I don't really understand what this
                # condition is doing. I think it's trying not to send pushes
                # for events that predate our join - but that's not really what
                # min_depth means, and anyway ancient events are a more general
                # problem.
                #
                # for now I'm just going to log about it.
                logger.info(
                    "Skipping push actions for old event with depth %s < %s",
                    event.depth,
                    min_depth,
                )
            else:
                await self._bulk_push_rule_evaluator.action_for_events_by_user(
                    [(event, context)]
                )

        try:
            await self.persist_events_and_notify(
                event.room_id, [(event, context)], backfilled=backfilled
            )
        except Exception:
            await self._store.remove_push_actions_from_staging(event.event_id)
            raise

    async def persist_events_and_notify(
        self,
        room_id: str,
        event_and_contexts: Sequence[EventPersistencePair],
        backfilled: bool = False,
    ) -> int:
        """Persists events and tells the notifier/pushers about them, if
        necessary.

        Args:
            room_id: The room ID of events being persisted.
            event_and_contexts: Sequence of events with their associated
                context that should be persisted. All events must belong to
                the same room.
            backfilled: Whether these events are a result of
                backfilling or not

        Returns:
            The stream ID after which all events have been persisted.

        Raises:
            PartialStateConflictError: if attempting to persist a partial state event in
                a room that has been un-partial stated.
        """
        if not event_and_contexts:
            return self._store.get_room_max_stream_ordering()

        instance = self._config.worker.events_shard_config.get_instance(room_id)
        if instance != self._instance_name:
            # Limit the number of events sent over replication. We choose 200
            # here as that is what we default to in `max_request_body_size(..)`
            result = {}
            try:
                for batch in batch_iter(event_and_contexts, 200):
                    result = await self._send_events(
                        instance_name=instance,
                        store=self._store,
                        room_id=room_id,
                        event_and_contexts=batch,
                        backfilled=backfilled,
                    )
            except SynapseError as e:
                if e.code == HTTPStatus.CONFLICT:
                    raise PartialStateConflictError()
                raise
            return result["max_stream_id"]
        else:
            assert self._storage_controllers.persistence

            # Note that this returns the events that were persisted, which may not be
            # the same as were passed in if some were deduplicated due to transaction IDs.
            (
                events,
                max_stream_token,
            ) = await self._storage_controllers.persistence.persist_events(
                event_and_contexts, backfilled=backfilled
            )

            # After persistence, we never notify clients (wake up `/sync` streams) about
            # backfilled events but it's important to let all the workers know about any
            # new event (backfilled or not) because TODO
            self._notifier.notify_replication()

            if self._ephemeral_messages_enabled:
                for event in events:
                    # If there's an expiry timestamp on the event, schedule its expiry.
                    self._message_handler.maybe_schedule_expiry(event)

            if not backfilled:  # Never notify for backfilled events
                with start_active_span("notify_persisted_events"):
                    set_tag(
                        SynapseTags.RESULT_PREFIX + "event_ids",
                        str([ev.event_id for ev in events]),
                    )
                    set_tag(
                        SynapseTags.RESULT_PREFIX + "event_ids.length",
                        str(len(events)),
                    )
                    for event in events:
                        await self._notify_persisted_event(event, max_stream_token)

            return max_stream_token.stream

    async def _notify_persisted_event(
        self, event: EventBase, max_stream_token: RoomStreamToken
    ) -> None:
        """Checks to see if notifier/pushers should be notified about the
        event or not.

        Args:
            event:
            max_stream_token: The max_stream_id returned by persist_events
        """

        extra_users = []
        if event.type == EventTypes.Member:
            target_user_id = event.state_key

            # We notify for memberships if its an invite for one of our
            # users
            if event.internal_metadata.is_outlier():
                if event.membership != Membership.INVITE:
                    if not self._is_mine_id(target_user_id):
                        return

            target_user = UserID.from_string(target_user_id)
            extra_users.append(target_user)
        elif event.internal_metadata.is_outlier():
            return

        # the event has been persisted so it should have a stream ordering.
        assert event.internal_metadata.stream_ordering

        event_pos = PersistedEventPosition(
            self._instance_name, event.internal_metadata.stream_ordering
        )
        await self._notifier.on_new_room_events(
            [(event, event_pos)], max_stream_token, extra_users=extra_users
        )

        if event.type == EventTypes.Member and event.membership == Membership.JOIN:
            # TODO retrieve the previous state, and exclude join -> join transitions
            self._notifier.notify_user_joined_room(event.event_id, event.room_id)

        # If this is a server ACL event, clear the cache in the storage controller.
        if event.type == EventTypes.ServerACL:
            self._state_storage_controller.get_server_acl_for_room.invalidate(
                (event.room_id,)
            )

    def _sanity_check_event(self, ev: EventBase) -> None:
        """
        Do some early sanity checks of a received event

        In particular, checks it doesn't have an excessive number of
        prev_events or auth_events, which could cause a huge state resolution
        or cascade of event fetches.

        Args:
            ev: event to be checked

        Raises:
            SynapseError if the event does not pass muster
        """
        if len(ev.prev_event_ids()) > 20:
            logger.warning(
                "Rejecting event %s which has %i prev_events",
                ev.event_id,
                len(ev.prev_event_ids()),
            )
            raise SynapseError(HTTPStatus.BAD_REQUEST, "Too many prev_events")

        if len(ev.auth_event_ids()) > 10:
            logger.warning(
                "Rejecting event %s which has %i auth_events",
                ev.event_id,
                len(ev.auth_event_ids()),
            )
            raise SynapseError(HTTPStatus.BAD_REQUEST, "Too many auth_events")<|MERGE_RESOLUTION|>--- conflicted
+++ resolved
@@ -192,11 +192,7 @@
         # federation event staging area.
         self.room_queues: Dict[str, List[Tuple[EventBase, str]]] = {}
 
-<<<<<<< HEAD
-        self._room_pdu_linearizer = Linearizer(hs.get_clock(), "fed_room_pdu")
-=======
         self._room_pdu_linearizer = Linearizer(name="fed_room_pdu", clock=self._clock)
->>>>>>> 5143f93d
 
     async def on_receive_pdu(self, origin: str, pdu: EventBase) -> None:
         """Process a PDU received via a federation /send/ transaction
