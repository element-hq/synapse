--- conflicted
+++ resolved
@@ -169,13 +169,10 @@
         )
         self._notifier = hs.get_notifier()
 
-<<<<<<< HEAD
         self.hs = hs
         self._server_name = hs.hostname
-=======
         self._is_mine_id = hs.is_mine_id
         self._is_mine_server_name = hs.is_mine_server_name
->>>>>>> c0878ac9
         self._instance_name = hs.get_instance_name()
 
         self._config = hs.config
