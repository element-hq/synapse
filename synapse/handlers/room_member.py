--- conflicted
+++ resolved
@@ -465,7 +465,6 @@
                     # so don't really fit into the general auth process.
                     raise AuthError(403, "Guest access not allowed")
 
-<<<<<<< HEAD
             if (
                 self._server_notices_mxid is not None
                 and requester.user.to_string() == self._server_notices_mxid
@@ -485,8 +484,6 @@
                 ):
                     raise SynapseError(403, "Not allowed to join this room")
 
-            if not is_host_in_room:
-=======
             if is_host_in_room:
                 time_now_s = self.clock.time()
                 allowed, time_allowed = self._join_rate_limiter_local.can_do_action(
@@ -509,7 +506,6 @@
                         retry_after_ms=int(1000 * (time_allowed - time_now_s))
                     )
 
->>>>>>> 394be6a0
                 inviter = await self._get_inviter(target.to_string(), room_id)
                 if inviter and not self.hs.is_mine(inviter):
                     remote_room_hosts.append(inviter.domain)
