#
# This file is licensed under the Affero General Public License (AGPL) version 3.
#
# Copyright 2016-2021 The Matrix.org Foundation C.I.C.
# Copyright (C) 2023 New Vector, Ltd
#
# This program is free software: you can redistribute it and/or modify
# it under the terms of the GNU Affero General Public License as
# published by the Free Software Foundation, either version 3 of the
# License, or (at your option) any later version.
#
# See the GNU Affero General Public License for more details:
# <https://www.gnu.org/licenses/agpl-3.0.html>.
#
# Originally licensed under the Apache License, Version 2.0:
# <http://www.apache.org/licenses/LICENSE-2.0>.
#
# [This file includes modifications made by New Vector Limited]
#
#

"""Contains functions for performing actions on rooms."""

import itertools
import logging
import math
import random
import string
from collections import OrderedDict
from http import HTTPStatus
from typing import (
    TYPE_CHECKING,
    Any,
    Awaitable,
    Callable,
    Dict,
    List,
    Optional,
    Tuple,
    cast,
)

import attr

import synapse.events.snapshot
from synapse.api.constants import (
    Direction,
    EventContentFields,
    EventTypes,
    GuestAccess,
    HistoryVisibility,
    JoinRules,
    Membership,
    MTextFields,
    RoomCreationPreset,
    RoomEncryptionAlgorithms,
    RoomTypes,
)
from synapse.api.errors import (
    AuthError,
    Codes,
    LimitExceededError,
    NotFoundError,
    PartialStateConflictError,
    StoreError,
    SynapseError,
)
from synapse.api.filtering import Filter
from synapse.api.ratelimiting import Ratelimiter
from synapse.api.room_versions import KNOWN_ROOM_VERSIONS, RoomVersion
from synapse.event_auth import validate_event_for_room_version
from synapse.events import EventBase
from synapse.events.snapshot import UnpersistedEventContext
from synapse.events.utils import copy_and_fixup_power_levels_contents
from synapse.handlers.relations import BundledAggregations
from synapse.rest.admin._base import assert_user_is_admin
from synapse.streams import EventSource
from synapse.types import (
    JsonDict,
    JsonMapping,
    MutableStateMap,
    Requester,
    RoomAlias,
    RoomID,
    RoomIdWithDomain,
    RoomStreamToken,
    StateMap,
    StrCollection,
    StreamKeyType,
    StreamToken,
    UserID,
    create_requester,
)
from synapse.types.handlers import ShutdownRoomParams, ShutdownRoomResponse
from synapse.types.state import StateFilter
from synapse.util import stringutils
from synapse.util.async_helpers import concurrently_execute
from synapse.util.caches.response_cache import ResponseCache
from synapse.util.iterutils import batch_iter
from synapse.util.stringutils import parse_and_validate_server_name
from synapse.visibility import filter_events_for_client

if TYPE_CHECKING:
    from synapse.server import HomeServer

logger = logging.getLogger(__name__)

id_server_scheme = "https://"

FIVE_MINUTES_IN_MS = 5 * 60 * 1000


@attr.s(slots=True, frozen=True, auto_attribs=True)
class EventContext:
    events_before: List[EventBase]
    event: EventBase
    events_after: List[EventBase]
    state: List[EventBase]
    aggregations: Dict[str, BundledAggregations]
    start: str
    end: str


class RoomCreationHandler:
    def __init__(self, hs: "HomeServer"):
        self.server_name = hs.hostname
        self.store = hs.get_datastores().main
        self._storage_controllers = hs.get_storage_controllers()
        self.auth = hs.get_auth()
        self.auth_blocking = hs.get_auth_blocking()
        self.clock = hs.get_clock()
        self.hs = hs
        self._spam_checker_module_callbacks = hs.get_module_api_callbacks().spam_checker
        self.event_creation_handler = hs.get_event_creation_handler()
        self.room_member_handler = hs.get_room_member_handler()
        self._event_auth_handler = hs.get_event_auth_handler()
        self.config = hs.config
        self.common_request_ratelimiter = hs.get_request_ratelimiter()
        self.creation_ratelimiter = Ratelimiter(
            store=self.store,
            clock=self.clock,
            cfg=self.config.ratelimiting.rc_room_creation,
        )

        # Room state based off defined presets
        self._presets_dict: Dict[str, Dict[str, Any]] = {
            RoomCreationPreset.PRIVATE_CHAT: {
                "join_rules": JoinRules.INVITE,
                "history_visibility": HistoryVisibility.SHARED,
                "original_invitees_have_ops": False,
                "guest_can_join": True,
                "power_level_content_override": {"invite": 0},
            },
            RoomCreationPreset.TRUSTED_PRIVATE_CHAT: {
                "join_rules": JoinRules.INVITE,
                "history_visibility": HistoryVisibility.SHARED,
                "original_invitees_have_ops": True,
                "guest_can_join": True,
                "power_level_content_override": {"invite": 0},
            },
            RoomCreationPreset.PUBLIC_CHAT: {
                "join_rules": JoinRules.PUBLIC,
                "history_visibility": HistoryVisibility.SHARED,
                "original_invitees_have_ops": False,
                "guest_can_join": False,
                "power_level_content_override": {EventTypes.CallInvite: 50},
            },
        }

        # Modify presets to selectively enable encryption by default per homeserver config
        for preset_name, preset_config in self._presets_dict.items():
            encrypted = (
                preset_name
                in self.config.room.encryption_enabled_by_default_for_room_presets
            )
            preset_config["encrypted"] = encrypted

        self._default_power_level_content_override = (
            self.config.room.default_power_level_content_override
        )

        self._replication = hs.get_replication_data_handler()

        # If a user tries to update the same room multiple times in quick
        # succession, only process the first attempt and return its result to
        # subsequent requests
        self._upgrade_response_cache: ResponseCache[Tuple[str, str]] = ResponseCache(
            clock=hs.get_clock(),
            name="room_upgrade",
            server_name=self.server_name,
            timeout_ms=FIVE_MINUTES_IN_MS,
        )
        self._server_notices_mxid = hs.config.servernotices.server_notices_mxid

        self._third_party_event_rules = (
            hs.get_module_api_callbacks().third_party_event_rules
        )

    async def upgrade_room(
        self,
        requester: Requester,
        old_room_id: str,
        new_version: RoomVersion,
        additional_creators: Optional[List[str]],
        auto_member: bool = False,
        ratelimit: bool = True,
    ) -> str:
        """Replace a room with a new room with a different version

        Args:
            requester: the user requesting the upgrade
            old_room_id: the id of the room to be replaced
            new_version: the new room version to use
            additional_creators: additional room creators, for MSC4289.
            auto_member: Whether to automatically join local users to the new
                room and send out invites to remote users.

        Returns:
            the new room id

        Raises:
            ShadowBanError if the requester is shadow-banned.
        """
        if ratelimit:
            await self.creation_ratelimiter.ratelimit(requester, update=False)

            # then apply the ratelimits
            await self.common_request_ratelimiter.ratelimit(requester)
            await self.creation_ratelimiter.ratelimit(requester)

        user_id = requester.user.to_string()

        # Check if this room is already being upgraded by another person
        for key in self._upgrade_response_cache.keys():
            if key[0] == old_room_id and key[1] != user_id:
                # Two different people are trying to upgrade the same room.
                # Send the second an error.
                #
                # Note that this of course only gets caught if both users are
                # on the same homeserver.
                raise SynapseError(
                    400, "An upgrade for this room is currently in progress"
                )

        # Check whether the room exists and 404 if it doesn't.
        # We could go straight for the auth check, but that will raise a 403 instead.
        old_room = await self.store.get_room(old_room_id)
        if old_room is None:
            raise NotFoundError("Unknown room id %s" % (old_room_id,))
        old_room_is_public, _ = old_room

        creation_event_with_context = None
        if new_version.msc4291_room_ids_as_hashes:
            old_room_create_event = await self.store.get_create_event_for_room(
                old_room_id
            )
            creation_content = self._calculate_upgraded_room_creation_content(
                old_room_create_event,
                tombstone_event_id=None,
                new_room_version=new_version,
                additional_creators=additional_creators,
            )
            creation_event_with_context = await self._generate_create_event_for_room_id(
                requester,
                creation_content,
                old_room_is_public,
                new_version,
            )
            (create_event, _) = creation_event_with_context
            new_room_id = create_event.room_id
        else:
            new_room_id = self._generate_room_id()

        # Try several times, it could fail with PartialStateConflictError
        # in _upgrade_room, cf comment in except block.
        max_retries = 5
        for i in range(max_retries):
            try:
                # Check whether the user has the power level to carry out the upgrade.
                # `check_auth_rules_from_context` will check that they are in the room and have
                # the required power level to send the tombstone event.
                (
                    tombstone_event,
                    tombstone_unpersisted_context,
                ) = await self.event_creation_handler.create_event(
                    requester,
                    {
                        "type": EventTypes.Tombstone,
                        "state_key": "",
                        "room_id": old_room_id,
                        "sender": user_id,
                        "content": {
                            "body": "This room has been replaced",
                            "replacement_room": new_room_id,
                        },
                    },
                )
                tombstone_context = await tombstone_unpersisted_context.persist(
                    tombstone_event
                )
                validate_event_for_room_version(tombstone_event)
                await self._event_auth_handler.check_auth_rules_from_context(
                    tombstone_event
                )

                # Upgrade the room
                #
                # If this user has sent multiple upgrade requests for the same room
                # and one of them is not complete yet, cache the response and
                # return it to all subsequent requests
                ret = await self._upgrade_response_cache.wrap(
                    (old_room_id, user_id),
                    self._upgrade_room,
                    requester,
                    old_room_id,
                    old_room,  # args for _upgrade_room
                    new_room_id,
                    new_version,
                    tombstone_event,
                    tombstone_context,
                    additional_creators,
                    creation_event_with_context,
                    auto_member=auto_member,
                )

                return ret
            except PartialStateConflictError as e:
                # Clean up the cache so we can retry properly
                self._upgrade_response_cache.unset((old_room_id, user_id))
                # Persisting couldn't happen because the room got un-partial stated
                # in the meantime and context needs to be recomputed, so let's do so.
                if i == max_retries - 1:
                    raise e

        # This is to satisfy mypy and should never happen
        raise PartialStateConflictError()

    async def _upgrade_room(
        self,
        requester: Requester,
        old_room_id: str,
        old_room: Tuple[bool, str, bool],
        new_room_id: str,
        new_version: RoomVersion,
        tombstone_event: EventBase,
        tombstone_context: synapse.events.snapshot.EventContext,
        additional_creators: Optional[List[str]],
        creation_event_with_context: Optional[
            Tuple[EventBase, synapse.events.snapshot.EventContext]
        ] = None,
        auto_member: bool = False,
    ) -> str:
        """
        Args:
            requester: the user requesting the upgrade
            old_room_id: the id of the room to be replaced
            old_room: a tuple containing room information for the room to be replaced,
                as returned by `RoomWorkerStore.get_room`.
            new_room_id: the id of the replacement room
            new_version: the version to upgrade the room to
            tombstone_event: the tombstone event to send to the old room
            tombstone_context: the context for the tombstone event
            additional_creators: additional room creators, for MSC4289.
            creation_event_with_context: The new room's create event, for room IDs as create event IDs.
            auto_member: Whether to automatically join local users to the new
                room and send out invites to remote users.

        Raises:
            ShadowBanError if the requester is shadow-banned.
        """
        user_id = requester.user.to_string()
        assert self.hs.is_mine_id(user_id), "User must be our own: %s" % (user_id,)

        logger.info("Creating new room %s to replace %s", new_room_id, old_room_id)

        # We've already stored the room if we have the create event
        if not creation_event_with_context:
            # create the new room. may raise a `StoreError` in the exceedingly unlikely
            # event of a room ID collision.
            await self.store.store_room(
                room_id=new_room_id,
                room_creator_user_id=user_id,
                is_public=old_room[0],
                room_version=new_version,
            )

        await self.clone_existing_room(
            requester,
            old_room_id=old_room_id,
            new_room_id=new_room_id,
            new_room_version=new_version,
            tombstone_event_id=tombstone_event.event_id,
            additional_creators=additional_creators,
            creation_event_with_context=creation_event_with_context,
            auto_member=auto_member,
        )

        # now send the tombstone
        await self.event_creation_handler.handle_new_client_event(
            requester=requester,
            events_and_context=[(tombstone_event, tombstone_context)],
        )

        state_filter = StateFilter.from_types(
            [(EventTypes.CanonicalAlias, ""), (EventTypes.PowerLevels, "")]
        )
        old_room_state = await tombstone_context.get_current_state_ids(state_filter)

        # We know the tombstone event isn't an outlier so it has current state.
        assert old_room_state is not None

        # update any aliases
        await self._move_aliases_to_new_room(
            requester, old_room_id, new_room_id, old_room_state
        )

        # Copy over user push rules, tags and migrate room directory state
        await self.room_member_handler.transfer_room_state_on_room_upgrade(
            old_room_id, new_room_id
        )

        # finally, shut down the PLs in the old room, and update them in the new
        # room.
        await self._update_upgraded_room_pls(
            requester,
            old_room_id,
            new_room_id,
            old_room_state,
            additional_creators,
        )

        return new_room_id

    async def _update_upgraded_room_pls(
        self,
        requester: Requester,
        old_room_id: str,
        new_room_id: str,
        old_room_state: StateMap[str],
        additional_creators: Optional[List[str]],
    ) -> None:
        """Send updated power levels in both rooms after an upgrade

        Args:
            requester: the user requesting the upgrade
            old_room_id: the id of the room to be replaced
            new_room_id: the id of the replacement room
            old_room_state: the state map for the old room
            additional_creators: Additional creators in the new room.
        Raises:
            ShadowBanError if the requester is shadow-banned.
        """
        old_room_pl_event_id = old_room_state.get((EventTypes.PowerLevels, ""))

        if old_room_pl_event_id is None:
            logger.warning(
                "Not supported: upgrading a room with no PL event. Not setting PLs "
                "in old room."
            )
            return

        old_room_pl_state = await self.store.get_event(old_room_pl_event_id)

        # we try to stop regular users from speaking by setting the PL required
        # to send regular events and invites to 'Moderator' level. That's normally
        # 50, but if the default PL in a room is 50 or more, then we set the
        # required PL above that.

        pl_content = copy_and_fixup_power_levels_contents(old_room_pl_state.content)
        users_default: int = pl_content.get("users_default", 0)  # type: ignore[assignment]
        restricted_level = max(users_default + 1, 50)

        updated = False
        for v in ("invite", "events_default"):
            current: int = pl_content.get(v, 0)  # type: ignore[assignment]
            if current < restricted_level:
                logger.debug(
                    "Setting level for %s in %s to %i (was %i)",
                    v,
                    old_room_id,
                    restricted_level,
                    current,
                )
                pl_content[v] = restricted_level
                updated = True
            else:
                logger.debug("Not setting level for %s (already %i)", v, current)

        if updated:
            try:
                await self.event_creation_handler.create_and_send_nonmember_event(
                    requester,
                    {
                        "type": EventTypes.PowerLevels,
                        "state_key": "",
                        "room_id": old_room_id,
                        "sender": requester.user.to_string(),
                        "content": pl_content,
                    },
                    ratelimit=False,
                )
            except AuthError as e:
                logger.warning("Unable to update PLs in old room: %s", e)

        new_room_version = await self.store.get_room_version(new_room_id)
        if new_room_version.msc4289_creator_power_enabled:
            self._remove_creators_from_pl_users_map(
                old_room_pl_state.content.get("users", {}),
                requester.user.to_string(),
                additional_creators,
            )

        await self.event_creation_handler.create_and_send_nonmember_event(
            requester,
            {
                "type": EventTypes.PowerLevels,
                "state_key": "",
                "room_id": new_room_id,
                "sender": requester.user.to_string(),
                "content": copy_and_fixup_power_levels_contents(
                    old_room_pl_state.content
                ),
            },
            ratelimit=False,
        )

    def _calculate_upgraded_room_creation_content(
        self,
        old_room_create_event: EventBase,
        tombstone_event_id: Optional[str],
        new_room_version: RoomVersion,
        additional_creators: Optional[List[str]],
    ) -> JsonDict:
        creation_content: JsonDict = {
            "room_version": new_room_version.identifier,
            "predecessor": {
                "room_id": old_room_create_event.room_id,
            },
        }
        if tombstone_event_id is not None:
            creation_content["predecessor"]["event_id"] = tombstone_event_id
        if (
            additional_creators is not None
            and new_room_version.msc4289_creator_power_enabled
        ):
            creation_content["additional_creators"] = additional_creators
        # Check if old room was non-federatable
        if not old_room_create_event.content.get(EventContentFields.FEDERATE, True):
            # If so, mark the new room as non-federatable as well
            creation_content[EventContentFields.FEDERATE] = False
        # Copy the room type as per MSC3818.
        room_type = old_room_create_event.content.get(EventContentFields.ROOM_TYPE)
        if room_type is not None:
            creation_content[EventContentFields.ROOM_TYPE] = room_type
        return creation_content

    async def clone_existing_room(
        self,
        requester: Requester,
        old_room_id: str,
        new_room_id: str,
        new_room_version: RoomVersion,
        tombstone_event_id: str,
        additional_creators: Optional[List[str]],
        creation_event_with_context: Optional[
            Tuple[EventBase, synapse.events.snapshot.EventContext]
        ] = None,
        auto_member: bool = False,
    ) -> None:
        """Populate a new room based on an old room

        Args:
            requester: the user requesting the upgrade
            old_room_id : the id of the room to be replaced
            new_room_id: the id to give the new room (should already have been
                created with _generate_room_id())
            new_room_version: the new room version to use
            tombstone_event_id: the ID of the tombstone event in the old room.
            additional_creators: additional room creators, for MSC4289.
            creation_event_with_context: The create event of the new room, if the new room supports
            room ID as create event ID hash.
            auto_member: Whether to automatically join local users to the new
                room and send out invites to remote users.
        """
        user_id = requester.user.to_string()

        # Get old room's create event
        old_room_create_event = await self.store.get_create_event_for_room(old_room_id)

<<<<<<< HEAD
        # Check if the create event specified a non-federatable room
        if not old_room_create_event.content.get(EventContentFields.FEDERATE, True):
            # If so, mark the new room as non-federatable as well
            creation_content[EventContentFields.FEDERATE] = False

        initial_state: MutableStateMap = {}
=======
        if creation_event_with_context:
            create_event, _ = creation_event_with_context
            creation_content = create_event.content
        else:
            creation_content = self._calculate_upgraded_room_creation_content(
                old_room_create_event,
                tombstone_event_id,
                new_room_version,
                additional_creators=additional_creators,
            )
        initial_state = {}
>>>>>>> 68068de3

        # Replicate relevant room events
        types_to_copy: List[Tuple[str, Optional[str]]] = [
            (EventTypes.JoinRules, ""),
            (EventTypes.Name, ""),
            (EventTypes.Topic, ""),
            (EventTypes.RoomHistoryVisibility, ""),
            (EventTypes.GuestAccess, ""),
            (EventTypes.RoomAvatar, ""),
            (EventTypes.RoomEncryption, ""),
            (EventTypes.ServerACL, ""),
            (EventTypes.PowerLevels, ""),
        ]

        room_type = old_room_create_event.content.get(EventContentFields.ROOM_TYPE)
        if room_type is not None:
            # If the old room was a space, copy over the rooms in the space.
            if room_type == RoomTypes.SPACE:
                types_to_copy.append((EventTypes.SpaceChild, None))

        old_room_state_ids = (
            await self._storage_controllers.state.get_current_state_ids(
                old_room_id, StateFilter.from_types(types_to_copy)
            )
        )
        # map from event_id to BaseEvent
        old_room_state_events = await self.store.get_events(old_room_state_ids.values())

        for k, old_event_id in old_room_state_ids.items():
            old_event = old_room_state_events.get(old_event_id)
            if old_event:
                # If the event is an space child event with empty content, it was
                # removed from the space and should be ignored.
                if k[0] == EventTypes.SpaceChild and not old_event.content:
                    continue

                initial_state[k] = old_event.content

        # deep-copy the power-levels event before we start modifying it
        # note that if frozen_dicts are enabled, `power_levels` will be a frozen
        # dict so we can't just copy.deepcopy it.
        initial_state[(EventTypes.PowerLevels, "")] = power_levels = (
            copy_and_fixup_power_levels_contents(
                initial_state[(EventTypes.PowerLevels, "")]
            )
        )

        # Resolve the minimum power level required to send any state event
        # We will give the upgrading user this power level temporarily (if necessary) such that
        # they are able to copy all of the state events over, then revert them back to their
        # original power level afterwards in _update_upgraded_room_pls

        # Copy over user power levels now as this will not be possible with >100PL users once
        # the room has been created
        # Calculate the minimum power level needed to clone the room
        event_power_levels = power_levels.get("events", {})
        if not isinstance(event_power_levels, dict):
            event_power_levels = {}
        state_default = power_levels.get("state_default", 50)
        try:
            state_default_int = int(state_default)  # type: ignore[arg-type]
        except (TypeError, ValueError):
            state_default_int = 50
        ban = power_levels.get("ban", 50)
        try:
            ban = int(ban)  # type: ignore[arg-type]
        except (TypeError, ValueError):
            ban = 50
        needed_power_level = max(
            state_default_int, ban, max(event_power_levels.values(), default=0)
        )

        # Get the user's current power level, this matches the logic in get_user_power_level,
        # but without the entire state map.
        user_power_levels = power_levels.setdefault("users", {})
        if not isinstance(user_power_levels, dict):
            user_power_levels = {}
        users_default = power_levels.get("users_default", 0)
        current_power_level = user_power_levels.get(user_id, users_default)
        try:
            current_power_level_int = int(current_power_level)  # type: ignore[arg-type]
        except (TypeError, ValueError):
            current_power_level_int = 0
        # Raise the requester's power level in the new room if necessary
        if current_power_level_int < needed_power_level:
            user_power_levels[user_id] = needed_power_level

        if new_room_version.msc4289_creator_power_enabled:
            # the creator(s) cannot be in the users map
            self._remove_creators_from_pl_users_map(
                user_power_levels,
                user_id,
                additional_creators,
            )

        # We construct what the body of a call to /createRoom would look like for passing
        # to the spam checker. We don't include a preset here, as we expect the
        # initial state to contain everything we need.
        spam_check = await self._spam_checker_module_callbacks.user_may_create_room(
            user_id,
            {
                "creation_content": creation_content,
                "initial_state": [
                    {
                        "type": state_key[0],
                        "state_key": state_key[1],
                        "content": event_content,
                    }
                    for state_key, event_content in initial_state.items()
                ],
            },
        )
        if spam_check != self._spam_checker_module_callbacks.NOT_SPAM:
            raise SynapseError(
                403,
                "You are not permitted to create rooms",
                errcode=spam_check[0],
                additional_fields=spam_check[1],
            )

        _, last_event_id, _ = await self._send_events_for_new_room(
            requester,
            new_room_id,
            new_room_version,
            # we expect to override all the presets with initial_state, so this is
            # somewhat arbitrary.
            room_config={"preset": RoomCreationPreset.PRIVATE_CHAT},
            invite_list=[],
            initial_state=initial_state,
            creation_content=creation_content,
            creation_event_with_context=creation_event_with_context,
        )

        # Transfer membership events
        ban_event_ids = await self.store.get_ban_event_ids_in_room(old_room_id)
        if ban_event_ids:
            ban_events = await self.store.get_events_as_list(ban_event_ids)

            # Add any banned users to the new room.
            #
            # Note generally we should send membership events via
            # `update_membership`, however in this case its fine to bypass as
            # these bans don't need any special treatment, i.e. the sender is in
            # the room and they don't need any extra signatures, etc.
            for batched_ban_events in batch_iter(ban_events, 1000):
                await self.event_creation_handler.create_and_send_new_client_events(
                    requester=requester,
                    room_id=new_room_id,
                    prev_event_id=last_event_id,
                    event_dicts=[
                        {
                            "type": EventTypes.Member,
                            "state_key": ban_event.state_key,
                            "room_id": new_room_id,
                            "sender": requester.user.to_string(),
                            "content": ban_event.content,
                        }
                        for ban_event in batched_ban_events
                    ],
                    ratelimit=False,  # We ratelimit the entire upgrade, not individual events.
                )

        if auto_member:
            logger.info("Joining local users to %s", new_room_id)

            # 1. Copy over all joins for local
            joined_profiles = await self.store.get_users_in_room_with_profiles(
                old_room_id
            )

            local_user_ids = [
                user_id for user_id in joined_profiles if self.hs.is_mine_id(user_id)
            ]

            logger.info("Local user IDs %s", local_user_ids)

            for batched_local_user_ids in batch_iter(local_user_ids, 1000):
                invites_to_send = []

                # For each local user we create an invite event (from the
                # upgrading user) plus a join event.
                for local_user_id in batched_local_user_ids:
                    if local_user_id == user_id:
                        # Ignore the upgrading user, as they are already in the
                        # new room.
                        continue

                    invites_to_send.append(
                        {
                            "type": EventTypes.Member,
                            "state_key": local_user_id,
                            "room_id": new_room_id,
                            "sender": requester.user.to_string(),
                            "content": {
                                "membership": Membership.INVITE,
                            },
                        }
                    )

                    # If the user has profile information in the previous join,
                    # add it to the content.
                    #
                    # We could instead copy over the contents from the old join
                    # event, however a) that would require us to fetch all the
                    # old join events (which is slow), and b) generally the join
                    # events have no extra information in them. (We also believe
                    # that most clients don't copy this information over either,
                    # but we could be wrong.)
                    content_profile = {}
                    user_profile = joined_profiles[local_user_id]
                    if user_profile.display_name:
                        content_profile["displayname"] = user_profile.display_name
                    if user_profile.avatar_url:
                        content_profile["avatar_url"] = user_profile.avatar_url

                    invites_to_send.append(
                        {
                            "type": EventTypes.Member,
                            "state_key": local_user_id,
                            "room_id": new_room_id,
                            "sender": local_user_id,
                            "content": {
                                "membership": Membership.JOIN,
                                **content_profile,
                            },
                        }
                    )

                await self.event_creation_handler.create_and_send_new_client_events(
                    requester=requester,
                    room_id=new_room_id,
                    prev_event_id=None,
                    event_dicts=invites_to_send,
                    ratelimit=False,  # We ratelimit the entire upgrade, not individual events.
                )

            # Invite other users if the room is not public. If the room *is*
            # public then users can simply directly join, and inviting them as
            # well may lead to confusion.

            join_rule_content = initial_state.get((EventTypes.JoinRules, ""), None)
            is_public = False
            if join_rule_content:
                is_public = join_rule_content["join_rule"] == JoinRules.PUBLIC

            if not is_public:
                # Copy invites
                # TODO: Copy over 3pid invites as well.
                invited_users = await self.store.get_invited_users_in_room(
                    room_id=old_room_id
                )

                # For local users we can just batch send the invites.
                local_invited_users = [
                    user_id for user_id in invited_users if self.hs.is_mine_id(user_id)
                ]

                logger.info(
                    "Joining local user IDs %s to new room %s",
                    local_invited_users,
                    new_room_id,
                )

                for batched_local_invited_users in batch_iter(
                    local_invited_users, 1000
                ):
                    invites_to_send = []
                    leaves_to_send = []

                    # For each local user we create an invite event (from the
                    # upgrading user), and reject the invite event in the old
                    # room.
                    #
                    # This ensures that the user ends up with a single invite to
                    # the new room (rather than multiple invites which may be
                    # noisy and confusing).
                    for local_user_id in batched_local_invited_users:
                        leaves_to_send.append(
                            {
                                "type": EventTypes.Member,
                                "state_key": local_user_id,
                                "room_id": old_room_id,
                                "sender": local_user_id,
                                "content": {
                                    "membership": Membership.LEAVE,
                                },
                            }
                        )
                        invites_to_send.append(
                            {
                                "type": EventTypes.Member,
                                "state_key": local_user_id,
                                "room_id": new_room_id,
                                "sender": requester.user.to_string(),
                                "content": {
                                    "membership": Membership.INVITE,
                                },
                            }
                        )

                    await self.event_creation_handler.create_and_send_new_client_events(
                        requester=requester,
                        room_id=old_room_id,
                        prev_event_id=None,
                        event_dicts=leaves_to_send,
                        ratelimit=False,  # We ratelimit the entire upgrade, not individual events.
                    )
                    await self.event_creation_handler.create_and_send_new_client_events(
                        requester=requester,
                        room_id=new_room_id,
                        prev_event_id=None,
                        event_dicts=invites_to_send,
                        ratelimit=False,
                    )

                # For remote users we send invites one by one, as we need to
                # send each one to the remote server.
                #
                # We also invite joined remote users who were in the old room.
                remote_user_ids = [
                    user_id
                    for user_id in itertools.chain(invited_users, joined_profiles)
                    if not self.hs.is_mine_id(user_id)
                ]

                logger.debug("Inviting remote user IDs %s", remote_user_ids)

                async def remote_invite(remote_user: str) -> None:
                    try:
                        await self.room_member_handler.update_membership(
                            requester,
                            UserID.from_string(remote_user),
                            new_room_id,
                            Membership.INVITE,
                            ratelimit=False,  # We ratelimit the entire upgrade, not individual events.
                        )
                    except SynapseError as e:
                        # If we fail to invite a remote user, we log it but continue
                        # on with the upgrade.
                        logger.warning(
                            "Failed to invite remote user %s to new room %s: %s",
                            remote_user,
                            new_room_id,
                            e,
                        )

                # We do this concurrently, as it can take a while to invite
                await concurrently_execute(
                    remote_invite,
                    remote_user_ids,
                    10,
                )

    async def _move_aliases_to_new_room(
        self,
        requester: Requester,
        old_room_id: str,
        new_room_id: str,
        old_room_state: StateMap[str],
    ) -> None:
        # check to see if we have a canonical alias.
        canonical_alias_event = None
        canonical_alias_event_id = old_room_state.get((EventTypes.CanonicalAlias, ""))
        if canonical_alias_event_id:
            canonical_alias_event = await self.store.get_event(canonical_alias_event_id)

        await self.store.update_aliases_for_room(old_room_id, new_room_id)

        if not canonical_alias_event:
            return

        # If there is a canonical alias we need to update the one in the old
        # room and set one in the new one.
        old_canonical_alias_content = dict(canonical_alias_event.content)
        new_canonical_alias_content = {}

        canonical = canonical_alias_event.content.get("alias")
        if canonical and self.hs.is_mine_id(canonical):
            new_canonical_alias_content["alias"] = canonical
            old_canonical_alias_content.pop("alias", None)

        # We convert to a list as it will be a Tuple.
        old_alt_aliases = list(old_canonical_alias_content.get("alt_aliases", []))
        if old_alt_aliases:
            old_canonical_alias_content["alt_aliases"] = old_alt_aliases
            new_alt_aliases = new_canonical_alias_content.setdefault("alt_aliases", [])
            for alias in canonical_alias_event.content.get("alt_aliases", []):
                try:
                    if self.hs.is_mine_id(alias):
                        new_alt_aliases.append(alias)
                        old_alt_aliases.remove(alias)
                except Exception:
                    logger.info(
                        "Invalid alias %s in canonical alias event %s",
                        alias,
                        canonical_alias_event_id,
                    )

            if not old_alt_aliases:
                old_canonical_alias_content.pop("alt_aliases")

        # If a canonical alias event existed for the old room, fire a canonical
        # alias event for the new room with a copy of the information.
        try:
            await self.event_creation_handler.create_and_send_nonmember_event(
                requester,
                {
                    "type": EventTypes.CanonicalAlias,
                    "state_key": "",
                    "room_id": old_room_id,
                    "sender": requester.user.to_string(),
                    "content": old_canonical_alias_content,
                },
                ratelimit=False,
            )
        except SynapseError as e:
            # again I'm not really expecting this to fail, but if it does, I'd rather
            # we returned the new room to the client at this point.
            logger.exception("Unable to send updated alias events in old room: %s", e)

        try:
            await self.event_creation_handler.create_and_send_nonmember_event(
                requester,
                {
                    "type": EventTypes.CanonicalAlias,
                    "state_key": "",
                    "room_id": new_room_id,
                    "sender": requester.user.to_string(),
                    "content": new_canonical_alias_content,
                },
                ratelimit=False,
            )
        except SynapseError as e:
            # again I'm not really expecting this to fail, but if it does, I'd rather
            # we returned the new room to the client at this point.
            logger.exception("Unable to send updated alias events in new room: %s", e)

    async def create_room(
        self,
        requester: Requester,
        config: JsonDict,
        ratelimit: bool = True,
        creator_join_profile: Optional[JsonDict] = None,
        ignore_forced_encryption: bool = False,
    ) -> Tuple[str, Optional[RoomAlias], int]:
        """Creates a new room.

        Args:
            requester: The user who requested the room creation.
            config: A dict of configuration options. This will be the body of
                a /createRoom request; see
                https://spec.matrix.org/latest/client-server-api/#post_matrixclientv3createroom
            ratelimit: set to False to disable the rate limiter

            creator_join_profile:
                Set to override the displayname and avatar for the creating
                user in this room. If unset, displayname and avatar will be
                derived from the user's profile. If set, should contain the
                values to go in the body of the 'join' event (typically
                `avatar_url` and/or `displayname`.
            ignore_forced_encryption:
                Ignore encryption forced by `encryption_enabled_by_default_for_room_type` setting.

        Returns:
            A 3-tuple containing:
                - the room ID;
                - if requested, the room alias, otherwise None; and
                - the `stream_id` of the last persisted event.
        Raises:
            SynapseError:
                if the room ID couldn't be stored, 3pid invitation config
                validation failed, or something went horribly wrong.
            ResourceLimitError:
                if server is blocked to some resource being
                exceeded
        """
        user_id = requester.user.to_string()

        await self.auth_blocking.check_auth_blocking(requester=requester)

        if ratelimit:
            # Limit the rate of room creations,
            # using both the limiter specific to room creations as well
            # as the general request ratelimiter.
            #
            # Note that we don't rate limit the individual
            # events in the room — room creation isn't atomic and
            # historically it was very janky if half the events in the
            # initial state don't make it because of rate limiting.

            # First check the room creation ratelimiter without updating it
            # (this is so we don't consume a token if the other ratelimiter doesn't
            # allow us to proceed)
            await self.creation_ratelimiter.ratelimit(requester, update=False)

            # then apply the ratelimits
            await self.common_request_ratelimiter.ratelimit(requester)
            await self.creation_ratelimiter.ratelimit(requester)

        if (
            self._server_notices_mxid is not None
            and user_id == self._server_notices_mxid
        ):
            # allow the server notices mxid to create rooms
            is_requester_admin = True
        else:
            is_requester_admin = await self.auth.is_server_admin(requester)

        # Let the third party rules modify the room creation config if needed, or abort
        # the room creation entirely with an exception.
        await self._third_party_event_rules.on_create_room(
            requester, config, is_requester_admin=is_requester_admin
        )

        invite_3pid_list = config.get("invite_3pid", [])
        invite_list = config.get("invite", [])

        # validate each entry for correctness
        for invite_3pid in invite_3pid_list:
            if not all(
                key in invite_3pid
                for key in ("medium", "address", "id_server", "id_access_token")
            ):
                raise SynapseError(
                    HTTPStatus.BAD_REQUEST,
                    "all of `medium`, `address`, `id_server` and `id_access_token` "
                    "are required when making a 3pid invite",
                    Codes.MISSING_PARAM,
                )

        room_version_id = config.get(
            "room_version", self.config.server.default_room_version.identifier
        )

        if not isinstance(room_version_id, str):
            raise SynapseError(400, "room_version must be a string", Codes.BAD_JSON)

        room_version = KNOWN_ROOM_VERSIONS.get(room_version_id)
        if room_version is None:
            raise SynapseError(
                400,
                "Your homeserver does not support this room version",
                Codes.UNSUPPORTED_ROOM_VERSION,
            )

        room_alias = None
        if "room_alias_name" in config:
            for wchar in string.whitespace:
                if wchar in config["room_alias_name"]:
                    raise SynapseError(400, "Invalid characters in room alias")

            if ":" in config["room_alias_name"]:
                # Prevent someone from trying to pass in a full alias here.
                # Note that it's permissible for a room alias to have multiple
                # hash symbols at the start (notably bridged over from IRC, too),
                # but the first colon in the alias is defined to separate the local
                # part from the server name.
                # (remember server names can contain port numbers, also separated
                # by a colon. But under no circumstances should the local part be
                # allowed to contain a colon!)
                raise SynapseError(
                    400,
                    "':' is not permitted in the room alias name. "
                    "Please note this expects a local part — 'wombat', not '#wombat:example.com'.",
                )

            room_alias = RoomAlias(config["room_alias_name"], self.hs.hostname)
            mapping = await self.store.get_association_from_room_alias(room_alias)

            if mapping:
                raise SynapseError(400, "Room alias already taken", Codes.ROOM_IN_USE)

        for i in invite_list:
            try:
                uid = UserID.from_string(i)
                parse_and_validate_server_name(uid.domain)
            except Exception:
                raise SynapseError(400, "Invalid user_id: %s" % (i,))

        if (invite_list or invite_3pid_list) and requester.shadow_banned:
            # We randomly sleep a bit just to annoy the requester.
            await self.clock.sleep(random.randint(1, 10))

            # Allow the request to go through, but remove any associated invites.
            invite_3pid_list = []
            invite_list = []

        if invite_list or invite_3pid_list:
            try:
                # If there are invites in the request, see if the ratelimiting settings
                # allow that number of invites to be sent from the current user.
                await self.room_member_handler.ratelimit_multiple_invites(
                    requester,
                    room_id=None,
                    n_invites=len(invite_list) + len(invite_3pid_list),
                    update=False,
                )
            except LimitExceededError:
                raise SynapseError(400, "Cannot invite so many users at once")

        await self.event_creation_handler.assert_accepted_privacy_policy(requester)

        power_level_content_override = config.get("power_level_content_override")
        if (
            power_level_content_override
            and not room_version.msc4289_creator_power_enabled  # this validation doesn't apply in MSC4289 rooms
            and "users" in power_level_content_override
            and user_id not in power_level_content_override["users"]
        ):
            raise SynapseError(
                400,
                "Not a valid power_level_content_override: 'users' did not contain %s"
                % (user_id,),
            )

        # The spec says rooms should default to private visibility if
        # `visibility` is not specified.
        visibility = config.get("visibility", "private")
        is_public = visibility == "public"

        self._validate_room_config(config, visibility)

        # Run the spam checker after other validation
        if not is_requester_admin:
            spam_check = await self._spam_checker_module_callbacks.user_may_create_room(
                user_id, config
            )
            if spam_check != self._spam_checker_module_callbacks.NOT_SPAM:
                raise SynapseError(
                    403,
                    "You are not permitted to create rooms",
                    errcode=spam_check[0],
                    additional_fields=spam_check[1],
                )

        creation_content = config.get("creation_content", {})
        # override any attempt to set room versions via the creation_content
        creation_content["room_version"] = room_version.identifier

        # trusted private chats have the invited users marked as additional creators
        if (
            room_version.msc4289_creator_power_enabled
            and config.get("preset", None) == RoomCreationPreset.TRUSTED_PRIVATE_CHAT
            and len(config.get("invite", [])) > 0
        ):
            # the other user(s) are additional creators
            invitees = config.get("invite", [])
            # we don't want to replace any additional_creators additionally specified, and we want
            # to remove duplicates.
            creation_content[EventContentFields.ADDITIONAL_CREATORS] = list(
                set(creation_content.get(EventContentFields.ADDITIONAL_CREATORS, []))
                | set(invitees)
            )

        creation_event_with_context = None
        if room_version.msc4291_room_ids_as_hashes:
            creation_event_with_context = await self._generate_create_event_for_room_id(
                requester,
                creation_content,
                is_public,
                room_version,
            )
            (create_event, _) = creation_event_with_context
            room_id = create_event.room_id
        else:
            room_id = await self._generate_and_create_room_id(
                creator_id=user_id,
                is_public=is_public,
                room_version=room_version,
            )

        # Check whether this visibility value is blocked by a third party module
        allowed_by_third_party_rules = await (
            self._third_party_event_rules.check_visibility_can_be_modified(
                room_id, visibility
            )
        )
        if not allowed_by_third_party_rules:
            raise SynapseError(403, "Room visibility value not allowed.")

        if is_public:
            room_aliases = []
            if room_alias:
                room_aliases.append(room_alias.to_string())
            if not self.config.roomdirectory.is_publishing_room_allowed(
                user_id, room_id, room_aliases
            ):
                # allow room creation to continue but do not publish room
                await self.store.set_room_is_public(room_id, False)

        directory_handler = self.hs.get_directory_handler()
        if room_alias:
            await directory_handler.create_association(
                requester=requester,
                room_id=room_id,
                room_alias=room_alias,
                servers=[self.hs.hostname],
                check_membership=False,
            )

        raw_initial_state = config.get("initial_state", [])

        initial_state = OrderedDict()
        for val in raw_initial_state:
            initial_state[(val["type"], val.get("state_key", ""))] = val["content"]

        (
            last_stream_id,
            last_sent_event_id,
            depth,
        ) = await self._send_events_for_new_room(
            requester,
            room_id,
            room_version,
            room_config=config,
            invite_list=invite_list,
            initial_state=initial_state,
            creation_content=creation_content,
            room_alias=room_alias,
            power_level_content_override=power_level_content_override,
            creator_join_profile=creator_join_profile,
            ignore_forced_encryption=ignore_forced_encryption,
            creation_event_with_context=creation_event_with_context,
        )

        # we avoid dropping the lock between invites, as otherwise joins can
        # start coming in and making the createRoom slow.
        #
        # we also don't need to check the requester's shadow-ban here, as we
        # have already done so above (and potentially emptied invite_list).
        async with self.room_member_handler.member_linearizer.queue((room_id,)):
            content = {}
            is_direct = config.get("is_direct", None)
            if is_direct:
                content["is_direct"] = is_direct

            for invitee in invite_list:
                (
                    member_event_id,
                    last_stream_id,
                ) = await self.room_member_handler.update_membership_locked(
                    requester,
                    UserID.from_string(invitee),
                    room_id,
                    "invite",
                    ratelimit=False,
                    content=content,
                    new_room=True,
                    prev_event_ids=[last_sent_event_id],
                    depth=depth,
                )
                last_sent_event_id = member_event_id
                depth += 1

        for invite_3pid in invite_3pid_list:
            id_server = invite_3pid["id_server"]
            id_access_token = invite_3pid["id_access_token"]
            address = invite_3pid["address"]
            medium = invite_3pid["medium"]
            # Note that do_3pid_invite can raise a  ShadowBanError, but this was
            # handled above by emptying invite_3pid_list.
            (
                member_event_id,
                last_stream_id,
            ) = await self.hs.get_room_member_handler().do_3pid_invite(
                room_id,
                requester.user,
                medium,
                address,
                id_server,
                requester,
                txn_id=None,
                id_access_token=id_access_token,
                prev_event_ids=[last_sent_event_id],
                depth=depth,
            )
            last_sent_event_id = member_event_id
            depth += 1

        # Always wait for room creation to propagate before returning
        await self._replication.wait_for_stream_position(
            self.hs.config.worker.events_shard_config.get_instance(room_id),
            "events",
            last_stream_id,
        )

        return room_id, room_alias, last_stream_id

    async def _generate_create_event_for_room_id(
        self,
        creator: Requester,
        creation_content: JsonDict,
        is_public: bool,
        room_version: RoomVersion,
    ) -> Tuple[EventBase, synapse.events.snapshot.EventContext]:
        (
            creation_event,
            new_unpersisted_context,
        ) = await self.event_creation_handler.create_event(
            creator,
            {
                "content": creation_content,
                "sender": creator.user.to_string(),
                "type": EventTypes.Create,
                "state_key": "",
            },
            prev_event_ids=[],
            depth=1,
            state_map={},
            for_batch=False,
        )
        await self.store.store_room(
            room_id=creation_event.room_id,
            room_creator_user_id=creator.user.to_string(),
            is_public=is_public,
            room_version=room_version,
        )
        creation_context = await new_unpersisted_context.persist(creation_event)
        return (creation_event, creation_context)

    async def _send_events_for_new_room(
        self,
        creator: Requester,
        room_id: str,
        room_version: RoomVersion,
        room_config: JsonDict,
        invite_list: List[str],
        initial_state: MutableStateMap,
        creation_content: JsonDict,
        room_alias: Optional[RoomAlias] = None,
        power_level_content_override: Optional[JsonDict] = None,
        creator_join_profile: Optional[JsonDict] = None,
        ignore_forced_encryption: bool = False,
        creation_event_with_context: Optional[
            Tuple[EventBase, synapse.events.snapshot.EventContext]
        ] = None,
    ) -> Tuple[int, str, int]:
        """Sends the initial events into a new room. Sends the room creation, membership,
        and power level events into the room sequentially, then creates and batches up the
        rest of the events to persist as a batch to the DB.

        `power_level_content_override` doesn't apply when initial state has
        power level state event content.

        Rate limiting should already have been applied by this point.

        Args:
            creator:
                the user requesting the room creation
            room_id:
                room id for the room being created
            room_version:
                The room version of the new room.
            room_config:
                A dict of configuration options. This will be the body of
                a /createRoom request; see
                https://spec.matrix.org/latest/client-server-api/#post_matrixclientv3createroom
            invite_list:
                a list of user ids to invite to the room
            initial_state:
                A list of state events to set in the new room.
            creation_content:
                Extra keys, such as m.federate, to be added to the content of the m.room.create event.
            room_alias:
                alias for the room
            power_level_content_override:
                The power level content to override in the default power level event.
            creator_join_profile:
                Set to override the displayname and avatar for the creating
                user in this room.
            ignore_forced_encryption:
                Ignore encryption forced by `encryption_enabled_by_default_for_room_type` setting.
            creation_event_with_context:
                Set in MSC4291 rooms where the create event determines the room ID. If provided,
                does not create an additional create event but instead appends the remaining new
                events onto the provided create event.
        Returns:
            A tuple containing the stream ID, event ID and depth of the last
            event sent to the room.
        """
        creator_id = creator.user.to_string()
        event_keys = {"room_id": room_id, "sender": creator_id, "state_key": ""}
        depth = 1

        # the most recently created event
        prev_event: List[str] = []
        # a map of event types, state keys -> event_ids. We collect these mappings this as events are
        # created (but not persisted to the db) to determine state for future created events
        # (as this info can't be pulled from the db)
        state_map: MutableStateMap[str] = {}

        async def create_event(
            etype: str,
            content: JsonDict,
            for_batch: bool,
            **kwargs: Any,
        ) -> Tuple[EventBase, synapse.events.snapshot.UnpersistedEventContextBase]:
            """
            Creates an event and associated event context.
            Args:
                etype: the type of event to be created
                content: content of the event
                for_batch: whether the event is being created for batch persisting. If
                bool for_batch is true, this will create an event using the prev_event_ids,
                and will create an event context for the event using the parameters state_map
                and current_state_group, thus these parameters must be provided in this
                case if for_batch is True. The subsequently created event and context
                are suitable for being batched up and bulk persisted to the database
                with other similarly created events.
            """
            nonlocal depth
            nonlocal prev_event

            # Create the event dictionary.
            event_dict = {"type": etype, "content": content}
            event_dict.update(event_keys)
            event_dict.update(kwargs)

            (
                new_event,
                new_unpersisted_context,
            ) = await self.event_creation_handler.create_event(
                creator,
                event_dict,
                prev_event_ids=prev_event,
                depth=depth,
                # Take a copy to ensure each event gets a unique copy of
                # state_map since it is modified below.
                state_map=dict(state_map),
                for_batch=for_batch,
            )

            depth += 1
            prev_event = [new_event.event_id]
            state_map[(new_event.type, new_event.state_key)] = new_event.event_id

            return new_event, new_unpersisted_context

        preset_config, config = self._room_preset_config(room_config)

        if creation_event_with_context is None:
            # MSC2175 removes the creator field from the create event.
            if not room_version.implicit_room_creator:
                creation_content["creator"] = creator_id
            creation_event, unpersisted_creation_context = await create_event(
                EventTypes.Create, creation_content, False
            )
            creation_context = await unpersisted_creation_context.persist(
                creation_event
            )
        else:
            (creation_event, creation_context) = creation_event_with_context
            # we had to do the above already in order to have a room ID, so just updates local vars
            # and continue.
            depth = 2
            prev_event = [creation_event.event_id]
            state_map[(creation_event.type, creation_event.state_key)] = (
                creation_event.event_id
            )

        logger.debug("Sending %s in new room", EventTypes.Member)
        ev = await self.event_creation_handler.handle_new_client_event(
            requester=creator,
            events_and_context=[(creation_event, creation_context)],
            ratelimit=False,
            ignore_shadow_ban=True,
        )
        last_sent_event_id = ev.event_id

        member_event_id, _ = await self.room_member_handler.update_membership(
            creator,
            creator.user,
            room_id,
            "join",
            ratelimit=False,
            content=creator_join_profile,
            new_room=True,
            prev_event_ids=[last_sent_event_id],
            depth=depth,
        )
        prev_event = [member_event_id]

        # update the depth and state map here as the membership event has been created
        # through a different code path
        depth += 1
        state_map[(EventTypes.Member, creator.user.to_string())] = member_event_id

        # we need the state group of the membership event as it is the current state group
        event_to_state = (
            await self._storage_controllers.state.get_state_group_for_events(
                [member_event_id]
            )
        )
        current_state_group = event_to_state[member_event_id]

        events_to_send = []
        # We treat the power levels override specially as this needs to be one
        # of the first events that get sent into a room.
        pl_content = initial_state.pop((EventTypes.PowerLevels, ""), None)
        if pl_content is not None:
            power_event, power_context = await create_event(
                EventTypes.PowerLevels, pl_content, True
            )
            events_to_send.append((power_event, power_context))
        else:
            # Please update the docs for `default_power_level_content_override` when
            # updating the `events` dict below
            power_level_content: JsonDict = {
                "users": {creator_id: 100}
                if not room_version.msc4289_creator_power_enabled
                else {},
                "users_default": 0,
                "events": {
                    EventTypes.Name: 50,
                    EventTypes.PowerLevels: 100,
                    EventTypes.RoomHistoryVisibility: 100,
                    EventTypes.CanonicalAlias: 50,
                    EventTypes.RoomAvatar: 50,
                    EventTypes.Tombstone: 150
                    if room_version.msc4289_creator_power_enabled
                    else 100,
                    EventTypes.ServerACL: 100,
                    EventTypes.RoomEncryption: 100,
                },
                "events_default": 0,
                "state_default": 50,
                "ban": 50,
                "kick": 50,
                "redact": 50,
                "invite": 50,
                "historical": 100,
            }

            # original_invitees_have_ops is set on preset:trusted_private_chat which will already
            # have set these users as additional_creators, hence don't set the PL for creators as
            # that is invalid.
            if (
                config["original_invitees_have_ops"]
                and not room_version.msc4289_creator_power_enabled
            ):
                for invitee in invite_list:
                    power_level_content["users"][invitee] = 100

            # If the user supplied a preset name e.g. "private_chat",
            # we apply that preset
            power_level_content.update(config["power_level_content_override"])

            # If the server config contains default_power_level_content_override,
            # and that contains information for this room preset, apply it.
            if self._default_power_level_content_override:
                override = self._default_power_level_content_override.get(preset_config)
                if override is not None:
                    power_level_content.update(override)

            # Finally, if the user supplied specific permissions for this room,
            # apply those.
            if power_level_content_override:
                power_level_content.update(power_level_content_override)
            pl_event, pl_context = await create_event(
                EventTypes.PowerLevels,
                power_level_content,
                True,
            )
            events_to_send.append((pl_event, pl_context))

        if room_alias and (EventTypes.CanonicalAlias, "") not in initial_state:
            room_alias_event, room_alias_context = await create_event(
                EventTypes.CanonicalAlias, {"alias": room_alias.to_string()}, True
            )
            events_to_send.append((room_alias_event, room_alias_context))

        if (EventTypes.JoinRules, "") not in initial_state:
            join_rules_event, join_rules_context = await create_event(
                EventTypes.JoinRules,
                {"join_rule": config["join_rules"]},
                True,
            )
            events_to_send.append((join_rules_event, join_rules_context))

        if (EventTypes.RoomHistoryVisibility, "") not in initial_state:
            visibility_event, visibility_context = await create_event(
                EventTypes.RoomHistoryVisibility,
                {"history_visibility": config["history_visibility"]},
                True,
            )
            events_to_send.append((visibility_event, visibility_context))

        if config["guest_can_join"]:
            if (EventTypes.GuestAccess, "") not in initial_state:
                guest_access_event, guest_access_context = await create_event(
                    EventTypes.GuestAccess,
                    {EventContentFields.GUEST_ACCESS: GuestAccess.CAN_JOIN},
                    True,
                )
                events_to_send.append((guest_access_event, guest_access_context))

        for (etype, state_key), content in initial_state.items():
            event, context = await create_event(
                etype, content, True, state_key=state_key
            )
            events_to_send.append((event, context))

        if config["encrypted"] and not ignore_forced_encryption:
            encryption_event, encryption_context = await create_event(
                EventTypes.RoomEncryption,
                {"algorithm": RoomEncryptionAlgorithms.DEFAULT},
                True,
                state_key="",
            )
            events_to_send.append((encryption_event, encryption_context))

        if "name" in room_config:
            name = room_config["name"]
            name_event, name_context = await create_event(
                EventTypes.Name,
                {"name": name},
                True,
            )
            events_to_send.append((name_event, name_context))

        if "topic" in room_config:
            topic = room_config["topic"]
            topic_event, topic_context = await create_event(
                EventTypes.Topic,
                {
                    EventContentFields.TOPIC: topic,
                    EventContentFields.M_TOPIC: {
                        # The mimetype property defaults to `text/plain` if omitted.
                        EventContentFields.M_TEXT: [{MTextFields.BODY: topic}]
                    },
                },
                True,
            )
            events_to_send.append((topic_event, topic_context))

        datastore = self.hs.get_datastores().state
        events_and_context = (
            await UnpersistedEventContext.batch_persist_unpersisted_contexts(
                events_to_send, room_id, current_state_group, datastore
            )
        )

        last_event = await self.event_creation_handler.handle_new_client_event(
            creator,
            events_and_context,
            ignore_shadow_ban=True,
            ratelimit=False,
        )
        assert last_event.internal_metadata.stream_ordering is not None
        return last_event.internal_metadata.stream_ordering, last_event.event_id, depth

    def _validate_room_config(
        self,
        config: JsonDict,
        visibility: str,
    ) -> None:
        """Checks configuration parameters for a /createRoom request.

        If validation detects invalid parameters an exception may be raised to
        cause room creation to be aborted and an error response to be returned
        to the client.

        Args:
            config: A dict of configuration options. Originally from the body of
                the /createRoom request
            visibility: One of "public" or "private"
        """

        # Validate the requested preset, raise a 400 error if not valid
        preset_name, preset_config = self._room_preset_config(config)

        # If the user is trying to create an encrypted room and this is forbidden
        # by the configured default_power_level_content_override, then reject the
        # request before the room is created.
        raw_initial_state = config.get("initial_state", [])
        room_encryption_event = any(
            s.get("type", "") == EventTypes.RoomEncryption for s in raw_initial_state
        )

        if preset_config["encrypted"] or room_encryption_event:
            if self._default_power_level_content_override:
                override = self._default_power_level_content_override.get(preset_name)
                if override is not None:
                    event_levels = override.get("events", {})
                    room_admin_level = event_levels.get(EventTypes.PowerLevels, 100)
                    encryption_level = event_levels.get(EventTypes.RoomEncryption, 100)
                    if encryption_level > room_admin_level:
                        raise SynapseError(
                            403,
                            f"You cannot create an encrypted room. user_level ({room_admin_level}) < send_level ({encryption_level})",
                        )

    def _room_preset_config(self, room_config: JsonDict) -> Tuple[str, dict]:
        # The spec says rooms should default to private visibility if
        # `visibility` is not specified.
        visibility = room_config.get("visibility", "private")
        preset_name = room_config.get(
            "preset",
            (
                RoomCreationPreset.PRIVATE_CHAT
                if visibility == "private"
                else RoomCreationPreset.PUBLIC_CHAT
            ),
        )
        try:
            preset_config = self._presets_dict[preset_name]
        except KeyError:
            raise SynapseError(
                400, f"'{preset_name}' is not a valid preset", errcode=Codes.BAD_JSON
            )
        return preset_name, preset_config

    def _remove_creators_from_pl_users_map(
        self,
        users_map: Dict[str, int],
        creator: str,
        additional_creators: Optional[List[str]],
    ) -> None:
        creators = [creator]
        if additional_creators:
            creators.extend(additional_creators)
        for creator in creators:
            # the creator(s) cannot be in the users map
            users_map.pop(creator, None)

    def _generate_room_id(self) -> str:
        """Generates a random room ID.

        Room IDs look like "!opaque_id:domain" and are case-sensitive as per the spec
        at https://spec.matrix.org/v1.2/appendices/#room-ids-and-event-ids.

        Does not check for collisions with existing rooms or prevent future calls from
        returning the same room ID. To ensure the uniqueness of a new room ID, use
        `_generate_and_create_room_id` instead.

        Synapse's room IDs are 18 [a-zA-Z] characters long, which comes out to around
        102 bits.

        Returns:
            A random room ID of the form "!opaque_id:domain".
        """
        random_string = stringutils.random_string(18)
        return RoomIdWithDomain(random_string, self.hs.hostname).to_string()

    async def _generate_and_create_room_id(
        self,
        creator_id: str,
        is_public: bool,
        room_version: RoomVersion,
    ) -> str:
        # autogen room IDs and try to create it. We may clash, so just
        # try a few times till one goes through, giving up eventually.
        attempts = 0
        while attempts < 5:
            try:
                gen_room_id = self._generate_room_id()
                await self.store.store_room(
                    room_id=gen_room_id,
                    room_creator_user_id=creator_id,
                    is_public=is_public,
                    room_version=room_version,
                )
                return gen_room_id
            except StoreError:
                attempts += 1
        raise StoreError(500, "Couldn't generate a room ID.")


class RoomContextHandler:
    def __init__(self, hs: "HomeServer"):
        self.hs = hs
        self.auth = hs.get_auth()
        self.store = hs.get_datastores().main
        self._storage_controllers = hs.get_storage_controllers()
        self._state_storage_controller = self._storage_controllers.state
        self._relations_handler = hs.get_relations_handler()

    async def get_event_context(
        self,
        requester: Requester,
        room_id: str,
        event_id: str,
        limit: int,
        event_filter: Optional[Filter],
        use_admin_priviledge: bool = False,
    ) -> Optional[EventContext]:
        """Retrieves events, pagination tokens and state around a given event
        in a room.

        Args:
            requester
            room_id
            event_id
            limit: The maximum number of events to return in total
                (excluding state).
            event_filter: the filter to apply to the events returned
                (excluding the target event_id)
            use_admin_priviledge: if `True`, return all events, regardless
                of whether `user` has access to them. To be used **ONLY**
                from the admin API.
        Returns:
            dict, or None if the event isn't found
        """
        user = requester.user
        if use_admin_priviledge:
            await assert_user_is_admin(self.auth, requester)

        before_limit = math.floor(limit / 2.0)
        after_limit = limit - before_limit

        is_user_in_room = await self.store.check_local_user_in_room(
            user_id=user.to_string(), room_id=room_id
        )
        # The user is peeking if they aren't in the room already
        is_peeking = not is_user_in_room

        async def filter_evts(events: List[EventBase]) -> List[EventBase]:
            if use_admin_priviledge:
                return events
            return await filter_events_for_client(
                self._storage_controllers,
                user.to_string(),
                events,
                is_peeking=is_peeking,
            )

        event = await self.store.get_event(
            event_id, get_prev_content=True, allow_none=True
        )
        if not event:
            return None

        filtered = await filter_evts([event])
        if not filtered:
            raise AuthError(403, "You don't have permission to access that event.")

        results = await self.store.get_events_around(
            room_id, event_id, before_limit, after_limit, event_filter
        )
        events_before = results.events_before
        events_after = results.events_after

        if event_filter:
            events_before = await event_filter.filter(events_before)
            events_after = await event_filter.filter(events_after)

        events_before = await filter_evts(events_before)
        events_after = await filter_evts(events_after)
        # filter_evts can return a pruned event in case the user is allowed to see that
        # there's something there but not see the content, so use the event that's in
        # `filtered` rather than the event we retrieved from the datastore.
        event = filtered[0]

        # Fetch the aggregations.
        aggregations = await self._relations_handler.get_bundled_aggregations(
            itertools.chain(events_before, (event,), events_after),
            user.to_string(),
        )

        if events_after:
            last_event_id = events_after[-1].event_id
        else:
            last_event_id = event_id

        if event_filter and event_filter.lazy_load_members:
            state_filter = StateFilter.from_lazy_load_member_list(
                ev.sender
                for ev in itertools.chain(
                    events_before,
                    (event,),
                    events_after,
                )
            )
        else:
            state_filter = StateFilter.all()

        # XXX: why do we return the state as of the last event rather than the
        # first? Shouldn't we be consistent with /sync?
        # https://github.com/matrix-org/matrix-doc/issues/687

        state = await self._state_storage_controller.get_state_for_events(
            [last_event_id], state_filter=state_filter
        )

        state_events = list(state[last_event_id].values())
        if event_filter:
            state_events = await event_filter.filter(state_events)

        # We use a dummy token here as we only care about the room portion of
        # the token, which we replace.
        token = StreamToken.START

        return EventContext(
            events_before=events_before,
            event=event,
            events_after=events_after,
            state=state_events,
            aggregations=aggregations,
            start=await token.copy_and_replace(
                StreamKeyType.ROOM, results.start
            ).to_string(self.store),
            end=await token.copy_and_replace(StreamKeyType.ROOM, results.end).to_string(
                self.store
            ),
        )


class TimestampLookupHandler:
    def __init__(self, hs: "HomeServer"):
        self.store = hs.get_datastores().main
        self.state_handler = hs.get_state_handler()
        self.federation_client = hs.get_federation_client()
        self.federation_event_handler = hs.get_federation_event_handler()
        self._storage_controllers = hs.get_storage_controllers()

    async def get_event_for_timestamp(
        self,
        requester: Requester,
        room_id: str,
        timestamp: int,
        direction: Direction,
    ) -> Tuple[str, int]:
        """Find the closest event to the given timestamp in the given direction.
        If we can't find an event locally or the event we have locally is next to a gap,
        it will ask other federated homeservers for an event.

        Args:
            requester: The user making the request according to the access token
            room_id: Room to fetch the event from
            timestamp: The point in time (inclusive) we should navigate from in
                the given direction to find the closest event.
            direction: indicates whether we should navigate forward
                or backward from the given timestamp to find the closest event.

        Returns:
            A tuple containing the `event_id` closest to the given timestamp in
            the given direction and the `origin_server_ts`.

        Raises:
            SynapseError if unable to find any event locally in the given direction
        """
        logger.debug(
            "get_event_for_timestamp(room_id=%s, timestamp=%s, direction=%s) Finding closest event...",
            room_id,
            timestamp,
            direction,
        )
        local_event_id = await self.store.get_event_id_for_timestamp(
            room_id, timestamp, direction
        )
        logger.debug(
            "get_event_for_timestamp: locally, we found event_id=%s closest to timestamp=%s",
            local_event_id,
            timestamp,
        )

        # Check for gaps in the history where events could be hiding in between
        # the timestamp given and the event we were able to find locally
        is_event_next_to_backward_gap = False
        is_event_next_to_forward_gap = False
        local_event = None
        if local_event_id:
            local_event = await self.store.get_event(
                local_event_id, allow_none=False, allow_rejected=False
            )

            if direction == Direction.FORWARDS:
                # We only need to check for a backward gap if we're looking forwards
                # to ensure there is nothing in between.
                is_event_next_to_backward_gap = (
                    await self.store.is_event_next_to_backward_gap(local_event)
                )
            elif direction == Direction.BACKWARDS:
                # We only need to check for a forward gap if we're looking backwards
                # to ensure there is nothing in between
                is_event_next_to_forward_gap = (
                    await self.store.is_event_next_to_forward_gap(local_event)
                )

        # If we found a gap, we should probably ask another homeserver first
        # about more history in between
        if (
            not local_event_id
            or is_event_next_to_backward_gap
            or is_event_next_to_forward_gap
        ):
            logger.debug(
                "get_event_for_timestamp: locally, we found event_id=%s closest to timestamp=%s which is next to a gap in event history so we're asking other homeservers first",
                local_event_id,
                timestamp,
            )

            likely_domains = (
                await self._storage_controllers.state.get_current_hosts_in_room_ordered(
                    room_id
                )
            )

            remote_response = await self.federation_client.timestamp_to_event(
                destinations=likely_domains,
                room_id=room_id,
                timestamp=timestamp,
                direction=direction,
            )
            if remote_response is not None:
                logger.debug(
                    "get_event_for_timestamp: remote_response=%s",
                    remote_response,
                )

                remote_event_id = remote_response.event_id
                remote_origin_server_ts = remote_response.origin_server_ts

                # Backfill this event so we can get a pagination token for
                # it with `/context` and paginate `/messages` from this
                # point.
                pulled_pdu_info = await self.federation_event_handler.backfill_event_id(
                    likely_domains, room_id, remote_event_id
                )
                remote_event = pulled_pdu_info.pdu

                # XXX: When we see that the remote server is not trustworthy,
                # maybe we should not ask them first in the future.
                if remote_origin_server_ts != remote_event.origin_server_ts:
                    logger.info(
                        "get_event_for_timestamp: Remote server (%s) claimed that remote_event_id=%s occured at remote_origin_server_ts=%s but that isn't true (actually occured at %s). Their claims are dubious and we should consider not trusting them.",
                        pulled_pdu_info.pull_origin,
                        remote_event_id,
                        remote_origin_server_ts,
                        remote_event.origin_server_ts,
                    )

                # Only return the remote event if it's closer than the local event
                if not local_event or (
                    abs(remote_event.origin_server_ts - timestamp)
                    < abs(local_event.origin_server_ts - timestamp)
                ):
                    logger.info(
                        "get_event_for_timestamp: returning remote_event_id=%s (%s) since it's closer to timestamp=%s than local_event=%s (%s)",
                        remote_event_id,
                        remote_event.origin_server_ts,
                        timestamp,
                        local_event.event_id if local_event else None,
                        local_event.origin_server_ts if local_event else None,
                    )
                    return remote_event_id, remote_origin_server_ts

        # To appease mypy, we have to add both of these conditions to check for
        # `None`. We only expect `local_event` to be `None` when
        # `local_event_id` is `None` but mypy isn't as smart and assuming as us.
        if not local_event_id or not local_event:
            raise SynapseError(
                404,
                "Unable to find event from %s in direction %s" % (timestamp, direction),
                errcode=Codes.NOT_FOUND,
            )

        return local_event_id, local_event.origin_server_ts


class RoomEventSource(EventSource[RoomStreamToken, EventBase]):
    def __init__(self, hs: "HomeServer"):
        self.store = hs.get_datastores().main

    async def get_new_events(
        self,
        user: UserID,
        from_key: RoomStreamToken,
        limit: int,
        room_ids: StrCollection,
        is_guest: bool,
        explicit_room_id: Optional[str] = None,
    ) -> Tuple[List[EventBase], RoomStreamToken]:
        # We just ignore the key for now.

        to_key = self.get_current_key()

        if from_key.topological:
            logger.warning("Stream has topological part!!!! %r", from_key)
            from_key = RoomStreamToken(stream=from_key.stream)

        app_service = self.store.get_app_service_by_user_id(user.to_string())
        if app_service:
            # We no longer support AS users using /sync directly.
            # See https://github.com/matrix-org/matrix-doc/issues/1144
            raise NotImplementedError()
        else:
            room_events = await self.store.get_membership_changes_for_user(
                user.to_string(), from_key, to_key
            )

            room_to_events = await self.store.get_room_events_stream_for_rooms(
                room_ids=room_ids,
                from_key=from_key,
                to_key=to_key,
                limit=limit or 10,
                direction=Direction.FORWARDS,
            )

            events = list(room_events)
            events.extend(e for evs, _, _ in room_to_events.values() for e in evs)

            # We know stream_ordering must be not None here, as its been
            # persisted, but mypy doesn't know that
            events.sort(key=lambda e: cast(int, e.internal_metadata.stream_ordering))

            if limit:
                events[:] = events[:limit]

            if events:
                last_event = events[-1]
                assert last_event.internal_metadata.stream_ordering
                end_key = RoomStreamToken(
                    stream=last_event.internal_metadata.stream_ordering,
                )
            else:
                end_key = to_key

        return events, end_key

    def get_current_key(self) -> RoomStreamToken:
        return self.store.get_room_max_token()

    def get_current_key_for_room(self, room_id: str) -> Awaitable[RoomStreamToken]:
        return self.store.get_current_room_stream_token_for_room_id(room_id)


class RoomShutdownHandler:
    DEFAULT_MESSAGE = (
        "Sharing illegal content on this server is not permitted and rooms in"
        " violation will be blocked."
    )
    DEFAULT_ROOM_NAME = "Content Violation Notification"

    def __init__(self, hs: "HomeServer"):
        self.hs = hs
        self.room_member_handler = hs.get_room_member_handler()
        self._room_creation_handler = hs.get_room_creation_handler()
        self._replication = hs.get_replication_data_handler()
        self._third_party_rules = hs.get_module_api_callbacks().third_party_event_rules
        self.event_creation_handler = hs.get_event_creation_handler()
        self.store = hs.get_datastores().main

    async def shutdown_room(
        self,
        room_id: str,
        params: ShutdownRoomParams,
        result: Optional[ShutdownRoomResponse] = None,
        update_result_fct: Optional[
            Callable[[Optional[JsonMapping]], Awaitable[None]]
        ] = None,
    ) -> Optional[ShutdownRoomResponse]:
        """
        Shuts down a room. Moves all joined local users and room aliases automatically
        to a new room if `new_room_user_id` is set. Otherwise local users only
        leave the room without any information.

        The new room will be created with the user specified by the
        `new_room_user_id` parameter as room administrator and will contain a
        message explaining what happened. Users invited to the new room will
        have power level `-10` by default, and thus be unable to speak.

        The local server will only have the power to move local user and room
        aliases to the new room. Users on other servers will be unaffected.

        Args:
            room_id: The ID of the room to shut down.
            delete_id: The delete ID identifying this delete request
            params: parameters for the shutdown, cf `ShutdownRoomParams`
            result: current status of the shutdown, if it was interrupted
            update_result_fct: function called when `result` is updated locally

        Returns: a dict matching `ShutdownRoomResponse`.
        """
        requester_user_id = params["requester_user_id"]
        new_room_user_id = params["new_room_user_id"]
        block = params["block"]

        new_room_name = (
            params["new_room_name"]
            if params["new_room_name"]
            else self.DEFAULT_ROOM_NAME
        )
        message = params["message"] if params["message"] else self.DEFAULT_MESSAGE

        if not RoomID.is_valid(room_id):
            raise SynapseError(400, "%s is not a legal room ID" % (room_id,))

        if not await self._third_party_rules.check_can_shutdown_room(
            requester_user_id, room_id
        ):
            raise SynapseError(
                403, "Shutdown of this room is forbidden", Codes.FORBIDDEN
            )

        result = (
            result
            if result
            else {
                "kicked_users": [],
                "failed_to_kick_users": [],
                "local_aliases": [],
                "new_room_id": None,
            }
        )

        # Action the block first (even if the room doesn't exist yet)
        if block:
            if requester_user_id is None:
                raise ValueError(
                    "shutdown_room: block=True not allowed when requester_user_id is None."
                )
            # This will work even if the room is already blocked, but that is
            # desirable in case the first attempt at blocking the room failed below.
            await self.store.block_room(room_id, requester_user_id)

        if not await self.store.get_room(room_id):
            # if we don't know about the room, there is nothing left to do.
            return result

        new_room_id = result.get("new_room_id")
        if new_room_user_id is not None and new_room_id is None:
            if not self.hs.is_mine_id(new_room_user_id):
                raise SynapseError(
                    400, "User must be our own: %s" % (new_room_user_id,)
                )

            room_creator_requester = create_requester(
                new_room_user_id, authenticated_entity=requester_user_id
            )

            new_room_id, _, stream_id = await self._room_creation_handler.create_room(
                room_creator_requester,
                config={
                    "preset": RoomCreationPreset.PUBLIC_CHAT,
                    "name": new_room_name,
                    "power_level_content_override": {"users_default": -10},
                },
                ratelimit=False,
            )

            result["new_room_id"] = new_room_id
            if update_result_fct:
                await update_result_fct(result)

            logger.info(
                "Shutting down room %r, joining to new room: %r", room_id, new_room_id
            )

            # We now wait for the create room to come back in via replication so
            # that we can assume that all the joins/invites have propagated before
            # we try and auto join below.
            await self._replication.wait_for_stream_position(
                self.hs.config.worker.events_shard_config.get_instance(new_room_id),
                "events",
                stream_id,
            )
        else:
            logger.info("Shutting down room %r", room_id)

        users = await self.store.get_local_users_related_to_room(room_id)
        for user_id, membership in users:
            # If the user is not in the room (or is banned), nothing to do.
            if membership not in (Membership.JOIN, Membership.INVITE, Membership.KNOCK):
                continue

            logger.info("Kicking %r from %r...", user_id, room_id)

            try:
                # Kick users from room
                target_requester = create_requester(
                    user_id, authenticated_entity=requester_user_id
                )
                _, stream_id = await self.room_member_handler.update_membership(
                    requester=target_requester,
                    target=target_requester.user,
                    room_id=room_id,
                    action=Membership.LEAVE,
                    content={},
                    ratelimit=False,
                    require_consent=False,
                )

                # Wait for leave to come in over replication before trying to forget.
                await self._replication.wait_for_stream_position(
                    self.hs.config.worker.events_shard_config.get_instance(room_id),
                    "events",
                    stream_id,
                )

                await self.room_member_handler.forget(
                    target_requester.user, room_id, do_not_schedule_purge=True
                )

                # Join users to new room
                if new_room_user_id:
                    if membership == Membership.JOIN:
                        assert new_room_id is not None
                        await self.room_member_handler.update_membership(
                            requester=target_requester,
                            target=target_requester.user,
                            room_id=new_room_id,
                            action=Membership.JOIN,
                            content={},
                            ratelimit=False,
                            require_consent=False,
                        )

                result["kicked_users"].append(user_id)
                if update_result_fct:
                    await update_result_fct(result)
            except Exception:
                logger.exception(
                    "Failed to leave old room and join new room for %r", user_id
                )
                result["failed_to_kick_users"].append(user_id)
                if update_result_fct:
                    await update_result_fct(result)

        # Send message in new room and move aliases
        if new_room_user_id:
            room_creator_requester = create_requester(
                new_room_user_id, authenticated_entity=requester_user_id
            )

            await self.event_creation_handler.create_and_send_nonmember_event(
                room_creator_requester,
                {
                    "type": "m.room.message",
                    "content": {"body": message, "msgtype": "m.text"},
                    "room_id": new_room_id,
                    "sender": new_room_user_id,
                },
                ratelimit=False,
            )

            result["local_aliases"] = list(
                await self.store.get_aliases_for_room(room_id)
            )

            assert new_room_id is not None
            await self.store.update_aliases_for_room(
                room_id, new_room_id, requester_user_id
            )
        else:
            result["local_aliases"] = []

        return result<|MERGE_RESOLUTION|>--- conflicted
+++ resolved
@@ -587,14 +587,6 @@
         # Get old room's create event
         old_room_create_event = await self.store.get_create_event_for_room(old_room_id)
 
-<<<<<<< HEAD
-        # Check if the create event specified a non-federatable room
-        if not old_room_create_event.content.get(EventContentFields.FEDERATE, True):
-            # If so, mark the new room as non-federatable as well
-            creation_content[EventContentFields.FEDERATE] = False
-
-        initial_state: MutableStateMap = {}
-=======
         if creation_event_with_context:
             create_event, _ = creation_event_with_context
             creation_content = create_event.content
@@ -605,8 +597,7 @@
                 new_room_version,
                 additional_creators=additional_creators,
             )
-        initial_state = {}
->>>>>>> 68068de3
+        initial_state: MutableStateMap = {}
 
         # Replicate relevant room events
         types_to_copy: List[Tuple[str, Optional[str]]] = [
