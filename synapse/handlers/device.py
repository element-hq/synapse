--- conflicted
+++ resolved
@@ -1451,19 +1451,10 @@
         self.device_handler = device_handler
 
         self._remote_edu_linearizer = Linearizer(
-<<<<<<< HEAD
-            hs.get_clock(),
-            name="remote_device_list",
-        )
-        self._resync_linearizer = Linearizer(
-            hs.get_clock(),
-            name="remote_device_resync",
-=======
             name="remote_device_list", clock=self.clock
         )
         self._resync_linearizer = Linearizer(
             name="remote_device_resync", clock=self.clock
->>>>>>> 5143f93d
         )
 
         # user_id -> list of updates waiting to be handled.
