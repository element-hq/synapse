--- conflicted
+++ resolved
@@ -193,15 +193,9 @@
             self.clock.looping_call(
                 run_as_background_process,
                 DELETE_STALE_DEVICES_INTERVAL_MS,
-<<<<<<< HEAD
-                "delete_stale_devices",
-                self.server_name,
-                self._delete_stale_devices,
-=======
                 desc="delete_stale_devices",
                 server_name=self.server_name,
                 func=self._delete_stale_devices,
->>>>>>> b7e7f537
             )
 
     async def _delete_stale_devices(self) -> None:
