--- conflicted
+++ resolved
@@ -242,12 +242,12 @@
             except_device_id: optional device id which should not be deleted
         """
         device_map = await self.store.get_devices_by_user(user_id)
-        device_ids = list(device_map)
         if except_device_id is not None:
-            device_ids = [d for d in device_ids if d != except_device_id]
-        await self.delete_devices(user_id, device_ids)
-
-    async def delete_devices(self, user_id: str, device_ids: List[str]) -> None:
+            device_map.pop(except_device_id, None)
+        user_device_ids = device_map.keys()
+        await self.delete_devices(user_id, user_device_ids)
+
+    async def delete_devices(self, user_id: str, device_ids: StrCollection) -> None:
         """Delete several devices
 
         Args:
@@ -266,17 +266,10 @@
             else:
                 raise
 
-        # Delete data specific to each device. Not optimised as it is not
-        # considered as part of a critical path.
-        for device_id in device_ids:
-            await self._auth_handler.delete_access_tokens_for_user(
-                user_id, device_id=device_id
-            )
-            await self.store.delete_e2e_keys_by_device(
-                user_id=user_id, device_id=device_id
-            )
-
-            if self.hs.config.experimental.msc3890_enabled:
+        # Delete data specific to each device. Not optimised as its an
+        # experimental MSC.
+        if self.hs.config.experimental.msc3890_enabled:
+            for device_id in device_ids:
                 # Remove any local notification settings for this device in accordance
                 # with MSC3890.
                 await self._account_data_handler.remove_account_data_for_user(
@@ -284,6 +277,13 @@
                     f"org.matrix.msc3890.local_notification_settings.{device_id}",
                 )
 
+        # If we're deleting a lot of devices, a bunch of them may not have any
+        # to-device messages queued up. We filter those out to avoid scheduling
+        # unnecessary tasks.
+        devices_with_messages = await self.store.get_devices_with_messages(
+            user_id, device_ids
+        )
+        for device_id in devices_with_messages:
             # Delete device messages asynchronously and in batches using the task scheduler
             # We specify an upper stream id to avoid deleting non delivered messages
             # if an user re-uses a device ID.
@@ -297,6 +297,10 @@
                 },
             )
 
+        await self._auth_handler.delete_access_tokens_for_devices(
+            user_id, device_ids=device_ids
+        )
+
         # Pushers are deleted after `delete_access_tokens_for_user` is called so that
         # modules using `on_logged_out` hook can use them if needed.
         await self.hs.get_pusherpool().remove_pushers_by_devices(user_id, device_ids)
@@ -468,9 +472,6 @@
         # can't call self.delete_device because that will clobber the
         # access token so call the storage layer directly
         await self.store.delete_devices(user_id, [old_device_id])
-        await self.store.delete_e2e_keys_by_device(
-            user_id=user_id, device_id=old_device_id
-        )
 
         # tell everyone that the old device is gone and that the dehydrated
         # device has a new display name
@@ -492,7 +493,6 @@
             raise errors.NotFoundError()
 
         await self.delete_devices(user_id, [device_id])
-        await self.store.delete_e2e_keys_by_device(user_id=user_id, device_id=device_id)
 
     @trace
     async def get_device(self, user_id: str, device_id: str) -> JsonDict:
@@ -973,144 +973,6 @@
 
         for user_id, user_devices in devices.items():
             await self.delete_devices(user_id, user_devices)
-<<<<<<< HEAD
-=======
-
-    @trace
-    async def delete_all_devices_for_user(
-        self, user_id: str, except_device_id: Optional[str] = None
-    ) -> None:
-        """Delete all of the user's devices
-
-        Args:
-            user_id: The user to remove all devices from
-            except_device_id: optional device id which should not be deleted
-        """
-        device_map = await self.store.get_devices_by_user(user_id)
-        if except_device_id is not None:
-            device_map.pop(except_device_id, None)
-        user_device_ids = device_map.keys()
-        await self.delete_devices(user_id, user_device_ids)
-
-    async def delete_devices(self, user_id: str, device_ids: StrCollection) -> None:
-        """Delete several devices
-
-        Args:
-            user_id: The user to delete devices from.
-            device_ids: The list of device IDs to delete
-        """
-        to_device_stream_id = self._event_sources.get_current_token().to_device_key
-
-        try:
-            await self.store.delete_devices(user_id, device_ids)
-        except errors.StoreError as e:
-            if e.code == 404:
-                # no match
-                set_tag("error", True)
-                set_tag("reason", "User doesn't have that device id.")
-            else:
-                raise
-
-        # Delete data specific to each device. Not optimised as its an
-        # experimental MSC.
-        if self.hs.config.experimental.msc3890_enabled:
-            for device_id in device_ids:
-                # Remove any local notification settings for this device in accordance
-                # with MSC3890.
-                await self._account_data_handler.remove_account_data_for_user(
-                    user_id,
-                    f"org.matrix.msc3890.local_notification_settings.{device_id}",
-                )
-
-        # If we're deleting a lot of devices, a bunch of them may not have any
-        # to-device messages queued up. We filter those out to avoid scheduling
-        # unnecessary tasks.
-        devices_with_messages = await self.store.get_devices_with_messages(
-            user_id, device_ids
-        )
-        for device_id in devices_with_messages:
-            # Delete device messages asynchronously and in batches using the task scheduler
-            # We specify an upper stream id to avoid deleting non delivered messages
-            # if an user re-uses a device ID.
-            await self._task_scheduler.schedule_task(
-                DELETE_DEVICE_MSGS_TASK_NAME,
-                resource_id=device_id,
-                params={
-                    "user_id": user_id,
-                    "device_id": device_id,
-                    "up_to_stream_id": to_device_stream_id,
-                },
-            )
-
-        await self._auth_handler.delete_access_tokens_for_devices(
-            user_id, device_ids=device_ids
-        )
-
-        # Pushers are deleted after `delete_access_tokens_for_user` is called so that
-        # modules using `on_logged_out` hook can use them if needed.
-        await self.hs.get_pusherpool().remove_pushers_by_devices(user_id, device_ids)
-
-        await self.notify_device_update(user_id, device_ids)
-
-    async def upsert_device(
-        self, user_id: str, device_id: str, display_name: Optional[str] = None
-    ) -> bool:
-        """Create or update a device
-
-        Args:
-            user_id: The user to update devices of.
-            device_id: The device to update.
-            display_name: The new display name for this device.
-
-        Returns:
-            True if the device was created, False if it was updated.
-
-        """
-
-        # Reject a new displayname which is too long.
-        self._check_device_name_length(display_name)
-
-        created = await self.store.store_device(
-            user_id,
-            device_id,
-            initial_device_display_name=display_name,
-        )
-
-        if not created:
-            await self.store.update_device(
-                user_id,
-                device_id,
-                new_display_name=display_name,
-            )
-
-        await self.notify_device_update(user_id, [device_id])
-        return created
-
-    async def update_device(self, user_id: str, device_id: str, content: dict) -> None:
-        """Update the given device
-
-        Args:
-            user_id: The user to update devices of.
-            device_id: The device to update.
-            content: body of update request
-        """
-
-        # Reject a new displayname which is too long.
-        new_display_name = content.get("display_name")
-
-        self._check_device_name_length(new_display_name)
-
-        try:
-            await self.store.update_device(
-                user_id, device_id, new_display_name=new_display_name
-            )
-            await self.notify_device_update(user_id, [device_id])
-        except errors.StoreError as e:
-            if e.code == 404:
-                raise errors.NotFoundError()
-            else:
-                raise
->>>>>>> 1dc29563
 
     @trace
     @measure_func("notify_device_update")
@@ -1174,106 +1036,12 @@
             StreamKeyType.DEVICE_LIST, position, users=[from_user_id]
         )
 
-<<<<<<< HEAD
     async def handle_new_device_update(self) -> None:
         if not self._is_main_device_list_writer:
             return await super().handle_new_device_update()
 
         self._handle_new_device_update_async()
         return
-=======
-    async def store_dehydrated_device(
-        self,
-        user_id: str,
-        device_id: Optional[str],
-        device_data: JsonDict,
-        initial_device_display_name: Optional[str] = None,
-        keys_for_device: Optional[JsonDict] = None,
-    ) -> str:
-        """Store a dehydrated device for a user, optionally storing the keys associated with
-        it as well.  If the user had a previous dehydrated device, it is removed.
-
-        Args:
-            user_id: the user that we are storing the device for
-            device_id: device id supplied by client
-            device_data: the dehydrated device information
-            initial_device_display_name: The display name to use for the device
-            keys_for_device: keys for the dehydrated device
-        Returns:
-            device id of the dehydrated device
-        """
-        device_id = await self.check_device_registered(
-            user_id,
-            device_id,
-            initial_device_display_name,
-        )
-
-        time_now = self.clock.time_msec()
-
-        old_device_id = await self.store.store_dehydrated_device(
-            user_id, device_id, device_data, time_now, keys_for_device
-        )
-
-        if old_device_id is not None:
-            await self.delete_devices(user_id, [old_device_id])
-
-        return device_id
-
-    async def rehydrate_device(
-        self, user_id: str, access_token: str, device_id: str
-    ) -> dict:
-        """Process a rehydration request from the user.
-
-        Args:
-            user_id: the user who is rehydrating the device
-            access_token: the access token used for the request
-            device_id: the ID of the device that will be rehydrated
-        Returns:
-            a dict containing {"success": True}
-        """
-        success = await self.store.remove_dehydrated_device(user_id, device_id)
-
-        if not success:
-            raise errors.NotFoundError()
-
-        # If the dehydrated device was successfully deleted (the device ID
-        # matched the stored dehydrated device), then modify the access
-        # token and refresh token to use the dehydrated device's ID and
-        # copy the old device display name to the dehydrated device,
-        # and destroy the old device ID
-        old_device_id = await self.store.set_device_for_access_token(
-            access_token, device_id
-        )
-        await self.store.set_device_for_refresh_token(user_id, old_device_id, device_id)
-        old_device = await self.store.get_device(user_id, old_device_id)
-        if old_device is None:
-            raise errors.NotFoundError()
-        await self.store.update_device(user_id, device_id, old_device["display_name"])
-        # can't call self.delete_device because that will clobber the
-        # access token so call the storage layer directly
-        await self.store.delete_devices(user_id, [old_device_id])
-
-        # tell everyone that the old device is gone and that the dehydrated
-        # device has a new display name
-        await self.notify_device_update(user_id, [old_device_id, device_id])
-
-        return {"success": True}
-
-    async def delete_dehydrated_device(self, user_id: str, device_id: str) -> None:
-        """
-        Delete a stored dehydrated device.
-
-        Args:
-            user_id: the user_id to delete the device from
-            device_id: id of the dehydrated device to delete
-        """
-        success = await self.store.remove_dehydrated_device(user_id, device_id)
-
-        if not success:
-            raise errors.NotFoundError()
-
-        await self.delete_devices(user_id, [device_id])
->>>>>>> 1dc29563
 
     @wrap_as_background_process("_handle_new_device_update_async")
     async def _handle_new_device_update_async(self) -> None:
