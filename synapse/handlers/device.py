--- conflicted
+++ resolved
@@ -1440,12 +1440,6 @@
     def __init__(self, hs: "HomeServer", device_handler: DeviceWriterHandler):
         super().__init__(hs)
 
-<<<<<<< HEAD
-=======
-    def __init__(self, hs: "HomeServer", device_handler: DeviceHandler):
-        self.server_name = hs.hostname
-        self.store = hs.get_datastores().main
->>>>>>> f0f9a82c
         self.federation = hs.get_federation_client()
         self.server_name = hs.hostname  # nb must be called this for @measure_func
         self.clock = hs.get_clock()  # nb must be called this for @measure_func
