#
# This file is licensed under the Affero General Public License (AGPL) version 3.
#
# Copyright 2015-2021 The Matrix.org Foundation C.I.C.
# Copyright (C) 2023 New Vector, Ltd
#
# This program is free software: you can redistribute it and/or modify
# it under the terms of the GNU Affero General Public License as
# published by the Free Software Foundation, either version 3 of the
# License, or (at your option) any later version.
#
# See the GNU Affero General Public License for more details:
# <https://www.gnu.org/licenses/agpl-3.0.html>.
#
# Originally licensed under the Apache License, Version 2.0:
# <http://www.apache.org/licenses/LICENSE-2.0>.
#
# [This file includes modifications made by New Vector Limited]
#
#
import itertools
import logging
from typing import (
    TYPE_CHECKING,
    AbstractSet,
    Any,
    Dict,
    FrozenSet,
    List,
    Mapping,
    Optional,
    Sequence,
    Set,
    Tuple,
)

import attr
from prometheus_client import Counter

from synapse.api.constants import (
    AccountDataTypes,
    Direction,
    EventContentFields,
    EventTypes,
    JoinRules,
    Membership,
)
from synapse.api.filtering import FilterCollection
from synapse.api.presence import UserPresenceState
from synapse.api.room_versions import KNOWN_ROOM_VERSIONS
from synapse.events import EventBase
from synapse.handlers.relations import BundledAggregations
from synapse.logging import issue9533_logger
from synapse.logging.context import current_context
from synapse.logging.opentracing import (
    SynapseTags,
    log_kv,
    set_tag,
    start_active_span,
    trace,
)
from synapse.metrics import SERVER_NAME_LABEL
from synapse.storage.databases.main.event_push_actions import RoomNotifCounts
from synapse.storage.databases.main.roommember import extract_heroes_from_room_summary
from synapse.storage.databases.main.stream import PaginateFunction
from synapse.storage.invite_rule import InviteRule
from synapse.storage.roommember import MemberSummary
from synapse.types import (
    DeviceListUpdates,
    JsonDict,
    JsonMapping,
    MultiWriterStreamToken,
    MutableStateMap,
    Requester,
    RoomStreamToken,
    StateMap,
    StrCollection,
    StreamKeyType,
    StreamToken,
    UserID,
)
from synapse.types.state import StateFilter
from synapse.util.async_helpers import concurrently_execute
from synapse.util.caches.expiringcache import ExpiringCache
from synapse.util.caches.lrucache import LruCache
from synapse.util.caches.response_cache import ResponseCache, ResponseCacheContext
from synapse.util.metrics import Measure
from synapse.visibility import filter_events_for_client

if TYPE_CHECKING:
    from synapse.server import HomeServer

logger = logging.getLogger(__name__)

# Counts the number of times we returned a non-empty sync. `type` is one of
# "initial_sync", "full_state_sync" or "incremental_sync", `lazy_loaded` is
# "true" or "false" depending on if the request asked for lazy loaded members or
# not.
non_empty_sync_counter = Counter(
    "synapse_handlers_sync_nonempty_total",
    "Count of non empty sync responses. type is initial_sync/full_state_sync"
    "/incremental_sync. lazy_loaded indicates if lazy loaded members were "
    "enabled for that request.",
    labelnames=["type", "lazy_loaded", SERVER_NAME_LABEL],
)

# Store the cache that tracks which lazy-loaded members have been sent to a given
# client for no more than 30 minutes.
LAZY_LOADED_MEMBERS_CACHE_MAX_AGE = 30 * 60 * 1000

# Remember the last 100 members we sent to a client for the purposes of
# avoiding redundantly sending the same lazy-loaded members to the client
LAZY_LOADED_MEMBERS_CACHE_MAX_SIZE = 100


SyncRequestKey = Tuple[Any, ...]


@attr.s(slots=True, frozen=True, auto_attribs=True)
class SyncConfig:
    user: UserID
    filter_collection: FilterCollection
    is_guest: bool
    device_id: Optional[str]
    use_state_after: bool


@attr.s(slots=True, frozen=True, auto_attribs=True)
class TimelineBatch:
    prev_batch: StreamToken
    events: Sequence[EventBase]
    limited: bool
    # A mapping of event ID to the bundled aggregations for the above events.
    # This is only calculated if limited is true.
    bundled_aggregations: Optional[Dict[str, BundledAggregations]] = None

    def __bool__(self) -> bool:
        """Make the result appear empty if there are no updates. This is used
        to tell if room needs to be part of the sync result.
        """
        return bool(self.events)


# We can't freeze this class, because we need to update it after it's instantiated to
# update its unread count. This is because we calculate the unread count for a room only
# if there are updates for it, which we check after the instance has been created.
# This should not be a big deal because we update the notification counts afterwards as
# well anyway.
@attr.s(slots=True, auto_attribs=True)
class JoinedSyncResult:
    room_id: str
    timeline: TimelineBatch
    state: StateMap[EventBase]
    ephemeral: List[JsonDict]
    account_data: List[JsonDict]
    unread_notifications: JsonDict
    unread_thread_notifications: JsonDict
    summary: Optional[JsonDict]
    unread_count: int

    def __bool__(self) -> bool:
        """Make the result appear empty if there are no updates. This is used
        to tell if room needs to be part of the sync result.
        """
        return bool(
            self.timeline or self.state or self.ephemeral or self.account_data
            # nb the notification count does not, er, count: if there's nothing
            # else in the result, we don't need to send it.
        )


@attr.s(slots=True, frozen=True, auto_attribs=True)
class ArchivedSyncResult:
    room_id: str
    timeline: TimelineBatch
    state: StateMap[EventBase]
    account_data: List[JsonDict]

    def __bool__(self) -> bool:
        """Make the result appear empty if there are no updates. This is used
        to tell if room needs to be part of the sync result.
        """
        return bool(self.timeline or self.state or self.account_data)


@attr.s(slots=True, frozen=True, auto_attribs=True)
class InvitedSyncResult:
    room_id: str
    invite: EventBase

    def __bool__(self) -> bool:
        """Invited rooms should always be reported to the client"""
        return True


@attr.s(slots=True, frozen=True, auto_attribs=True)
class KnockedSyncResult:
    room_id: str
    knock: EventBase

    def __bool__(self) -> bool:
        """Knocked rooms should always be reported to the client"""
        return True


@attr.s(slots=True, auto_attribs=True)
class _RoomChanges:
    """The set of room entries to include in the sync, plus the set of joined
    and left room IDs since last sync.
    """

    room_entries: List["RoomSyncResultBuilder"]
    invited: List[InvitedSyncResult]
    knocked: List[KnockedSyncResult]
    newly_joined_rooms: List[str]
    newly_left_rooms: List[str]


@attr.s(slots=True, frozen=True, auto_attribs=True)
class SyncResult:
    """
    Attributes:
        next_batch: Token for the next sync
        presence: List of presence events for the user.
        account_data: List of account_data events for the user.
        joined: JoinedSyncResult for each joined room.
        invited: InvitedSyncResult for each invited room.
        knocked: KnockedSyncResult for each knocked on room.
        archived: ArchivedSyncResult for each archived room.
        to_device: List of direct messages for the device.
        device_lists: List of user_ids whose devices have changed
        device_one_time_keys_count: Dict of algorithm to count for one time keys
            for this device
        device_unused_fallback_key_types: List of key types that have an unused fallback
            key
    """

    next_batch: StreamToken
    presence: List[UserPresenceState]
    account_data: List[JsonDict]
    joined: List[JoinedSyncResult]
    invited: List[InvitedSyncResult]
    knocked: List[KnockedSyncResult]
    archived: List[ArchivedSyncResult]
    to_device: List[JsonDict]
    device_lists: DeviceListUpdates
    device_one_time_keys_count: JsonMapping
    device_unused_fallback_key_types: List[str]

    def __bool__(self) -> bool:
        """Make the result appear empty if there are no updates. This is used
        to tell if the notifier needs to wait for more events when polling for
        events.
        """
        return bool(
            self.presence
            or self.joined
            or self.invited
            or self.knocked
            or self.archived
            or self.account_data
            or self.to_device
            or self.device_lists
        )

    @staticmethod
    def empty(
        next_batch: StreamToken,
        device_one_time_keys_count: JsonMapping,
        device_unused_fallback_key_types: List[str],
    ) -> "SyncResult":
        "Return a new empty result"
        return SyncResult(
            next_batch=next_batch,
            presence=[],
            account_data=[],
            joined=[],
            invited=[],
            knocked=[],
            archived=[],
            to_device=[],
            device_lists=DeviceListUpdates(),
            device_one_time_keys_count=device_one_time_keys_count,
            device_unused_fallback_key_types=device_unused_fallback_key_types,
        )


class SyncHandler:
    def __init__(self, hs: "HomeServer"):
        self.server_name = hs.hostname
        self.hs_config = hs.config
        self.store = hs.get_datastores().main
        self.notifier = hs.get_notifier()
        self.presence_handler = hs.get_presence_handler()
        self._relations_handler = hs.get_relations_handler()
        self._push_rules_handler = hs.get_push_rules_handler()
        self.event_sources = hs.get_event_sources()
        self.clock = hs.get_clock()
        self.state = hs.get_state_handler()
        self.auth_blocking = hs.get_auth_blocking()
        self._storage_controllers = hs.get_storage_controllers()
        self._state_storage_controller = self._storage_controllers.state
        self._device_handler = hs.get_device_handler()
        self._task_scheduler = hs.get_task_scheduler()

        self.should_calculate_push_rules = hs.config.push.enable_push

        # TODO: flush cache entries on subsequent sync request.
        #    Once we get the next /sync request (ie, one with the same access token
        #    that sets 'since' to 'next_batch'), we know that device won't need a
        #    cached result any more, and we could flush the entry from the cache to save
        #    memory.
        self.response_cache: ResponseCache[SyncRequestKey] = ResponseCache(
            clock=hs.get_clock(),
            name="sync",
            server_name=self.server_name,
            timeout_ms=hs.config.caches.sync_response_cache_duration,
        )

        # ExpiringCache((User, Device)) -> LruCache(user_id => event_id)
        self.lazy_loaded_members_cache: ExpiringCache[
            Tuple[str, Optional[str]], LruCache[str, str]
        ] = ExpiringCache(
            cache_name="lazy_loaded_members_cache",
            server_name=self.server_name,
            clock=self.clock,
            max_len=0,
            expiry_ms=LAZY_LOADED_MEMBERS_CACHE_MAX_AGE,
        )

        self.rooms_to_exclude_globally = hs.config.server.rooms_to_exclude_from_sync

    async def wait_for_sync_for_user(
        self,
        requester: Requester,
        sync_config: SyncConfig,
        request_key: SyncRequestKey,
        since_token: Optional[StreamToken] = None,
        timeout: int = 0,
        full_state: bool = False,
    ) -> SyncResult:
        """Get the sync for a client if we have new data for it now. Otherwise
        wait for new data to arrive on the server. If the timeout expires, then
        return an empty sync result.

        Args:
            requester: The user requesting the sync response.
            sync_config: Config/info necessary to process the sync request.
            sync_version: Determines what kind of sync response to generate.
            request_key: The key to use for caching the response.
            since_token: The point in the stream to sync from.
            timeout: How long to wait for new data to arrive before giving up.
            full_state: Whether to return the full state for each room.

        Returns:
            returns a full `SyncResult`.
        """
        # If the user is not part of the mau group, then check that limits have
        # not been exceeded (if not part of the group by this point, almost certain
        # auth_blocking will occur)
        user_id = sync_config.user.to_string()
        await self.auth_blocking.check_auth_blocking(requester=requester)

        res = await self.response_cache.wrap(
            request_key,
            self._wait_for_sync_for_user,
            sync_config,
            since_token,
            timeout,
            full_state,
            cache_context=True,
        )
        logger.debug("Returning sync response for %s", user_id)
        return res

    async def _wait_for_sync_for_user(
        self,
        sync_config: SyncConfig,
        since_token: Optional[StreamToken],
        timeout: int,
        full_state: bool,
        cache_context: ResponseCacheContext[SyncRequestKey],
    ) -> SyncResult:
        """The start of the machinery that produces a /sync response.

        See https://spec.matrix.org/v1.1/client-server-api/#syncing for full details.

        This method does high-level bookkeeping:
        - tracking the kind of sync in the logging context
        - deleting any to_device messages whose delivery has been acknowledged.
        - deciding if we should dispatch an instant or delayed response
        - marking the sync as being lazily loaded, if appropriate

        Computing the body of the response begins in the next method,
        `current_sync_for_user`.
        """
        if since_token is None:
            sync_type = "initial_sync"
        elif full_state:
            sync_type = "full_state_sync"
        else:
            sync_type = "incremental_sync"

        sync_label = f"sync_v2:{sync_type}"

        context = current_context()
        if context:
            context.tag = sync_label

        if since_token is not None:
            # We need to make sure this worker has caught up with the token. If
            # this returns false it means we timed out waiting, and we should
            # just return an empty response.
            start = self.clock.time_msec()
            if not await self.notifier.wait_for_stream_token(since_token):
                logger.warning(
                    "Timed out waiting for worker to catch up. Returning empty response"
                )
                device_id = sync_config.device_id
                one_time_keys_count: JsonMapping = {}
                unused_fallback_key_types: List[str] = []
                if device_id:
                    user_id = sync_config.user.to_string()
                    # TODO: We should have a way to let clients differentiate between the states of:
                    #   * no change in OTK count since the provided since token
                    #   * the server has zero OTKs left for this device
                    #  Spec issue: https://github.com/matrix-org/matrix-doc/issues/3298
                    one_time_keys_count = await self.store.count_e2e_one_time_keys(
                        user_id, device_id
                    )
                    unused_fallback_key_types = list(
                        await self.store.get_e2e_unused_fallback_key_types(
                            user_id, device_id
                        )
                    )

                cache_context.should_cache = False  # Don't cache empty responses
                return SyncResult.empty(
                    since_token, one_time_keys_count, unused_fallback_key_types
                )

            # If we've spent significant time waiting to catch up, take it off
            # the timeout.
            now = self.clock.time_msec()
            if now - start > 1_000:
                timeout -= now - start
                timeout = max(timeout, 0)

        # if we have a since token, delete any to-device messages before that token
        # (since we now know that the device has received them)
        if since_token is not None:
            since_stream_id = since_token.to_device_key
            deleted = await self.store.delete_messages_for_device(
                sync_config.user.to_string(),
                sync_config.device_id,
                since_stream_id,
            )
            logger.debug(
                "Deleted %d to-device messages up to %d", deleted, since_stream_id
            )

        if timeout == 0 or since_token is None or full_state:
            # we are going to return immediately, so don't bother calling
            # notifier.wait_for_events.
            result = await self.current_sync_for_user(
                sync_config, since_token, full_state=full_state
            )
        else:
            # Otherwise, we wait for something to happen and report it to the user.
            async def current_sync_callback(
                before_token: StreamToken, after_token: StreamToken
            ) -> SyncResult:
                return await self.current_sync_for_user(sync_config, since_token)

            result = await self.notifier.wait_for_events(
                sync_config.user.to_string(),
                timeout,
                current_sync_callback,
                from_token=since_token,
            )

        # if nothing has happened in any of the users' rooms since /sync was called,
        # the resultant next_batch will be the same as since_token (since the result
        # is generated when wait_for_events is first called, and not regenerated
        # when wait_for_events times out).
        #
        # If that happens, we mustn't cache it, so that when the client comes back
        # with the same cache token, we don't immediately return the same empty
        # result, causing a tightloop. (https://github.com/matrix-org/synapse/issues/8518)
        if result.next_batch == since_token:
            cache_context.should_cache = False

        if result:
            if sync_config.filter_collection.lazy_load_members():
                lazy_loaded = "true"
            else:
                lazy_loaded = "false"
            non_empty_sync_counter.labels(
                type=sync_label,
                lazy_loaded=lazy_loaded,
                **{SERVER_NAME_LABEL: self.server_name},
            ).inc()

        return result

    async def current_sync_for_user(
        self,
        sync_config: SyncConfig,
        since_token: Optional[StreamToken] = None,
        full_state: bool = False,
    ) -> SyncResult:
        """
        Generates the response body of a sync result, represented as a
        `SyncResult`.

        This is a wrapper around `generate_sync_result` which starts an open tracing
        span to track the sync. See `generate_sync_result` for the next part of your
        indoctrination.

        Args:
            sync_config: Config/info necessary to process the sync request.
            sync_version: Determines what kind of sync response to generate.
            since_token: The point in the stream to sync from.p.
            full_state: Whether to return the full state for each room.

        Returns:
            returns a full `SyncResult`.
        """
        with start_active_span("sync.current_sync_for_user"):
            log_kv({"since_token": since_token})

            # Go through the `/sync` v2 path
            sync_result = await self.generate_sync_result(
                sync_config, since_token, full_state
            )

            set_tag(SynapseTags.SYNC_RESULT, bool(sync_result))
            return sync_result

    async def ephemeral_by_room(
        self,
        sync_result_builder: "SyncResultBuilder",
        now_token: StreamToken,
        since_token: Optional[StreamToken] = None,
    ) -> Tuple[StreamToken, Dict[str, List[JsonDict]]]:
        """Get the ephemeral events for each room the user is in
        Args:
            sync_result_builder
            now_token: Where the server is currently up to.
            since_token: Where the server was when the client
                last synced.
        Returns:
            A tuple of the now StreamToken, updated to reflect the which typing
            events are included, and a dict mapping from room_id to a list of
            typing events for that room.
        """

        sync_config = sync_result_builder.sync_config

        with Measure(
            self.clock, name="ephemeral_by_room", server_name=self.server_name
        ):
            typing_key = since_token.typing_key if since_token else 0

            room_ids = sync_result_builder.joined_room_ids

            typing_source = self.event_sources.sources.typing
            typing, typing_key = await typing_source.get_new_events(
                user=sync_config.user,
                from_key=typing_key,
                limit=sync_config.filter_collection.ephemeral_limit(),
                room_ids=room_ids,
                is_guest=sync_config.is_guest,
            )
            now_token = now_token.copy_and_replace(StreamKeyType.TYPING, typing_key)

            ephemeral_by_room: JsonDict = {}

            for event in typing:
                # we want to exclude the room_id from the event, but modifying the
                # result returned by the event source is poor form (it might cache
                # the object)
                room_id = event["room_id"]
                event_copy = {k: v for (k, v) in event.items() if k != "room_id"}
                ephemeral_by_room.setdefault(room_id, []).append(event_copy)

            receipt_key = (
                since_token.receipt_key
                if since_token
                else MultiWriterStreamToken(stream=0)
            )

            receipt_source = self.event_sources.sources.receipt
            receipts, receipt_key = await receipt_source.get_new_events(
                user=sync_config.user,
                from_key=receipt_key,
                limit=sync_config.filter_collection.ephemeral_limit(),
                room_ids=room_ids,
                is_guest=sync_config.is_guest,
            )
            now_token = now_token.copy_and_replace(StreamKeyType.RECEIPT, receipt_key)

            for event in receipts:
                room_id = event["room_id"]
                # exclude room id, as above
                event_copy = {k: v for (k, v) in event.items() if k != "room_id"}
                ephemeral_by_room.setdefault(room_id, []).append(event_copy)

        return now_token, ephemeral_by_room

    async def _load_filtered_recents(
        self,
        room_id: str,
        sync_result_builder: "SyncResultBuilder",
        sync_config: SyncConfig,
        upto_token: StreamToken,
        since_token: Optional[StreamToken] = None,
        potential_recents: Optional[List[EventBase]] = None,
        newly_joined_room: bool = False,
    ) -> TimelineBatch:
        """Create a timeline batch for the room

        Args:
            room_id
            sync_result_builder
            sync_config
            upto_token: The token up to which we should fetch (more) events.
                If `potential_results` is non-empty then this is *start* of
                the the list.
            since_token
            potential_recents: If non-empty, the events between the since token
                and current token to send down to clients.
            newly_joined_room
        """
        with Measure(
            self.clock, name="load_filtered_recents", server_name=self.server_name
        ):
            timeline_limit = sync_config.filter_collection.timeline_limit()
            block_all_timeline = (
                sync_config.filter_collection.blocks_all_room_timeline()
            )

            if (
                potential_recents is None
                or newly_joined_room
                or timeline_limit < len(potential_recents)
            ):
                limited = True
            else:
                limited = False

            # Check if there is a gap, if so we need to mark this as limited and
            # recalculate which events to send down.
            gap_token = await self.store.get_timeline_gaps(
                room_id,
                since_token.room_key if since_token else None,
                sync_result_builder.now_token.room_key,
            )
            if gap_token:
                # There's a gap, so we need to ignore the passed in
                # `potential_recents`, and reset `upto_token` to match.
                potential_recents = None
                upto_token = sync_result_builder.now_token
                limited = True

            log_kv({"limited": limited})

            if potential_recents:
                recents = await sync_config.filter_collection.filter_room_timeline(
                    potential_recents
                )
                log_kv({"recents_after_sync_filtering": len(recents)})

                # We check if there are any state events, if there are then we pass
                # all current state events to the filter_events function. This is to
                # ensure that we always include current state in the timeline
                current_state_ids: FrozenSet[str] = frozenset()
                if any(e.is_state() for e in recents):
                    # FIXME(faster_joins): We use the partial state here as
                    # we don't want to block `/sync` on finishing a lazy join.
                    # Which should be fine once
                    # https://github.com/matrix-org/synapse/issues/12989 is resolved,
                    # since we shouldn't reach here anymore?
                    # Note that we use the current state as a whitelist for filtering
                    # `recents`, so partial state is only a problem when a membership
                    # event turns up in `recents` but has not made it into the current
                    # state.
                    current_state_ids = (
                        await self.store.check_if_events_in_current_state(
                            {e.event_id for e in recents if e.is_state()}
                        )
                    )

                recents = await filter_events_for_client(
                    self._storage_controllers,
                    sync_config.user.to_string(),
                    recents,
                    always_include_ids=current_state_ids,
                )
                log_kv({"recents_after_visibility_filtering": len(recents)})
            else:
                recents = []

            if not limited or block_all_timeline:
                prev_batch_token = upto_token
                if recents:
                    assert recents[0].internal_metadata.stream_ordering
                    room_key = RoomStreamToken(
                        stream=recents[0].internal_metadata.stream_ordering - 1
                    )
                    prev_batch_token = upto_token.copy_and_replace(
                        StreamKeyType.ROOM, room_key
                    )

                return TimelineBatch(
                    events=recents, prev_batch=prev_batch_token, limited=False
                )

            filtering_factor = 2
            load_limit = max(timeline_limit * filtering_factor, 10)
            max_repeat = 5  # Only try a few times per room, otherwise
            room_key = upto_token.room_key
            end_key = room_key

            since_key = None
            if since_token and gap_token:
                # If there is a gap then we need to only include events after
                # it.
                since_key = gap_token
            elif since_token and not newly_joined_room:
                since_key = since_token.room_key

            while limited and len(recents) < timeline_limit and max_repeat:
                # For initial `/sync`, we want to view a historical section of the
                # timeline; to fetch events by `topological_ordering` (best
                # representation of the room DAG as others were seeing it at the time).
                # This also aligns with the order that `/messages` returns events in.
                #
                # For incremental `/sync`, we want to get all updates for rooms since
                # the last `/sync` (regardless if those updates arrived late or happened
                # a while ago in the past); to fetch events by `stream_ordering` (in the
                # order they were received by the server).
                #
                # Relevant spec issue: https://github.com/matrix-org/matrix-spec/issues/1917
                #
                # FIXME: Using workaround for mypy,
                # https://github.com/python/mypy/issues/10740#issuecomment-1997047277 and
                # https://github.com/python/mypy/issues/17479
                paginate_room_events_by_topological_ordering: PaginateFunction = (
                    self.store.paginate_room_events_by_topological_ordering
                )
                paginate_room_events_by_stream_ordering: PaginateFunction = (
                    self.store.paginate_room_events_by_stream_ordering
                )
                pagination_method: PaginateFunction = (
                    # Use `topographical_ordering` for historical events
                    paginate_room_events_by_topological_ordering
                    if since_key is None
                    # Use `stream_ordering` for updates
                    else paginate_room_events_by_stream_ordering
                )
                events, end_key, limited = await pagination_method(
                    room_id=room_id,
                    # The bounds are reversed so we can paginate backwards
                    # (from newer to older events) starting at to_bound.
                    # This ensures we fill the `limit` with the newest events first,
                    from_key=end_key,
                    to_key=since_key,
                    direction=Direction.BACKWARDS,
                    limit=load_limit,
                )
                # We want to return the events in ascending order (the last event is the
                # most recent).
                events.reverse()

                log_kv({"loaded_recents": len(events)})

                loaded_recents = (
                    await sync_config.filter_collection.filter_room_timeline(events)
                )

                log_kv({"loaded_recents_after_sync_filtering": len(loaded_recents)})

                # We check if there are any state events, if there are then we pass
                # all current state events to the filter_events function. This is to
                # ensure that we always include current state in the timeline
                current_state_ids = frozenset()
                if any(e.is_state() for e in loaded_recents):
                    # FIXME(faster_joins): We use the partial state here as
                    # we don't want to block `/sync` on finishing a lazy join.
                    # Which should be fine once
                    # https://github.com/matrix-org/synapse/issues/12989 is resolved,
                    # since we shouldn't reach here anymore?
                    # Note that we use the current state as a whitelist for filtering
                    # `loaded_recents`, so partial state is only a problem when a
                    # membership event turns up in `loaded_recents` but has not made it
                    # into the current state.
                    current_state_ids = (
                        await self.store.check_if_events_in_current_state(
                            {e.event_id for e in loaded_recents if e.is_state()}
                        )
                    )

                filtered_recents = await filter_events_for_client(
                    self._storage_controllers,
                    sync_config.user.to_string(),
                    loaded_recents,
                    always_include_ids=current_state_ids,
                )

                loaded_recents = []
                for event in filtered_recents:
                    if event.type == EventTypes.CallInvite:
                        room_info = await self.store.get_room_with_stats(event.room_id)
                        assert room_info is not None
                        if room_info.join_rules == JoinRules.PUBLIC:
                            continue
                    loaded_recents.append(event)

                log_kv({"loaded_recents_after_client_filtering": len(loaded_recents)})

                loaded_recents.extend(recents)
                recents = loaded_recents

                max_repeat -= 1

            if len(recents) > timeline_limit:
                limited = True
                recents = recents[-timeline_limit:]
                assert recents[0].internal_metadata.stream_ordering
                room_key = RoomStreamToken(
                    stream=recents[0].internal_metadata.stream_ordering - 1
                )

            prev_batch_token = upto_token.copy_and_replace(StreamKeyType.ROOM, room_key)

        # Don't bother to bundle aggregations if the timeline is unlimited,
        # as clients will have all the necessary information.
        bundled_aggregations = None
        if limited or newly_joined_room:
            bundled_aggregations = (
                await self._relations_handler.get_bundled_aggregations(
                    recents, sync_config.user.to_string()
                )
            )

        return TimelineBatch(
            events=recents,
            prev_batch=prev_batch_token,
            # Also mark as limited if this is a new room or there has been a gap
            # (to force client to paginate the gap).
            limited=limited or newly_joined_room or gap_token is not None,
            bundled_aggregations=bundled_aggregations,
        )

    async def compute_summary(
        self,
        room_id: str,
        sync_config: SyncConfig,
        batch: TimelineBatch,
        state: MutableStateMap[EventBase],
        now_token: StreamToken,
    ) -> Optional[JsonDict]:
        """Works out a room summary block for this room, summarising the number
        of joined members in the room, and providing the 'hero' members if the
        room has no name so clients can consistently name rooms.  Also adds
        state events to 'state' if needed to describe the heroes.

        Args
            room_id
            sync_config
            batch: The timeline batch for the room that will be sent to the user.
            state: State as returned by compute_state_delta
            now_token: Token of the end of the current batch.
        """

        # FIXME: we could/should get this from room_stats when matthew/stats lands

        # FIXME: this promulgates https://github.com/matrix-org/synapse/issues/3305
        last_events, _ = await self.store.get_recent_event_ids_for_room(
            room_id, end_token=now_token.room_key, limit=1
        )

        if not last_events:
            return None

        last_event = last_events[-1]
        state_ids = await self._state_storage_controller.get_state_ids_for_event(
            last_event.event_id,
            state_filter=StateFilter.from_types(
                [(EventTypes.Name, ""), (EventTypes.CanonicalAlias, "")]
            ),
        )

        # this is heavily cached, thus: fast.
        details = await self.store.get_room_summary(room_id)

        name_id = state_ids.get((EventTypes.Name, ""))
        canonical_alias_id = state_ids.get((EventTypes.CanonicalAlias, ""))

        summary: JsonDict = {}
        empty_ms = MemberSummary([], 0)

        # TODO: only send these when they change.
        summary["m.joined_member_count"] = details.get(Membership.JOIN, empty_ms).count
        summary["m.invited_member_count"] = details.get(
            Membership.INVITE, empty_ms
        ).count

        # if the room has a name or canonical_alias set, we can skip
        # calculating heroes. Empty strings are falsey, so we check
        # for the "name" value and default to an empty string.
        if name_id:
            name = await self.store.get_event(name_id, allow_none=True)
            if name and name.content.get("name"):
                return summary

        if canonical_alias_id:
            canonical_alias = await self.store.get_event(
                canonical_alias_id, allow_none=True
            )
            if canonical_alias and canonical_alias.content.get("alias"):
                return summary

        # FIXME: only build up a member_ids list for our heroes
        member_ids = {}
        for membership in (
            Membership.JOIN,
            Membership.INVITE,
            Membership.LEAVE,
            Membership.BAN,
        ):
            for user_id, event_id in details.get(membership, empty_ms).members:
                member_ids[user_id] = event_id

        me = sync_config.user.to_string()
        summary["m.heroes"] = extract_heroes_from_room_summary(details, me)

        if not sync_config.filter_collection.lazy_load_members():
            return summary

        # ensure we send membership events for heroes if needed
        cache_key = (sync_config.user.to_string(), sync_config.device_id)
        cache = self.get_lazy_loaded_members_cache(cache_key)

        # track which members the client should already know about via LL:
        # Ones which are already in state...
        existing_members = {
            user_id for (typ, user_id) in state.keys() if typ == EventTypes.Member
        }

        # ...or ones which are in the timeline...
        for ev in batch.events:
            if ev.type == EventTypes.Member:
                existing_members.add(ev.state_key)

        # ...and then ensure any missing ones get included in state.
        missing_hero_event_ids = [
            member_ids[hero_id]
            for hero_id in summary["m.heroes"]
            if (
                cache.get(hero_id) != member_ids[hero_id]
                and hero_id not in existing_members
            )
        ]

        missing_hero_state = await self.store.get_events(missing_hero_event_ids)

        for s in missing_hero_state.values():
            cache.set(s.state_key, s.event_id)
            state[(EventTypes.Member, s.state_key)] = s

        return summary

    def get_lazy_loaded_members_cache(
        self, cache_key: Tuple[str, Optional[str]]
    ) -> LruCache[str, str]:
        cache: Optional[LruCache[str, str]] = self.lazy_loaded_members_cache.get(
            cache_key
        )
        if cache is None:
            logger.debug("creating LruCache for %r", cache_key)
            cache = LruCache(
                max_size=LAZY_LOADED_MEMBERS_CACHE_MAX_SIZE,
<<<<<<< HEAD
                clock=self.clock,
=======
                server_name=self.server_name,
>>>>>>> 5143f93d
            )
            self.lazy_loaded_members_cache[cache_key] = cache
        else:
            logger.debug("found LruCache for %r", cache_key)
        return cache

    async def compute_state_delta(
        self,
        room_id: str,
        batch: TimelineBatch,
        sync_config: SyncConfig,
        since_token: Optional[StreamToken],
        end_token: StreamToken,
        full_state: bool,
        joined: bool,
    ) -> MutableStateMap[EventBase]:
        """Works out the difference in state between the end of the previous sync and
        the start of the timeline.

        Args:
            room_id:
            batch: The timeline batch for the room that will be sent to the user.
            sync_config:
            since_token: Token of the end of the previous batch. May be `None`.
            end_token: Token of the end of the current batch. Normally this will be
                the same as the global "now_token", but if the user has left the room,
                the point just after their leave event.
            full_state: Whether to force returning the full state.
                `lazy_load_members` still applies when `full_state` is `True`.
            joined: whether the user is currently joined to the room

        Returns:
            The state to return in the sync response for the room.

            Clients will overlay this onto the state at the end of the previous sync to
            arrive at the state at the start of the timeline.

            Clients will then overlay state events in the timeline to arrive at the
            state at the end of the timeline, in preparation for the next sync.
        """
        # TODO(mjark) Check if the state events were received by the server
        # after the previous sync, since we need to include those state
        # updates even if they occurred logically before the previous event.
        # TODO(mjark) Check for new redactions in the state events.

        with Measure(
            self.clock, name="compute_state_delta", server_name=self.server_name
        ):
            # The memberships needed for events in the timeline.
            # Only calculated when `lazy_load_members` is on.
            members_to_fetch: Optional[Set[str]] = None

            # A dictionary mapping user IDs to the first event in the timeline sent by
            # them. Only calculated when `lazy_load_members` is on.
            first_event_by_sender_map: Optional[Dict[str, EventBase]] = None

            # The contribution to the room state from state events in the timeline.
            # Only contains the last event for any given state key.
            timeline_state: StateMap[str]

            lazy_load_members = sync_config.filter_collection.lazy_load_members()
            include_redundant_members = (
                sync_config.filter_collection.include_redundant_members()
            )

            if lazy_load_members:
                # We only request state for the members needed to display the
                # timeline:

                timeline_state = {}

                # Membership events to fetch that can be found in the room state, or in
                # the case of partial state rooms, the auth events of timeline events.
                members_to_fetch = set()
                first_event_by_sender_map = {}
                for event in batch.events:
                    # Build the map from user IDs to the first timeline event they sent.
                    if event.sender not in first_event_by_sender_map:
                        first_event_by_sender_map[event.sender] = event

                    # We need the event's sender, unless their membership was in a
                    # previous timeline event.
                    if (EventTypes.Member, event.sender) not in timeline_state:
                        members_to_fetch.add(event.sender)
                    # FIXME: we also care about invite targets etc.

                    if event.is_state():
                        timeline_state[(event.type, event.state_key)] = event.event_id

            else:
                timeline_state = {
                    (event.type, event.state_key): event.event_id
                    for event in batch.events
                    if event.is_state()
                }

            # Now calculate the state to return in the sync response for the room.
            # This is more or less the change in state between the end of the previous
            # sync's timeline and the start of the current sync's timeline.
            # See the docstring above for details.
            state_ids: StateMap[str]
            # We need to know whether the state we fetch may be partial, so check
            # whether the room is partial stated *before* fetching it.
            is_partial_state_room = await self.store.is_partial_state_room(room_id)
            if full_state:
                state_ids = await self._compute_state_delta_for_full_sync(
                    room_id,
                    sync_config,
                    batch,
                    end_token,
                    members_to_fetch,
                    timeline_state,
                    joined,
                )
            else:
                # If this is an initial sync then full_state should be set, and
                # that case is handled above. We assert here to ensure that this
                # is indeed the case.
                assert since_token is not None

                state_ids = await self._compute_state_delta_for_incremental_sync(
                    room_id,
                    sync_config,
                    batch,
                    since_token,
                    end_token,
                    members_to_fetch,
                    timeline_state,
                )

            # If we only have partial state for the room, `state_ids` may be missing the
            # memberships we wanted. We attempt to find some by digging through the auth
            # events of timeline events.
            if lazy_load_members and is_partial_state_room:
                assert members_to_fetch is not None
                assert first_event_by_sender_map is not None

                additional_state_ids = (
                    await self._find_missing_partial_state_memberships(
                        room_id, members_to_fetch, first_event_by_sender_map, state_ids
                    )
                )
                state_ids = {**state_ids, **additional_state_ids}

            # At this point, if `lazy_load_members` is enabled, `state_ids` includes
            # the memberships of all event senders in the timeline. This is because we
            # may not have sent the memberships in a previous sync.

            # When `include_redundant_members` is on, we send all the lazy-loaded
            # memberships of event senders. Otherwise we make an effort to limit the set
            # of memberships we send to those that we have not already sent to this client.
            if lazy_load_members and not include_redundant_members:
                cache_key = (sync_config.user.to_string(), sync_config.device_id)
                cache = self.get_lazy_loaded_members_cache(cache_key)

                # if it's a new sync sequence, then assume the client has had
                # amnesia and doesn't want any recent lazy-loaded members
                # de-duplicated.
                if since_token is None:
                    logger.debug("clearing LruCache for %r", cache_key)
                    cache.clear()
                else:
                    # only send members which aren't in our LruCache (either
                    # because they're new to this client or have been pushed out
                    # of the cache)
                    logger.debug("filtering state from %r...", state_ids)
                    state_ids = {
                        t: event_id
                        for t, event_id in state_ids.items()
                        if cache.get(t[1]) != event_id
                    }
                    logger.debug("...to %r", state_ids)

                # add any member IDs we are about to send into our LruCache
                for t, event_id in itertools.chain(
                    state_ids.items(), timeline_state.items()
                ):
                    if t[0] == EventTypes.Member:
                        cache.set(t[1], event_id)

        state: Dict[str, EventBase] = {}
        if state_ids:
            state = await self.store.get_events(list(state_ids.values()))

        return {
            (e.type, e.state_key): e
            for e in await sync_config.filter_collection.filter_room_state(
                list(state.values())
            )
            if e.type != EventTypes.Aliases  # until MSC2261 or alternative solution
        }

    async def _compute_state_delta_for_full_sync(
        self,
        room_id: str,
        sync_config: SyncConfig,
        batch: TimelineBatch,
        end_token: StreamToken,
        members_to_fetch: Optional[Set[str]],
        timeline_state: StateMap[str],
        joined: bool,
    ) -> StateMap[str]:
        """Calculate the state events to be included in a full sync response.

        As with `_compute_state_delta_for_incremental_sync`, the result will include
        the membership events for the senders of each event in `members_to_fetch`.

        Note that whether this returns the state at the start or the end of the
        batch depends on `sync_config.use_state_after` (c.f. MSC4222).

        Args:
            room_id: The room we are calculating for.
            sync_confg: The user that is calling `/sync`.
            batch: The timeline batch for the room that will be sent to the user.
            end_token: Token of the end of the current batch. Normally this will be
                the same as the global "now_token", but if the user has left the room,
                the point just after their leave event.
            members_to_fetch: If lazy-loading is enabled, the memberships needed for
                events in the timeline.
            timeline_state: The contribution to the room state from state events in
                `batch`. Only contains the last event for any given state key.
            joined: whether the user is currently joined to the room

        Returns:
            A map from (type, state_key) to event_id, for each event that we believe
            should be included in the `state` or `state_after` part of the sync response.
        """
        if members_to_fetch is not None:
            # Lazy-loading of membership events is enabled.
            #
            # Always make sure we load our own membership event so we know if
            # we're in the room, to fix https://github.com/vector-im/riot-web/issues/7209.
            #
            # We only need apply this on full state syncs given we disabled
            # LL for incr syncs in https://github.com/matrix-org/synapse/pull/3840.
            #
            # We don't insert ourselves into `members_to_fetch`, because in some
            # rare cases (an empty event batch with a now_token after the user's
            # leave in a partial state room which another local user has
            # joined), the room state will be missing our membership and there
            # is no guarantee that our membership will be in the auth events of
            # timeline events when the room is partial stated.
            state_filter = StateFilter.from_lazy_load_member_list(
                members_to_fetch.union((sync_config.user.to_string(),))
            )

            # We are happy to use partial state to compute the `/sync` response.
            # Since partial state may not include the lazy-loaded memberships we
            # require, we fix up the state response afterwards with memberships from
            # auth events.
            await_full_state = False
            lazy_load_members = True
        else:
            state_filter = StateFilter.all()
            await_full_state = True
            lazy_load_members = False

        # Check if we are wanting to return the state at the start or end of the
        # timeline. If at the end we can just use the current state.
        if sync_config.use_state_after:
            # If we're getting the state at the end of the timeline, we can just
            # use the current state of the room (and roll back any changes
            # between when we fetched the current state and `end_token`).
            #
            # For rooms we're not joined to, there might be a very large number
            # of deltas between `end_token` and "now", and so instead we fetch
            # the state at the end of the timeline.
            if joined:
                state_ids = await self._state_storage_controller.get_current_state_ids(
                    room_id,
                    state_filter=state_filter,
                    await_full_state=await_full_state,
                )

                # Now roll back the state by looking at the state deltas between
                # end_token and now.
                deltas = await self.store.get_current_state_deltas_for_room(
                    room_id,
                    from_token=end_token.room_key,
                    to_token=self.store.get_room_max_token(),
                )
                if deltas:
                    mutable_state_ids = dict(state_ids)

                    # We iterate over the deltas backwards so that if there are
                    # multiple changes of the same type/state_key we'll
                    # correctly pick the earliest delta.
                    for delta in reversed(deltas):
                        if delta.prev_event_id:
                            mutable_state_ids[(delta.event_type, delta.state_key)] = (
                                delta.prev_event_id
                            )
                        elif (delta.event_type, delta.state_key) in mutable_state_ids:
                            mutable_state_ids.pop((delta.event_type, delta.state_key))

                    state_ids = mutable_state_ids

                return state_ids

            else:
                # Just use state groups to get the state at the end of the
                # timeline, i.e. the state at the leave/etc event.
                state_at_timeline_end = (
                    await self._state_storage_controller.get_state_ids_at(
                        room_id,
                        stream_position=end_token,
                        state_filter=state_filter,
                        await_full_state=await_full_state,
                    )
                )
                return state_at_timeline_end

        state_at_timeline_end = await self._state_storage_controller.get_state_ids_at(
            room_id,
            stream_position=end_token,
            state_filter=state_filter,
            await_full_state=await_full_state,
        )

        if batch:
            # Strictly speaking, this returns the state *after* the first event in the
            # timeline, but that is good enough here.
            state_at_timeline_start = (
                await self._state_storage_controller.get_state_ids_for_event(
                    batch.events[0].event_id,
                    state_filter=state_filter,
                    await_full_state=await_full_state,
                )
            )
        else:
            state_at_timeline_start = state_at_timeline_end

        state_ids = _calculate_state(
            timeline_contains=timeline_state,
            timeline_start=state_at_timeline_start,
            timeline_end=state_at_timeline_end,
            previous_timeline_end={},
            lazy_load_members=lazy_load_members,
        )
        return state_ids

    async def _compute_state_delta_for_incremental_sync(
        self,
        room_id: str,
        sync_config: SyncConfig,
        batch: TimelineBatch,
        since_token: StreamToken,
        end_token: StreamToken,
        members_to_fetch: Optional[Set[str]],
        timeline_state: StateMap[str],
    ) -> StateMap[str]:
        """Calculate the state events to be included in an incremental sync response.

        If lazy-loading of membership events is enabled (as indicated by
        `members_to_fetch` being not-`None`), the result will include the membership
        events for each member in `members_to_fetch`. The caller
        (`compute_state_delta`) is responsible for keeping track of which membership
        events we have already sent to the client, and hence ripping them out.

        Note that whether this returns the state at the start or the end of the
        batch depends on `sync_config.use_state_after` (c.f. MSC4222).

        Args:
            room_id: The room we are calculating for.
            sync_config
            batch: The timeline batch for the room that will be sent to the user.
            since_token: Token of the end of the previous batch.
            end_token: Token of the end of the current batch. Normally this will be
                the same as the global "now_token", but if the user has left the room,
                the point just after their leave event.
            members_to_fetch: If lazy-loading is enabled, the memberships needed for
                events in the timeline. Otherwise, `None`.
            timeline_state: The contribution to the room state from state events in
                `batch`. Only contains the last event for any given state key.

        Returns:
            A map from (type, state_key) to event_id, for each event that we believe
            should be included in the `state` or `state_after` part of the sync response.
        """
        if members_to_fetch is not None:
            # Lazy-loading is enabled. Only return the state that is needed.
            state_filter = StateFilter.from_lazy_load_member_list(members_to_fetch)
            await_full_state = False
            lazy_load_members = True
        else:
            state_filter = StateFilter.all()
            await_full_state = True
            lazy_load_members = False

        # Check if we are wanting to return the state at the start or end of the
        # timeline. If at the end we can just use the current state delta stream.
        if sync_config.use_state_after:
            delta_state_ids: MutableStateMap[str] = {}

            if members_to_fetch:
                # We're lazy-loading, so the client might need some more member
                # events to understand the events in this timeline. So we always
                # fish out all the member events corresponding to the timeline
                # here. The caller will then dedupe any redundant ones.
                member_ids = await self._state_storage_controller.get_current_state_ids(
                    room_id=room_id,
                    state_filter=StateFilter.from_types(
                        (EventTypes.Member, member) for member in members_to_fetch
                    ),
                    await_full_state=await_full_state,
                )
                delta_state_ids.update(member_ids)

            # We don't do LL filtering for incremental syncs - see
            # https://github.com/vector-im/riot-web/issues/7211#issuecomment-419976346
            # N.B. this slows down incr syncs as we are now processing way more
            # state in the server than if we were LLing.
            #
            # i.e. we return all state deltas, including membership changes that
            # we'd normally exclude due to LL.
            deltas = await self.store.get_current_state_deltas_for_room(
                room_id=room_id,
                from_token=since_token.room_key,
                to_token=end_token.room_key,
            )
            for delta in deltas:
                if delta.event_id is None:
                    # There was a state reset and this state entry is no longer
                    # present, but we have no way of informing the client about
                    # this, so we just skip it for now.
                    continue

                # Note that deltas are in stream ordering, so if there are
                # multiple deltas for a given type/state_key we'll always pick
                # the latest one.
                delta_state_ids[(delta.event_type, delta.state_key)] = delta.event_id

            return delta_state_ids

        # For a non-gappy sync if the events in the timeline are simply a linear
        # chain (i.e. no merging/branching of the graph), then we know the state
        # delta between the end of the previous sync and start of the new one is
        # empty.
        #
        # c.f. #16941 for an example of why we can't do this for all non-gappy
        # syncs.
        is_linear_timeline = True
        if batch.events:
            # We need to make sure the first event in our batch points to the
            # last event in the previous batch.
            last_event_id_prev_batch = (
                await self.store.get_last_event_id_in_room_before_stream_ordering(
                    room_id,
                    end_token=since_token.room_key,
                )
            )

            prev_event_id = last_event_id_prev_batch
            for e in batch.events:
                if e.prev_event_ids() != [prev_event_id]:
                    is_linear_timeline = False
                    break
                prev_event_id = e.event_id

        if is_linear_timeline and not batch.limited:
            state_ids: StateMap[str] = {}
            if lazy_load_members:
                if members_to_fetch and batch.events:
                    # We're lazy-loading, so the client might need some more
                    # member events to understand the events in this timeline.
                    # So we fish out all the member events corresponding to the
                    # timeline here. The caller will then dedupe any redundant
                    # ones.

                    state_ids = (
                        await self._state_storage_controller.get_state_ids_for_event(
                            batch.events[0].event_id,
                            # we only want members!
                            state_filter=StateFilter.from_types(
                                (EventTypes.Member, member)
                                for member in members_to_fetch
                            ),
                            await_full_state=False,
                        )
                    )
            return state_ids

        if batch:
            state_at_timeline_start = (
                await self._state_storage_controller.get_state_ids_for_event(
                    batch.events[0].event_id,
                    state_filter=state_filter,
                    await_full_state=await_full_state,
                )
            )
        else:
            # We can get here if the user has ignored the senders of all
            # the recent events.
            state_at_timeline_start = (
                await self._state_storage_controller.get_state_ids_at(
                    room_id,
                    stream_position=end_token,
                    state_filter=state_filter,
                    await_full_state=await_full_state,
                )
            )

        if batch.limited:
            # for now, we disable LL for gappy syncs - see
            # https://github.com/vector-im/riot-web/issues/7211#issuecomment-419976346
            # N.B. this slows down incr syncs as we are now processing way
            # more state in the server than if we were LLing.
            #
            # We still have to filter timeline_start to LL entries (above) in order
            # for _calculate_state's LL logic to work, as we have to include LL
            # members for timeline senders in case they weren't loaded in the initial
            # sync.  We do this by (counterintuitively) by filtering timeline_start
            # members to just be ones which were timeline senders, which then ensures
            # all of the rest get included in the state block (if we need to know
            # about them).
            state_filter = StateFilter.all()

        state_at_previous_sync = await self._state_storage_controller.get_state_ids_at(
            room_id,
            stream_position=since_token,
            state_filter=state_filter,
            await_full_state=await_full_state,
        )

        state_at_timeline_end = await self._state_storage_controller.get_state_ids_at(
            room_id,
            stream_position=end_token,
            state_filter=state_filter,
            await_full_state=await_full_state,
        )

        state_ids = _calculate_state(
            timeline_contains=timeline_state,
            timeline_start=state_at_timeline_start,
            timeline_end=state_at_timeline_end,
            previous_timeline_end=state_at_previous_sync,
            lazy_load_members=lazy_load_members,
        )

        return state_ids

    async def _find_missing_partial_state_memberships(
        self,
        room_id: str,
        members_to_fetch: StrCollection,
        events_with_membership_auth: Mapping[str, EventBase],
        found_state_ids: StateMap[str],
    ) -> StateMap[str]:
        """Finds missing memberships from a set of auth events and returns them as a
        state map.

        Args:
            room_id: The partial state room to find the remaining memberships for.
            members_to_fetch: The memberships to find.
            events_with_membership_auth: A mapping from user IDs to events whose auth
                events would contain their prior membership, if one exists.
                Note that join events will not cite a prior membership if a user has
                never been in a room before.
            found_state_ids: A dict from (type, state_key) -> state_event_id, containing
                memberships that have been previously found. Entries in
                `members_to_fetch` that have a membership in `found_state_ids` are
                ignored.

        Returns:
            A dict from ("m.room.member", state_key) -> state_event_id, containing the
            memberships missing from `found_state_ids`.

            When `events_with_membership_auth` contains a join event for a given user
            which does not cite a prior membership, no membership is returned for that
            user.

        Raises:
            KeyError: if `events_with_membership_auth` does not have an entry for a
                missing membership. Memberships in `found_state_ids` do not need an
                entry in `events_with_membership_auth`.
        """
        additional_state_ids: MutableStateMap[str] = {}

        # Tracks the missing members for logging purposes.
        missing_members = set()

        # Identify memberships missing from `found_state_ids` and pick out the auth
        # events in which to look for them.
        auth_event_ids: Set[str] = set()
        for member in members_to_fetch:
            if (EventTypes.Member, member) in found_state_ids:
                continue

            event_with_membership_auth = events_with_membership_auth[member]
            is_create = (
                event_with_membership_auth.is_state()
                and event_with_membership_auth.type == EventTypes.Create
            )
            is_join = (
                event_with_membership_auth.is_state()
                and event_with_membership_auth.type == EventTypes.Member
                and event_with_membership_auth.state_key == member
                and event_with_membership_auth.content.get("membership")
                == Membership.JOIN
            )
            if not is_create and not is_join:
                # The event must include the desired membership as an auth event, unless
                # it's the `m.room.create` event for a room or the first join event for
                # a given user.
                missing_members.add(member)
            auth_event_ids.update(event_with_membership_auth.auth_event_ids())

        auth_events = await self.store.get_events(auth_event_ids)

        # Run through the missing memberships once more, picking out the memberships
        # from the pile of auth events we have just fetched.
        for member in members_to_fetch:
            if (EventTypes.Member, member) in found_state_ids:
                continue

            event_with_membership_auth = events_with_membership_auth[member]

            # Dig through the auth events to find the desired membership.
            for auth_event_id in event_with_membership_auth.auth_event_ids():
                # We only store events once we have all their auth events,
                # so the auth event must be in the pile we have just
                # fetched.
                auth_event = auth_events[auth_event_id]

                if (
                    auth_event.type == EventTypes.Member
                    and auth_event.state_key == member
                ):
                    missing_members.discard(member)
                    additional_state_ids[(EventTypes.Member, member)] = (
                        auth_event.event_id
                    )
                    break

        if missing_members:
            # There really shouldn't be any missing memberships now. Either:
            #  * we couldn't find an auth event, which shouldn't happen because we do
            #    not persist events with persisting their auth events first, or
            #  * the set of auth events did not contain a membership we wanted, which
            #    means our caller didn't compute the events in `members_to_fetch`
            #    correctly, or we somehow accepted an event whose auth events were
            #    dodgy.
            logger.error(
                "Failed to find memberships for %s in partial state room "
                "%s in the auth events of %s.",
                missing_members,
                room_id,
                [
                    events_with_membership_auth[member].event_id
                    for member in missing_members
                ],
            )

        return additional_state_ids

    async def unread_notifs_for_room_id(
        self, room_id: str, sync_config: SyncConfig
    ) -> RoomNotifCounts:
        if not self.should_calculate_push_rules:
            # If push rules have been universally disabled then we know we won't
            # have any unread counts in the DB, so we may as well skip asking
            # the DB.
            return RoomNotifCounts.empty()

        with Measure(
            self.clock, name="unread_notifs_for_room_id", server_name=self.server_name
        ):
            return await self.store.get_unread_event_push_actions_by_room_for_user(
                room_id,
                sync_config.user.to_string(),
            )

    async def generate_sync_result(
        self,
        sync_config: SyncConfig,
        since_token: Optional[StreamToken] = None,
        full_state: bool = False,
    ) -> SyncResult:
        """Generates the response body of a sync result.

        This is represented by a `SyncResult` struct, which is built from small pieces
        using a `SyncResultBuilder`. See also
            https://spec.matrix.org/v1.1/client-server-api/#get_matrixclientv3sync
        the `sync_result_builder` is passed as a mutable ("inout") parameter to various
        helper functions. These retrieve and process the data which forms the sync body,
        often writing to the `sync_result_builder` to store their output.

        At the end, we transfer data from the `sync_result_builder` to a new `SyncResult`
        instance to signify that the sync calculation is complete.
        """

        user_id = sync_config.user.to_string()
        app_service = self.store.get_app_service_by_user_id(user_id)
        if app_service:
            # We no longer support AS users using /sync directly.
            # See https://github.com/matrix-org/matrix-doc/issues/1144
            raise NotImplementedError()

        sync_result_builder = await self.get_sync_result_builder(
            sync_config,
            since_token,
            full_state,
        )

        logger.debug(
            "Calculating sync response for %r between %s and %s",
            sync_config.user,
            sync_result_builder.since_token,
            sync_result_builder.now_token,
        )

        logger.debug("Fetching account data")

        # Global account data is included if it is not filtered out.
        if not sync_config.filter_collection.blocks_all_global_account_data():
            await self._generate_sync_entry_for_account_data(sync_result_builder)

        # Presence data is included if the server has it enabled and not filtered out.
        include_presence_data = bool(
            self.hs_config.server.presence_enabled
            and not sync_config.filter_collection.blocks_all_presence()
        )
        # Device list updates are sent if a since token is provided.
        include_device_list_updates = bool(since_token and since_token.device_list_key)

        # If we do not care about the rooms or things which depend on the room
        # data (namely presence and device list updates), then we can skip
        # this process completely.
        device_lists = DeviceListUpdates()
        if (
            not sync_result_builder.sync_config.filter_collection.blocks_all_rooms()
            or include_presence_data
            or include_device_list_updates
        ):
            logger.debug("Fetching room data")

            # Note that _generate_sync_entry_for_rooms sets sync_result_builder.joined, which
            # is used in calculate_user_changes below.
            (
                newly_joined_rooms,
                newly_left_rooms,
            ) = await self._generate_sync_entry_for_rooms(sync_result_builder)

            # Work out which users have joined or left rooms we're in. We use this
            # to build the presence and device_list parts of the sync response in
            # `_generate_sync_entry_for_presence` and
            # `_generate_sync_entry_for_device_list` respectively.
            if include_presence_data or include_device_list_updates:
                # This uses the sync_result_builder.joined which is set in
                # `_generate_sync_entry_for_rooms`, if that didn't find any joined
                # rooms for some reason it is a no-op.
                (
                    newly_joined_or_invited_or_knocked_users,
                    newly_left_users,
                ) = sync_result_builder.calculate_user_changes()

                if include_presence_data:
                    logger.debug("Fetching presence data")
                    await self._generate_sync_entry_for_presence(
                        sync_result_builder,
                        newly_joined_rooms,
                        newly_joined_or_invited_or_knocked_users,
                    )

                if include_device_list_updates:
                    # include_device_list_updates can only be True if we have a
                    # since token.
                    assert since_token is not None

                    device_lists = await self._device_handler.generate_sync_entry_for_device_list(
                        user_id=user_id,
                        since_token=since_token,
                        now_token=sync_result_builder.now_token,
                        joined_room_ids=sync_result_builder.joined_room_ids,
                        newly_joined_rooms=newly_joined_rooms,
                        newly_joined_or_invited_or_knocked_users=newly_joined_or_invited_or_knocked_users,
                        newly_left_rooms=newly_left_rooms,
                        newly_left_users=newly_left_users,
                    )

        logger.debug("Fetching to-device data")
        await self._generate_sync_entry_for_to_device(sync_result_builder)

        logger.debug("Fetching OTK data")
        device_id = sync_config.device_id
        one_time_keys_count: JsonMapping = {}
        unused_fallback_key_types: List[str] = []
        if device_id:
            # TODO: We should have a way to let clients differentiate between the states of:
            #   * no change in OTK count since the provided since token
            #   * the server has zero OTKs left for this device
            #  Spec issue: https://github.com/matrix-org/matrix-doc/issues/3298
            one_time_keys_count = await self.store.count_e2e_one_time_keys(
                user_id, device_id
            )
            unused_fallback_key_types = list(
                await self.store.get_e2e_unused_fallback_key_types(user_id, device_id)
            )

        num_events = 0

        # debug for https://github.com/matrix-org/synapse/issues/9424
        for joined_room in sync_result_builder.joined:
            num_events += len(joined_room.timeline.events)

        log_kv(
            {
                "joined_rooms_in_result": len(sync_result_builder.joined),
                "events_in_result": num_events,
            }
        )

        logger.debug("Sync response calculation complete")
        return SyncResult(
            presence=sync_result_builder.presence,
            account_data=sync_result_builder.account_data,
            joined=sync_result_builder.joined,
            invited=sync_result_builder.invited,
            knocked=sync_result_builder.knocked,
            archived=sync_result_builder.archived,
            to_device=sync_result_builder.to_device,
            device_lists=device_lists,
            device_one_time_keys_count=one_time_keys_count,
            device_unused_fallback_key_types=unused_fallback_key_types,
            next_batch=sync_result_builder.now_token,
        )

    async def get_sync_result_builder(
        self,
        sync_config: SyncConfig,
        since_token: Optional[StreamToken] = None,
        full_state: bool = False,
    ) -> "SyncResultBuilder":
        """
        Assemble a `SyncResultBuilder` with all of the initial context to
        start building up the sync response:

        - Membership changes between the last sync and the current sync.
        - Joined room IDs (minus any rooms to exclude).
        - Rooms that became fully-stated/un-partial stated since the last sync.

        Args:
            sync_config: Config/info necessary to process the sync request.
            since_token: The point in the stream to sync from.
            full_state: Whether to return the full state for each room.

        Returns:
            `SyncResultBuilder` ready to start generating parts of the sync response.
        """
        user_id = sync_config.user.to_string()

        # Note: we get the users room list *before* we get the `now_token`, this
        # avoids checking back in history if rooms are joined after the token is fetched.
        token_before_rooms = self.event_sources.get_current_token()
        mutable_joined_room_ids = set(await self.store.get_rooms_for_user(user_id))

        # NB: The `now_token` gets changed by some of the `generate_sync_*` methods,
        # this is due to some of the underlying streams not supporting the ability
        # to query up to a given point.
        # Always use the `now_token` in `SyncResultBuilder`
        now_token = self.event_sources.get_current_token()
        log_kv({"now_token": now_token})

        # Since we fetched the users room list before calculating the `now_token` (see
        # above), there's a small window during which membership events may have been
        # persisted, so we fetch these now and modify the joined room list for any
        # changes between the get_rooms_for_user call and the get_current_token call.
        membership_change_events = []
        if since_token:
            membership_change_events = await self.store.get_membership_changes_for_user(
                user_id,
                since_token.room_key,
                now_token.room_key,
                self.rooms_to_exclude_globally,
            )

            last_membership_change_by_room_id: Dict[str, EventBase] = {}
            for event in membership_change_events:
                last_membership_change_by_room_id[event.room_id] = event

            # For the latest membership event in each room found, add/remove the room ID
            # from the joined room list accordingly. In this case we only care if the
            # latest change is JOIN.

            for room_id, event in last_membership_change_by_room_id.items():
                assert event.internal_metadata.stream_ordering
                # As a shortcut, skip any events that happened before we got our
                # `get_rooms_for_user()` snapshot (any changes are already represented
                # in that list).
                if (
                    event.internal_metadata.stream_ordering
                    < token_before_rooms.room_key.stream
                ):
                    continue

                logger.info(
                    "User membership change between getting rooms and current token: %s %s %s",
                    user_id,
                    event.membership,
                    room_id,
                )
                # User joined a room - we have to then check the room state to ensure we
                # respect any bans if there's a race between the join and ban events.
                if event.membership == Membership.JOIN:
                    user_ids_in_room = await self.store.get_users_in_room(room_id)
                    if user_id in user_ids_in_room:
                        mutable_joined_room_ids.add(room_id)
                # The user left the room, or left and was re-invited but not joined yet
                else:
                    mutable_joined_room_ids.discard(room_id)

        # Tweak the set of rooms to return to the client for eager (non-lazy) syncs.
        mutable_rooms_to_exclude = set(self.rooms_to_exclude_globally)
        if not sync_config.filter_collection.lazy_load_members():
            # Non-lazy syncs should never include partially stated rooms.
            # Exclude all partially stated rooms from this sync.
            results = await self.store.is_partial_state_room_batched(
                mutable_joined_room_ids
            )
            mutable_rooms_to_exclude.update(
                room_id
                for room_id, is_partial_state in results.items()
                if is_partial_state
            )
            membership_change_events = [
                event
                for event in membership_change_events
                if not results.get(event.room_id, False)
            ]

        # Incremental eager syncs should additionally include rooms that
        # - we are joined to
        # - are full-stated
        # - became fully-stated at some point during the sync period
        #   (These rooms will have been omitted during a previous eager sync.)
        forced_newly_joined_room_ids: Set[str] = set()
        if since_token and not sync_config.filter_collection.lazy_load_members():
            un_partial_stated_rooms = (
                await self.store.get_un_partial_stated_rooms_between(
                    since_token.un_partial_stated_rooms_key,
                    now_token.un_partial_stated_rooms_key,
                    mutable_joined_room_ids,
                )
            )
            results = await self.store.is_partial_state_room_batched(
                un_partial_stated_rooms
            )
            forced_newly_joined_room_ids.update(
                room_id
                for room_id, is_partial_state in results.items()
                if not is_partial_state
            )

        # Now we have our list of joined room IDs, exclude as configured and freeze
        joined_room_ids = frozenset(
            room_id
            for room_id in mutable_joined_room_ids
            if room_id not in mutable_rooms_to_exclude
        )

        sync_result_builder = SyncResultBuilder(
            sync_config,
            full_state,
            since_token=since_token,
            now_token=now_token,
            joined_room_ids=joined_room_ids,
            excluded_room_ids=frozenset(mutable_rooms_to_exclude),
            forced_newly_joined_room_ids=frozenset(forced_newly_joined_room_ids),
            membership_change_events=membership_change_events,
        )

        return sync_result_builder

    @trace
    async def _generate_sync_entry_for_to_device(
        self, sync_result_builder: "SyncResultBuilder"
    ) -> None:
        """Generates the portion of the sync response. Populates
        `sync_result_builder` with the result.
        """
        user_id = sync_result_builder.sync_config.user.to_string()
        device_id = sync_result_builder.sync_config.device_id
        now_token = sync_result_builder.now_token
        since_stream_id = 0
        if sync_result_builder.since_token is not None:
            since_stream_id = int(sync_result_builder.since_token.to_device_key)

        if device_id is not None and since_stream_id != int(now_token.to_device_key):
            messages, stream_id = await self.store.get_messages_for_device(
                user_id, device_id, since_stream_id, now_token.to_device_key
            )

            for message in messages:
                log_kv(
                    {
                        "event": "to_device_message",
                        "sender": message["sender"],
                        "type": message["type"],
                        EventContentFields.TO_DEVICE_MSGID: message["content"].get(
                            EventContentFields.TO_DEVICE_MSGID
                        ),
                    }
                )

            if messages and issue9533_logger.isEnabledFor(logging.DEBUG):
                issue9533_logger.debug(
                    "Returning to-device messages with stream_ids (%d, %d]; now: %d;"
                    " msgids: %s",
                    since_stream_id,
                    stream_id,
                    now_token.to_device_key,
                    [
                        message["content"].get(EventContentFields.TO_DEVICE_MSGID)
                        for message in messages
                    ],
                )
            sync_result_builder.now_token = now_token.copy_and_replace(
                StreamKeyType.TO_DEVICE, stream_id
            )
            sync_result_builder.to_device = messages
        else:
            sync_result_builder.to_device = []

    async def _generate_sync_entry_for_account_data(
        self, sync_result_builder: "SyncResultBuilder"
    ) -> None:
        """Generates the global account data portion of the sync response.

        Account data (called "Client Config" in the spec) can be set either globally
        or for a specific room. Account data consists of a list of events which
        accumulate state, much like a room.

        This function retrieves global account data and writes it to the given
        `sync_result_builder`. See `_generate_sync_entry_for_rooms` for handling
         of per-room account data.

        Args:
            sync_result_builder
        """
        sync_config = sync_result_builder.sync_config
        user_id = sync_result_builder.sync_config.user.to_string()
        since_token = sync_result_builder.since_token

        if since_token and not sync_result_builder.full_state:
            global_account_data = (
                await self.store.get_updated_global_account_data_for_user(
                    user_id, since_token.account_data_key
                )
            )

            push_rules_changed = await self.store.have_push_rules_changed_for_user(
                user_id, int(since_token.push_rules_key)
            )

            if push_rules_changed:
                global_account_data = dict(global_account_data)
                global_account_data[
                    AccountDataTypes.PUSH_RULES
                ] = await self._push_rules_handler.push_rules_for_user(sync_config.user)
        else:
            all_global_account_data = await self.store.get_global_account_data_for_user(
                user_id
            )

            global_account_data = dict(all_global_account_data)
            global_account_data[
                AccountDataTypes.PUSH_RULES
            ] = await self._push_rules_handler.push_rules_for_user(sync_config.user)

        account_data_for_user = (
            await sync_config.filter_collection.filter_global_account_data(
                [
                    {"type": account_data_type, "content": content}
                    for account_data_type, content in global_account_data.items()
                ]
            )
        )

        sync_result_builder.account_data = account_data_for_user

    async def _generate_sync_entry_for_presence(
        self,
        sync_result_builder: "SyncResultBuilder",
        newly_joined_rooms: AbstractSet[str],
        newly_joined_or_invited_users: AbstractSet[str],
    ) -> None:
        """Generates the presence portion of the sync response. Populates the
        `sync_result_builder` with the result.

        Args:
            sync_result_builder
            newly_joined_rooms: Set of rooms that the user has joined since
                the last sync (or empty if an initial sync)
            newly_joined_or_invited_users: Set of users that have joined or
                been invited to rooms since the last sync (or empty if an
                initial sync)
        """
        now_token = sync_result_builder.now_token
        sync_config = sync_result_builder.sync_config
        user = sync_result_builder.sync_config.user

        presence_source = self.event_sources.sources.presence

        since_token = sync_result_builder.since_token
        presence_key = None
        include_offline = False
        if since_token and not sync_result_builder.full_state:
            presence_key = since_token.presence_key
            include_offline = True

        presence, presence_key = await presence_source.get_new_events(
            user=user,
            from_key=presence_key,
            is_guest=sync_config.is_guest,
            include_offline=(
                True
                if self.hs_config.server.presence_include_offline_users_on_sync
                else include_offline
            ),
        )
        assert presence_key
        sync_result_builder.now_token = now_token.copy_and_replace(
            StreamKeyType.PRESENCE, presence_key
        )

        extra_users_ids = set(newly_joined_or_invited_users)
        for room_id in newly_joined_rooms:
            users = await self.store.get_users_in_room(room_id)
            extra_users_ids.update(users)
        extra_users_ids.discard(user.to_string())

        if extra_users_ids:
            states = await self.presence_handler.get_states(extra_users_ids)
            presence.extend(states)

            # Deduplicate the presence entries so that there's at most one per user
            presence = list({p.user_id: p for p in presence}.values())

        presence = await sync_config.filter_collection.filter_presence(presence)

        sync_result_builder.presence = presence

    async def _generate_sync_entry_for_rooms(
        self, sync_result_builder: "SyncResultBuilder"
    ) -> Tuple[AbstractSet[str], AbstractSet[str]]:
        """Generates the rooms portion of the sync response. Populates the
        `sync_result_builder` with the result.

        In the response that reaches the client, rooms are divided into four categories:
        `invite`, `join`, `knock`, `leave`. These aren't the same as the four sets of
        room ids returned by this function.

        Args:
            sync_result_builder

        Returns:
            Returns a 2-tuple describing rooms the user has joined or left.

            Its entries are:
            - newly_joined_rooms
            - newly_left_rooms
        """

        since_token = sync_result_builder.since_token
        user_id = sync_result_builder.sync_config.user.to_string()

        blocks_all_rooms = (
            sync_result_builder.sync_config.filter_collection.blocks_all_rooms()
        )

        # 0. Start by fetching room account data (if required).
        if (
            blocks_all_rooms
            or sync_result_builder.sync_config.filter_collection.blocks_all_room_account_data()
        ):
            account_data_by_room: Mapping[str, Mapping[str, JsonMapping]] = {}
        elif since_token and not sync_result_builder.full_state:
            account_data_by_room = (
                await self.store.get_updated_room_account_data_for_user(
                    user_id, since_token.account_data_key
                )
            )
        else:
            account_data_by_room = await self.store.get_room_account_data_for_user(
                user_id
            )

        # 1. Start by fetching all ephemeral events in rooms we've joined (if required).
        block_all_room_ephemeral = (
            blocks_all_rooms
            or sync_result_builder.sync_config.filter_collection.blocks_all_room_ephemeral()
        )
        if block_all_room_ephemeral:
            ephemeral_by_room: Dict[str, List[JsonDict]] = {}
        else:
            now_token, ephemeral_by_room = await self.ephemeral_by_room(
                sync_result_builder,
                now_token=sync_result_builder.now_token,
                since_token=sync_result_builder.since_token,
            )
            sync_result_builder.now_token = now_token

        # 2. We check up front if anything has changed, if it hasn't then there is
        # no point in going further.
        if not sync_result_builder.full_state:
            if since_token and not ephemeral_by_room and not account_data_by_room:
                have_changed = await self._have_rooms_changed(sync_result_builder)
                log_kv({"rooms_have_changed": have_changed})
                if not have_changed:
                    tags_by_room = await self.store.get_updated_tags(
                        user_id, since_token.account_data_key
                    )
                    if not tags_by_room:
                        logger.debug("no-oping sync")
                        return set(), set()

        # 3. Work out which rooms need reporting in the sync response.
        ignored_users = await self.store.ignored_users(user_id)
        if since_token:
            room_changes = await self._get_room_changes_for_incremental_sync(
                sync_result_builder, ignored_users
            )
            tags_by_room = await self.store.get_updated_tags(
                user_id, since_token.account_data_key
            )
        else:
            room_changes = await self._get_room_changes_for_initial_sync(
                sync_result_builder, ignored_users
            )
            tags_by_room = await self.store.get_tags_for_user(user_id)

        log_kv({"rooms_changed": len(room_changes.room_entries)})

        room_entries = room_changes.room_entries
        invited = room_changes.invited
        knocked = room_changes.knocked
        newly_joined_rooms = room_changes.newly_joined_rooms
        newly_left_rooms = room_changes.newly_left_rooms

        # 4. We need to apply further processing to `room_entries` (rooms considered
        # joined or archived).
        async def handle_room_entries(room_entry: "RoomSyncResultBuilder") -> None:
            logger.debug("Generating room entry for %s", room_entry.room_id)
            # Note that this mutates sync_result_builder.{joined,archived}.
            await self._generate_room_entry(
                sync_result_builder,
                room_entry,
                ephemeral=ephemeral_by_room.get(room_entry.room_id, []),
                tags=tags_by_room.get(room_entry.room_id),
                account_data=account_data_by_room.get(room_entry.room_id, {}),
                always_include=sync_result_builder.full_state,
            )
            logger.debug("Generated room entry for %s", room_entry.room_id)

        with start_active_span("sync.generate_room_entries"):
            await concurrently_execute(handle_room_entries, room_entries, 10)

        sync_result_builder.invited.extend(invited)
        sync_result_builder.knocked.extend(knocked)

        return set(newly_joined_rooms), set(newly_left_rooms)

    async def _have_rooms_changed(
        self, sync_result_builder: "SyncResultBuilder"
    ) -> bool:
        """Returns whether there may be any new events that should be sent down
        the sync. Returns True if there are.

        Does not modify the `sync_result_builder`.
        """
        since_token = sync_result_builder.since_token
        membership_change_events = sync_result_builder.membership_change_events

        assert since_token

        if membership_change_events or sync_result_builder.forced_newly_joined_room_ids:
            return True

        stream_id = since_token.room_key.stream
        for room_id in sync_result_builder.joined_room_ids:
            if self.store.has_room_changed_since(room_id, stream_id):
                return True
        return False

    async def _get_room_changes_for_incremental_sync(
        self,
        sync_result_builder: "SyncResultBuilder",
        ignored_users: FrozenSet[str],
    ) -> _RoomChanges:
        """Determine the changes in rooms to report to the user.

        This function is a first pass at generating the rooms part of the sync response.
        It determines which rooms have changed during the sync period, and categorises
        them into four buckets: "knock", "invite", "join" and "leave". It also excludes
        from that list any room that appears in the list of rooms to exclude from sync
        results in the server configuration.

        1. Finds all membership changes for the user in the sync period (from
           `since_token` up to `now_token`).
        2. Uses those to place the room in one of the four categories above.
        3. Builds a `_RoomChanges` struct to record this, and return that struct.

        For rooms classified as "knock", "invite" or "leave", we just need to report
        a single membership event in the eventual /sync response. For "join" we need
        to fetch additional non-membership events, e.g. messages in the room. That is
        more complicated, so instead we report an intermediary `RoomSyncResultBuilder`
        struct, and leave the additional work to `_generate_room_entry`.

        The sync_result_builder is not modified by this function.
        """
        user_id = sync_result_builder.sync_config.user.to_string()
        since_token = sync_result_builder.since_token
        now_token = sync_result_builder.now_token
        sync_config = sync_result_builder.sync_config
        membership_change_events = sync_result_builder.membership_change_events

        assert since_token

        mem_change_events_by_room_id: Dict[str, List[EventBase]] = {}
        for event in membership_change_events:
            mem_change_events_by_room_id.setdefault(event.room_id, []).append(event)

        newly_joined_rooms: List[str] = list(
            sync_result_builder.forced_newly_joined_room_ids
        )
        newly_left_rooms: List[str] = []
        room_entries: List[RoomSyncResultBuilder] = []
        invited: List[InvitedSyncResult] = []
        knocked: List[KnockedSyncResult] = []
        invite_config = await self.store.get_invite_config_for_user(user_id)
        for room_id, events in mem_change_events_by_room_id.items():
            # The body of this loop will add this room to at least one of the five lists
            # above. Things get messy if you've e.g. joined, left, joined then left the
            # room all in the same sync period.
            logger.debug(
                "Membership changes in %s: [%s]",
                room_id,
                ", ".join("%s (%s)" % (e.event_id, e.membership) for e in events),
            )

            non_joins = [e for e in events if e.membership != Membership.JOIN]
            has_join = len(non_joins) != len(events)

            # We want to figure out if we joined the room at some point since
            # the last sync (even if we have since left). This is to make sure
            # we do send down the room, and with full state, where necessary

            old_state_ids = None
            if room_id in sync_result_builder.joined_room_ids and non_joins:
                # Always include if the user (re)joined the room, especially
                # important so that device list changes are calculated correctly.
                # If there are non-join member events, but we are still in the room,
                # then the user must have left and joined
                newly_joined_rooms.append(room_id)

                # User is in the room so we don't need to do the invite/leave checks
                continue

            if room_id in sync_result_builder.joined_room_ids or has_join:
                old_state_ids = await self._state_storage_controller.get_state_ids_at(
                    room_id,
                    since_token,
                    state_filter=StateFilter.from_types([(EventTypes.Member, user_id)]),
                )
                old_mem_ev_id = old_state_ids.get((EventTypes.Member, user_id), None)
                old_mem_ev = None
                if old_mem_ev_id:
                    old_mem_ev = await self.store.get_event(
                        old_mem_ev_id, allow_none=True
                    )

                if not old_mem_ev or old_mem_ev.membership != Membership.JOIN:
                    newly_joined_rooms.append(room_id)

            # If user is in the room then we don't need to do the invite/leave checks
            if room_id in sync_result_builder.joined_room_ids:
                continue

            if not non_joins:
                continue
            last_non_join = non_joins[-1]

            # Check if we have left the room. This can either be because we were
            # joined before *or* that we since joined and then left.
            if events[-1].membership != Membership.JOIN:
                if has_join:
                    newly_left_rooms.append(room_id)
                else:
                    if not old_state_ids:
                        old_state_ids = (
                            await self._state_storage_controller.get_state_ids_at(
                                room_id,
                                since_token,
                                state_filter=StateFilter.from_types(
                                    [(EventTypes.Member, user_id)]
                                ),
                            )
                        )
                        old_mem_ev_id = old_state_ids.get(
                            (EventTypes.Member, user_id), None
                        )
                        old_mem_ev = None
                        if old_mem_ev_id:
                            old_mem_ev = await self.store.get_event(
                                old_mem_ev_id, allow_none=True
                            )
                    if old_mem_ev and old_mem_ev.membership == Membership.JOIN:
                        newly_left_rooms.append(room_id)

            # Only bother if we're still currently invited
            should_invite = last_non_join.membership == Membership.INVITE
            if should_invite:
                if (
                    last_non_join.sender not in ignored_users
                    and invite_config.get_invite_rule(last_non_join.sender)
                    != InviteRule.IGNORE
                ):
                    invite_room_sync = InvitedSyncResult(room_id, invite=last_non_join)
                    if invite_room_sync:
                        invited.append(invite_room_sync)

            # Only bother if our latest membership in the room is knock (and we haven't
            # been accepted/rejected in the meantime).
            should_knock = last_non_join.membership == Membership.KNOCK
            if should_knock:
                knock_room_sync = KnockedSyncResult(room_id, knock=last_non_join)
                if knock_room_sync:
                    knocked.append(knock_room_sync)

            # Always include leave/ban events. Just take the last one.
            # TODO: How do we handle ban -> leave in same batch?
            leave_events = [
                e
                for e in non_joins
                if e.membership in (Membership.LEAVE, Membership.BAN)
            ]

            if leave_events:
                leave_event = leave_events[-1]
                leave_position = await self.store.get_position_for_event(
                    leave_event.event_id
                )

                # If the leave event happened before the since token then we
                # bail.
                if since_token and not leave_position.persisted_after(
                    since_token.room_key
                ):
                    continue

                # We can safely convert the position of the leave event into a
                # stream token as it'll only be used in the context of this
                # room. (c.f. the docstring of `to_room_stream_token`).
                leave_token = since_token.copy_and_replace(
                    StreamKeyType.ROOM, leave_position.to_room_stream_token()
                )

                # If this is an out of band message, like a remote invite
                # rejection, we include it in the recents batch. Otherwise, we
                # let _load_filtered_recents handle fetching the correct
                # batches.
                #
                # This is all screaming out for a refactor, as the logic here is
                # subtle and the moving parts numerous.
                if leave_event.internal_metadata.is_out_of_band_membership():
                    batch_events: Optional[List[EventBase]] = [leave_event]
                else:
                    batch_events = None

                room_entries.append(
                    RoomSyncResultBuilder(
                        room_id=room_id,
                        rtype="archived",
                        events=batch_events,
                        newly_joined=room_id in newly_joined_rooms,
                        full_state=False,
                        since_token=since_token,
                        upto_token=leave_token,
                        end_token=leave_token,
                        out_of_band=leave_event.internal_metadata.is_out_of_band_membership(),
                    )
                )

        timeline_limit = sync_config.filter_collection.timeline_limit()

        # Get all events since the `from_key` in rooms we're currently joined to.
        # If there are too many, we get the most recent events only. This leaves
        # a "gap" in the timeline, as described by the spec for /sync.
        room_to_events = await self.store.get_room_events_stream_for_rooms(
            room_ids=sync_result_builder.joined_room_ids,
            from_key=now_token.room_key,
            to_key=since_token.room_key,
            limit=timeline_limit + 1,
            direction=Direction.BACKWARDS,
        )

        # We loop through all room ids, even if there are no new events, in case
        # there are non room events that we need to notify about.
        for room_id in sync_result_builder.joined_room_ids:
            room_entry = room_to_events.get(room_id, None)

            newly_joined = room_id in newly_joined_rooms
            if room_entry:
                events, start_key, _ = room_entry
                # We want to return the events in ascending order (the last event is the
                # most recent).
                events.reverse()

                prev_batch_token = now_token.copy_and_replace(
                    StreamKeyType.ROOM, start_key
                )

                entry = RoomSyncResultBuilder(
                    room_id=room_id,
                    rtype="joined",
                    events=events,
                    newly_joined=newly_joined,
                    full_state=False,
                    since_token=None if newly_joined else since_token,
                    upto_token=prev_batch_token,
                    end_token=now_token,
                )
            else:
                entry = RoomSyncResultBuilder(
                    room_id=room_id,
                    rtype="joined",
                    events=[],
                    newly_joined=newly_joined,
                    full_state=False,
                    since_token=since_token,
                    upto_token=since_token,
                    end_token=now_token,
                )

            room_entries.append(entry)

        return _RoomChanges(
            room_entries,
            invited,
            knocked,
            newly_joined_rooms,
            newly_left_rooms,
        )

    async def _get_room_changes_for_initial_sync(
        self,
        sync_result_builder: "SyncResultBuilder",
        ignored_users: FrozenSet[str],
    ) -> _RoomChanges:
        """Returns entries for all rooms for the user.

        Like `_get_rooms_changed`, but assumes the `since_token` is `None`.

        This function does not modify the sync_result_builder.

        Args:
            sync_result_builder
            ignored_users: Set of users ignored by user.
            ignored_rooms: List of rooms to ignore.
        """

        user_id = sync_result_builder.sync_config.user.to_string()
        since_token = sync_result_builder.since_token
        now_token = sync_result_builder.now_token
        sync_config = sync_result_builder.sync_config

        room_list = await self.store.get_rooms_for_local_user_where_membership_is(
            user_id=user_id,
            membership_list=Membership.LIST,
            excluded_rooms=sync_result_builder.excluded_room_ids,
        )
        invite_config = await self.store.get_invite_config_for_user(user_id)

        room_entries = []
        invited = []
        knocked = []

        for event in room_list:
            if event.room_version_id not in KNOWN_ROOM_VERSIONS:
                continue

            if event.membership == Membership.JOIN:
                room_entries.append(
                    RoomSyncResultBuilder(
                        room_id=event.room_id,
                        rtype="joined",
                        events=None,
                        newly_joined=False,
                        full_state=True,
                        since_token=since_token,
                        upto_token=now_token,
                        end_token=now_token,
                    )
                )
            elif event.membership == Membership.INVITE:
                if event.sender in ignored_users:
                    continue
                if invite_config.get_invite_rule(event.sender) == InviteRule.IGNORE:
                    continue
                invite = await self.store.get_event(event.event_id)
                invited.append(InvitedSyncResult(room_id=event.room_id, invite=invite))
            elif event.membership == Membership.KNOCK:
                knock = await self.store.get_event(event.event_id)
                knocked.append(KnockedSyncResult(room_id=event.room_id, knock=knock))
            elif event.membership in (Membership.LEAVE, Membership.BAN):
                # Always send down rooms we were banned from or kicked from.
                if not sync_config.filter_collection.include_leave:
                    if event.membership == Membership.LEAVE:
                        if user_id == event.sender:
                            continue

                leave_token = now_token.copy_and_replace(
                    StreamKeyType.ROOM, RoomStreamToken(stream=event.event_pos.stream)
                )
                room_entries.append(
                    RoomSyncResultBuilder(
                        room_id=event.room_id,
                        rtype="archived",
                        events=None,
                        newly_joined=False,
                        full_state=True,
                        since_token=since_token,
                        upto_token=leave_token,
                        end_token=leave_token,
                    )
                )

        return _RoomChanges(room_entries, invited, knocked, [], [])

    async def _generate_room_entry(
        self,
        sync_result_builder: "SyncResultBuilder",
        room_builder: "RoomSyncResultBuilder",
        ephemeral: List[JsonDict],
        tags: Optional[Mapping[str, JsonMapping]],
        account_data: Mapping[str, JsonMapping],
        always_include: bool = False,
    ) -> None:
        """Populates the `joined` and `archived` section of `sync_result_builder`
        based on the `room_builder`.

        Ideally, we want to report all events whose stream ordering `s` lies in the
        range `since_token < s <= now_token`, where the two tokens are read from the
        sync_result_builder.

        If there are too many events in that range to report, things get complicated.
        In this situation we return a truncated list of the most recent events, and
        indicate in the response that there is a "gap" of omitted events. Lots of this
        is handled in `_load_filtered_recents`, but some of is handled in this method.

        Additionally:
        - we include a "state_delta", to describe the changes in state over the gap,
        - we include all membership events applying to the user making the request,
          even those in the gap.

        See the spec for the rationale:
            https://spec.matrix.org/v1.1/client-server-api/#syncing

        Args:
            sync_result_builder
            room_builder
            ephemeral: List of new ephemeral events for room
            tags: List of *all* tags for room, or None if there has been
                no change.
            account_data: List of new account data for room
            always_include: Always include this room in the sync response,
                even if empty.
        """
        newly_joined = room_builder.newly_joined
        full_state = (
            room_builder.full_state or newly_joined or sync_result_builder.full_state
        )
        events = room_builder.events

        # We want to shortcut out as early as possible.
        if not (always_include or account_data or ephemeral or full_state):
            if events == [] and tags is None:
                return

        now_token = sync_result_builder.now_token
        sync_config = sync_result_builder.sync_config

        room_id = room_builder.room_id
        since_token = room_builder.since_token
        upto_token = room_builder.upto_token

        with start_active_span("sync.generate_room_entry"):
            set_tag("room_id", room_id)
            log_kv({"events": len(events or ())})

            log_kv(
                {
                    "since_token": since_token,
                    "upto_token": upto_token,
                    "end_token": room_builder.end_token,
                }
            )

            batch = await self._load_filtered_recents(
                room_id,
                sync_result_builder,
                sync_config,
                upto_token=upto_token,
                since_token=since_token,
                potential_recents=events,
                newly_joined_room=newly_joined,
            )
            log_kv(
                {
                    "batch_events": len(batch.events),
                    "prev_batch": batch.prev_batch,
                    "batch_limited": batch.limited,
                }
            )

            # Note: `batch` can be both empty and limited here in the case where
            # `_load_filtered_recents` can't find any events the user should see
            # (e.g. due to having ignored the sender of the last 50 events).

            # When we join the room (or the client requests full_state), we should
            # send down any existing tags. Usually the user won't have tags in a
            # newly joined room, unless either a) they've joined before or b) the
            # tag was added by synapse e.g. for server notice rooms.
            if full_state:
                user_id = sync_result_builder.sync_config.user.to_string()
                tags = await self.store.get_tags_for_room(user_id, room_id)

                # If there aren't any tags, don't send the empty tags list down
                # sync
                if not tags:
                    tags = None

            account_data_events = []
            if tags is not None:
                account_data_events.append(
                    {"type": AccountDataTypes.TAG, "content": {"tags": tags}}
                )

            for account_data_type, content in account_data.items():
                account_data_events.append(
                    {"type": account_data_type, "content": content}
                )

            account_data_events = (
                await sync_config.filter_collection.filter_room_account_data(
                    account_data_events
                )
            )

            ephemeral = await sync_config.filter_collection.filter_room_ephemeral(
                ephemeral
            )

            if not (
                always_include
                or batch
                or account_data_events
                or ephemeral
                or full_state
            ):
                return

            if not room_builder.out_of_band:
                state = await self.compute_state_delta(
                    room_id,
                    batch,
                    sync_config,
                    since_token,
                    room_builder.end_token,
                    full_state=full_state,
                    joined=room_builder.rtype == "joined",
                )
            else:
                # An out of band room won't have any state changes.
                state = {}

            summary: Optional[JsonDict] = {}

            # we include a summary in room responses when we're lazy loading
            # members (as the client otherwise doesn't have enough info to form
            # the name itself).
            if (
                not room_builder.out_of_band
                and sync_config.filter_collection.lazy_load_members()
                and (
                    # we recalculate the summary:
                    #   if there are membership changes in the timeline, or
                    #   if membership has changed during a gappy sync, or
                    #   if this is an initial sync.
                    any(ev.type == EventTypes.Member for ev in batch.events)
                    or (
                        # XXX: this may include false positives in the form of LL
                        # members which have snuck into state
                        batch.limited
                        and any(t == EventTypes.Member for (t, k) in state)
                    )
                    or since_token is None
                )
            ):
                summary = await self.compute_summary(
                    room_id, sync_config, batch, state, now_token
                )

            if room_builder.rtype == "joined":
                unread_notifications: Dict[str, int] = {}
                room_sync = JoinedSyncResult(
                    room_id=room_id,
                    timeline=batch,
                    state=state,
                    ephemeral=ephemeral,
                    account_data=account_data_events,
                    unread_notifications=unread_notifications,
                    unread_thread_notifications={},
                    summary=summary,
                    unread_count=0,
                )

                if room_sync or always_include:
                    notifs = await self.unread_notifs_for_room_id(room_id, sync_config)

                    # Notifications for the main timeline.
                    notify_count = notifs.main_timeline.notify_count
                    highlight_count = notifs.main_timeline.highlight_count
                    unread_count = notifs.main_timeline.unread_count

                    # Check the sync configuration.
                    if sync_config.filter_collection.unread_thread_notifications():
                        # And add info for each thread.
                        room_sync.unread_thread_notifications = {
                            thread_id: {
                                "notification_count": thread_notifs.notify_count,
                                "highlight_count": thread_notifs.highlight_count,
                            }
                            for thread_id, thread_notifs in notifs.threads.items()
                            if thread_id is not None
                        }

                    else:
                        # Combine the unread counts for all threads and main timeline.
                        for thread_notifs in notifs.threads.values():
                            notify_count += thread_notifs.notify_count
                            highlight_count += thread_notifs.highlight_count
                            unread_count += thread_notifs.unread_count

                    unread_notifications["notification_count"] = notify_count
                    unread_notifications["highlight_count"] = highlight_count
                    room_sync.unread_count = unread_count

                    sync_result_builder.joined.append(room_sync)

                if batch.limited and since_token:
                    user_id = sync_result_builder.sync_config.user.to_string()
                    logger.debug(
                        "Incremental gappy sync of %s for user %s with %d state events",
                        room_id,
                        user_id,
                        len(state),
                    )
            elif room_builder.rtype == "archived":
                archived_room_sync = ArchivedSyncResult(
                    room_id=room_id,
                    timeline=batch,
                    state=state,
                    account_data=account_data_events,
                )
                if archived_room_sync or always_include:
                    sync_result_builder.archived.append(archived_room_sync)
            else:
                raise Exception("Unrecognized rtype: %r", room_builder.rtype)


def _action_has_highlight(actions: List[JsonDict]) -> bool:
    for action in actions:
        try:
            if action.get("set_tweak", None) == "highlight":
                return action.get("value", True)
        except AttributeError:
            pass

    return False


def _calculate_state(
    timeline_contains: StateMap[str],
    timeline_start: StateMap[str],
    timeline_end: StateMap[str],
    previous_timeline_end: StateMap[str],
    lazy_load_members: bool,
) -> StateMap[str]:
    """Works out what state to include in a sync response.

    Args:
        timeline_contains: state in the timeline
        timeline_start: state at the start of the timeline
        timeline_end: state at the end of the timeline
        previous_timeline_end: state at the end of the previous sync (or empty dict
            if this is an initial sync)
        lazy_load_members: whether to return members from timeline_start
            or not.  assumes that timeline_start has already been filtered to
            include only the members the client needs to know about.
    """
    event_id_to_state_key = {
        event_id: state_key
        for state_key, event_id in itertools.chain(
            timeline_contains.items(),
            timeline_start.items(),
            timeline_end.items(),
            previous_timeline_end.items(),
        )
    }

    timeline_end_ids = set(timeline_end.values())
    timeline_start_ids = set(timeline_start.values())
    previous_timeline_end_ids = set(previous_timeline_end.values())
    timeline_contains_ids = set(timeline_contains.values())

    # If we are lazyloading room members, we explicitly add the membership events
    # for the senders in the timeline into the state block returned by /sync,
    # as we may not have sent them to the client before.  We find these membership
    # events by filtering them out of timeline_start, which has already been filtered
    # to only include membership events for the senders in the timeline.
    # In practice, we can do this by removing them from the previous_timeline_end_ids
    # list, which is the list of relevant state we know we have already sent to the
    # client.
    # see https://github.com/matrix-org/synapse/pull/2970/files/efcdacad7d1b7f52f879179701c7e0d9b763511f#r204732809

    if lazy_load_members:
        previous_timeline_end_ids.difference_update(
            e for t, e in timeline_start.items() if t[0] == EventTypes.Member
        )

    # Naively, we would just return the difference between the state at the start
    # of the timeline (`timeline_start_ids`) and that at the end of the previous sync
    # (`previous_timeline_end_ids`). However, that fails in the presence of forks in
    # the DAG.
    #
    # For example, consider a DAG such as the following:
    #
    #       E1
    #     ↗    ↖
    #    |      S2
    #    |      ↑
    #  --|------|----
    #    |      |
    #    E3     |
    #     ↖    /
    #       E4
    #
    # ... and a filter that means we only return 2 events, represented by the dashed
    # horizontal line. Assuming S2 was *not* included in the previous sync, we need to
    # include it in the `state` section.
    #
    # Note that the state at the start of the timeline (E3) does not include S2. So,
    # to make sure it gets included in the calculation here, we actually look at
    # the state at the *end* of the timeline, and subtract any events that are present
    # in the timeline.
    #
    # ----------
    #
    # Aside 1: You may then wonder if we need to include `timeline_start` in the
    # calculation. Consider a linear DAG:
    #
    #      E1
    #      ↑
    #      S2
    #      ↑
    #  ----|------
    #      |
    #      E3
    #      ↑
    #      S4
    #      ↑
    #      E5
    #
    # ... where S2 and S4 change the same piece of state; and where we have a filter
    # that returns 3 events (E3, S4, E5). We still need to tell the client about S2,
    # because it might affect the display of E3. However, the state at the end of the
    # timeline only tells us about S4; if we don't inspect `timeline_start` we won't
    # find out about S2.
    #
    # (There are yet more complicated cases in which a state event is excluded from the
    # timeline, but whose effect actually lands in the DAG in the *middle* of the
    # timeline. We have no way to represent that in the /sync response, and we don't
    # even try; it is ether omitted or plonked into `state` as if it were at the start
    # of the timeline, depending on what else is in the timeline.)

    state_ids = (
        (timeline_end_ids | timeline_start_ids)
        - previous_timeline_end_ids
        - timeline_contains_ids
    )

    return {event_id_to_state_key[e]: e for e in state_ids}


@attr.s(slots=True, auto_attribs=True)
class SyncResultBuilder:
    """Used to help build up a new SyncResult for a user

    Attributes:
        sync_config
        full_state: The full_state flag as specified by user
        since_token: The token supplied by user, or None.
        now_token: The token to sync up to.
        joined_room_ids: List of rooms the user is joined to
        excluded_room_ids: Set of room ids we should omit from the /sync response.
        forced_newly_joined_room_ids:
            Rooms that should be presented in the /sync response as if they were
            newly joined during the sync period, even if that's not the case.
            (This is useful if the room was previously excluded from a /sync response,
            and now the client should be made aware of it.)
            Only used by incremental syncs.

        # The following mirror the fields in a sync response
        presence
        account_data
        joined
        invited
        knocked
        archived
        to_device
    """

    sync_config: SyncConfig
    full_state: bool
    since_token: Optional[StreamToken]
    now_token: StreamToken
    joined_room_ids: FrozenSet[str]
    excluded_room_ids: FrozenSet[str]
    forced_newly_joined_room_ids: FrozenSet[str]
    membership_change_events: List[EventBase]

    presence: List[UserPresenceState] = attr.Factory(list)
    account_data: List[JsonDict] = attr.Factory(list)
    joined: List[JoinedSyncResult] = attr.Factory(list)
    invited: List[InvitedSyncResult] = attr.Factory(list)
    knocked: List[KnockedSyncResult] = attr.Factory(list)
    archived: List[ArchivedSyncResult] = attr.Factory(list)
    to_device: List[JsonDict] = attr.Factory(list)

    def calculate_user_changes(self) -> Tuple[AbstractSet[str], AbstractSet[str]]:
        """Work out which other users have joined or left rooms we are joined to.

        This data only is only useful for an incremental sync.

        The SyncResultBuilder is not modified by this function.
        """
        newly_joined_or_invited_or_knocked_users = set()
        newly_left_users = set()
        if self.since_token:
            for joined_sync in self.joined:
                it = itertools.chain(
                    joined_sync.state.values(), joined_sync.timeline.events
                )
                for event in it:
                    if event.type == EventTypes.Member:
                        if (
                            event.membership == Membership.JOIN
                            or event.membership == Membership.INVITE
                            or event.membership == Membership.KNOCK
                        ):
                            newly_joined_or_invited_or_knocked_users.add(
                                event.state_key
                            )
                            # If the user left and rejoined in the same batch, they
                            # count as a newly-joined user, *not* a newly-left user.
                            newly_left_users.discard(event.state_key)
                        else:
                            prev_content = event.unsigned.get("prev_content", {})
                            prev_membership = prev_content.get("membership", None)
                            if prev_membership == Membership.JOIN:
                                newly_left_users.add(event.state_key)
                            # If the user joined and left in the same batch, they
                            # count as a newly-left user, not a newly-joined user.
                            newly_joined_or_invited_or_knocked_users.discard(
                                event.state_key
                            )

        return newly_joined_or_invited_or_knocked_users, newly_left_users


@attr.s(slots=True, auto_attribs=True)
class RoomSyncResultBuilder:
    """Stores information needed to create either a `JoinedSyncResult` or
    `ArchivedSyncResult`.

    Attributes:
        room_id

        rtype: One of `"joined"` or `"archived"`

        events: List of events to include in the room (more events may be added
            when generating result).

        newly_joined: If the user has newly joined the room

        full_state: Whether the full state should be sent in result

        since_token: Earliest point to return events from, or None

        upto_token: Latest point to return events from. If `events` is populated,
           this is set to the token at the start of `events`

        end_token: The last point in the timeline that the client should see events
           from. Normally this will be the same as the global `now_token`, but in
           the case of rooms where the user has left the room, this will be the point
           just after their leave event.

           This is used in the calculation of the state which is returned in `state`:
           any state changes *up to* `end_token` (and not beyond!) which are not
           reflected in the timeline need to be returned in `state`.

        out_of_band: whether the events in the room are "out of band" events
            and the server isn't in the room.
    """

    room_id: str
    rtype: str
    events: Optional[List[EventBase]]
    newly_joined: bool
    full_state: bool
    since_token: Optional[StreamToken]
    upto_token: StreamToken
    end_token: StreamToken
    out_of_band: bool = False<|MERGE_RESOLUTION|>--- conflicted
+++ resolved
@@ -982,11 +982,8 @@
             logger.debug("creating LruCache for %r", cache_key)
             cache = LruCache(
                 max_size=LAZY_LOADED_MEMBERS_CACHE_MAX_SIZE,
-<<<<<<< HEAD
                 clock=self.clock,
-=======
                 server_name=self.server_name,
->>>>>>> 5143f93d
             )
             self.lazy_loaded_members_cache[cache_key] = cache
         else:
