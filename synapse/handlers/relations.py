--- conflicted
+++ resolved
@@ -20,14 +20,9 @@
 from synapse.api.constants import EventTypes, RelationTypes
 from synapse.api.errors import SynapseError
 from synapse.events import EventBase, relation_from_event
-<<<<<<< HEAD
 from synapse.logging.tracing import SynapseTags, set_attribute, trace
-from synapse.storage.databases.main.relations import _RelatedEvent
-=======
-from synapse.logging.tracing import trace
 from synapse.storage.databases.main.relations import ThreadsNextBatch, _RelatedEvent
 from synapse.streams.config import PaginationConfig
->>>>>>> d993cb0b
 from synapse.types import JsonDict, Requester, StreamToken, UserID
 from synapse.visibility import filter_events_for_client
 
@@ -212,9 +207,6 @@
 
         return related_events, next_token
 
-<<<<<<< HEAD
-    @trace
-=======
     async def redact_events_related_to(
         self,
         requester: Requester,
@@ -268,7 +260,7 @@
                     e.msg,
                 )
 
->>>>>>> d993cb0b
+    @trace
     async def get_annotations_for_event(
         self,
         event_id: str,
