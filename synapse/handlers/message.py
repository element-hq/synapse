#
# This file is licensed under the Affero General Public License (AGPL) version 3.
#
# Copyright 2019-2020 The Matrix.org Foundation C.I.C.
# Copyright 2014-2016 OpenMarket Ltd
# Copyright (C) 2023 New Vector, Ltd
#
# This program is free software: you can redistribute it and/or modify
# it under the terms of the GNU Affero General Public License as
# published by the Free Software Foundation, either version 3 of the
# License, or (at your option) any later version.
#
# See the GNU Affero General Public License for more details:
# <https://www.gnu.org/licenses/agpl-3.0.html>.
#
# Originally licensed under the Apache License, Version 2.0:
# <http://www.apache.org/licenses/LICENSE-2.0>.
#
# [This file includes modifications made by New Vector Limited]
#
#
import logging
import random
from http import HTTPStatus
from typing import TYPE_CHECKING, Any, Dict, List, Mapping, Optional, Sequence, Tuple

from canonicaljson import encode_canonical_json

from twisted.internet.interfaces import IDelayedCall

from synapse import event_auth
from synapse.api.constants import (
    EventContentFields,
    EventTypes,
    GuestAccess,
    HistoryVisibility,
    JoinRules,
    Membership,
    RelationTypes,
    UserTypes,
)
from synapse.api.errors import (
    AuthError,
    Codes,
    ConsentNotGivenError,
    NotFoundError,
    PartialStateConflictError,
    ShadowBanError,
    SynapseError,
    UnstableSpecAuthError,
    UnsupportedRoomVersionError,
)
from synapse.api.room_versions import KNOWN_ROOM_VERSIONS
from synapse.api.urls import ConsentURIBuilder
from synapse.event_auth import validate_event_for_room_version
from synapse.events import EventBase, relation_from_event
from synapse.events.builder import EventBuilder
from synapse.events.snapshot import (
    EventContext,
    EventPersistencePair,
    UnpersistedEventContext,
    UnpersistedEventContextBase,
)
from synapse.events.utils import SerializeEventConfig, maybe_upsert_event_field
from synapse.events.validator import EventValidator
from synapse.handlers.directory import DirectoryHandler
from synapse.handlers.worker_lock import NEW_EVENT_DURING_PURGE_LOCK_NAME
from synapse.logging import opentracing
from synapse.logging.context import make_deferred_yieldable, run_in_background
from synapse.metrics.background_process_metrics import run_as_background_process
from synapse.replication.http.send_events import ReplicationSendEventsRestServlet
from synapse.storage.databases.main.events_worker import EventRedactBehaviour
from synapse.types import (
    JsonDict,
    PersistedEventPosition,
    Requester,
    RoomAlias,
    StateMap,
    StreamToken,
    UserID,
    create_requester,
)
from synapse.types.state import StateFilter
from synapse.util import json_decoder, json_encoder, log_failure, unwrapFirstError
from synapse.util.async_helpers import Linearizer, gather_results
from synapse.util.caches.expiringcache import ExpiringCache
from synapse.util.metrics import measure_func
from synapse.visibility import get_effective_room_visibility_from_state

if TYPE_CHECKING:
    from synapse.server import HomeServer

logger = logging.getLogger(__name__)


class MessageHandler:
    """Contains some read only APIs to get state about a room"""

    def __init__(self, hs: "HomeServer"):
        self.server_name = hs.hostname
        self.auth = hs.get_auth()
        self.clock = hs.get_clock()
        self.state = hs.get_state_handler()
        self.store = hs.get_datastores().main
        self._storage_controllers = hs.get_storage_controllers()
        self._state_storage_controller = self._storage_controllers.state
        self._event_serializer = hs.get_event_client_serializer()
        self._ephemeral_events_enabled = hs.config.server.enable_ephemeral_messages

        # The scheduled call to self._expire_event. None if no call is currently
        # scheduled.
        self._scheduled_expiry: Optional[IDelayedCall] = None

        if not hs.config.worker.worker_app:
            run_as_background_process(
                "_schedule_next_expiry", self.server_name, self._schedule_next_expiry
            )

    async def get_room_data(
        self,
        requester: Requester,
        room_id: str,
        event_type: str,
        state_key: str,
    ) -> Optional[EventBase]:
        """Get data from a room.

        Args:
            requester: The user who did the request.
            room_id
            event_type
            state_key
        Returns:
            The path data content.
        Raises:
            SynapseError or AuthError if the user is not in the room
        """
        (
            membership,
            membership_event_id,
        ) = await self.auth.check_user_in_room_or_world_readable(
            room_id, requester, allow_departed_users=True
        )

        if membership == Membership.JOIN:
            data = await self._storage_controllers.state.get_current_state_event(
                room_id, event_type, state_key
            )
        elif membership == Membership.LEAVE:
            key = (event_type, state_key)
            # If the membership is not JOIN, then the event ID should exist.
            assert membership_event_id is not None, (
                "check_user_in_room_or_world_readable returned invalid data"
            )
            room_state = await self._state_storage_controller.get_state_for_events(
                [membership_event_id], StateFilter.from_types([key])
            )
            data = room_state[membership_event_id].get(key)
        else:
            # check_user_in_room_or_world_readable, if it doesn't raise an AuthError, should
            # only ever return a Membership.JOIN/LEAVE object
            #
            # Safeguard in case it returned something else
            logger.error(
                "Attempted to retrieve data from a room for a user that has never been in it. "
                "This should not have happened."
            )
            raise UnstableSpecAuthError(
                403,
                "User not in room",
                errcode=Codes.NOT_JOINED,
            )

        return data

    async def get_state_events(
        self,
        requester: Requester,
        room_id: str,
        state_filter: Optional[StateFilter] = None,
        at_token: Optional[StreamToken] = None,
    ) -> List[dict]:
        """Retrieve all state events for a given room. If the user is
        joined to the room then return the current state. If the user has
        left the room return the state events from when they left. If an explicit
        'at' parameter is passed, return the state events as of that event, if
        visible.

        Args:
            requester: The user requesting state events.
            room_id: The room ID to get all state events from.
            state_filter: The state filter used to fetch state from the database.
            at_token: the stream token of the at which we are requesting
                the stats. If the user is not allowed to view the state as of that
                stream token, we raise a 403 SynapseError. If None, returns the current
                state based on the current_state_events table.
        Returns:
            A list of dicts representing state events. [{}, {}, {}]
        Raises:
            NotFoundError (404) if the at token does not yield an event

            AuthError (403) if the user doesn't have permission to view
            members of this room.
        """
        if state_filter is None:
            state_filter = StateFilter.all()

        user_id = requester.user.to_string()

        if at_token:
            last_event_id = (
                await self.store.get_last_event_id_in_room_before_stream_ordering(
                    room_id,
                    end_token=at_token.room_key,
                )
            )

            if not last_event_id:
                raise NotFoundError("Can't find event for token %s" % (at_token,))

            if not await self._user_can_see_state_at_event(
                user_id, room_id, last_event_id
            ):
                raise AuthError(
                    403,
                    "User %s not allowed to view events in room %s at token %s"
                    % (user_id, room_id, at_token),
                )

            room_state_events = (
                await self._state_storage_controller.get_state_for_events(
                    [last_event_id], state_filter=state_filter
                )
            )
            room_state: Mapping[Any, EventBase] = room_state_events[last_event_id]
        else:
            (
                membership,
                membership_event_id,
            ) = await self.auth.check_user_in_room_or_world_readable(
                room_id, requester, allow_departed_users=True
            )

            if membership == Membership.JOIN:
                state_ids = await self._state_storage_controller.get_current_state_ids(
                    room_id, state_filter=state_filter
                )
                room_state = await self.store.get_events(state_ids.values())
            elif membership == Membership.LEAVE:
                # If the membership is not JOIN, then the event ID should exist.
                assert membership_event_id is not None, (
                    "check_user_in_room_or_world_readable returned invalid data"
                )
                room_state_events = (
                    await self._state_storage_controller.get_state_for_events(
                        [membership_event_id], state_filter=state_filter
                    )
                )
                room_state = room_state_events[membership_event_id]

        events = await self._event_serializer.serialize_events(
            room_state.values(),
            self.clock.time_msec(),
            config=SerializeEventConfig(requester=requester),
        )
        return events

    async def _user_can_see_state_at_event(
        self, user_id: str, room_id: str, event_id: str
    ) -> bool:
        # check whether the user was in the room, and the history visibility,
        # at that time.
        state_map = await self._state_storage_controller.get_state_for_event(
            event_id,
            StateFilter.from_types(
                [
                    (EventTypes.Member, user_id),
                    (EventTypes.RoomHistoryVisibility, ""),
                ]
            ),
        )

        membership = None
        membership_event = state_map.get((EventTypes.Member, user_id))
        if membership_event:
            membership = membership_event.membership

        # if the user was a member of the room at the time of the event,
        # they can see it.
        if membership == Membership.JOIN:
            return True

        # otherwise, it depends on the history visibility.
        visibility = get_effective_room_visibility_from_state(state_map)

        if visibility == HistoryVisibility.JOINED:
            # we weren't a member at the time of the event, so we can't see this event.
            return False

        # otherwise *invited* is good enough
        if membership == Membership.INVITE:
            return True

        if visibility == HistoryVisibility.INVITED:
            # we weren't invited, so we can't see this event.
            return False

        if visibility == HistoryVisibility.WORLD_READABLE:
            return True

        # So it's SHARED, and the user was not a member at the time. The user cannot
        # see history, unless they have *subsequently* joined the room.
        #
        # XXX: if the user has subsequently joined and then left again,
        # ideally we would share history up to the point they left. But
        # we don't know when they left. We just treat it as though they
        # never joined, and restrict access.

        (
            current_membership,
            _,
        ) = await self.store.get_local_current_membership_for_user_in_room(
            user_id, event_id
        )
        return current_membership == Membership.JOIN

    async def get_joined_members(self, requester: Requester, room_id: str) -> dict:
        """Get all the joined members in the room and their profile information.

        If the user has left the room return the state events from when they left.

        Args:
            requester: The user requesting state events.
            room_id: The room ID to get all state events from.
        Returns:
            A dict of user_id to profile info
        """
        if not requester.app_service:
            # We check AS auth after fetching the room membership, as it
            # requires us to pull out all joined members anyway.
            membership, _ = await self.auth.check_user_in_room_or_world_readable(
                room_id, requester, allow_departed_users=True
            )
            if membership != Membership.JOIN:
                raise SynapseError(
                    code=403,
                    errcode=Codes.FORBIDDEN,
                    msg="Getting joined members while not being a current member of the room is forbidden.",
                )

        users_with_profile = (
            await self._state_storage_controller.get_users_in_room_with_profiles(
                room_id
            )
        )

        # If this is an AS, double check that they are allowed to see the members.
        # This can either be because the AS user is in the room or because there
        # is a user in the room that the AS is "interested in"
        if (
            requester.app_service
            and requester.user.to_string() not in users_with_profile
        ):
            for uid in users_with_profile:
                if requester.app_service.is_interested_in_user(uid):
                    break
            else:
                # Loop fell through, AS has no interested users in room
                raise UnstableSpecAuthError(
                    403,
                    "Appservice not in room",
                    errcode=Codes.NOT_JOINED,
                )

        return {
            user_id: {
                "avatar_url": profile.avatar_url,
                "display_name": profile.display_name,
            }
            for user_id, profile in users_with_profile.items()
        }

    def maybe_schedule_expiry(self, event: EventBase) -> None:
        """Schedule the expiry of an event if there's not already one scheduled,
        or if the one running is for an event that will expire after the provided
        timestamp.

        This function needs to invalidate the event cache, which is only possible on
        the master process, and therefore needs to be run on there.

        Args:
            event: The event to schedule the expiry of.
        """

        expiry_ts = event.content.get(EventContentFields.SELF_DESTRUCT_AFTER)
        if type(expiry_ts) is not int or event.is_state():  # noqa: E721
            return

        # _schedule_expiry_for_event won't actually schedule anything if there's already
        # a task scheduled for a timestamp that's sooner than the provided one.
        self._schedule_expiry_for_event(event.event_id, expiry_ts)

    async def _schedule_next_expiry(self) -> None:
        """Retrieve the ID and the expiry timestamp of the next event to be expired,
        and schedule an expiry task for it.

        If there's no event left to expire, set _expiry_scheduled to None so that a
        future call to save_expiry_ts can schedule a new expiry task.
        """
        # Try to get the expiry timestamp of the next event to expire.
        res = await self.store.get_next_event_to_expire()
        if res:
            event_id, expiry_ts = res
            self._schedule_expiry_for_event(event_id, expiry_ts)

    def _schedule_expiry_for_event(self, event_id: str, expiry_ts: int) -> None:
        """Schedule an expiry task for the provided event if there's not already one
        scheduled at a timestamp that's sooner than the provided one.

        Args:
            event_id: The ID of the event to expire.
            expiry_ts: The timestamp at which to expire the event.
        """
        if self._scheduled_expiry:
            # If the provided timestamp refers to a time before the scheduled time of the
            # next expiry task, cancel that task and reschedule it for this timestamp.
            next_scheduled_expiry_ts = self._scheduled_expiry.getTime() * 1000
            if expiry_ts < next_scheduled_expiry_ts:
                self._scheduled_expiry.cancel()
            else:
                return

        # Figure out how many seconds we need to wait before expiring the event.
        now_ms = self.clock.time_msec()
        delay = (expiry_ts - now_ms) / 1000

        # callLater doesn't support negative delays, so trim the delay to 0 if we're
        # in that case.
        if delay < 0:
            delay = 0

        logger.info("Scheduling expiry for event %s in %.3fs", event_id, delay)

        self._scheduled_expiry = self.clock.call_later(
            delay,
            run_as_background_process,
            "_expire_event",
            self.server_name,
            self._expire_event,
            event_id,
        )

    async def _expire_event(self, event_id: str) -> None:
        """Retrieve and expire an event that needs to be expired from the database.

        If the event doesn't exist in the database, log it and delete the expiry date
        from the database (so that we don't try to expire it again).
        """
        assert self._ephemeral_events_enabled

        self._scheduled_expiry = None

        logger.info("Expiring event %s", event_id)

        try:
            # Expire the event if we know about it. This function also deletes the expiry
            # date from the database in the same database transaction.
            await self.store.expire_event(event_id)
        except Exception as e:
            logger.exception("Could not expire event %s: %r", event_id, e)

        # Schedule the expiry of the next event to expire.
        await self._schedule_next_expiry()


# The duration (in ms) after which rooms should be removed
# `_rooms_to_exclude_from_dummy_event_insertion` (with the effect that we will try
# to generate a dummy event for them once more)
#
_DUMMY_EVENT_ROOM_EXCLUSION_EXPIRY = 7 * 24 * 60 * 60 * 1000


class EventCreationHandler:
    def __init__(self, hs: "HomeServer"):
        self.hs = hs
        self.validator = EventValidator()
        self.event_builder_factory = hs.get_event_builder_factory()
        self.server_name = hs.hostname  # nb must be called this for @measure_func
        self.clock = hs.get_clock()  # nb must be called this for @measure_func
        self.auth_blocking = hs.get_auth_blocking()
        self._event_auth_handler = hs.get_event_auth_handler()
        self.store = hs.get_datastores().main
        self._storage_controllers = hs.get_storage_controllers()
        self.state = hs.get_state_handler()
<<<<<<< HEAD
        self.clock = hs.get_clock()
        self.validator = EventValidator()
        self.event_builder_factory = hs.get_event_builder_factory()
        self.server_name = hs.hostname
=======
        self.profile_handler = hs.get_profile_handler()
>>>>>>> 68068de3
        self.notifier = hs.get_notifier()
        self.config = hs.config
        self.require_membership_for_aliases = (
            hs.config.server.require_membership_for_aliases
        )
        self._events_shard_config = self.config.worker.events_shard_config
        self._instance_name = hs.get_instance_name()
        self._notifier = hs.get_notifier()
        self._worker_lock_handler = hs.get_worker_locks_handler()
        self._policy_handler = hs.get_room_policy_handler()

        self.room_prejoin_state_types = self.hs.config.api.room_prejoin_state

        self.send_events = ReplicationSendEventsRestServlet.make_client(hs)

        self.request_ratelimiter = hs.get_request_ratelimiter()

        # We limit concurrent event creation for a room to 1. This prevents state resolution
        # from occurring when sending bursts of events to a local room
        self.limiter = Linearizer(max_count=1, name="room_event_creation_limit")

        self._bulk_push_rule_evaluator = hs.get_bulk_push_rule_evaluator()

        self._spam_checker_module_callbacks = hs.get_module_api_callbacks().spam_checker
        self._third_party_event_rules = (
            self.hs.get_module_api_callbacks().third_party_event_rules
        )

        self._block_events_without_consent_error = (
            self.config.consent.block_events_without_consent_error
        )

        # we need to construct a ConsentURIBuilder here, as it checks that the necessary
        # config options, but *only* if we have a configuration for which we are
        # going to need it.
        if self._block_events_without_consent_error:
            self._consent_uri_builder = ConsentURIBuilder(self.config)

        # Rooms which should be excluded from dummy insertion. (For instance,
        # those without local users who can send events into the room).
        #
        # map from room id to time-of-last-attempt.
        #
        self._rooms_to_exclude_from_dummy_event_insertion: Dict[str, int] = {}
        # The number of forward extremeities before a dummy event is sent.
        self._dummy_events_threshold = hs.config.server.dummy_events_threshold

        if (
            self.config.worker.run_background_tasks
            and self.config.server.cleanup_extremities_with_dummy_events
        ):
            self.clock.looping_call(
                lambda: run_as_background_process(
                    "send_dummy_events_to_fill_extremities",
                    self.server_name,
                    self._send_dummy_events_to_fill_extremities,
                ),
                5 * 60 * 1000,
            )

        self._message_handler = hs.get_message_handler()

        self._ephemeral_events_enabled = hs.config.server.enable_ephemeral_messages

        self._external_cache = hs.get_external_cache()

        # Stores the state groups we've recently added to the joined hosts
        # external cache. Note that the timeout must be significantly less than
        # the TTL on the external cache.
        self._external_cache_joined_hosts_updates: Optional[ExpiringCache] = None
        if self._external_cache.is_enabled():
            self._external_cache_joined_hosts_updates = ExpiringCache(
                cache_name="_external_cache_joined_hosts_updates",
                server_name=self.server_name,
                clock=self.clock,
                expiry_ms=30 * 60 * 1000,
            )

    async def create_event(
        self,
        requester: Requester,
        event_dict: dict,
        txn_id: Optional[str] = None,
        prev_event_ids: Optional[List[str]] = None,
        auth_event_ids: Optional[List[str]] = None,
        state_event_ids: Optional[List[str]] = None,
        require_consent: bool = True,
        outlier: bool = False,
        depth: Optional[int] = None,
        state_map: Optional[StateMap[str]] = None,
        for_batch: bool = False,
        current_state_group: Optional[int] = None,
    ) -> Tuple[EventBase, UnpersistedEventContextBase]:
        """
        Given a dict from a client, create a new event. If bool for_batch is true, will
        create an event using the prev_event_ids, and will create an event context for
        the event using the parameters state_map and current_state_group, thus these parameters
        must be provided in this case if for_batch is True. The subsequently created event
        and context are suitable for being batched up and bulk persisted to the database
        with other similarly created events.

        Creates an FrozenEvent object, filling out auth_events, prev_events,
        etc.

        Args:
            requester
            event_dict: An entire event
            txn_id
            prev_event_ids:
                the forward extremities to use as the prev_events for the
                new event.

                If None, they will be requested from the database.

            auth_event_ids:
                The event ids to use as the auth_events for the new event.
                Should normally be left as None, which will cause them to be calculated
                based on the room state at the prev_events.

                If non-None, prev_event_ids must also be provided.

            state_event_ids:
                The full state at a given event. This was previously used particularly
                by the MSC2716 /batch_send endpoint. This should normally be left as
                None, which will cause the auth_event_ids to be calculated based on the
                room state at the prev_events.

            require_consent: Whether to check if the requester has
                consented to the privacy policy.

            outlier: Indicates whether the event is an `outlier`, i.e. if
                it's from an arbitrary point and floating in the DAG as
                opposed to being inline with the current DAG.

            depth: Override the depth used to order the event in the DAG.
                Should normally be set to None, which will cause the depth to be calculated
                based on the prev_events.

            state_map: A state map of previously created events, used only when creating events
                for batch persisting

            for_batch: whether the event is being created for batch persisting to the db

            current_state_group: the current state group, used only for creating events for
                batch persisting

        Raises:
            ResourceLimitError if server is blocked to some resource being
            exceeded

        Returns:
            Tuple of created event, Context
        """
        await self.auth_blocking.check_auth_blocking(requester=requester)

        # The requester may be a regular user, but puppeted by the server.
        request_by_server = (
            requester.authenticated_entity == self.hs.config.server.server_name
        )

        # If the request is initiated by the server, ignore whether the
        # requester or target is suspended.
        if not request_by_server:
            requester_suspended = await self.store.get_user_suspended_status(
                requester.user.to_string()
            )
            if requester_suspended:
                # We want to allow suspended users to perform "corrective" actions
                # asked of them by server admins, such as redact their messages and
                # leave rooms.
                if event_dict["type"] in ["m.room.redaction", "m.room.member"]:
                    if event_dict["type"] == "m.room.redaction":
                        event = await self.store.get_event(
                            event_dict["content"]["redacts"], allow_none=True
                        )
                        if event:
                            if event.sender != requester.user.to_string():
                                raise SynapseError(
                                    403,
                                    "You can only redact your own events while account is suspended.",
                                    Codes.USER_ACCOUNT_SUSPENDED,
                                )
                    if event_dict["type"] == "m.room.member":
                        if event_dict["content"]["membership"] != "leave":
                            raise SynapseError(
                                403,
                                "Changing membership while account is suspended is not allowed.",
                                Codes.USER_ACCOUNT_SUSPENDED,
                            )
                else:
                    raise SynapseError(
                        403,
                        "Sending messages while account is suspended is not allowed.",
                        Codes.USER_ACCOUNT_SUSPENDED,
                    )

        is_create_event = (
            event_dict["type"] == EventTypes.Create and event_dict["state_key"] == ""
        )
        if is_create_event:
            room_version_id = event_dict["content"]["room_version"]
            maybe_room_version_obj = KNOWN_ROOM_VERSIONS.get(room_version_id)
            if not maybe_room_version_obj:
                # this can happen if support is withdrawn for a room version
                raise UnsupportedRoomVersionError(room_version_id)
            room_version_obj = maybe_room_version_obj
        else:
            try:
                room_version_obj = await self.store.get_room_version(
                    event_dict["room_id"]
                )
            except NotFoundError:
                raise AuthError(403, "Unknown room")

        builder = self.event_builder_factory.for_room_version(
            room_version_obj, event_dict
        )

        self.validator.validate_builder(builder)

        is_exempt = await self._is_exempt_from_privacy_policy(builder, requester)
        if require_consent and not is_exempt:
            await self.assert_accepted_privacy_policy(requester)

        # Save the the device ID and the transaction ID in the event internal metadata.
        # This is useful to determine if we should echo the transaction_id in events.
        # See `synapse.events.utils.EventClientSerializer.serialize_event`
        if requester.device_id is not None:
            builder.internal_metadata.device_id = requester.device_id

        if txn_id is not None:
            builder.internal_metadata.txn_id = txn_id

        builder.internal_metadata.outlier = outlier

        event, unpersisted_context = await self.create_new_client_event(
            builder=builder,
            requester=requester,
            prev_event_ids=prev_event_ids,
            auth_event_ids=auth_event_ids,
            state_event_ids=state_event_ids,
            depth=depth,
            state_map=state_map,
            for_batch=for_batch,
            current_state_group=current_state_group,
        )

        # In an ideal world we wouldn't need the second part of this condition. However,
        # this behaviour isn't spec'd yet, meaning we should be able to deactivate this
        # behaviour. Another reason is that this code is also evaluated each time a new
        # m.room.aliases event is created, which includes hitting a /directory route.
        # Therefore not including this condition here would render the similar one in
        # synapse.handlers.directory pointless.
        if builder.type == EventTypes.Aliases and self.require_membership_for_aliases:
            # Ideally we'd do the membership check in event_auth.check(), which
            # describes a spec'd algorithm for authenticating events received over
            # federation as well as those created locally. As of room v3, aliases events
            # can be created by users that are not in the room, therefore we have to
            # tolerate them in event_auth.check().
            if for_batch:
                assert state_map is not None
                prev_event_id = state_map.get((EventTypes.Member, event.sender))
            else:
                prev_state_ids = await unpersisted_context.get_prev_state_ids(
                    StateFilter.from_types([(EventTypes.Member, event.sender)])
                )
                prev_event_id = prev_state_ids.get((EventTypes.Member, event.sender))
            prev_event = (
                await self.store.get_event(prev_event_id, allow_none=True)
                if prev_event_id
                else None
            )
            if not prev_event or prev_event.membership != Membership.JOIN:
                logger.warning(
                    (
                        "Attempt to send `m.room.aliases` in room %s by user %s but"
                        " membership is %s"
                    ),
                    event.room_id,
                    event.sender,
                    prev_event.membership if prev_event else None,
                )

                raise AuthError(
                    403, "You must be in the room to create an alias for it"
                )

        self.validator.validate_new(event, self.config)
        return event, unpersisted_context

    async def _is_exempt_from_privacy_policy(
        self, builder: EventBuilder, requester: Requester
    ) -> bool:
        """ "Determine if an event to be sent is exempt from having to consent
        to the privacy policy

        Args:
            builder: event being created
            requester: user requesting this event

        Returns:
            true if the event can be sent without the user consenting
        """
        # the only thing the user can do is join the server notices room.
        if builder.type == EventTypes.Member:
            assert builder.room_id is not None
            membership = builder.content.get("membership", None)
            if membership == Membership.JOIN:
                return await self.store.is_server_notice_room(builder.room_id)
            elif membership == Membership.LEAVE:
                # the user is always allowed to leave (but not kick people)
                return builder.state_key == requester.user.to_string()
        return False

    async def assert_accepted_privacy_policy(self, requester: Requester) -> None:
        """Check if a user has accepted the privacy policy

        Called when the given user is about to do something that requires
        privacy consent. We see if the user is exempt and otherwise check that
        they have given consent. If they have not, a ConsentNotGiven error is
        raised.

        Args:
            requester: The user making the request

        Returns:
            Returns normally if the user has consented or is exempt

        Raises:
            ConsentNotGivenError: if the user has not given consent yet
        """
        if self._block_events_without_consent_error is None:
            return

        # exempt AS users from needing consent
        if requester.app_service is not None:
            return

        user_id = requester.authenticated_entity
        if not user_id.startswith("@"):
            # The authenticated entity might not be a user, e.g. if it's the
            # server puppetting the user.
            return

        user = UserID.from_string(user_id)

        # exempt the system notices user
        if (
            self.config.servernotices.server_notices_mxid is not None
            and user_id == self.config.servernotices.server_notices_mxid
        ):
            return

        u = await self.store.get_user_by_id(user_id)
        assert u is not None
        if u.user_type in (UserTypes.SUPPORT, UserTypes.BOT):
            # support and bot users are not required to consent
            return
        if u.appservice_id is not None:
            # users registered by an appservice are exempt
            return
        if u.consent_version == self.config.consent.user_consent_version:
            return

        consent_uri = self._consent_uri_builder.build_user_consent_uri(user.localpart)
        msg = self._block_events_without_consent_error % {"consent_uri": consent_uri}
        raise ConsentNotGivenError(msg=msg, consent_uri=consent_uri)

    async def deduplicate_state_event(
        self, event: EventBase, context: EventContext
    ) -> Optional[EventBase]:
        """
        Checks whether event is in the latest resolved state in context.

        Args:
            event: The event to check for duplication.
            context: The event context.

        Returns:
            The previous version of the event is returned, if it is found in the
            event context. Otherwise, None is returned.
        """
        if event.internal_metadata.is_outlier():
            # This can happen due to out of band memberships
            return None

        prev_state_ids = await context.get_prev_state_ids(
            StateFilter.from_types([(event.type, event.state_key)])
        )
        prev_event_id = prev_state_ids.get((event.type, event.state_key))
        if not prev_event_id:
            return None
        prev_event = await self.store.get_event(prev_event_id, allow_none=True)
        if not prev_event:
            return None

        if prev_event and event.user_id == prev_event.user_id:
            prev_content = encode_canonical_json(prev_event.content)
            next_content = encode_canonical_json(event.content)
            if prev_content == next_content:
                return prev_event
        return None

    async def get_event_id_from_transaction(
        self,
        requester: Requester,
        txn_id: str,
        room_id: str,
    ) -> Optional[str]:
        """For the given transaction ID and room ID, check if there is a matching event ID.

        Args:
            requester: The requester making the request in the context of which we want
                to fetch the event.
            txn_id: The transaction ID.
            room_id: The room ID.

        Returns:
            An event ID if one could be found, None otherwise.
        """
        existing_event_id = None

        # According to the spec, transactions are scoped to a user's device ID.
        if requester.device_id:
            existing_event_id = (
                await self.store.get_event_id_from_transaction_id_and_device_id(
                    room_id,
                    requester.user.to_string(),
                    requester.device_id,
                    txn_id,
                )
            )
            if existing_event_id:
                return existing_event_id

        return existing_event_id

    async def get_event_from_transaction(
        self,
        requester: Requester,
        txn_id: str,
        room_id: str,
    ) -> Optional[EventBase]:
        """For the given transaction ID and room ID, check if there is a matching event.
        If so, fetch it and return it.

        Args:
            requester: The requester making the request in the context of which we want
                to fetch the event.
            txn_id: The transaction ID.
            room_id: The room ID.

        Returns:
            An event if one could be found, None otherwise.
        """
        existing_event_id = await self.get_event_id_from_transaction(
            requester, txn_id, room_id
        )
        if existing_event_id:
            return await self.store.get_event(existing_event_id)
        return None

    async def create_and_send_nonmember_event(
        self,
        requester: Requester,
        event_dict: dict,
        prev_event_ids: Optional[List[str]] = None,
        state_event_ids: Optional[List[str]] = None,
        ratelimit: bool = True,
        txn_id: Optional[str] = None,
        ignore_shadow_ban: bool = False,
        outlier: bool = False,
        depth: Optional[int] = None,
    ) -> Tuple[EventBase, int]:
        """
        Creates an event, then sends it.

        See self.create_event and self.handle_new_client_event.

        Args:
            requester: The requester sending the event.
            event_dict: An entire event.
            prev_event_ids:
                The event IDs to use as the prev events.
                Should normally be left as None to automatically request them
                from the database.
            state_event_ids:
                The full state at a given event. This was previously used particularly
                by the MSC2716 /batch_send endpoint. This should normally be left as
                None, which will cause the auth_event_ids to be calculated based on the
                room state at the prev_events.
            ratelimit: Whether to rate limit this send.
            txn_id: The transaction ID.
            ignore_shadow_ban: True if shadow-banned users should be allowed to
                send this event.
            outlier: Indicates whether the event is an `outlier`, i.e. if
                it's from an arbitrary point and floating in the DAG as
                opposed to being inline with the current DAG.
            depth: Override the depth used to order the event in the DAG.
                Should normally be set to None, which will cause the depth to be calculated
                based on the prev_events.

        Returns:
            The event, and its stream ordering (if deduplication happened,
            the previous, duplicate event).

        Raises:
            ShadowBanError if the requester has been shadow-banned.
        """

        if event_dict["type"] == EventTypes.Member:
            raise SynapseError(
                500, "Tried to send member event through non-member codepath"
            )

        if not ignore_shadow_ban and requester.shadow_banned:
            # We randomly sleep a bit just to annoy the requester.
            await self.clock.sleep(random.randint(1, 10))
            raise ShadowBanError()

        if ratelimit:
            room_id = event_dict["room_id"]
            try:
                room_version = await self.store.get_room_version(room_id)
            except NotFoundError:
                # The room doesn't exist.
                raise AuthError(403, f"User {requester.user} not in room {room_id}")

            if room_version.updated_redaction_rules:
                redacts = event_dict["content"].get("redacts")
            else:
                redacts = event_dict.get("redacts")

            is_admin_redaction = await self.is_admin_redaction(
                event_type=event_dict["type"],
                sender=event_dict["sender"],
                redacts=redacts,
            )
            await self.request_ratelimiter.ratelimit(
                requester, is_admin_redaction=is_admin_redaction, update=False
            )

        # We limit the number of concurrent event sends in a room so that we
        # don't fork the DAG too much. If we don't limit then we can end up in
        # a situation where event persistence can't keep up, causing
        # extremities to pile up, which in turn leads to state resolution
        # taking longer.
        room_id = event_dict["room_id"]
        async with self.limiter.queue(room_id):
            if txn_id:
                event = await self.get_event_from_transaction(
                    requester, txn_id, room_id
                )
                if event:
                    # we know it was persisted, so must have a stream ordering
                    assert event.internal_metadata.stream_ordering
                    return (
                        event,
                        event.internal_metadata.stream_ordering,
                    )

        async with self._worker_lock_handler.acquire_read_write_lock(
            NEW_EVENT_DURING_PURGE_LOCK_NAME, room_id, write=False
        ):
            return await self._create_and_send_nonmember_event_locked(
                requester=requester,
                event_dict=event_dict,
                prev_event_ids=prev_event_ids,
                state_event_ids=state_event_ids,
                ratelimit=ratelimit,
                txn_id=txn_id,
                ignore_shadow_ban=ignore_shadow_ban,
                outlier=outlier,
                depth=depth,
            )

    async def _create_and_send_nonmember_event_locked(
        self,
        requester: Requester,
        event_dict: dict,
        prev_event_ids: Optional[List[str]] = None,
        state_event_ids: Optional[List[str]] = None,
        ratelimit: bool = True,
        txn_id: Optional[str] = None,
        ignore_shadow_ban: bool = False,
        outlier: bool = False,
        depth: Optional[int] = None,
    ) -> Tuple[EventBase, int]:
        room_id = event_dict["room_id"]

        # If we don't have any prev event IDs specified then we need to
        # check that the host is in the room (as otherwise populating the
        # prev events will fail), at which point we may as well check the
        # local user is in the room.
        if not prev_event_ids:
            user_id = requester.user.to_string()
            is_user_in_room = await self.store.check_local_user_in_room(
                user_id, room_id
            )
            if not is_user_in_room:
                raise AuthError(403, f"User {user_id} not in room {room_id}")

        # Try several times, it could fail with PartialStateConflictError
        # in handle_new_client_event, cf comment in except block.
        max_retries = 5
        for i in range(max_retries):
            try:
                event, unpersisted_context = await self.create_event(
                    requester,
                    event_dict,
                    txn_id=txn_id,
                    prev_event_ids=prev_event_ids,
                    state_event_ids=state_event_ids,
                    outlier=outlier,
                    depth=depth,
                )
                context = await unpersisted_context.persist(event)

                assert self.hs.is_mine_id(event.sender), "User must be our own: %s" % (
                    event.sender,
                )

                policy_allowed = await self._policy_handler.is_event_allowed(event)
                if not policy_allowed:
                    # We shouldn't need to set the metadata because the raise should
                    # cause the request to be denied, but just in case:
                    event.internal_metadata.policy_server_spammy = True
                    logger.warning(
                        "Event not allowed by policy server, rejecting %s",
                        event.event_id,
                    )
                    raise SynapseError(
                        403,
                        "This message has been rejected as probable spam",
                        Codes.FORBIDDEN,
                    )

                spam_check_result = (
                    await self._spam_checker_module_callbacks.check_event_for_spam(
                        event
                    )
                )
                if spam_check_result != self._spam_checker_module_callbacks.NOT_SPAM:
                    if isinstance(spam_check_result, tuple):
                        try:
                            [code, dict] = spam_check_result
                            raise SynapseError(
                                403,
                                "This message has been rejected as probable spam",
                                code,
                                dict,
                            )
                        except ValueError:
                            logger.error(
                                "Spam-check module returned invalid error value. Expecting [code, dict], got %s",
                                spam_check_result,
                            )

                            raise SynapseError(
                                403,
                                "This message has been rejected as probable spam",
                                Codes.FORBIDDEN,
                            )

                    # Backwards compatibility: if the return value is not an error code, it
                    # means the module returned an error message to be included in the
                    # SynapseError (which is now deprecated).
                    raise SynapseError(
                        403,
                        spam_check_result,
                        Codes.FORBIDDEN,
                    )

                ev = await self.handle_new_client_event(
                    requester=requester,
                    events_and_context=[(event, context)],
                    ratelimit=ratelimit,
                    ignore_shadow_ban=ignore_shadow_ban,
                )

                break
            except PartialStateConflictError as e:
                # Persisting couldn't happen because the room got un-partial stated
                # in the meantime and context needs to be recomputed, so let's do so.
                if i == max_retries - 1:
                    raise e

        # we know it was persisted, so must have a stream ordering
        assert ev.internal_metadata.stream_ordering
        return ev, ev.internal_metadata.stream_ordering

    @measure_func("create_new_client_event")
    async def create_new_client_event(
        self,
        builder: EventBuilder,
        requester: Optional[Requester] = None,
        prev_event_ids: Optional[List[str]] = None,
        auth_event_ids: Optional[List[str]] = None,
        state_event_ids: Optional[List[str]] = None,
        depth: Optional[int] = None,
        state_map: Optional[StateMap[str]] = None,
        for_batch: bool = False,
        current_state_group: Optional[int] = None,
    ) -> Tuple[EventBase, UnpersistedEventContextBase]:
        """Create a new event for a local client. If bool for_batch is true, will
        create an event using the prev_event_ids, and will create an event context for
        the event using the parameters state_map and current_state_group, thus these parameters
        must be provided in this case if for_batch is True. The subsequently created event
        and context are suitable for being batched up and bulk persisted to the database
        with other similarly created events. Note that this returns an UnpersistedEventContext,
        which must be converted to an EventContext before it can be sent to the DB.

        Args:
            builder:
            requester:
            prev_event_ids:
                the forward extremities to use as the prev_events for the
                new event.

                If None, they will be requested from the database.

            auth_event_ids:
                The event ids to use as the auth_events for the new event.
                Should normally be left as None, which will cause them to be calculated
                based on the room state at the prev_events.

            state_event_ids:
                The full state at a given event. This was previously used particularly
                by the MSC2716 /batch_send endpoint. This should normally be left as
                None, which will cause the auth_event_ids to be calculated based on the
                room state at the prev_events.

            depth: Override the depth used to order the event in the DAG.
                Should normally be set to None, which will cause the depth to be calculated
                based on the prev_events.

            state_map: A state map of previously created events, used only when creating events
                for batch persisting

            for_batch: whether the event is being created for batch persisting to the db

            current_state_group: the current state group, used only for creating events for
                batch persisting

        Returns:
            Tuple of created event, UnpersistedEventContext
        """
        # Strip down the state_event_ids to only what we need to auth the event.
        # For example, we don't need extra m.room.member that don't match event.sender
        if state_event_ids is not None:
            # Do a quick check to make sure that prev_event_ids is present to
            # make the type-checking around `builder.build` happy.
            assert prev_event_ids is not None

            temp_event = await builder.build(
                prev_event_ids=prev_event_ids,
                auth_event_ids=state_event_ids,
                depth=depth,
            )
            state_events = await self.store.get_events_as_list(state_event_ids)
            # Create a StateMap[str]
            current_state_ids = {
                (e.type, e.state_key): e.event_id for e in state_events
            }
            # Actually strip down and only use the necessary auth events
            auth_event_ids = self._event_auth_handler.compute_auth_events(
                event=temp_event,
                current_state_ids=current_state_ids,
                for_verification=False,
            )

        if (
            builder.room_version.msc4291_room_ids_as_hashes
            and builder.type == EventTypes.Create
            and builder.is_state()
        ):
            if builder.room_id is not None:
                raise SynapseError(
                    400,
                    "Cannot resend m.room.create event",
                    Codes.INVALID_PARAM,
                )
        else:
            assert builder.room_id is not None

        if prev_event_ids is not None:
            assert len(prev_event_ids) <= 10, (
                "Attempting to create an event with %i prev_events"
                % (len(prev_event_ids),)
            )
        else:
            if builder.room_id:
                prev_event_ids = await self.store.get_prev_events_for_room(
                    builder.room_id
                )
            else:
                prev_event_ids = []  # can only happen for the create event in MSC4291 rooms

        if builder.type == EventTypes.Create and builder.is_state():
            if len(prev_event_ids) != 0:
                raise SynapseError(
                    400,
                    "Cannot resend m.room.create event",
                    Codes.INVALID_PARAM,
                )

        # We now ought to have some `prev_events` (unless it's a create event).
        #
        # Do a quick sanity check here, rather than waiting until we've created the
        # event and then try to auth it (which fails with a somewhat confusing "No
        # create event in auth events")
        assert builder.type == EventTypes.Create or len(prev_event_ids) > 0, (
            "Attempting to create an event with no prev_events"
        )

        if for_batch:
            assert prev_event_ids is not None
            assert state_map is not None
            auth_ids = self._event_auth_handler.compute_auth_events(builder, state_map)
            event = await builder.build(
                prev_event_ids=prev_event_ids, auth_event_ids=auth_ids, depth=depth
            )

            context: UnpersistedEventContextBase = (
                await self.state.calculate_context_info(
                    event,
                    state_ids_before_event=state_map,
                    partial_state=False,
                    state_group_before_event=current_state_group,
                )
            )

        else:
            event = await builder.build(
                prev_event_ids=prev_event_ids,
                auth_event_ids=auth_event_ids,
                depth=depth,
            )

            # Pass on the outlier property from the builder to the event
            # after it is created
            if builder.internal_metadata.outlier:
                event.internal_metadata.outlier = True
                context = EventContext.for_outlier(self._storage_controllers)
            else:
                context = await self.state.calculate_context_info(event)

        if requester:
            context.app_service = requester.app_service

        res, new_content = await self._third_party_event_rules.check_event_allowed(
            event, context
        )
        if res is False:
            logger.info(
                "Event %s forbidden by third-party rules",
                event,
            )
            raise SynapseError(
                403, "This event is not allowed in this context", Codes.FORBIDDEN
            )
        elif new_content is not None:
            # the third-party rules want to replace the event. We'll need to build a new
            # event.
            event, context = await self._rebuild_event_after_third_party_rules(
                new_content, event
            )

        self.validator.validate_new(event, self.config)
        await self._validate_event_relation(event)

        if event.type == EventTypes.CallInvite:
            room_id = event.room_id
            room_info = await self.store.get_room_with_stats(room_id)
            assert room_info is not None

            if room_info.join_rules == JoinRules.PUBLIC:
                raise SynapseError(
                    403,
                    "Call invites are not allowed in public rooms.",
                    Codes.FORBIDDEN,
                )
        logger.debug("Created event %s", event.event_id)

        return event, context

    async def _validate_event_relation(self, event: EventBase) -> None:
        """
        Ensure the relation data on a new event is not bogus.

        Args:
            event: The event being created.

        Raises:
            SynapseError if the event is invalid.
        """

        relation = relation_from_event(event)
        if not relation:
            return

        parent_event = await self.store.get_event(relation.parent_id, allow_none=True)
        if parent_event:
            # And in the same room.
            if parent_event.room_id != event.room_id:
                raise SynapseError(400, "Relations must be in the same room")

        else:
            # There must be some reason that the client knows the event exists,
            # see if there are existing relations. If so, assume everything is fine.
            if not await self.store.event_is_target_of_relation(relation.parent_id):
                # Otherwise, the client can't know about the parent event!
                raise SynapseError(400, "Can't send relation to unknown event")

        # If this event is an annotation then we check that that the sender
        # can't annotate the same way twice (e.g. stops users from liking an
        # event multiple times).
        if relation.rel_type == RelationTypes.ANNOTATION:
            aggregation_key = relation.aggregation_key

            if aggregation_key is None:
                raise SynapseError(400, "Missing aggregation key")

            if len(aggregation_key) > 500:
                raise SynapseError(400, "Aggregation key is too long")

            already_exists = await self.store.has_user_annotated_event(
                relation.parent_id, event.type, aggregation_key, event.sender
            )
            if already_exists:
                raise SynapseError(
                    400,
                    "Can't send same reaction twice",
                    errcode=Codes.DUPLICATE_ANNOTATION,
                )

        # Don't attempt to start a thread if the parent event is a relation.
        elif relation.rel_type == RelationTypes.THREAD:
            if await self.store.event_includes_relation(relation.parent_id):
                raise SynapseError(
                    400, "Cannot start threads from an event with a relation"
                )

    @measure_func("handle_new_client_event")
    async def handle_new_client_event(
        self,
        requester: Requester,
        events_and_context: List[EventPersistencePair],
        ratelimit: bool = True,
        extra_users: Optional[List[UserID]] = None,
        ignore_shadow_ban: bool = False,
    ) -> EventBase:
        """Processes new events. Please note that if batch persisting events, an error in
        handling any one of these events will result in all of the events being dropped.

        This includes deduplicating, checking auth, persisting,
        notifying users, sending to remote servers, etc.

        If called from a worker will hit out to the master process for final
        processing.

        Args:
            requester
            events_and_context: A list of one or more tuples of event, context to be persisted
            ratelimit
            extra_users: Any extra users to notify about event

            ignore_shadow_ban: True if shadow-banned users should be allowed to
                send this event.

        Return:
            If the event was deduplicated, the previous, duplicate, event. Otherwise,
            `event`.

        Raises:
            ShadowBanError if the requester has been shadow-banned.
            PartialStateConflictError if attempting to persist a partial state event in
                a room that has been un-partial stated.
        """
        extra_users = extra_users or []

        for event, context in events_and_context:
            # we don't apply shadow-banning to membership events here. Invites are blocked
            # higher up the stack, and we allow shadow-banned users to send join and leave
            # events as normal.
            if (
                event.type != EventTypes.Member
                and not ignore_shadow_ban
                and requester.shadow_banned
            ):
                # We randomly sleep a bit just to annoy the requester.
                await self.clock.sleep(random.randint(1, 10))
                raise ShadowBanError()

            if event.is_state():
                prev_event = await self.deduplicate_state_event(event, context)
                if prev_event is not None:
                    logger.info(
                        "Not bothering to persist state event %s duplicated by %s",
                        event.event_id,
                        prev_event.event_id,
                    )
                    return prev_event

            if not event.is_state() and event.type in [
                EventTypes.Message,
                EventTypes.Encrypted,
            ]:
                await self.store.set_room_participation(event.user_id, event.room_id)

            if event.internal_metadata.is_out_of_band_membership():
                # the only sort of out-of-band-membership events we expect to see here are
                # invite rejections and rescinded knocks that we have generated ourselves.
                assert event.type == EventTypes.Member
                assert event.content["membership"] == Membership.LEAVE
            else:
                try:
                    validate_event_for_room_version(event)
                    # If we are persisting a batch of events the event(s) needed to auth the
                    # current event may be part of the batch and will not be in the DB yet
                    event_id_to_event = {e.event_id: e for e, _ in events_and_context}
                    batched_auth_events = {}
                    for event_id in event.auth_event_ids():
                        auth_event = event_id_to_event.get(event_id)
                        if auth_event:
                            batched_auth_events[event_id] = auth_event
                    await self._event_auth_handler.check_auth_rules_from_context(
                        event, batched_auth_events
                    )
                except AuthError as err:
                    logger.warning("Denying new event %r because %s", event, err)
                    raise err

            # Ensure that we can round trip before trying to persist in db
            try:
                dump = json_encoder.encode(event.content)
                json_decoder.decode(dump)
            except Exception:
                logger.exception("Failed to encode content: %r", event.content)
                raise

        # We now persist the event (and update the cache in parallel, since we
        # don't want to block on it).
        #
        # Note: mypy gets confused if we inline dl and check with twisted#11770.
        # Some kind of bug in mypy's deduction?
        deferreds = (
            run_in_background(
                self._persist_events,
                requester=requester,
                events_and_context=events_and_context,
                ratelimit=ratelimit,
                extra_users=extra_users,
            ),
            run_in_background(
                self.cache_joined_hosts_for_events, events_and_context
            ).addErrback(log_failure, "cache_joined_hosts_for_event failed"),
        )
        result, _ = await make_deferred_yieldable(
            gather_results(deferreds, consumeErrors=True)
        ).addErrback(unwrapFirstError)

        return result

    async def create_and_send_new_client_events(
        self,
        requester: Requester,
        room_id: str,
        prev_event_id: Optional[str],
        event_dicts: Sequence[JsonDict],
        ratelimit: bool = True,
        ignore_shadow_ban: bool = False,
    ) -> None:
        """Helper to create and send a batch of new client events.

        This supports sending membership events in very limited circumstances
        (namely that the event is valid as is and doesn't need federation
        requests or anything). Callers should prefer to use `update_membership`,
        which correctly handles membership events in all cases. We allow
        sending membership events here as its useful when copying e.g. bans
        between rooms.

        All other events and state events are supported.

        Args:
            requester: The requester sending the events.
            room_id: The room ID to send the events in.
            prev_event_id: The event ID to use as the previous event for the first
                of the events, must have already been persisted.
            event_dicts: A sequence of event dictionaries to create and send.
            ratelimit: Whether to rate limit this send.
            ignore_shadow_ban: True if shadow-banned users should be allowed to
                send these events.
        """

        if not event_dicts:
            # Nothing to do.
            return

        if prev_event_id is None:
            # Pick the latest forward extremity as the previous event ID.
            prev_event_ids = await self.store.get_forward_extremities_for_room(room_id)
            prev_event_ids.sort(key=lambda x: x[2])  # Sort by depth.
            prev_event_id = prev_event_ids[-1][0]

        state_groups = await self._storage_controllers.state.get_state_group_for_events(
            [prev_event_id]
        )
        if prev_event_id not in state_groups:
            # This should only happen if we got passed a prev event ID that
            # hasn't been persisted yet.
            raise Exception("Previous event ID not found ")

        current_state_group = state_groups[prev_event_id]
        state_map = await self._storage_controllers.state.get_state_ids_for_group(
            current_state_group
        )

        events_and_contexts_to_send = []
        state_map = dict(state_map)
        depth = None

        for event_dict in event_dicts:
            event, context = await self.create_event(
                requester=requester,
                event_dict=event_dict,
                prev_event_ids=[prev_event_id],
                depth=depth,
                # Take a copy to ensure each event gets a unique copy of
                # state_map since it is modified below.
                state_map=dict(state_map),
                for_batch=True,
            )
            events_and_contexts_to_send.append((event, context))

            prev_event_id = event.event_id
            depth = event.depth + 1
            if event.is_state():
                # If this is a state event, we need to update the state map
                # so that it can be used for the next event.
                state_map[(event.type, event.state_key)] = event.event_id

        datastore = self.hs.get_datastores().state
        events_and_context = (
            await UnpersistedEventContext.batch_persist_unpersisted_contexts(
                events_and_contexts_to_send, room_id, current_state_group, datastore
            )
        )

        await self.handle_new_client_event(
            requester,
            events_and_context,
            ignore_shadow_ban=ignore_shadow_ban,
            ratelimit=ratelimit,
        )

    async def _persist_events(
        self,
        requester: Requester,
        events_and_context: List[EventPersistencePair],
        ratelimit: bool = True,
        extra_users: Optional[List[UserID]] = None,
    ) -> EventBase:
        """Actually persists new events. Should only be called by
        `handle_new_client_event`, and see its docstring for documentation of
        the arguments. Please note that if batch persisting events, an error in
        handling any one of these events will result in all of the events being dropped.

        PartialStateConflictError: if attempting to persist a partial state event in
            a room that has been un-partial stated.
        """

        await self._bulk_push_rule_evaluator.action_for_events_by_user(
            events_and_context
        )

        try:
            # If we're a worker we need to hit out to the master.
            first_event, _ = events_and_context[0]
            writer_instance = self._events_shard_config.get_instance(
                first_event.room_id
            )
            if writer_instance != self._instance_name:
                # Ratelimit before sending to the other event persister, to
                # ensure that we correctly have ratelimits on both the event
                # creators and event persisters.
                if ratelimit:
                    for event, _ in events_and_context:
                        is_admin_redaction = await self.is_admin_redaction(
                            event.type, event.sender, event.redacts
                        )
                        await self.request_ratelimiter.ratelimit(
                            requester, is_admin_redaction=is_admin_redaction
                        )

                try:
                    result = await self.send_events(
                        instance_name=writer_instance,
                        events_and_context=events_and_context,
                        store=self.store,
                        requester=requester,
                        ratelimit=ratelimit,
                        extra_users=extra_users,
                    )
                except SynapseError as e:
                    if e.code == HTTPStatus.CONFLICT:
                        raise PartialStateConflictError()
                    raise
                stream_id = result["stream_id"]
                event_id = result["event_id"]

                # If we batch persisted events we return the last persisted event, otherwise
                # we return the one event that was persisted
                event, _ = events_and_context[-1]

                if event_id != event.event_id:
                    # If we get a different event back then it means that its
                    # been de-duplicated, so we replace the given event with the
                    # one already persisted.
                    event = await self.store.get_event(event_id)
                else:
                    # If we newly persisted the event then we need to update its
                    # stream_ordering entry manually (as it was persisted on
                    # another worker).
                    event.internal_metadata.stream_ordering = stream_id
                    event.internal_metadata.instance_name = writer_instance

                return event

            event = await self.persist_and_notify_client_events(
                requester,
                events_and_context,
                ratelimit=ratelimit,
                extra_users=extra_users,
            )

            return event
        except Exception:
            for event, _ in events_and_context:
                # Ensure that we actually remove the entries in the push actions
                # staging area, if we calculated them.
                await self.store.remove_push_actions_from_staging(event.event_id)
            raise

    async def cache_joined_hosts_for_events(
        self, events_and_context: List[EventPersistencePair]
    ) -> None:
        """Precalculate the joined hosts at each of the given events, when using Redis, so that
        external federation senders don't have to recalculate it themselves.
        """

        if not self._external_cache.is_enabled():
            return

        # If external cache is enabled we should always have this.
        assert self._external_cache_joined_hosts_updates is not None

        for event, event_context in events_and_context:
            if event_context.partial_state:
                # To populate the cache for a partial-state event, we either have to
                # block until full state, which the code below does, or change the
                # meaning of cache values to be the list of hosts to which we plan to
                # send events and calculate that instead.
                #
                # The federation senders don't use the external cache when sending
                # events in partial-state rooms anyway, so let's not bother populating
                # the cache.
                continue

            # We actually store two mappings, event ID -> prev state group,
            # state group -> joined hosts, which is much more space efficient
            # than event ID -> joined hosts.
            #
            # Note: We have to cache event ID -> prev state group, as we don't
            # store that in the DB.
            #
            # Note: We set the state group -> joined hosts cache if it hasn't been
            # set for a while, so that the expiry time is reset.

            state_entry = await self.state.resolve_state_groups_for_events(
                event.room_id, event_ids=event.prev_event_ids()
            )

            if state_entry.state_group:
                await self._external_cache.set(
                    "event_to_prev_state_group",
                    event.event_id,
                    state_entry.state_group,
                    expiry_ms=60 * 60 * 1000,
                )

                if state_entry.state_group in self._external_cache_joined_hosts_updates:
                    return

                with opentracing.start_active_span("get_joined_hosts"):
                    joined_hosts = (
                        await self._storage_controllers.state.get_joined_hosts(
                            event.room_id, state_entry
                        )
                    )

                # Note that the expiry times must be larger than the expiry time in
                # _external_cache_joined_hosts_updates.
                await self._external_cache.set(
                    "get_joined_hosts",
                    str(state_entry.state_group),
                    list(joined_hosts),
                    expiry_ms=60 * 60 * 1000,
                )

                self._external_cache_joined_hosts_updates[state_entry.state_group] = (
                    None
                )

    async def _validate_canonical_alias(
        self,
        directory_handler: DirectoryHandler,
        room_alias_str: str,
        expected_room_id: str,
    ) -> None:
        """
        Ensure that the given room alias points to the expected room ID.

        Args:
            directory_handler: The directory handler object.
            room_alias_str: The room alias to check.
            expected_room_id: The room ID that the alias should point to.
        """
        room_alias = RoomAlias.from_string(room_alias_str)
        try:
            mapping = await directory_handler.get_association(room_alias)
        except SynapseError as e:
            # Turn M_NOT_FOUND errors into M_BAD_ALIAS errors.
            if e.errcode == Codes.NOT_FOUND:
                raise SynapseError(
                    400,
                    "Room alias %s does not point to the room" % (room_alias_str,),
                    Codes.BAD_ALIAS,
                )
            raise

        if mapping["room_id"] != expected_room_id:
            raise SynapseError(
                400,
                "Room alias %s does not point to the room" % (room_alias_str,),
                Codes.BAD_ALIAS,
            )

    async def persist_and_notify_client_events(
        self,
        requester: Requester,
        events_and_context: List[EventPersistencePair],
        ratelimit: bool = True,
        extra_users: Optional[List[UserID]] = None,
    ) -> EventBase:
        """Called when we have fully built the events, have already
        calculated the push actions for the events, and checked auth.

        This should only be run on the instance in charge of persisting events.

        Please note that if batch persisting events, an error in
        handling any one of these events will result in all of the events being dropped.

        Returns:
            The persisted event, if one event is passed in, or the last event in the
            list in the case of batch persisting. If only one event was persisted, the
            returned event may be different than the given event if it was de-duplicated
            (e.g. because we had already persisted an event with the same transaction ID.)

        Raises:
            PartialStateConflictError: if attempting to persist a partial state event in
                a room that has been un-partial stated.
        """
        extra_users = extra_users or []

        for event, context in events_and_context:
            assert self._events_shard_config.should_handle(
                self._instance_name, event.room_id
            )

            if ratelimit:
                # We check if this is a room admin redacting an event so that we
                # can apply different ratelimiting. We do this by simply checking
                # it's not a self-redaction (to avoid having to look up whether the
                # user is actually admin or not).
                is_admin_redaction = await self.is_admin_redaction(
                    event.type, event.sender, event.redacts
                )

                await self.request_ratelimiter.ratelimit(
                    requester, is_admin_redaction=is_admin_redaction
                )

            # run checks/actions on event based on type
            if event.type == EventTypes.Member and event.membership == Membership.JOIN:
                (
                    current_membership,
                    _,
                ) = await self.store.get_local_current_membership_for_user_in_room(
                    event.state_key, event.room_id
                )
                if current_membership != Membership.JOIN:
                    self._notifier.notify_user_joined_room(
                        event.event_id, event.room_id
                    )

            if event.type == EventTypes.ServerACL:
                self._storage_controllers.state.get_server_acl_for_room.invalidate(
                    (event.room_id,)
                )

            await self._maybe_kick_guest_users(event, context)

            if event.type == EventTypes.CanonicalAlias:
                # Validate a newly added alias or newly added alt_aliases.

                original_alias = None
                original_alt_aliases: object = []

                original_event_id = event.unsigned.get("replaces_state")
                if original_event_id:
                    original_alias_event = await self.store.get_event(original_event_id)

                    if original_alias_event:
                        original_alias = original_alias_event.content.get("alias", None)
                        original_alt_aliases = original_alias_event.content.get(
                            "alt_aliases", []
                        )

                # Check the alias is currently valid (if it has changed).
                room_alias_str = event.content.get("alias", None)
                directory_handler = self.hs.get_directory_handler()
                if room_alias_str and room_alias_str != original_alias:
                    await self._validate_canonical_alias(
                        directory_handler, room_alias_str, event.room_id
                    )

                # Check that alt_aliases is the proper form.
                alt_aliases = event.content.get("alt_aliases", [])
                if not isinstance(alt_aliases, (list, tuple)):
                    raise SynapseError(
                        400,
                        "The alt_aliases property must be a list.",
                        Codes.INVALID_PARAM,
                    )

                # If the old version of alt_aliases is of an unknown form,
                # completely replace it.
                if not isinstance(original_alt_aliases, (list, tuple)):
                    # TODO: check that the original_alt_aliases' entries are all strings
                    original_alt_aliases = []

                # Check that each alias is currently valid.
                new_alt_aliases = set(alt_aliases) - set(original_alt_aliases)
                if new_alt_aliases:
                    for alias_str in new_alt_aliases:
                        await self._validate_canonical_alias(
                            directory_handler, alias_str, event.room_id
                        )

            federation_handler = self.hs.get_federation_handler()

            if event.type == EventTypes.Member:
                if event.content["membership"] == Membership.INVITE:
                    maybe_upsert_event_field(
                        event,
                        event.unsigned,
                        "invite_room_state",
                        await self.store.get_stripped_room_state_from_event_context(
                            context,
                            self.room_prejoin_state_types,
                            membership_user_id=event.sender,
                        ),
                    )

                    invitee = UserID.from_string(event.state_key)
                    if not self.hs.is_mine(invitee):
                        # TODO: Can we add signature from remote server in a nicer
                        # way? If we have been invited by a remote server, we need
                        # to get them to sign the event.

                        returned_invite = await federation_handler.send_invite(
                            invitee.domain, event
                        )
                        event.unsigned.pop("room_state", None)

                        # TODO: Make sure the signatures actually are correct.
                        event.signatures.update(returned_invite.signatures)

                if event.content["membership"] == Membership.KNOCK:
                    maybe_upsert_event_field(
                        event,
                        event.unsigned,
                        "knock_room_state",
                        await self.store.get_stripped_room_state_from_event_context(
                            context,
                            self.room_prejoin_state_types,
                        ),
                    )

            if event.type == EventTypes.Redaction:
                assert event.redacts is not None

                original_event = await self.store.get_event(
                    event.redacts,
                    redact_behaviour=EventRedactBehaviour.as_is,
                    get_prev_content=False,
                    allow_rejected=False,
                    allow_none=True,
                )

                room_version = await self.store.get_room_version_id(event.room_id)
                room_version_obj = KNOWN_ROOM_VERSIONS[room_version]

                # we can make some additional checks now if we have the original event.
                if original_event:
                    if original_event.type == EventTypes.Create:
                        raise AuthError(403, "Redacting create events is not permitted")

                    if original_event.room_id != event.room_id:
                        raise SynapseError(
                            400, "Cannot redact event from a different room"
                        )

                    if original_event.type == EventTypes.ServerACL:
                        raise AuthError(
                            403, "Redacting server ACL events is not permitted"
                        )

                event_types = event_auth.auth_types_for_event(event.room_version, event)
                prev_state_ids = await context.get_prev_state_ids(
                    StateFilter.from_types(event_types)
                )

                auth_events_ids = self._event_auth_handler.compute_auth_events(
                    event, prev_state_ids, for_verification=True
                )
                auth_events_map = await self.store.get_events(auth_events_ids)
                auth_events = {
                    (e.type, e.state_key): e for e in auth_events_map.values()
                }

                if event_auth.check_redaction(
                    room_version_obj, event, auth_events=auth_events
                ):
                    # this user doesn't have 'redact' rights, so we need to do some more
                    # checks on the original event. Let's start by checking the original
                    # event exists.
                    if not original_event:
                        raise NotFoundError(
                            "Could not find event %s" % (event.redacts,)
                        )

                    if event.user_id != original_event.user_id:
                        raise AuthError(
                            403, "You don't have permission to redact events"
                        )

                    # all the checks are done.
                    event.internal_metadata.recheck_redaction = False

            if event.type == EventTypes.Create:
                prev_state_ids = await context.get_prev_state_ids()
                if prev_state_ids:
                    raise AuthError(403, "Changing the room create event is forbidden")

        assert self._storage_controllers.persistence is not None
        (
            persisted_events,
            max_stream_token,
        ) = await self._storage_controllers.persistence.persist_events(
            events_and_context,
        )

        events_and_pos = []
        for event in persisted_events:
            if self._ephemeral_events_enabled:
                # If there's an expiry timestamp on the event, schedule its expiry.
                self._message_handler.maybe_schedule_expiry(event)

            stream_ordering = event.internal_metadata.stream_ordering
            assert stream_ordering is not None
            pos = PersistedEventPosition(self._instance_name, stream_ordering)
            events_and_pos.append((event, pos))

            if event.type == EventTypes.Message:
                # We don't want to block sending messages on any presence code. This
                # matters as sometimes presence code can take a while.
                run_as_background_process(
                    "bump_presence_active_time",
                    self.server_name,
                    self._bump_active_time,
                    requester.user,
                    requester.device_id,
                )

        async def _notify() -> None:
            try:
                await self.notifier.on_new_room_events(
                    events_and_pos, max_stream_token, extra_users=extra_users
                )
            except Exception:
                logger.exception("Error notifying about new room events")

        run_in_background(_notify)

        return persisted_events[-1]

    async def is_admin_redaction(
        self, event_type: str, sender: str, redacts: Optional[str]
    ) -> bool:
        """Return whether the event is a redaction made by an admin, and thus
        should use a different ratelimiter.
        """
        if event_type != EventTypes.Redaction:
            return False

        assert redacts is not None

        original_event = await self.store.get_event(
            redacts,
            redact_behaviour=EventRedactBehaviour.as_is,
            get_prev_content=False,
            allow_rejected=False,
            allow_none=True,
        )

        return bool(original_event and sender != original_event.sender)

    async def _maybe_kick_guest_users(
        self, event: EventBase, context: EventContext
    ) -> None:
        if event.type != EventTypes.GuestAccess:
            return

        guest_access = event.content.get(EventContentFields.GUEST_ACCESS)
        if guest_access == GuestAccess.CAN_JOIN:
            return

        current_state_ids = await context.get_current_state_ids()

        # since this is a client-generated event, it cannot be an outlier and we must
        # therefore have the state ids.
        assert current_state_ids is not None
        current_state_dict = await self.store.get_events(
            list(current_state_ids.values())
        )
        current_state = list(current_state_dict.values())
        logger.info("maybe_kick_guest_users %r", current_state)
        await self.hs.get_room_member_handler().kick_guest_users(current_state)

    async def _bump_active_time(self, user: UserID, device_id: Optional[str]) -> None:
        try:
            presence = self.hs.get_presence_handler()
            await presence.bump_presence_active_time(user, device_id)
        except Exception:
            logger.exception("Error bumping presence active time")

    async def _send_dummy_events_to_fill_extremities(self) -> None:
        """Background task to send dummy events into rooms that have a large
        number of extremities
        """
        self._expire_rooms_to_exclude_from_dummy_event_insertion()
        room_ids = await self.store.get_rooms_with_many_extremities(
            min_count=self._dummy_events_threshold,
            limit=5,
            room_id_filter=self._rooms_to_exclude_from_dummy_event_insertion.keys(),
        )

        for room_id in room_ids:
            async with self._worker_lock_handler.acquire_read_write_lock(
                NEW_EVENT_DURING_PURGE_LOCK_NAME, room_id, write=False
            ):
                dummy_event_sent = await self._send_dummy_event_for_room(room_id)

            if not dummy_event_sent:
                # Did not find a valid user in the room, so remove from future attempts
                # Exclusion is time limited, so the room will be rechecked in the future
                # dependent on _DUMMY_EVENT_ROOM_EXCLUSION_EXPIRY
                logger.info(
                    "Failed to send dummy event into room %s. Will exclude it from "
                    "future attempts until cache expires",
                    room_id,
                )
                now = self.clock.time_msec()
                self._rooms_to_exclude_from_dummy_event_insertion[room_id] = now

    async def _send_dummy_event_for_room(self, room_id: str) -> bool:
        """Attempt to send a dummy event for the given room.

        Args:
            room_id: room to try to send an event from

        Returns:
            True if a dummy event was successfully sent. False if no user was able
            to send an event.
        """

        # For each room we need to find a joined member we can use to send
        # the dummy event with.
        members = await self.store.get_local_users_in_room(room_id)
        for user_id in members:
            requester = create_requester(user_id, authenticated_entity=self.server_name)
            try:
                # Try several times, it could fail with PartialStateConflictError
                # in handle_new_client_event, cf comment in except block.
                max_retries = 5
                for i in range(max_retries):
                    try:
                        event, unpersisted_context = await self.create_event(
                            requester,
                            {
                                "type": EventTypes.Dummy,
                                "content": {},
                                "room_id": room_id,
                                "sender": user_id,
                            },
                        )
                        context = await unpersisted_context.persist(event)

                        event.internal_metadata.proactively_send = False

                        # Since this is a dummy-event it is OK if it is sent by a
                        # shadow-banned user.
                        await self.handle_new_client_event(
                            requester,
                            events_and_context=[(event, context)],
                            ratelimit=False,
                            ignore_shadow_ban=True,
                        )

                        break
                    except PartialStateConflictError as e:
                        # Persisting couldn't happen because the room got un-partial stated
                        # in the meantime and context needs to be recomputed, so let's do so.
                        if i == max_retries - 1:
                            raise e
                return True
            except AuthError:
                logger.info(
                    "Failed to send dummy event into room %s for user %s due to "
                    "lack of power. Will try another user",
                    room_id,
                    user_id,
                )
        return False

    def _expire_rooms_to_exclude_from_dummy_event_insertion(self) -> None:
        expire_before = self.clock.time_msec() - _DUMMY_EVENT_ROOM_EXCLUSION_EXPIRY
        to_expire = set()
        for room_id, time in self._rooms_to_exclude_from_dummy_event_insertion.items():
            if time < expire_before:
                to_expire.add(room_id)
        for room_id in to_expire:
            logger.debug(
                "Expiring room id %s from dummy event insertion exclusion cache",
                room_id,
            )
            del self._rooms_to_exclude_from_dummy_event_insertion[room_id]

    async def _rebuild_event_after_third_party_rules(
        self, third_party_result: dict, original_event: EventBase
    ) -> Tuple[EventBase, UnpersistedEventContextBase]:
        # the third_party_event_rules want to replace the event.
        # we do some basic checks, and then return the replacement event.

        # Construct a new EventBuilder and validate it, which helps with the
        # rest of these checks.
        try:
            builder = self.event_builder_factory.for_room_version(
                original_event.room_version, third_party_result
            )
            self.validator.validate_builder(builder)
            assert builder.room_id is not None
        except SynapseError as e:
            raise Exception(
                "Third party rules module created an invalid event: " + e.msg,
            )

        immutable_fields = [
            # changing the room is going to break things: we've already checked that the
            # room exists, and are holding a concurrency limiter token for that room.
            # Also, we might need to use a different room version.
            "room_id",
            # changing the type or state key might work, but we'd need to check that the
            # calling functions aren't making assumptions about them.
            "type",
            "state_key",
        ]

        for k in immutable_fields:
            if getattr(builder, k, None) != original_event.get(k):
                raise Exception(
                    "Third party rules module created an invalid event: "
                    "cannot change field " + k
                )

        # check that the new sender belongs to this HS
        if not self.hs.is_mine_id(builder.sender):
            raise Exception(
                "Third party rules module created an invalid event: "
                "invalid sender " + builder.sender
            )

        # copy over the original internal metadata
        for k, v in original_event.internal_metadata.get_dict().items():
            setattr(builder.internal_metadata, k, v)

        # modules can send new state events, so we re-calculate the auth events just in
        # case.
        prev_event_ids = await self.store.get_prev_events_for_room(builder.room_id)

        event = await builder.build(
            prev_event_ids=prev_event_ids,
            auth_event_ids=None,
        )

        # we rebuild the event context, to be on the safe side. If nothing else,
        # delta_ids might need an update.
        context = await self.state.calculate_context_info(event)

        return event, context<|MERGE_RESOLUTION|>--- conflicted
+++ resolved
@@ -492,14 +492,11 @@
         self.store = hs.get_datastores().main
         self._storage_controllers = hs.get_storage_controllers()
         self.state = hs.get_state_handler()
-<<<<<<< HEAD
         self.clock = hs.get_clock()
         self.validator = EventValidator()
         self.event_builder_factory = hs.get_event_builder_factory()
         self.server_name = hs.hostname
-=======
         self.profile_handler = hs.get_profile_handler()
->>>>>>> 68068de3
         self.notifier = hs.get_notifier()
         self.config = hs.config
         self.require_membership_for_aliases = (
