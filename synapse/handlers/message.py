--- conflicted
+++ resolved
@@ -96,11 +96,8 @@
     """Contains some read only APIs to get state about a room"""
 
     def __init__(self, hs: "HomeServer"):
-<<<<<<< HEAD
         self.hs = hs
-=======
         self.server_name = hs.hostname
->>>>>>> c0878ac9
         self.auth = hs.get_auth()
         self.clock = hs.get_clock()
         self.state = hs.get_state_handler()
