# Copyright 2014-2016 OpenMarket Ltd
# Copyright 2017-2018 New Vector Ltd
# Copyright 2019-2020 The Matrix.org Foundation C.I.C.
# Copyrignt 2020 Sorunome
#
# Licensed under the Apache License, Version 2.0 (the "License");
# you may not use this file except in compliance with the License.
# You may obtain a copy of the License at
#
#     http://www.apache.org/licenses/LICENSE-2.0
#
# Unless required by applicable law or agreed to in writing, software
# distributed under the License is distributed on an "AS IS" BASIS,
# WITHOUT WARRANTIES OR CONDITIONS OF ANY KIND, either express or implied.
# See the License for the specific language governing permissions and
# limitations under the License.
import logging
import random
from http import HTTPStatus
from typing import TYPE_CHECKING, Any, Dict, List, Mapping, Optional, Tuple

from canonicaljson import encode_canonical_json

from twisted.internet.interfaces import IDelayedCall

from synapse import event_auth
from synapse.api.constants import (
    EventContentFields,
    EventTypes,
    GuestAccess,
    HistoryVisibility,
    Membership,
    RelationTypes,
    UserTypes,
)
from synapse.api.errors import (
    AuthError,
    Codes,
    ConsentNotGivenError,
    NotFoundError,
    PartialStateConflictError,
    ShadowBanError,
    SynapseError,
    UnstableSpecAuthError,
    UnsupportedRoomVersionError,
)
from synapse.api.room_versions import KNOWN_ROOM_VERSIONS
from synapse.api.urls import ConsentURIBuilder
from synapse.event_auth import validate_event_for_room_version
from synapse.events import EventBase, relation_from_event
from synapse.events.builder import EventBuilder
from synapse.events.snapshot import EventContext, UnpersistedEventContextBase
from synapse.events.utils import SerializeEventConfig, maybe_upsert_event_field
from synapse.events.validator import EventValidator
from synapse.handlers.directory import DirectoryHandler
from synapse.logging import opentracing
from synapse.logging.context import make_deferred_yieldable, run_in_background
from synapse.metrics.background_process_metrics import run_as_background_process
from synapse.replication.http.send_event import ReplicationSendEventRestServlet
from synapse.replication.http.send_events import ReplicationSendEventsRestServlet
from synapse.storage.databases.main.events_worker import EventRedactBehaviour
from synapse.types import (
    MutableStateMap,
    PersistedEventPosition,
    Requester,
    RoomAlias,
    StateMap,
    StreamToken,
    UserID,
    create_requester,
)
from synapse.types.state import StateFilter
from synapse.util import json_decoder, json_encoder, log_failure, unwrapFirstError
from synapse.util.async_helpers import Linearizer, gather_results
from synapse.util.caches.expiringcache import ExpiringCache
from synapse.util.metrics import measure_func
from synapse.visibility import get_effective_room_visibility_from_state

if TYPE_CHECKING:
    from synapse.events.third_party_rules import ThirdPartyEventRules
    from synapse.server import HomeServer

logger = logging.getLogger(__name__)


class MessageHandler:
    """Contains some read only APIs to get state about a room"""

    def __init__(self, hs: "HomeServer"):
        self.auth = hs.get_auth()
        self.clock = hs.get_clock()
        self.state = hs.get_state_handler()
        self.store = hs.get_datastores().main
        self._storage_controllers = hs.get_storage_controllers()
        self._state_storage_controller = self._storage_controllers.state
        self._event_serializer = hs.get_event_client_serializer()
        self._ephemeral_events_enabled = hs.config.server.enable_ephemeral_messages

        # The scheduled call to self._expire_event. None if no call is currently
        # scheduled.
        self._scheduled_expiry: Optional[IDelayedCall] = None

        if not hs.config.worker.worker_app:
            run_as_background_process(
                "_schedule_next_expiry", self._schedule_next_expiry
            )

    async def get_room_data(
        self,
        requester: Requester,
        room_id: str,
        event_type: str,
        state_key: str,
    ) -> Optional[EventBase]:
        """Get data from a room.

        Args:
            requester: The user who did the request.
            room_id
            event_type
            state_key
        Returns:
            The path data content.
        Raises:
            SynapseError or AuthError if the user is not in the room
        """
        (
            membership,
            membership_event_id,
        ) = await self.auth.check_user_in_room_or_world_readable(
            room_id, requester, allow_departed_users=True
        )

        if membership == Membership.JOIN:
            data = await self._storage_controllers.state.get_current_state_event(
                room_id, event_type, state_key
            )
        elif membership == Membership.LEAVE:
            key = (event_type, state_key)
            # If the membership is not JOIN, then the event ID should exist.
            assert (
                membership_event_id is not None
            ), "check_user_in_room_or_world_readable returned invalid data"
            room_state = await self._state_storage_controller.get_state_for_events(
                [membership_event_id], StateFilter.from_types([key])
            )
            data = room_state[membership_event_id].get(key)
        else:
            # check_user_in_room_or_world_readable, if it doesn't raise an AuthError, should
            # only ever return a Membership.JOIN/LEAVE object
            #
            # Safeguard in case it returned something else
            logger.error(
                "Attempted to retrieve data from a room for a user that has never been in it. "
                "This should not have happened."
            )
            raise UnstableSpecAuthError(
                403,
                "User not in room",
                errcode=Codes.NOT_JOINED,
            )

        return data

    async def get_state_events(
        self,
        requester: Requester,
        room_id: str,
        state_filter: Optional[StateFilter] = None,
        at_token: Optional[StreamToken] = None,
    ) -> List[dict]:
        """Retrieve all state events for a given room. If the user is
        joined to the room then return the current state. If the user has
        left the room return the state events from when they left. If an explicit
        'at' parameter is passed, return the state events as of that event, if
        visible.

        Args:
            requester: The user requesting state events.
            room_id: The room ID to get all state events from.
            state_filter: The state filter used to fetch state from the database.
            at_token: the stream token of the at which we are requesting
                the stats. If the user is not allowed to view the state as of that
                stream token, we raise a 403 SynapseError. If None, returns the current
                state based on the current_state_events table.
        Returns:
            A list of dicts representing state events. [{}, {}, {}]
        Raises:
            NotFoundError (404) if the at token does not yield an event

            AuthError (403) if the user doesn't have permission to view
            members of this room.
        """
        state_filter = state_filter or StateFilter.all()
        user_id = requester.user.to_string()

        if at_token:
            last_event_id = (
                await self.store.get_last_event_in_room_before_stream_ordering(
                    room_id,
                    end_token=at_token.room_key,
                )
            )

            if not last_event_id:
                raise NotFoundError("Can't find event for token %s" % (at_token,))

            if not await self._user_can_see_state_at_event(
                user_id, room_id, last_event_id
            ):
                raise AuthError(
                    403,
                    "User %s not allowed to view events in room %s at token %s"
                    % (user_id, room_id, at_token),
                )

            room_state_events = (
                await self._state_storage_controller.get_state_for_events(
                    [last_event_id], state_filter=state_filter
                )
            )
            room_state: Mapping[Any, EventBase] = room_state_events[last_event_id]
        else:
            (
                membership,
                membership_event_id,
            ) = await self.auth.check_user_in_room_or_world_readable(
                room_id, requester, allow_departed_users=True
            )

            if membership == Membership.JOIN:
                state_ids = await self._state_storage_controller.get_current_state_ids(
                    room_id, state_filter=state_filter
                )
                room_state = await self.store.get_events(state_ids.values())
            elif membership == Membership.LEAVE:
                # If the membership is not JOIN, then the event ID should exist.
                assert (
                    membership_event_id is not None
                ), "check_user_in_room_or_world_readable returned invalid data"
                room_state_events = (
                    await self._state_storage_controller.get_state_for_events(
                        [membership_event_id], state_filter=state_filter
                    )
                )
                room_state = room_state_events[membership_event_id]

        events = self._event_serializer.serialize_events(
            room_state.values(),
            self.clock.time_msec(),
            config=SerializeEventConfig(requester=requester),
        )
        return events

    async def _user_can_see_state_at_event(
        self, user_id: str, room_id: str, event_id: str
    ) -> bool:
        # check whether the user was in the room, and the history visibility,
        # at that time.
        state_map = await self._state_storage_controller.get_state_for_event(
            event_id,
            StateFilter.from_types(
                [
                    (EventTypes.Member, user_id),
                    (EventTypes.RoomHistoryVisibility, ""),
                ]
            ),
        )

        membership = None
        membership_event = state_map.get((EventTypes.Member, user_id))
        if membership_event:
            membership = membership_event.membership

        # if the user was a member of the room at the time of the event,
        # they can see it.
        if membership == Membership.JOIN:
            return True

        # otherwise, it depends on the history visibility.
        visibility = get_effective_room_visibility_from_state(state_map)

        if visibility == HistoryVisibility.JOINED:
            # we weren't a member at the time of the event, so we can't see this event.
            return False

        # otherwise *invited* is good enough
        if membership == Membership.INVITE:
            return True

        if visibility == HistoryVisibility.INVITED:
            # we weren't invited, so we can't see this event.
            return False

        if visibility == HistoryVisibility.WORLD_READABLE:
            return True

        # So it's SHARED, and the user was not a member at the time. The user cannot
        # see history, unless they have *subsequently* joined the room.
        #
        # XXX: if the user has subsequently joined and then left again,
        # ideally we would share history up to the point they left. But
        # we don't know when they left. We just treat it as though they
        # never joined, and restrict access.

        (
            current_membership,
            _,
        ) = await self.store.get_local_current_membership_for_user_in_room(
            user_id, event_id
        )
        return current_membership == Membership.JOIN

    async def get_joined_members(self, requester: Requester, room_id: str) -> dict:
        """Get all the joined members in the room and their profile information.

        If the user has left the room return the state events from when they left.

        Args:
            requester: The user requesting state events.
            room_id: The room ID to get all state events from.
        Returns:
            A dict of user_id to profile info
        """
        if not requester.app_service:
            # We check AS auth after fetching the room membership, as it
            # requires us to pull out all joined members anyway.
            membership, _ = await self.auth.check_user_in_room_or_world_readable(
                room_id, requester, allow_departed_users=True
            )
            if membership != Membership.JOIN:
                raise SynapseError(
                    code=403,
                    errcode=Codes.FORBIDDEN,
                    msg="Getting joined members while not being a current member of the room is forbidden.",
                )

        users_with_profile = (
            await self._state_storage_controller.get_users_in_room_with_profiles(
                room_id
            )
        )

        # If this is an AS, double check that they are allowed to see the members.
        # This can either be because the AS user is in the room or because there
        # is a user in the room that the AS is "interested in"
        if (
            requester.app_service
            and requester.user.to_string() not in users_with_profile
        ):
            for uid in users_with_profile:
                if requester.app_service.is_interested_in_user(uid):
                    break
            else:
                # Loop fell through, AS has no interested users in room
                raise UnstableSpecAuthError(
                    403,
                    "Appservice not in room",
                    errcode=Codes.NOT_JOINED,
                )

        return {
            user_id: {
                "avatar_url": profile.avatar_url,
                "display_name": profile.display_name,
            }
            for user_id, profile in users_with_profile.items()
        }

    def maybe_schedule_expiry(self, event: EventBase) -> None:
        """Schedule the expiry of an event if there's not already one scheduled,
        or if the one running is for an event that will expire after the provided
        timestamp.

        This function needs to invalidate the event cache, which is only possible on
        the master process, and therefore needs to be run on there.

        Args:
            event: The event to schedule the expiry of.
        """

        expiry_ts = event.content.get(EventContentFields.SELF_DESTRUCT_AFTER)
        if type(expiry_ts) is not int or event.is_state():
            return

        # _schedule_expiry_for_event won't actually schedule anything if there's already
        # a task scheduled for a timestamp that's sooner than the provided one.
        self._schedule_expiry_for_event(event.event_id, expiry_ts)

    async def _schedule_next_expiry(self) -> None:
        """Retrieve the ID and the expiry timestamp of the next event to be expired,
        and schedule an expiry task for it.

        If there's no event left to expire, set _expiry_scheduled to None so that a
        future call to save_expiry_ts can schedule a new expiry task.
        """
        # Try to get the expiry timestamp of the next event to expire.
        res = await self.store.get_next_event_to_expire()
        if res:
            event_id, expiry_ts = res
            self._schedule_expiry_for_event(event_id, expiry_ts)

    def _schedule_expiry_for_event(self, event_id: str, expiry_ts: int) -> None:
        """Schedule an expiry task for the provided event if there's not already one
        scheduled at a timestamp that's sooner than the provided one.

        Args:
            event_id: The ID of the event to expire.
            expiry_ts: The timestamp at which to expire the event.
        """
        if self._scheduled_expiry:
            # If the provided timestamp refers to a time before the scheduled time of the
            # next expiry task, cancel that task and reschedule it for this timestamp.
            next_scheduled_expiry_ts = self._scheduled_expiry.getTime() * 1000
            if expiry_ts < next_scheduled_expiry_ts:
                self._scheduled_expiry.cancel()
            else:
                return

        # Figure out how many seconds we need to wait before expiring the event.
        now_ms = self.clock.time_msec()
        delay = (expiry_ts - now_ms) / 1000

        # callLater doesn't support negative delays, so trim the delay to 0 if we're
        # in that case.
        if delay < 0:
            delay = 0

        logger.info("Scheduling expiry for event %s in %.3fs", event_id, delay)

        self._scheduled_expiry = self.clock.call_later(
            delay,
            run_as_background_process,
            "_expire_event",
            self._expire_event,
            event_id,
        )

    async def _expire_event(self, event_id: str) -> None:
        """Retrieve and expire an event that needs to be expired from the database.

        If the event doesn't exist in the database, log it and delete the expiry date
        from the database (so that we don't try to expire it again).
        """
        assert self._ephemeral_events_enabled

        self._scheduled_expiry = None

        logger.info("Expiring event %s", event_id)

        try:
            # Expire the event if we know about it. This function also deletes the expiry
            # date from the database in the same database transaction.
            await self.store.expire_event(event_id)
        except Exception as e:
            logger.error("Could not expire event %s: %r", event_id, e)

        # Schedule the expiry of the next event to expire.
        await self._schedule_next_expiry()


# The duration (in ms) after which rooms should be removed
# `_rooms_to_exclude_from_dummy_event_insertion` (with the effect that we will try
# to generate a dummy event for them once more)
#
_DUMMY_EVENT_ROOM_EXCLUSION_EXPIRY = 7 * 24 * 60 * 60 * 1000


class EventCreationHandler:
    def __init__(self, hs: "HomeServer"):
        self.hs = hs
        self.auth_blocking = hs.get_auth_blocking()
        self._event_auth_handler = hs.get_event_auth_handler()
        self.store = hs.get_datastores().main
        self._storage_controllers = hs.get_storage_controllers()
        self.state = hs.get_state_handler()
        self.clock = hs.get_clock()
        self.validator = EventValidator()
        self.profile_handler = hs.get_profile_handler()
        self.event_builder_factory = hs.get_event_builder_factory()
        self.server_name = hs.hostname
        self.notifier = hs.get_notifier()
        self.config = hs.config
        self.require_membership_for_aliases = (
            hs.config.server.require_membership_for_aliases
        )
        self._events_shard_config = self.config.worker.events_shard_config
        self._instance_name = hs.get_instance_name()
        self._notifier = hs.get_notifier()

        self.room_prejoin_state_types = self.hs.config.api.room_prejoin_state

        self.membership_types_to_include_profile_data_in = {
            Membership.JOIN,
            Membership.KNOCK,
        }
        if self.hs.config.server.include_profile_data_on_invite:
            self.membership_types_to_include_profile_data_in.add(Membership.INVITE)

        self.send_event = ReplicationSendEventRestServlet.make_client(hs)
        self.send_events = ReplicationSendEventsRestServlet.make_client(hs)

        self.request_ratelimiter = hs.get_request_ratelimiter()

        # We limit concurrent event creation for a room to 1. This prevents state resolution
        # from occurring when sending bursts of events to a local room
        self.limiter = Linearizer(max_count=1, name="room_event_creation_limit")

        self._bulk_push_rule_evaluator = hs.get_bulk_push_rule_evaluator()

        self.spam_checker = hs.get_spam_checker()
        self.third_party_event_rules: "ThirdPartyEventRules" = (
            self.hs.get_third_party_event_rules()
        )

        self._block_events_without_consent_error = (
            self.config.consent.block_events_without_consent_error
        )

        # we need to construct a ConsentURIBuilder here, as it checks that the necessary
        # config options, but *only* if we have a configuration for which we are
        # going to need it.
        if self._block_events_without_consent_error:
            self._consent_uri_builder = ConsentURIBuilder(self.config)

        # Rooms which should be excluded from dummy insertion. (For instance,
        # those without local users who can send events into the room).
        #
        # map from room id to time-of-last-attempt.
        #
        self._rooms_to_exclude_from_dummy_event_insertion: Dict[str, int] = {}
        # The number of forward extremeities before a dummy event is sent.
        self._dummy_events_threshold = hs.config.server.dummy_events_threshold

        if (
            self.config.worker.run_background_tasks
            and self.config.server.cleanup_extremities_with_dummy_events
        ):
            self.clock.looping_call(
                lambda: run_as_background_process(
                    "send_dummy_events_to_fill_extremities",
                    self._send_dummy_events_to_fill_extremities,
                ),
                5 * 60 * 1000,
            )

        self._message_handler = hs.get_message_handler()

        self._ephemeral_events_enabled = hs.config.server.enable_ephemeral_messages

        self._external_cache = hs.get_external_cache()

        # Stores the state groups we've recently added to the joined hosts
        # external cache. Note that the timeout must be significantly less than
        # the TTL on the external cache.
        self._external_cache_joined_hosts_updates: Optional[ExpiringCache] = None
        if self._external_cache.is_enabled():
            self._external_cache_joined_hosts_updates = ExpiringCache(
                "_external_cache_joined_hosts_updates",
                self.clock,
                expiry_ms=30 * 60 * 1000,
            )

    async def create_event(
        self,
        requester: Requester,
        event_dict: dict,
        txn_id: Optional[str] = None,
        allow_no_prev_events: bool = False,
        prev_event_ids: Optional[List[str]] = None,
        auth_event_ids: Optional[List[str]] = None,
        state_event_ids: Optional[List[str]] = None,
        require_consent: bool = True,
        outlier: bool = False,
        historical: bool = False,
        depth: Optional[int] = None,
        state_map: Optional[StateMap[str]] = None,
        for_batch: bool = False,
        current_state_group: Optional[int] = None,
<<<<<<< HEAD
    ) -> Tuple[EventBase, EventContext, Optional[dict]]:
=======
    ) -> Tuple[EventBase, UnpersistedEventContextBase]:
>>>>>>> 41f127e0
        """
        Given a dict from a client, create a new event. If bool for_batch is true, will
        create an event using the prev_event_ids, and will create an event context for
        the event using the parameters state_map and current_state_group, thus these parameters
        must be provided in this case if for_batch is True. The subsequently created event
        and context are suitable for being batched up and bulk persisted to the database
        with other similarly created events.

        Creates an FrozenEvent object, filling out auth_events, prev_events,
        etc.

        Adds display names to Join membership events.

        Args:
            requester
            event_dict: An entire event
            txn_id
            allow_no_prev_events: Whether to allow this event to be created an empty
                list of prev_events. Normally this is prohibited just because most
                events should have a prev_event and we should only use this in special
                cases like MSC2716.
            prev_event_ids:
                the forward extremities to use as the prev_events for the
                new event.

                If None, they will be requested from the database.

            auth_event_ids:
                The event ids to use as the auth_events for the new event.
                Should normally be left as None, which will cause them to be calculated
                based on the room state at the prev_events.

                If non-None, prev_event_ids must also be provided.

            state_event_ids:
                The full state at a given event. This is used particularly by the MSC2716
                /batch_send endpoint. One use case is with insertion events which float at
                the beginning of a historical batch and don't have any `prev_events` to
                derive from; we add all of these state events as the explicit state so the
                rest of the historical batch can inherit the same state and state_group.
                This should normally be left as None, which will cause the auth_event_ids
                to be calculated based on the room state at the prev_events.

            require_consent: Whether to check if the requester has
                consented to the privacy policy.

            outlier: Indicates whether the event is an `outlier`, i.e. if
                it's from an arbitrary point and floating in the DAG as
                opposed to being inline with the current DAG.

            historical: Indicates whether the message is being inserted
                back in time around some existing events. This is used to skip
                a few checks and mark the event as backfilled.

            depth: Override the depth used to order the event in the DAG.
                Should normally be set to None, which will cause the depth to be calculated
                based on the prev_events.

            state_map: A state map of previously created events, used only when creating events
                for batch persisting

            for_batch: whether the event is being created for batch persisting to the db

            current_state_group: the current state group, used only for creating events for
                batch persisting

        Raises:
            ResourceLimitError if server is blocked to some resource being
            exceeded

        Returns:
            Tuple of created event, Context, and an optional event dict to form the basis
            of a new event if third_party_rules would like to send an additional event as a
            consequence of this event.
        """
        await self.auth_blocking.check_auth_blocking(requester=requester)

        if event_dict["type"] == EventTypes.Create and event_dict["state_key"] == "":
            room_version_id = event_dict["content"]["room_version"]
            maybe_room_version_obj = KNOWN_ROOM_VERSIONS.get(room_version_id)
            if not maybe_room_version_obj:
                # this can happen if support is withdrawn for a room version
                raise UnsupportedRoomVersionError(room_version_id)
            room_version_obj = maybe_room_version_obj
        else:
            try:
                room_version_obj = await self.store.get_room_version(
                    event_dict["room_id"]
                )
            except NotFoundError:
                raise AuthError(403, "Unknown room")

        builder = self.event_builder_factory.for_room_version(
            room_version_obj, event_dict
        )

        self.validator.validate_builder(builder)

        if builder.type == EventTypes.Member:
            membership = builder.content.get("membership", None)
            target = UserID.from_string(builder.state_key)

            if membership in self.membership_types_to_include_profile_data_in:
                # If event doesn't include a display name, add one.
                profile = self.profile_handler
                content = builder.content

                try:
                    if "displayname" not in content:
                        displayname = await profile.get_displayname(target)
                        if displayname is not None:
                            content["displayname"] = displayname
                    if "avatar_url" not in content:
                        avatar_url = await profile.get_avatar_url(target)
                        if avatar_url is not None:
                            content["avatar_url"] = avatar_url
                except Exception as e:
                    logger.info(
                        "Failed to get profile information for %r: %s", target, e
                    )

        is_exempt = await self._is_exempt_from_privacy_policy(builder, requester)
        if require_consent and not is_exempt:
            await self.assert_accepted_privacy_policy(requester)

        if requester.access_token_id is not None:
            builder.internal_metadata.token_id = requester.access_token_id

        if txn_id is not None:
            builder.internal_metadata.txn_id = txn_id

        builder.internal_metadata.outlier = outlier

        builder.internal_metadata.historical = historical

        event, unpersisted_context, new_event = await self.create_new_client_event(
            builder=builder,
            requester=requester,
            allow_no_prev_events=allow_no_prev_events,
            prev_event_ids=prev_event_ids,
            auth_event_ids=auth_event_ids,
            state_event_ids=state_event_ids,
            depth=depth,
            state_map=state_map,
            for_batch=for_batch,
            current_state_group=current_state_group,
        )

        # In an ideal world we wouldn't need the second part of this condition. However,
        # this behaviour isn't spec'd yet, meaning we should be able to deactivate this
        # behaviour. Another reason is that this code is also evaluated each time a new
        # m.room.aliases event is created, which includes hitting a /directory route.
        # Therefore not including this condition here would render the similar one in
        # synapse.handlers.directory pointless.
        if builder.type == EventTypes.Aliases and self.require_membership_for_aliases:
            # Ideally we'd do the membership check in event_auth.check(), which
            # describes a spec'd algorithm for authenticating events received over
            # federation as well as those created locally. As of room v3, aliases events
            # can be created by users that are not in the room, therefore we have to
            # tolerate them in event_auth.check().
            if for_batch:
                assert state_map is not None
                prev_event_id = state_map.get((EventTypes.Member, event.sender))
            else:
                prev_state_ids = await unpersisted_context.get_prev_state_ids(
                    StateFilter.from_types([(EventTypes.Member, None)])
                )
                prev_event_id = prev_state_ids.get((EventTypes.Member, event.sender))
            prev_event = (
                await self.store.get_event(prev_event_id, allow_none=True)
                if prev_event_id
                else None
            )
            if not prev_event or prev_event.membership != Membership.JOIN:
                logger.warning(
                    (
                        "Attempt to send `m.room.aliases` in room %s by user %s but"
                        " membership is %s"
                    ),
                    event.room_id,
                    event.sender,
                    prev_event.membership if prev_event else None,
                )

                raise AuthError(
                    403, "You must be in the room to create an alias for it"
                )

        self.validator.validate_new(event, self.config)
<<<<<<< HEAD

        return event, context, new_event
=======
        return event, unpersisted_context
>>>>>>> 41f127e0

    async def _is_exempt_from_privacy_policy(
        self, builder: EventBuilder, requester: Requester
    ) -> bool:
        """ "Determine if an event to be sent is exempt from having to consent
        to the privacy policy

        Args:
            builder: event being created
            requester: user requesting this event

        Returns:
            true if the event can be sent without the user consenting
        """
        # the only thing the user can do is join the server notices room.
        if builder.type == EventTypes.Member:
            membership = builder.content.get("membership", None)
            if membership == Membership.JOIN:
                return await self.store.is_server_notice_room(builder.room_id)
            elif membership == Membership.LEAVE:
                # the user is always allowed to leave (but not kick people)
                return builder.state_key == requester.user.to_string()
        return False

    async def assert_accepted_privacy_policy(self, requester: Requester) -> None:
        """Check if a user has accepted the privacy policy

        Called when the given user is about to do something that requires
        privacy consent. We see if the user is exempt and otherwise check that
        they have given consent. If they have not, a ConsentNotGiven error is
        raised.

        Args:
            requester: The user making the request

        Returns:
            Returns normally if the user has consented or is exempt

        Raises:
            ConsentNotGivenError: if the user has not given consent yet
        """
        if self._block_events_without_consent_error is None:
            return

        # exempt AS users from needing consent
        if requester.app_service is not None:
            return

        user_id = requester.authenticated_entity
        if not user_id.startswith("@"):
            # The authenticated entity might not be a user, e.g. if it's the
            # server puppetting the user.
            return

        user = UserID.from_string(user_id)

        # exempt the system notices user
        if (
            self.config.servernotices.server_notices_mxid is not None
            and user_id == self.config.servernotices.server_notices_mxid
        ):
            return

        u = await self.store.get_user_by_id(user_id)
        assert u is not None
        if u["user_type"] in (UserTypes.SUPPORT, UserTypes.BOT):
            # support and bot users are not required to consent
            return
        if u["appservice_id"] is not None:
            # users registered by an appservice are exempt
            return
        if u["consent_version"] == self.config.consent.user_consent_version:
            return

        consent_uri = self._consent_uri_builder.build_user_consent_uri(user.localpart)
        msg = self._block_events_without_consent_error % {"consent_uri": consent_uri}
        raise ConsentNotGivenError(msg=msg, consent_uri=consent_uri)

    async def deduplicate_state_event(
        self, event: EventBase, context: EventContext
    ) -> Optional[EventBase]:
        """
        Checks whether event is in the latest resolved state in context.

        Args:
            event: The event to check for duplication.
            context: The event context.

        Returns:
            The previous version of the event is returned, if it is found in the
            event context. Otherwise, None is returned.
        """
        if event.internal_metadata.is_outlier():
            # This can happen due to out of band memberships
            return None

        prev_state_ids = await context.get_prev_state_ids(
            StateFilter.from_types([(event.type, None)])
        )
        prev_event_id = prev_state_ids.get((event.type, event.state_key))
        if not prev_event_id:
            return None
        prev_event = await self.store.get_event(prev_event_id, allow_none=True)
        if not prev_event:
            return None

        if prev_event and event.user_id == prev_event.user_id:
            prev_content = encode_canonical_json(prev_event.content)
            next_content = encode_canonical_json(event.content)
            if prev_content == next_content:
                return prev_event
        return None

    async def get_event_from_transaction(
        self,
        requester: Requester,
        txn_id: str,
        room_id: str,
    ) -> Optional[EventBase]:
        """For the given transaction ID and room ID, check if there is a matching event.
        If so, fetch it and return it.

        Args:
            requester: The requester making the request in the context of which we want
                to fetch the event.
            txn_id: The transaction ID.
            room_id: The room ID.

        Returns:
            An event if one could be found, None otherwise.
        """
        if requester.access_token_id:
            existing_event_id = await self.store.get_event_id_from_transaction_id(
                room_id,
                requester.user.to_string(),
                requester.access_token_id,
                txn_id,
            )
            if existing_event_id:
                return await self.store.get_event(existing_event_id)

        return None

    async def create_and_send_nonmember_event(
        self,
        requester: Requester,
        event_dict: dict,
        allow_no_prev_events: bool = False,
        prev_event_ids: Optional[List[str]] = None,
        state_event_ids: Optional[List[str]] = None,
        ratelimit: bool = True,
        txn_id: Optional[str] = None,
        ignore_shadow_ban: bool = False,
        outlier: bool = False,
        historical: bool = False,
        depth: Optional[int] = None,
    ) -> Tuple[EventBase, int]:
        """
        Creates an event, then sends it.

        See self.create_event and self.handle_new_client_event.

        Args:
            requester: The requester sending the event.
            event_dict: An entire event.
            allow_no_prev_events: Whether to allow this event to be created an empty
                list of prev_events. Normally this is prohibited just because most
                events should have a prev_event and we should only use this in special
                cases like MSC2716.
            prev_event_ids:
                The event IDs to use as the prev events.
                Should normally be left as None to automatically request them
                from the database.
            state_event_ids:
                The full state at a given event. This is used particularly by the MSC2716
                /batch_send endpoint. One use case is with insertion events which float at
                the beginning of a historical batch and don't have any `prev_events` to
                derive from; we add all of these state events as the explicit state so the
                rest of the historical batch can inherit the same state and state_group.
                This should normally be left as None, which will cause the auth_event_ids
                to be calculated based on the room state at the prev_events.
            ratelimit: Whether to rate limit this send.
            txn_id: The transaction ID.
            ignore_shadow_ban: True if shadow-banned users should be allowed to
                send this event.
            outlier: Indicates whether the event is an `outlier`, i.e. if
                it's from an arbitrary point and floating in the DAG as
                opposed to being inline with the current DAG.
            historical: Indicates whether the message is being inserted
                back in time around some existing events. This is used to skip
                a few checks and mark the event as backfilled.
            depth: Override the depth used to order the event in the DAG.
                Should normally be set to None, which will cause the depth to be calculated
                based on the prev_events.

        Returns:
            The event, and its stream ordering (if deduplication happened,
            the previous, duplicate event).

        Raises:
            ShadowBanError if the requester has been shadow-banned.
        """

        if event_dict["type"] == EventTypes.Member:
            raise SynapseError(
                500, "Tried to send member event through non-member codepath"
            )

        if not ignore_shadow_ban and requester.shadow_banned:
            # We randomly sleep a bit just to annoy the requester.
            await self.clock.sleep(random.randint(1, 10))
            raise ShadowBanError()

        if ratelimit:
            await self.request_ratelimiter.ratelimit(requester, update=False)

        # We limit the number of concurrent event sends in a room so that we
        # don't fork the DAG too much. If we don't limit then we can end up in
        # a situation where event persistence can't keep up, causing
        # extremities to pile up, which in turn leads to state resolution
        # taking longer.
        async with self.limiter.queue(event_dict["room_id"]):
            if txn_id:
                event = await self.get_event_from_transaction(
                    requester, txn_id, event_dict["room_id"]
                )
                if event:
                    # we know it was persisted, so must have a stream ordering
                    assert event.internal_metadata.stream_ordering
                    return (
                        event,
                        event.internal_metadata.stream_ordering,
                    )

        # Try several times, it could fail with PartialStateConflictError
        # in handle_new_client_event, cf comment in except block.
        max_retries = 5
        for i in range(max_retries):
            try:
<<<<<<< HEAD
                event, context, third_party_event_dict = await self.create_event(
=======
                event, unpersisted_context = await self.create_event(
>>>>>>> 41f127e0
                    requester,
                    event_dict,
                    txn_id=txn_id,
                    allow_no_prev_events=allow_no_prev_events,
                    prev_event_ids=prev_event_ids,
                    state_event_ids=state_event_ids,
                    outlier=outlier,
                    historical=historical,
                    depth=depth,
                )
                context = await unpersisted_context.persist(event)

                assert self.hs.is_mine_id(event.sender), "User must be our own: %s" % (
                    event.sender,
                )

                spam_check_result = await self.spam_checker.check_event_for_spam(event)
                if spam_check_result != self.spam_checker.NOT_SPAM:
                    if isinstance(spam_check_result, tuple):
                        try:
                            [code, dict] = spam_check_result
                            raise SynapseError(
                                403,
                                "This message had been rejected as probable spam",
                                code,
                                dict,
                            )
                        except ValueError:
                            logger.error(
                                "Spam-check module returned invalid error value. Expecting [code, dict], got %s",
                                spam_check_result,
                            )

                            raise SynapseError(
                                403,
                                "This message has been rejected as probable spam",
                                Codes.FORBIDDEN,
                            )

                    # Backwards compatibility: if the return value is not an error code, it
                    # means the module returned an error message to be included in the
                    # SynapseError (which is now deprecated).
                    raise SynapseError(
                        403,
                        spam_check_result,
                        Codes.FORBIDDEN,
                    )

                events_and_context = [(event, context)]
                if third_party_event_dict:
                    (
                        third_party_event,
                        unpersisted_third_party_context,
                        _,
                    ) = await self.create_event(
                        requester,
                        third_party_event_dict,
                    )
                    third_party_context = await unpersisted_third_party_context.persist(
                        third_party_event
                    )
                    events_and_context.append((third_party_event, third_party_context))

                ev = await self.handle_new_client_event(
                    requester=requester,
                    events_and_context=events_and_context,
                    ratelimit=ratelimit,
                    ignore_shadow_ban=ignore_shadow_ban,
                )

                break
            except PartialStateConflictError as e:
                # Persisting couldn't happen because the room got un-partial stated
                # in the meantime and context needs to be recomputed, so let's do so.
                if i == max_retries - 1:
                    raise e
                pass

        # we know it was persisted, so must have a stream ordering
        assert ev.internal_metadata.stream_ordering
        return ev, ev.internal_metadata.stream_ordering

    @measure_func("create_new_client_event")
    async def create_new_client_event(
        self,
        builder: EventBuilder,
        requester: Optional[Requester] = None,
        allow_no_prev_events: bool = False,
        prev_event_ids: Optional[List[str]] = None,
        auth_event_ids: Optional[List[str]] = None,
        state_event_ids: Optional[List[str]] = None,
        depth: Optional[int] = None,
        state_map: Optional[StateMap[str]] = None,
        for_batch: bool = False,
        current_state_group: Optional[int] = None,
    ) -> Tuple[EventBase, UnpersistedEventContextBase, Optional[dict]]:
        """Create a new event for a local client. If bool for_batch is true, will
        create an event using the prev_event_ids, and will create an event context for
        the event using the parameters state_map and current_state_group, thus these parameters
        must be provided in this case if for_batch is True. The subsequently created event
        and context are suitable for being batched up and bulk persisted to the database
        with other similarly created events. Note that this returns an UnpersistedEventContext,
        which must be converted to an EventContext before it can be sent to the DB.

        Args:
            builder:
            requester:
            allow_no_prev_events: Whether to allow this event to be created an empty
                list of prev_events. Normally this is prohibited just because most
                events should have a prev_event and we should only use this in special
                cases like MSC2716.
            prev_event_ids:
                the forward extremities to use as the prev_events for the
                new event.

                If None, they will be requested from the database.

            auth_event_ids:
                The event ids to use as the auth_events for the new event.
                Should normally be left as None, which will cause them to be calculated
                based on the room state at the prev_events.

            state_event_ids:
                The full state at a given event. This is used particularly by the MSC2716
                /batch_send endpoint. One use case is with insertion events which float at
                the beginning of a historical batch and don't have any `prev_events` to
                derive from; we add all of these state events as the explicit state so the
                rest of the historical batch can inherit the same state and state_group.
                This should normally be left as None, which will cause the auth_event_ids
                to be calculated based on the room state at the prev_events.

            depth: Override the depth used to order the event in the DAG.
                Should normally be set to None, which will cause the depth to be calculated
                based on the prev_events.

            state_map: A state map of previously created events, used only when creating events
                for batch persisting

            for_batch: whether the event is being created for batch persisting to the db

            current_state_group: the current state group, used only for creating events for
                batch persisting

        Returns:
            Tuple of created event, UnpersistedEventContext, and an optional event dict
            to form the basis of a new event if third_party_rules would like to send an
            additional event as a consequence of this event.
        """
        # Strip down the state_event_ids to only what we need to auth the event.
        # For example, we don't need extra m.room.member that don't match event.sender
        if state_event_ids is not None:
            # Do a quick check to make sure that prev_event_ids is present to
            # make the type-checking around `builder.build` happy.
            # prev_event_ids could be an empty array though.
            assert prev_event_ids is not None

            temp_event = await builder.build(
                prev_event_ids=prev_event_ids,
                auth_event_ids=state_event_ids,
                depth=depth,
            )
            state_events = await self.store.get_events_as_list(state_event_ids)
            # Create a StateMap[str]
            current_state_ids = {
                (e.type, e.state_key): e.event_id for e in state_events
            }
            # Actually strip down and only use the necessary auth events
            auth_event_ids = self._event_auth_handler.compute_auth_events(
                event=temp_event,
                current_state_ids=current_state_ids,
                for_verification=False,
            )

        if prev_event_ids is not None:
            assert (
                len(prev_event_ids) <= 10
            ), "Attempting to create an event with %i prev_events" % (
                len(prev_event_ids),
            )
        else:
            prev_event_ids = await self.store.get_prev_events_for_room(builder.room_id)

        # Do a quick sanity check here, rather than waiting until we've created the
        # event and then try to auth it (which fails with a somewhat confusing "No
        # create event in auth events")
        if allow_no_prev_events:
            # We allow events with no `prev_events` but it better have some `auth_events`
            assert (
                builder.type == EventTypes.Create
                # Allow an event to have empty list of prev_event_ids
                # only if it has auth_event_ids.
                or auth_event_ids
            ), "Attempting to create a non-m.room.create event with no prev_events or auth_event_ids"
        else:
            # we now ought to have some prev_events (unless it's a create event).
            assert (
                builder.type == EventTypes.Create or prev_event_ids
            ), "Attempting to create a non-m.room.create event with no prev_events"

        if for_batch:
            assert prev_event_ids is not None
            assert state_map is not None
            auth_ids = self._event_auth_handler.compute_auth_events(builder, state_map)
            event = await builder.build(
                prev_event_ids=prev_event_ids, auth_event_ids=auth_ids, depth=depth
            )

            context: UnpersistedEventContextBase = (
                await self.state.calculate_context_info(
                    event,
                    state_ids_before_event=state_map,
                    partial_state=False,
                    state_group_before_event=current_state_group,
                )
            )

        else:
            event = await builder.build(
                prev_event_ids=prev_event_ids,
                auth_event_ids=auth_event_ids,
                depth=depth,
            )

            # Pass on the outlier property from the builder to the event
            # after it is created
            if builder.internal_metadata.outlier:
                event.internal_metadata.outlier = True
                context = EventContext.for_outlier(self._storage_controllers)
            elif (
                event.type == EventTypes.MSC2716_INSERTION
                and state_event_ids
                and builder.internal_metadata.is_historical()
            ):
                # Add explicit state to the insertion event so it has state to derive
                # from even though it's floating with no `prev_events`. The rest of
                # the batch can derive from this state and state_group.
                #
                # TODO(faster_joins): figure out how this works, and make sure that the
                #   old state is complete.
                #   https://github.com/matrix-org/synapse/issues/13003
                metadata = await self.store.get_metadata_for_events(state_event_ids)

                state_map_for_event: MutableStateMap[str] = {}
                for state_id in state_event_ids:
                    data = metadata.get(state_id)
                    if data is None:
                        # We're trying to persist a new historical batch of events
                        # with the given state, e.g. via
                        # `RoomBatchSendEventRestServlet`. The state can be inferred
                        # by Synapse or set directly by the client.
                        #
                        # Either way, we should have persisted all the state before
                        # getting here.
                        raise Exception(
                            f"State event {state_id} not found in DB,"
                            " Synapse should have persisted it before using it."
                        )

                    if data.state_key is None:
                        raise Exception(
                            f"Trying to set non-state event {state_id} as state"
                        )

                    state_map_for_event[(data.event_type, data.state_key)] = state_id

                # TODO(faster_joins): check how MSC2716 works and whether we can have
                #   partial state here
                #   https://github.com/matrix-org/synapse/issues/13003
                context = await self.state.calculate_context_info(
                    event,
                    state_ids_before_event=state_map_for_event,
                    partial_state=False,
                )

            else:
                context = await self.state.calculate_context_info(event)

        if requester:
            context.app_service = requester.app_service

        (
            res,
            new_content,
            new_event,
        ) = await self.third_party_event_rules.check_event_allowed(event, context)
        if res is False:
            logger.info(
                "Event %s forbidden by third-party rules",
                event,
            )
            raise SynapseError(
                403, "This event is not allowed in this context", Codes.FORBIDDEN
            )
        elif new_content is not None:
            # the third-party rules want to replace the event. We'll need to build a new
            # event.
            event, context = await self._rebuild_event_after_third_party_rules(
                new_content, event
            )

        self.validator.validate_new(event, self.config)
        await self._validate_event_relation(event)
        logger.debug("Created event %s", event.event_id)

        return event, context, new_event

    async def _validate_event_relation(self, event: EventBase) -> None:
        """
        Ensure the relation data on a new event is not bogus.

        Args:
            event: The event being created.

        Raises:
            SynapseError if the event is invalid.
        """

        relation = relation_from_event(event)
        if not relation:
            return

        parent_event = await self.store.get_event(relation.parent_id, allow_none=True)
        if parent_event:
            # And in the same room.
            if parent_event.room_id != event.room_id:
                raise SynapseError(400, "Relations must be in the same room")

        else:
            # There must be some reason that the client knows the event exists,
            # see if there are existing relations. If so, assume everything is fine.
            if not await self.store.event_is_target_of_relation(relation.parent_id):
                # Otherwise, the client can't know about the parent event!
                raise SynapseError(400, "Can't send relation to unknown event")

        # If this event is an annotation then we check that that the sender
        # can't annotate the same way twice (e.g. stops users from liking an
        # event multiple times).
        if relation.rel_type == RelationTypes.ANNOTATION:
            aggregation_key = relation.aggregation_key

            if aggregation_key is None:
                raise SynapseError(400, "Missing aggregation key")

            if len(aggregation_key) > 500:
                raise SynapseError(400, "Aggregation key is too long")

            already_exists = await self.store.has_user_annotated_event(
                relation.parent_id, event.type, aggregation_key, event.sender
            )
            if already_exists:
                raise SynapseError(
                    400,
                    "Can't send same reaction twice",
                    errcode=Codes.DUPLICATE_ANNOTATION,
                )

        # Don't attempt to start a thread if the parent event is a relation.
        elif relation.rel_type == RelationTypes.THREAD:
            if await self.store.event_includes_relation(relation.parent_id):
                raise SynapseError(
                    400, "Cannot start threads from an event with a relation"
                )

    @measure_func("handle_new_client_event")
    async def handle_new_client_event(
        self,
        requester: Requester,
        events_and_context: List[Tuple[EventBase, EventContext]],
        ratelimit: bool = True,
        extra_users: Optional[List[UserID]] = None,
        ignore_shadow_ban: bool = False,
    ) -> EventBase:
        """Processes new events. Please note that if batch persisting events, an error in
        handling any one of these events will result in all of the events being dropped.

        This includes deduplicating, checking auth, persisting,
        notifying users, sending to remote servers, etc.

        If called from a worker will hit out to the master process for final
        processing.

        Args:
            requester
            events_and_context: A list of one or more tuples of event, context to be persisted
            ratelimit
            extra_users: Any extra users to notify about event

            ignore_shadow_ban: True if shadow-banned users should be allowed to
                send this event.

        Return:
            If the event was deduplicated, the previous, duplicate, event. Otherwise,
            `event`.

        Raises:
            ShadowBanError if the requester has been shadow-banned.
            PartialStateConflictError if attempting to persist a partial state event in
                a room that has been un-partial stated.
        """
        extra_users = extra_users or []

        for event, context in events_and_context:
            # we don't apply shadow-banning to membership events here. Invites are blocked
            # higher up the stack, and we allow shadow-banned users to send join and leave
            # events as normal.
            if (
                event.type != EventTypes.Member
                and not ignore_shadow_ban
                and requester.shadow_banned
            ):
                # We randomly sleep a bit just to annoy the requester.
                await self.clock.sleep(random.randint(1, 10))
                raise ShadowBanError()

            if event.is_state():
                prev_event = await self.deduplicate_state_event(event, context)
                if prev_event is not None:
                    logger.info(
                        "Not bothering to persist state event %s duplicated by %s",
                        event.event_id,
                        prev_event.event_id,
                    )
                    return prev_event

            if event.internal_metadata.is_out_of_band_membership():
                # the only sort of out-of-band-membership events we expect to see here are
                # invite rejections and rescinded knocks that we have generated ourselves.
                assert event.type == EventTypes.Member
                assert event.content["membership"] == Membership.LEAVE
            else:
                try:
                    validate_event_for_room_version(event)
                    # If we are persisting a batch of events the event(s) needed to auth the
                    # current event may be part of the batch and will not be in the DB yet
                    event_id_to_event = {e.event_id: e for e, _ in events_and_context}
                    batched_auth_events = {}
                    for event_id in event.auth_event_ids():
                        auth_event = event_id_to_event.get(event_id)
                        if auth_event:
                            batched_auth_events[event_id] = auth_event
                    await self._event_auth_handler.check_auth_rules_from_context(
                        event, batched_auth_events
                    )
                except AuthError as err:
                    logger.warning("Denying new event %r because %s", event, err)
                    raise err

            # Ensure that we can round trip before trying to persist in db
            try:
                dump = json_encoder.encode(event.content)
                json_decoder.decode(dump)
            except Exception:
                logger.exception("Failed to encode content: %r", event.content)
                raise

        # We now persist the event (and update the cache in parallel, since we
        # don't want to block on it).
        event, context = events_and_context[0]
        result, _ = await make_deferred_yieldable(
            gather_results(
                (
                    run_in_background(
                        self._persist_events,
                        requester=requester,
                        events_and_context=events_and_context,
                        ratelimit=ratelimit,
                        extra_users=extra_users,
                    ),
                    run_in_background(
                        self.cache_joined_hosts_for_events, events_and_context
                    ).addErrback(log_failure, "cache_joined_hosts_for_event failed"),
                ),
                consumeErrors=True,
            )
        ).addErrback(unwrapFirstError)

        return result

    async def _persist_events(
        self,
        requester: Requester,
        events_and_context: List[Tuple[EventBase, EventContext]],
        ratelimit: bool = True,
        extra_users: Optional[List[UserID]] = None,
    ) -> EventBase:
        """Actually persists new events. Should only be called by
        `handle_new_client_event`, and see its docstring for documentation of
        the arguments. Please note that if batch persisting events, an error in
        handling any one of these events will result in all of the events being dropped.

        PartialStateConflictError: if attempting to persist a partial state event in
            a room that has been un-partial stated.
        """

        await self._bulk_push_rule_evaluator.action_for_events_by_user(
            events_and_context
        )

        try:
            # If we're a worker we need to hit out to the master.
            first_event, _ = events_and_context[0]
            writer_instance = self._events_shard_config.get_instance(
                first_event.room_id
            )
            if writer_instance != self._instance_name:
                try:
                    result = await self.send_events(
                        instance_name=writer_instance,
                        events_and_context=events_and_context,
                        store=self.store,
                        requester=requester,
                        ratelimit=ratelimit,
                        extra_users=extra_users,
                    )
                except SynapseError as e:
                    if e.code == HTTPStatus.CONFLICT:
                        raise PartialStateConflictError()
                    raise
                stream_id = result["stream_id"]
                event_id = result["event_id"]

                # If we batch persisted events we return the last persisted event, otherwise
                # we return the one event that was persisted
                event, _ = events_and_context[-1]

                if event_id != event.event_id:
                    # If we get a different event back then it means that its
                    # been de-duplicated, so we replace the given event with the
                    # one already persisted.
                    event = await self.store.get_event(event_id)
                else:
                    # If we newly persisted the event then we need to update its
                    # stream_ordering entry manually (as it was persisted on
                    # another worker).
                    event.internal_metadata.stream_ordering = stream_id
                return event

            event = await self.persist_and_notify_client_events(
                requester,
                events_and_context,
                ratelimit=ratelimit,
                extra_users=extra_users,
            )

            return event
        except Exception:
            for event, _ in events_and_context:
                # Ensure that we actually remove the entries in the push actions
                # staging area, if we calculated them.
                await self.store.remove_push_actions_from_staging(event.event_id)
            raise

    async def cache_joined_hosts_for_events(
        self, events_and_context: List[Tuple[EventBase, EventContext]]
    ) -> None:
        """Precalculate the joined hosts at each of the given events, when using Redis, so that
        external federation senders don't have to recalculate it themselves.
        """

        if not self._external_cache.is_enabled():
            return

        # If external cache is enabled we should always have this.
        assert self._external_cache_joined_hosts_updates is not None

        for event, event_context in events_and_context:
            if event_context.partial_state:
                # To populate the cache for a partial-state event, we either have to
                # block until full state, which the code below does, or change the
                # meaning of cache values to be the list of hosts to which we plan to
                # send events and calculate that instead.
                #
                # The federation senders don't use the external cache when sending
                # events in partial-state rooms anyway, so let's not bother populating
                # the cache.
                continue

            # We actually store two mappings, event ID -> prev state group,
            # state group -> joined hosts, which is much more space efficient
            # than event ID -> joined hosts.
            #
            # Note: We have to cache event ID -> prev state group, as we don't
            # store that in the DB.
            #
            # Note: We set the state group -> joined hosts cache if it hasn't been
            # set for a while, so that the expiry time is reset.

            state_entry = await self.state.resolve_state_groups_for_events(
                event.room_id, event_ids=event.prev_event_ids()
            )

            if state_entry.state_group:
                await self._external_cache.set(
                    "event_to_prev_state_group",
                    event.event_id,
                    state_entry.state_group,
                    expiry_ms=60 * 60 * 1000,
                )

                if state_entry.state_group in self._external_cache_joined_hosts_updates:
                    return

                state = await state_entry.get_state(
                    self._storage_controllers.state, StateFilter.all()
                )
                with opentracing.start_active_span("get_joined_hosts"):
                    joined_hosts = await self.store.get_joined_hosts(
                        event.room_id, state, state_entry
                    )

                # Note that the expiry times must be larger than the expiry time in
                # _external_cache_joined_hosts_updates.
                await self._external_cache.set(
                    "get_joined_hosts",
                    str(state_entry.state_group),
                    list(joined_hosts),
                    expiry_ms=60 * 60 * 1000,
                )

                self._external_cache_joined_hosts_updates[
                    state_entry.state_group
                ] = None

    async def _validate_canonical_alias(
        self,
        directory_handler: DirectoryHandler,
        room_alias_str: str,
        expected_room_id: str,
    ) -> None:
        """
        Ensure that the given room alias points to the expected room ID.

        Args:
            directory_handler: The directory handler object.
            room_alias_str: The room alias to check.
            expected_room_id: The room ID that the alias should point to.
        """
        room_alias = RoomAlias.from_string(room_alias_str)
        try:
            mapping = await directory_handler.get_association(room_alias)
        except SynapseError as e:
            # Turn M_NOT_FOUND errors into M_BAD_ALIAS errors.
            if e.errcode == Codes.NOT_FOUND:
                raise SynapseError(
                    400,
                    "Room alias %s does not point to the room" % (room_alias_str,),
                    Codes.BAD_ALIAS,
                )
            raise

        if mapping["room_id"] != expected_room_id:
            raise SynapseError(
                400,
                "Room alias %s does not point to the room" % (room_alias_str,),
                Codes.BAD_ALIAS,
            )

    async def persist_and_notify_client_events(
        self,
        requester: Requester,
        events_and_context: List[Tuple[EventBase, EventContext]],
        ratelimit: bool = True,
        extra_users: Optional[List[UserID]] = None,
    ) -> EventBase:
        """Called when we have fully built the events, have already
        calculated the push actions for the events, and checked auth.

        This should only be run on the instance in charge of persisting events.

        Please note that if batch persisting events, an error in
        handling any one of these events will result in all of the events being dropped.

        Returns:
            The persisted event, if one event is passed in, or the last event in the
            list in the case of batch persisting. If only one event was persisted, the
            returned event may be different than the given event if it was de-duplicated
            (e.g. because we had already persisted an event with the same transaction ID.)

        Raises:
            PartialStateConflictError: if attempting to persist a partial state event in
                a room that has been un-partial stated.
        """
        extra_users = extra_users or []

        for event, context in events_and_context:
            assert self._events_shard_config.should_handle(
                self._instance_name, event.room_id
            )

            if ratelimit:
                # We check if this is a room admin redacting an event so that we
                # can apply different ratelimiting. We do this by simply checking
                # it's not a self-redaction (to avoid having to look up whether the
                # user is actually admin or not).
                is_admin_redaction = False
                if event.type == EventTypes.Redaction:
                    assert event.redacts is not None

                    original_event = await self.store.get_event(
                        event.redacts,
                        redact_behaviour=EventRedactBehaviour.as_is,
                        get_prev_content=False,
                        allow_rejected=False,
                        allow_none=True,
                    )

                    is_admin_redaction = bool(
                        original_event and event.sender != original_event.sender
                    )

                await self.request_ratelimiter.ratelimit(
                    requester, is_admin_redaction=is_admin_redaction
                )

            # run checks/actions on event based on type
            if event.type == EventTypes.Member and event.membership == Membership.JOIN:
                (
                    current_membership,
                    _,
                ) = await self.store.get_local_current_membership_for_user_in_room(
                    event.state_key, event.room_id
                )
                if current_membership != Membership.JOIN:
                    self._notifier.notify_user_joined_room(
                        event.event_id, event.room_id
                    )

            await self._maybe_kick_guest_users(event, context)

            if event.type == EventTypes.CanonicalAlias:
                # Validate a newly added alias or newly added alt_aliases.

                original_alias = None
                original_alt_aliases: object = []

                original_event_id = event.unsigned.get("replaces_state")
                if original_event_id:
                    original_alias_event = await self.store.get_event(original_event_id)

                    if original_alias_event:
                        original_alias = original_alias_event.content.get("alias", None)
                        original_alt_aliases = original_alias_event.content.get(
                            "alt_aliases", []
                        )

                # Check the alias is currently valid (if it has changed).
                room_alias_str = event.content.get("alias", None)
                directory_handler = self.hs.get_directory_handler()
                if room_alias_str and room_alias_str != original_alias:
                    await self._validate_canonical_alias(
                        directory_handler, room_alias_str, event.room_id
                    )

                # Check that alt_aliases is the proper form.
                alt_aliases = event.content.get("alt_aliases", [])
                if not isinstance(alt_aliases, (list, tuple)):
                    raise SynapseError(
                        400,
                        "The alt_aliases property must be a list.",
                        Codes.INVALID_PARAM,
                    )

                # If the old version of alt_aliases is of an unknown form,
                # completely replace it.
                if not isinstance(original_alt_aliases, (list, tuple)):
                    # TODO: check that the original_alt_aliases' entries are all strings
                    original_alt_aliases = []

                # Check that each alias is currently valid.
                new_alt_aliases = set(alt_aliases) - set(original_alt_aliases)
                if new_alt_aliases:
                    for alias_str in new_alt_aliases:
                        await self._validate_canonical_alias(
                            directory_handler, alias_str, event.room_id
                        )

            federation_handler = self.hs.get_federation_handler()

            if event.type == EventTypes.Member:
                if event.content["membership"] == Membership.INVITE:
                    maybe_upsert_event_field(
                        event,
                        event.unsigned,
                        "invite_room_state",
                        await self.store.get_stripped_room_state_from_event_context(
                            context,
                            self.room_prejoin_state_types,
                            membership_user_id=event.sender,
                        ),
                    )

                    invitee = UserID.from_string(event.state_key)
                    if not self.hs.is_mine(invitee):
                        # TODO: Can we add signature from remote server in a nicer
                        # way? If we have been invited by a remote server, we need
                        # to get them to sign the event.

                        returned_invite = await federation_handler.send_invite(
                            invitee.domain, event
                        )
                        event.unsigned.pop("room_state", None)

                        # TODO: Make sure the signatures actually are correct.
                        event.signatures.update(returned_invite.signatures)

                if event.content["membership"] == Membership.KNOCK:
                    maybe_upsert_event_field(
                        event,
                        event.unsigned,
                        "knock_room_state",
                        await self.store.get_stripped_room_state_from_event_context(
                            context,
                            self.room_prejoin_state_types,
                        ),
                    )

            if event.type == EventTypes.Redaction:
                assert event.redacts is not None

                original_event = await self.store.get_event(
                    event.redacts,
                    redact_behaviour=EventRedactBehaviour.as_is,
                    get_prev_content=False,
                    allow_rejected=False,
                    allow_none=True,
                )

                room_version = await self.store.get_room_version_id(event.room_id)
                room_version_obj = KNOWN_ROOM_VERSIONS[room_version]

                # we can make some additional checks now if we have the original event.
                if original_event:
                    if original_event.type == EventTypes.Create:
                        raise AuthError(403, "Redacting create events is not permitted")

                    if original_event.room_id != event.room_id:
                        raise SynapseError(
                            400, "Cannot redact event from a different room"
                        )

                    if original_event.type == EventTypes.ServerACL:
                        raise AuthError(
                            403, "Redacting server ACL events is not permitted"
                        )

                    # Add a little safety stop-gap to prevent people from trying to
                    # redact MSC2716 related events when they're in a room version
                    # which does not support it yet. We allow people to use MSC2716
                    # events in existing room versions but only from the room
                    # creator since it does not require any changes to the auth
                    # rules and in effect, the redaction algorithm . In the
                    # supported room version, we add the `historical` power level to
                    # auth the MSC2716 related events and adjust the redaction
                    # algorthim to keep the `historical` field around (redacting an
                    # event should only strip fields which don't affect the
                    # structural protocol level).
                    is_msc2716_event = (
                        original_event.type == EventTypes.MSC2716_INSERTION
                        or original_event.type == EventTypes.MSC2716_BATCH
                        or original_event.type == EventTypes.MSC2716_MARKER
                    )
                    if not room_version_obj.msc2716_historical and is_msc2716_event:
                        raise AuthError(
                            403,
                            "Redacting MSC2716 events is not supported in this room version",
                        )

                event_types = event_auth.auth_types_for_event(event.room_version, event)
                prev_state_ids = await context.get_prev_state_ids(
                    StateFilter.from_types(event_types)
                )

                auth_events_ids = self._event_auth_handler.compute_auth_events(
                    event, prev_state_ids, for_verification=True
                )
                auth_events_map = await self.store.get_events(auth_events_ids)
                auth_events = {
                    (e.type, e.state_key): e for e in auth_events_map.values()
                }

                if event_auth.check_redaction(
                    room_version_obj, event, auth_events=auth_events
                ):
                    # this user doesn't have 'redact' rights, so we need to do some more
                    # checks on the original event. Let's start by checking the original
                    # event exists.
                    if not original_event:
                        raise NotFoundError(
                            "Could not find event %s" % (event.redacts,)
                        )

                    if event.user_id != original_event.user_id:
                        raise AuthError(
                            403, "You don't have permission to redact events"
                        )

                    # all the checks are done.
                    event.internal_metadata.recheck_redaction = False

            if event.type == EventTypes.Create:
                prev_state_ids = await context.get_prev_state_ids()
                if prev_state_ids:
                    raise AuthError(403, "Changing the room create event is forbidden")

            if event.type == EventTypes.MSC2716_INSERTION:
                room_version = await self.store.get_room_version_id(event.room_id)
                room_version_obj = KNOWN_ROOM_VERSIONS[room_version]

                create_event = await self.store.get_create_event_for_room(event.room_id)
                room_creator = create_event.content.get(EventContentFields.ROOM_CREATOR)

                # Only check an insertion event if the room version
                # supports it or the event is from the room creator.
                if room_version_obj.msc2716_historical or (
                    self.config.experimental.msc2716_enabled
                    and event.sender == room_creator
                ):
                    next_batch_id = event.content.get(
                        EventContentFields.MSC2716_NEXT_BATCH_ID
                    )
                    conflicting_insertion_event_id = None
                    if next_batch_id:
                        conflicting_insertion_event_id = (
                            await self.store.get_insertion_event_id_by_batch_id(
                                event.room_id, next_batch_id
                            )
                        )
                    if conflicting_insertion_event_id is not None:
                        # The current insertion event that we're processing is invalid
                        # because an insertion event already exists in the room with the
                        # same next_batch_id. We can't allow multiple because the batch
                        # pointing will get weird, e.g. we can't determine which insertion
                        # event the batch event is pointing to.
                        raise SynapseError(
                            HTTPStatus.BAD_REQUEST,
                            "Another insertion event already exists with the same next_batch_id",
                            errcode=Codes.INVALID_PARAM,
                        )

            # Mark any `m.historical` messages as backfilled so they don't appear
            # in `/sync` and have the proper decrementing `stream_ordering` as we import
            backfilled = False
            if event.internal_metadata.is_historical():
                backfilled = True

        assert self._storage_controllers.persistence is not None
        (
            persisted_events,
            max_stream_token,
        ) = await self._storage_controllers.persistence.persist_events(
            events_and_context, backfilled=backfilled
        )

        events_and_pos = []
        for event in persisted_events:
            if self._ephemeral_events_enabled:
                # If there's an expiry timestamp on the event, schedule its expiry.
                self._message_handler.maybe_schedule_expiry(event)

            stream_ordering = event.internal_metadata.stream_ordering
            assert stream_ordering is not None
            pos = PersistedEventPosition(self._instance_name, stream_ordering)
            events_and_pos.append((event, pos))

            if event.type == EventTypes.Message:
                # We don't want to block sending messages on any presence code. This
                # matters as sometimes presence code can take a while.
                run_as_background_process(
                    "bump_presence_active_time", self._bump_active_time, requester.user
                )

        async def _notify() -> None:
            try:
                await self.notifier.on_new_room_events(
                    events_and_pos, max_stream_token, extra_users=extra_users
                )
            except Exception:
                logger.exception("Error notifying about new room events")

        run_in_background(_notify)

        return persisted_events[-1]

    async def _maybe_kick_guest_users(
        self, event: EventBase, context: EventContext
    ) -> None:
        if event.type != EventTypes.GuestAccess:
            return

        guest_access = event.content.get(EventContentFields.GUEST_ACCESS)
        if guest_access == GuestAccess.CAN_JOIN:
            return

        current_state_ids = await context.get_current_state_ids()

        # since this is a client-generated event, it cannot be an outlier and we must
        # therefore have the state ids.
        assert current_state_ids is not None
        current_state_dict = await self.store.get_events(
            list(current_state_ids.values())
        )
        current_state = list(current_state_dict.values())
        logger.info("maybe_kick_guest_users %r", current_state)
        await self.hs.get_room_member_handler().kick_guest_users(current_state)

    async def _bump_active_time(self, user: UserID) -> None:
        try:
            presence = self.hs.get_presence_handler()
            await presence.bump_presence_active_time(user)
        except Exception:
            logger.exception("Error bumping presence active time")

    async def _send_dummy_events_to_fill_extremities(self) -> None:
        """Background task to send dummy events into rooms that have a large
        number of extremities
        """
        self._expire_rooms_to_exclude_from_dummy_event_insertion()
        room_ids = await self.store.get_rooms_with_many_extremities(
            min_count=self._dummy_events_threshold,
            limit=5,
            room_id_filter=self._rooms_to_exclude_from_dummy_event_insertion.keys(),
        )

        for room_id in room_ids:
            dummy_event_sent = await self._send_dummy_event_for_room(room_id)

            if not dummy_event_sent:
                # Did not find a valid user in the room, so remove from future attempts
                # Exclusion is time limited, so the room will be rechecked in the future
                # dependent on _DUMMY_EVENT_ROOM_EXCLUSION_EXPIRY
                logger.info(
                    "Failed to send dummy event into room %s. Will exclude it from "
                    "future attempts until cache expires" % (room_id,)
                )
                now = self.clock.time_msec()
                self._rooms_to_exclude_from_dummy_event_insertion[room_id] = now

    async def _send_dummy_event_for_room(self, room_id: str) -> bool:
        """Attempt to send a dummy event for the given room.

        Args:
            room_id: room to try to send an event from

        Returns:
            True if a dummy event was successfully sent. False if no user was able
            to send an event.
        """

        # For each room we need to find a joined member we can use to send
        # the dummy event with.
        members = await self.store.get_local_users_in_room(room_id)
        for user_id in members:
            requester = create_requester(user_id, authenticated_entity=self.server_name)
            try:
                # Try several times, it could fail with PartialStateConflictError
                # in handle_new_client_event, cf comment in except block.
                max_retries = 5
                for i in range(max_retries):
                    try:
<<<<<<< HEAD
                        event, context, _ = await self.create_event(
=======
                        event, unpersisted_context = await self.create_event(
>>>>>>> 41f127e0
                            requester,
                            {
                                "type": EventTypes.Dummy,
                                "content": {},
                                "room_id": room_id,
                                "sender": user_id,
                            },
                        )
                        context = await unpersisted_context.persist(event)

                        event.internal_metadata.proactively_send = False

                        # Since this is a dummy-event it is OK if it is sent by a
                        # shadow-banned user.
                        await self.handle_new_client_event(
                            requester,
                            events_and_context=[(event, context)],
                            ratelimit=False,
                            ignore_shadow_ban=True,
                        )

                        break
                    except PartialStateConflictError as e:
                        # Persisting couldn't happen because the room got un-partial stated
                        # in the meantime and context needs to be recomputed, so let's do so.
                        if i == max_retries - 1:
                            raise e
                        pass
                return True
            except AuthError:
                logger.info(
                    "Failed to send dummy event into room %s for user %s due to "
                    "lack of power. Will try another user" % (room_id, user_id)
                )
        return False

    def _expire_rooms_to_exclude_from_dummy_event_insertion(self) -> None:
        expire_before = self.clock.time_msec() - _DUMMY_EVENT_ROOM_EXCLUSION_EXPIRY
        to_expire = set()
        for room_id, time in self._rooms_to_exclude_from_dummy_event_insertion.items():
            if time < expire_before:
                to_expire.add(room_id)
        for room_id in to_expire:
            logger.debug(
                "Expiring room id %s from dummy event insertion exclusion cache",
                room_id,
            )
            del self._rooms_to_exclude_from_dummy_event_insertion[room_id]

    async def _rebuild_event_after_third_party_rules(
        self, third_party_result: dict, original_event: EventBase
    ) -> Tuple[EventBase, UnpersistedEventContextBase]:
        # the third_party_event_rules want to replace the event.
        # we do some basic checks, and then return the replacement event.

        # Construct a new EventBuilder and validate it, which helps with the
        # rest of these checks.
        try:
            builder = self.event_builder_factory.for_room_version(
                original_event.room_version, third_party_result
            )
            self.validator.validate_builder(builder)
        except SynapseError as e:
            raise Exception(
                "Third party rules module created an invalid event: " + e.msg,
            )

        immutable_fields = [
            # changing the room is going to break things: we've already checked that the
            # room exists, and are holding a concurrency limiter token for that room.
            # Also, we might need to use a different room version.
            "room_id",
            # changing the type or state key might work, but we'd need to check that the
            # calling functions aren't making assumptions about them.
            "type",
            "state_key",
        ]

        for k in immutable_fields:
            if getattr(builder, k, None) != original_event.get(k):
                raise Exception(
                    "Third party rules module created an invalid event: "
                    "cannot change field " + k
                )

        # check that the new sender belongs to this HS
        if not self.hs.is_mine_id(builder.sender):
            raise Exception(
                "Third party rules module created an invalid event: "
                "invalid sender " + builder.sender
            )

        # copy over the original internal metadata
        for k, v in original_event.internal_metadata.get_dict().items():
            setattr(builder.internal_metadata, k, v)

        # modules can send new state events, so we re-calculate the auth events just in
        # case.
        prev_event_ids = await self.store.get_prev_events_for_room(builder.room_id)

        event = await builder.build(
            prev_event_ids=prev_event_ids,
            auth_event_ids=None,
        )

        # we rebuild the event context, to be on the safe side. If nothing else,
        # delta_ids might need an update.
        context = await self.state.calculate_context_info(event)

        return event, context<|MERGE_RESOLUTION|>--- conflicted
+++ resolved
@@ -16,6 +16,7 @@
 # limitations under the License.
 import logging
 import random
+from builtins import dict
 from http import HTTPStatus
 from typing import TYPE_CHECKING, Any, Dict, List, Mapping, Optional, Tuple
 
@@ -577,11 +578,7 @@
         state_map: Optional[StateMap[str]] = None,
         for_batch: bool = False,
         current_state_group: Optional[int] = None,
-<<<<<<< HEAD
-    ) -> Tuple[EventBase, EventContext, Optional[dict]]:
-=======
-    ) -> Tuple[EventBase, UnpersistedEventContextBase]:
->>>>>>> 41f127e0
+    ) -> Tuple[EventBase, UnpersistedEventContextBase, Optional[dict]]:
         """
         Given a dict from a client, create a new event. If bool for_batch is true, will
         create an event using the prev_event_ids, and will create an event context for
@@ -771,12 +768,7 @@
                 )
 
         self.validator.validate_new(event, self.config)
-<<<<<<< HEAD
-
-        return event, context, new_event
-=======
-        return event, unpersisted_context
->>>>>>> 41f127e0
+        return event, unpersisted_context, new_event
 
     async def _is_exempt_from_privacy_policy(
         self, builder: EventBuilder, requester: Requester
@@ -1016,11 +1008,11 @@
         max_retries = 5
         for i in range(max_retries):
             try:
-<<<<<<< HEAD
-                event, context, third_party_event_dict = await self.create_event(
-=======
-                event, unpersisted_context = await self.create_event(
->>>>>>> 41f127e0
+                (
+                    event,
+                    unpersisted_context,
+                    third_party_event_dict,
+                ) = await self.create_event(
                     requester,
                     event_dict,
                     txn_id=txn_id,
@@ -2080,11 +2072,7 @@
                 max_retries = 5
                 for i in range(max_retries):
                     try:
-<<<<<<< HEAD
-                        event, context, _ = await self.create_event(
-=======
-                        event, unpersisted_context = await self.create_event(
->>>>>>> 41f127e0
+                        event, unpersisted_context, _ = await self.create_event(
                             requester,
                             {
                                 "type": EventTypes.Dummy,
