--- conflicted
+++ resolved
@@ -986,19 +986,6 @@
             excluded_rooms=self.rooms_to_exclude_globally,
         )
 
-<<<<<<< HEAD
-        (
-            newly_joined_room_ids,
-            newly_left_room_map,
-        ) = await self._get_newly_joined_and_left_rooms(
-            user_id, to_token=to_token, from_token=from_token
-        )
-
-        # If the user has never joined any rooms before, we can just return an empty
-        # list. We also have to check the `newly_left_room_map` in case someone was
-        # state reset out of all of the rooms they were in.
-        if not room_for_user_list and not newly_left_room_map:
-=======
         # Remove invites from ignored users
         ignored_users = await self.store.ignored_users(user_id)
         if ignored_users:
@@ -1011,9 +998,17 @@
                 )
             ]
 
-        # If the user has never joined any rooms before, we can just return an empty list
-        if not room_for_user_list:
->>>>>>> a9c0e27e
+        (
+            newly_joined_room_ids,
+            newly_left_room_map,
+        ) = await self._get_newly_joined_and_left_rooms(
+            user_id, to_token=to_token, from_token=from_token
+        )
+
+        # If the user has never joined any rooms before, we can just return an empty
+        # list. We also have to check the `newly_left_room_map` in case someone was
+        # state reset out of all of the rooms they were in.
+        if not room_for_user_list and not newly_left_room_map:
             return {}, set(), set()
 
         # Since we fetched the users room list at some point in time after the
