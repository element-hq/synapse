#
# This file is licensed under the Affero General Public License (AGPL) version 3.
#
# Copyright (C) 2023 New Vector, Ltd
#
# This program is free software: you can redistribute it and/or modify
# it under the terms of the GNU Affero General Public License as
# published by the Free Software Foundation, either version 3 of the
# License, or (at your option) any later version.
#
# See the GNU Affero General Public License for more details:
# <https://www.gnu.org/licenses/agpl-3.0.html>.
#

import logging
from itertools import chain
from typing import TYPE_CHECKING, Dict, List, Mapping, Optional, Set, Tuple

from prometheus_client import Histogram
from typing_extensions import assert_never

from synapse.api.constants import Direction, EventTypes, Membership
from synapse.events import EventBase
from synapse.events.utils import strip_event
from synapse.handlers.relations import BundledAggregations
from synapse.handlers.sliding_sync.extensions import SlidingSyncExtensionHandler
from synapse.handlers.sliding_sync.room_lists import (
    SlidingSyncRoomLists,
    _RoomMembershipForUser,
)
from synapse.handlers.sliding_sync.store import SlidingSyncConnectionStore
from synapse.logging.opentracing import (
    SynapseTags,
    log_kv,
    set_tag,
    start_active_span,
    tag_args,
    trace,
)
from synapse.storage.databases.main.roommember import extract_heroes_from_room_summary
from synapse.storage.databases.main.stream import PaginateFunction
from synapse.storage.roommember import MemberSummary
from synapse.types import (
    JsonDict,
    PersistedEventPosition,
    Requester,
    RoomStreamToken,
    SlidingSyncStreamToken,
    StateMap,
    StreamKeyType,
    StreamToken,
)
<<<<<<< HEAD
from synapse.types.handlers.sliding_sync import (
    HaveSentRoomFlag,
    MutablePerConnectionState,
    OperationType,
    PerConnectionState,
    RoomSyncConfig,
    SlidingSyncConfig,
    SlidingSyncResult,
    StateValues,
)
=======
from synapse.types.handlers import SlidingSyncConfig, SlidingSyncResult
>>>>>>> 8678516e
from synapse.types.state import StateFilter
from synapse.util.async_helpers import concurrently_execute
from synapse.visibility import filter_events_for_client

if TYPE_CHECKING:
    from synapse.server import HomeServer

logger = logging.getLogger(__name__)


sync_processing_time = Histogram(
    "synapse_sliding_sync_processing_time",
    "Time taken to generate a sliding sync response, ignoring wait times.",
    ["initial"],
)


# The event types that clients should consider as new activity.
DEFAULT_BUMP_EVENT_TYPES = {
    EventTypes.Create,
    EventTypes.Message,
    EventTypes.Encrypted,
    EventTypes.Sticker,
    EventTypes.CallInvite,
    EventTypes.PollStart,
    EventTypes.LiveLocationShareStart,
}


class SlidingSyncHandler:
    def __init__(self, hs: "HomeServer"):
        self.clock = hs.get_clock()
        self.store = hs.get_datastores().main
        self.storage_controllers = hs.get_storage_controllers()
        self.auth_blocking = hs.get_auth_blocking()
        self.notifier = hs.get_notifier()
        self.event_sources = hs.get_event_sources()
        self.relations_handler = hs.get_relations_handler()
        self.rooms_to_exclude_globally = hs.config.server.rooms_to_exclude_from_sync
        self.is_mine_id = hs.is_mine_id

        self.connection_store = SlidingSyncConnectionStore()
        self.extensions = SlidingSyncExtensionHandler(hs)
        self.room_lists = SlidingSyncRoomLists(hs)

    async def wait_for_sync_for_user(
        self,
        requester: Requester,
        sync_config: SlidingSyncConfig,
        from_token: Optional[SlidingSyncStreamToken] = None,
        timeout_ms: int = 0,
    ) -> SlidingSyncResult:
        """
        Get the sync for a client if we have new data for it now. Otherwise
        wait for new data to arrive on the server. If the timeout expires, then
        return an empty sync result.

        Args:
            requester: The user making the request
            sync_config: Sync configuration
            from_token: The point in the stream to sync from. Token of the end of the
                previous batch. May be `None` if this is the initial sync request.
            timeout_ms: The time in milliseconds to wait for new data to arrive. If 0,
                we will immediately but there might not be any new data so we just return an
                empty response.
        """
        # If the user is not part of the mau group, then check that limits have
        # not been exceeded (if not part of the group by this point, almost certain
        # auth_blocking will occur)
        await self.auth_blocking.check_auth_blocking(requester=requester)

        # If we're working with a user-provided token, we need to make sure to wait for
        # this worker to catch up with the token so we don't skip past any incoming
        # events or future events if the user is nefariously, manually modifying the
        # token.
        if from_token is not None:
            # We need to make sure this worker has caught up with the token. If
            # this returns false, it means we timed out waiting, and we should
            # just return an empty response.
            before_wait_ts = self.clock.time_msec()
            if not await self.notifier.wait_for_stream_token(from_token.stream_token):
                logger.warning(
                    "Timed out waiting for worker to catch up. Returning empty response"
                )
                return SlidingSyncResult.empty(from_token)

            # If we've spent significant time waiting to catch up, take it off
            # the timeout.
            after_wait_ts = self.clock.time_msec()
            if after_wait_ts - before_wait_ts > 1_000:
                timeout_ms -= after_wait_ts - before_wait_ts
                timeout_ms = max(timeout_ms, 0)

        # We're going to respond immediately if the timeout is 0 or if this is an
        # initial sync (without a `from_token`) so we can avoid calling
        # `notifier.wait_for_events()`.
        if timeout_ms == 0 or from_token is None:
            now_token = self.event_sources.get_current_token()
            result = await self.current_sync_for_user(
                sync_config,
                from_token=from_token,
                to_token=now_token,
            )
        else:
            # Otherwise, we wait for something to happen and report it to the user.
            async def current_sync_callback(
                before_token: StreamToken, after_token: StreamToken
            ) -> SlidingSyncResult:
                return await self.current_sync_for_user(
                    sync_config,
                    from_token=from_token,
                    to_token=after_token,
                )

            result = await self.notifier.wait_for_events(
                sync_config.user.to_string(),
                timeout_ms,
                current_sync_callback,
                from_token=from_token.stream_token,
            )

        return result

    @trace
    async def current_sync_for_user(
        self,
        sync_config: SlidingSyncConfig,
        to_token: StreamToken,
        from_token: Optional[SlidingSyncStreamToken] = None,
    ) -> SlidingSyncResult:
        """
        Generates the response body of a Sliding Sync result, represented as a
        `SlidingSyncResult`.

        We fetch data according to the token range (> `from_token` and <= `to_token`).

        Args:
            sync_config: Sync configuration
            to_token: The point in the stream to sync up to.
            from_token: The point in the stream to sync from. Token of the end of the
                previous batch. May be `None` if this is the initial sync request.
        """
        start_time_s = self.clock.time()

        user_id = sync_config.user.to_string()
        app_service = self.store.get_app_service_by_user_id(user_id)
        if app_service:
            # We no longer support AS users using /sync directly.
            # See https://github.com/matrix-org/matrix-doc/issues/1144
            raise NotImplementedError()

        # Get the per-connection state (if any).
        #
        # Raises an exception if there is a `connection_position` that we don't
        # recognize. If we don't do this and the client asks for the full range
        # of rooms, we end up sending down all rooms and their state from
        # scratch (which can be very slow). By expiring the connection we allow
        # the client a chance to do an initial request with a smaller range of
        # rooms to get them some results sooner but will end up taking the same
        # amount of time (more with round-trips and re-processing) in the end to
        # get everything again.
        previous_connection_state = (
            await self.connection_store.get_per_connection_state(
                sync_config, from_token
            )
        )

        await self.connection_store.mark_token_seen(
            sync_config=sync_config,
            from_token=from_token,
        )

        # Get all of the room IDs that the user should be able to see in the sync
        # response
        has_lists = sync_config.lists is not None and len(sync_config.lists) > 0
        has_room_subscriptions = (
            sync_config.room_subscriptions is not None
            and len(sync_config.room_subscriptions) > 0
        )

<<<<<<< HEAD
                    # Sort the list
                    sorted_room_info = await self.sort_rooms(
                        filtered_sync_room_map, to_token
                    )

                    ops: List[SlidingSyncResult.SlidingWindowList.Operation] = []
                    if list_config.ranges:
                        for range in list_config.ranges:
                            room_ids_in_list: List[str] = []

                            # We're going to loop through the sorted list of rooms starting
                            # at the range start index and keep adding rooms until we fill
                            # up the range or run out of rooms.
                            #
                            # Both sides of range are inclusive so we `+ 1`
                            max_num_rooms = range[1] - range[0] + 1
                            for room_membership in sorted_room_info[range[0] :]:
                                room_id = room_membership.room_id

                                if len(room_ids_in_list) >= max_num_rooms:
                                    break

                                # Take the superset of the `RoomSyncConfig` for each room.
                                #
                                # Update our `relevant_room_map` with the room we're going
                                # to display and need to fetch more info about.
                                existing_room_sync_config = relevant_room_map.get(
                                    room_id
                                )
                                if existing_room_sync_config is not None:
                                    room_sync_config = existing_room_sync_config.combine_room_sync_config(
                                        room_sync_config
                                    )

                                relevant_room_map[room_id] = room_sync_config

                                room_ids_in_list.append(room_id)

                            ops.append(
                                SlidingSyncResult.SlidingWindowList.Operation(
                                    op=OperationType.SYNC,
                                    range=range,
                                    room_ids=room_ids_in_list,
                                )
                            )

                    lists[list_key] = SlidingSyncResult.SlidingWindowList(
                        count=len(sorted_room_info),
                        ops=ops,
                    )

        # Handle room subscriptions
        if has_room_subscriptions and sync_config.room_subscriptions is not None:
            with start_active_span("assemble_room_subscriptions"):
                # Find which rooms are partially stated and may need to be filtered out
                # depending on the `required_state` requested (see below).
                partial_state_room_map = await self.store.is_partial_state_room_batched(
                    sync_config.room_subscriptions.keys()
                )

                for (
                    room_id,
                    room_subscription,
                ) in sync_config.room_subscriptions.items():
                    room_membership_for_user_at_to_token = (
                        await self.check_room_subscription_allowed_for_user(
                            room_id=room_id,
                            room_membership_for_user_map=room_membership_for_user_map,
                            to_token=to_token,
                        )
                    )

                    # Skip this room if the user isn't allowed to see it
                    if not room_membership_for_user_at_to_token:
                        continue

                    all_rooms.add(room_id)

                    room_membership_for_user_map[room_id] = (
                        room_membership_for_user_at_to_token
                    )

                    # Take the superset of the `RoomSyncConfig` for each room.
                    room_sync_config = RoomSyncConfig.from_room_config(
                        room_subscription
                    )

                    # Exclude partially-stated rooms if we must wait for the room to be
                    # fully-stated
                    if room_sync_config.must_await_full_state(self.is_mine_id):
                        if partial_state_room_map.get(room_id):
                            continue

                    all_rooms.add(room_id)

                    # Update our `relevant_room_map` with the room we're going to display
                    # and need to fetch more info about.
                    existing_room_sync_config = relevant_room_map.get(room_id)
                    if existing_room_sync_config is not None:
                        room_sync_config = (
                            existing_room_sync_config.combine_room_sync_config(
                                room_sync_config
                            )
                        )

                    relevant_room_map[room_id] = room_sync_config
=======
        interested_rooms = await self.room_lists.compute_interested_rooms(
            sync_config=sync_config,
            previous_connection_state=previous_connection_state,
            from_token=from_token.stream_token if from_token else None,
            to_token=to_token,
        )

        lists = interested_rooms.lists
        relevant_room_map = interested_rooms.relevant_room_map
        all_rooms = interested_rooms.all_rooms
        room_membership_for_user_map = interested_rooms.room_membership_for_user_map
        relevant_rooms_to_send_map = interested_rooms.relevant_rooms_to_send_map
>>>>>>> 8678516e

        # Fetch room data
        rooms: Dict[str, SlidingSyncResult.RoomResult] = {}

        new_connection_state = previous_connection_state.get_mutable()

        @trace
        @tag_args
        async def handle_room(room_id: str) -> None:
            room_sync_result = await self.get_room_sync_data(
                sync_config=sync_config,
                previous_connection_state=previous_connection_state,
                new_connection_state=new_connection_state,
                room_id=room_id,
                room_sync_config=relevant_rooms_to_send_map[room_id],
                room_membership_for_user_at_to_token=room_membership_for_user_map[
                    room_id
                ],
                from_token=from_token,
                to_token=to_token,
            )

            # Filter out empty room results during incremental sync
            if room_sync_result or not from_token:
                rooms[room_id] = room_sync_result

        if relevant_rooms_to_send_map:
            with start_active_span("sliding_sync.generate_room_entries"):
                await concurrently_execute(handle_room, relevant_rooms_to_send_map, 10)

        extensions = await self.extensions.get_extensions_response(
            sync_config=sync_config,
            actual_lists=lists,
            previous_connection_state=previous_connection_state,
            new_connection_state=new_connection_state,
            # We're purposely using `relevant_room_map` instead of
            # `relevant_rooms_to_send_map` here. This needs to be all room_ids we could
            # send regardless of whether they have an event update or not. The
            # extensions care about more than just normal events in the rooms (like
            # account data, read receipts, typing indicators, to-device messages, etc).
            actual_room_ids=set(relevant_room_map.keys()),
            actual_room_response_map=rooms,
            from_token=from_token,
            to_token=to_token,
        )

        if has_lists or has_room_subscriptions:
            # We now calculate if any rooms outside the range have had updates,
            # which we are not sending down.
            #
            # We *must* record rooms that have had updates, but it is also fine
            # to record rooms as having updates even if there might not actually
            # be anything new for the user (e.g. due to event filters, events
            # having happened after the user left, etc).
            unsent_room_ids = []
            if from_token:
                # The set of rooms that the client (may) care about, but aren't
                # in any list range (or subscribed to).
                missing_rooms = all_rooms - relevant_room_map.keys()

                # We now just go and try fetching any events in the above rooms
                # to see if anything has happened since the `from_token`.
                #
                # TODO: Replace this with something faster. When we land the
                # sliding sync tables that record the most recent event
                # positions we can use that.
                missing_event_map_by_room = (
                    await self.store.get_room_events_stream_for_rooms(
                        room_ids=missing_rooms,
                        from_key=to_token.room_key,
                        to_key=from_token.stream_token.room_key,
                        limit=1,
                    )
                )
                unsent_room_ids = list(missing_event_map_by_room)

                new_connection_state.rooms.record_unsent_rooms(
                    unsent_room_ids, from_token.stream_token.room_key
                )

            new_connection_state.rooms.record_sent_rooms(
                relevant_rooms_to_send_map.keys()
            )

            connection_position = await self.connection_store.record_new_state(
                sync_config=sync_config,
                from_token=from_token,
                new_connection_state=new_connection_state,
            )
        elif from_token:
            connection_position = from_token.connection_position
        else:
            # Initial sync without a `from_token` starts at `0`
            connection_position = 0

        sliding_sync_result = SlidingSyncResult(
            next_pos=SlidingSyncStreamToken(to_token, connection_position),
            lists=lists,
            rooms=rooms,
            extensions=extensions,
        )

        # Make it easy to find traces for syncs that aren't empty
        set_tag(SynapseTags.RESULT_PREFIX + "result", bool(sliding_sync_result))
        set_tag(SynapseTags.FUNC_ARG_PREFIX + "sync_config.user", user_id)

        end_time_s = self.clock.time()
        sync_processing_time.labels(from_token is not None).observe(
            end_time_s - start_time_s
        )

        return sliding_sync_result

    @trace
    async def get_current_state_ids_at(
        self,
        room_id: str,
        room_membership_for_user_at_to_token: _RoomMembershipForUser,
        state_filter: StateFilter,
        to_token: StreamToken,
    ) -> StateMap[str]:
        """
        Get current state IDs for the user in the room according to their membership. This
        will be the current state at the time of their LEAVE/BAN, otherwise will be the
        current state <= to_token.

        Args:
            room_id: The room ID to fetch data for
            room_membership_for_user_at_token: Membership information for the user
                in the room at the time of `to_token`.
            to_token: The point in the stream to sync up to.
        """
        state_ids: StateMap[str]
        # People shouldn't see past their leave/ban event
        if room_membership_for_user_at_to_token.membership in (
            Membership.LEAVE,
            Membership.BAN,
        ):
            # TODO: `get_state_ids_at(...)` doesn't take into account the "current
            # state". Maybe we need to use
            # `get_forward_extremities_for_room_at_stream_ordering(...)` to "Fetch the
            # current state at the time."
            state_ids = await self.storage_controllers.state.get_state_ids_at(
                room_id,
                stream_position=to_token.copy_and_replace(
                    StreamKeyType.ROOM,
                    room_membership_for_user_at_to_token.event_pos.to_room_stream_token(),
                ),
                state_filter=state_filter,
                # Partially-stated rooms should have all state events except for
                # remote membership events. Since we've already excluded
                # partially-stated rooms unless `required_state` only has
                # `["m.room.member", "$LAZY"]` for membership, we should be able to
                # retrieve everything requested. When we're lazy-loading, if there
                # are some remote senders in the timeline, we should also have their
                # membership event because we had to auth that timeline event. Plus
                # we don't want to block the whole sync waiting for this one room.
                await_full_state=False,
            )
        # Otherwise, we can get the latest current state in the room
        else:
            state_ids = await self.storage_controllers.state.get_current_state_ids(
                room_id,
                state_filter,
                # Partially-stated rooms should have all state events except for
                # remote membership events. Since we've already excluded
                # partially-stated rooms unless `required_state` only has
                # `["m.room.member", "$LAZY"]` for membership, we should be able to
                # retrieve everything requested. When we're lazy-loading, if there
                # are some remote senders in the timeline, we should also have their
                # membership event because we had to auth that timeline event. Plus
                # we don't want to block the whole sync waiting for this one room.
                await_full_state=False,
            )
            # TODO: Query `current_state_delta_stream` and reverse/rewind back to the `to_token`

        return state_ids

    @trace
    async def get_current_state_at(
        self,
        room_id: str,
        room_membership_for_user_at_to_token: _RoomMembershipForUser,
        state_filter: StateFilter,
        to_token: StreamToken,
    ) -> StateMap[EventBase]:
        """
        Get current state for the user in the room according to their membership. This
        will be the current state at the time of their LEAVE/BAN, otherwise will be the
        current state <= to_token.

        Args:
            room_id: The room ID to fetch data for
            room_membership_for_user_at_token: Membership information for the user
                in the room at the time of `to_token`.
            to_token: The point in the stream to sync up to.
        """
        state_ids = await self.get_current_state_ids_at(
            room_id=room_id,
            room_membership_for_user_at_to_token=room_membership_for_user_at_to_token,
            state_filter=state_filter,
            to_token=to_token,
        )

        event_map = await self.store.get_events(list(state_ids.values()))

        state_map = {}
        for key, event_id in state_ids.items():
            event = event_map.get(event_id)
            if event:
                state_map[key] = event

        return state_map

    async def get_room_sync_data(
        self,
        sync_config: SlidingSyncConfig,
        previous_connection_state: "PerConnectionState",
        new_connection_state: "MutablePerConnectionState",
        room_id: str,
        room_sync_config: RoomSyncConfig,
        room_membership_for_user_at_to_token: _RoomMembershipForUser,
        from_token: Optional[SlidingSyncStreamToken],
        to_token: StreamToken,
    ) -> SlidingSyncResult.RoomResult:
        """
        Fetch room data for the sync response.

        We fetch data according to the token range (> `from_token` and <= `to_token`).

        Args:
            user: User to fetch data for
            room_id: The room ID to fetch data for
            room_sync_config: Config for what data we should fetch for a room in the
                sync response.
            room_membership_for_user_at_to_token: Membership information for the user
                in the room at the time of `to_token`.
            from_token: The point in the stream to sync from.
            to_token: The point in the stream to sync up to.
        """
        user = sync_config.user

        set_tag(
            SynapseTags.FUNC_ARG_PREFIX + "membership",
            room_membership_for_user_at_to_token.membership,
        )
        set_tag(
            SynapseTags.FUNC_ARG_PREFIX + "timeline_limit",
            room_sync_config.timeline_limit,
        )

        # Determine whether we should limit the timeline to the token range.
        #
        # We should return historical messages (before token range) in the
        # following cases because we want clients to be able to show a basic
        # screen of information:
        #
        #  - Initial sync (because no `from_token` to limit us anyway)
        #  - When users `newly_joined`
        #  - For an incremental sync where we haven't sent it down this
        #    connection before
        #
        # Relevant spec issue:
        # https://github.com/matrix-org/matrix-spec/issues/1917
        #
        # XXX: Odd behavior - We also check if the `timeline_limit` has increased, if so
        # we ignore the from bound for the timeline to send down a larger chunk of
        # history and set `unstable_expanded_timeline` to true. This is only being added
        # to match the behavior of the Sliding Sync proxy as we expect the ElementX
        # client to feel a certain way and be able to trickle in a full page of timeline
        # messages to fill up the screen. This is a bit different to the behavior of the
        # Sliding Sync proxy (which sets initial=true, but then doesn't send down the
        # full state again), but existing apps, e.g. ElementX, just need `limited` set.
        # We don't explicitly set `limited` but this will be the case for any room that
        # has more history than we're trying to pull out. Using
        # `unstable_expanded_timeline` allows us to avoid contaminating what `initial`
        # or `limited` mean for clients that interpret them correctly. In future this
        # behavior is almost certainly going to change.
        #
        # TODO: Also handle changes to `required_state`
        from_bound = None
        initial = True
        ignore_timeline_bound = False
        if from_token and not room_membership_for_user_at_to_token.newly_joined:
            room_status = previous_connection_state.rooms.have_sent_room(room_id)
            if room_status.status == HaveSentRoomFlag.LIVE:
                from_bound = from_token.stream_token.room_key
                initial = False
            elif room_status.status == HaveSentRoomFlag.PREVIOUSLY:
                assert room_status.last_token is not None
                from_bound = room_status.last_token
                initial = False
            elif room_status.status == HaveSentRoomFlag.NEVER:
                from_bound = None
                initial = True
            else:
                assert_never(room_status.status)

            log_kv({"sliding_sync.room_status": room_status})

            prev_room_sync_config = previous_connection_state.room_configs.get(room_id)
            if prev_room_sync_config is not None:
                # Check if the timeline limit has increased, if so ignore the
                # timeline bound and record the change (see "XXX: Odd behavior"
                # above).
                if (
                    prev_room_sync_config.timeline_limit
                    < room_sync_config.timeline_limit
                ):
                    ignore_timeline_bound = True

                # TODO: Check for changes in `required_state``

        log_kv(
            {
                "sliding_sync.from_bound": from_bound,
                "sliding_sync.initial": initial,
                "sliding_sync.ignore_timeline_bound": ignore_timeline_bound,
            }
        )

        # Assemble the list of timeline events
        #
        # FIXME: It would be nice to make the `rooms` response more uniform regardless of
        # membership. Currently, we have to make all of these optional because
        # `invite`/`knock` rooms only have `stripped_state`. See
        # https://github.com/matrix-org/matrix-spec-proposals/pull/3575#discussion_r1653045932
        timeline_events: List[EventBase] = []
        bundled_aggregations: Optional[Dict[str, BundledAggregations]] = None
        limited: Optional[bool] = None
        prev_batch_token: Optional[StreamToken] = None
        num_live: Optional[int] = None
        if (
            room_sync_config.timeline_limit > 0
            # No timeline for invite/knock rooms (just `stripped_state`)
            and room_membership_for_user_at_to_token.membership
            not in (Membership.INVITE, Membership.KNOCK)
        ):
            limited = False
            # We want to start off using the `to_token` (vs `from_token`) because we look
            # backwards from the `to_token` up to the `timeline_limit` and we might not
            # reach the `from_token` before we hit the limit. We will update the room stream
            # position once we've fetched the events to point to the earliest event fetched.
            prev_batch_token = to_token

            # We're going to paginate backwards from the `to_token`
            to_bound = to_token.room_key
            # People shouldn't see past their leave/ban event
            if room_membership_for_user_at_to_token.membership in (
                Membership.LEAVE,
                Membership.BAN,
            ):
                to_bound = (
                    room_membership_for_user_at_to_token.event_pos.to_room_stream_token()
                )

            timeline_from_bound = from_bound
            if ignore_timeline_bound:
                timeline_from_bound = None

            # For initial `/sync` (and other historical scenarios mentioned above), we
            # want to view a historical section of the timeline; to fetch events by
            # `topological_ordering` (best representation of the room DAG as others were
            # seeing it at the time). This also aligns with the order that `/messages`
            # returns events in.
            #
            # For incremental `/sync`, we want to get all updates for rooms since
            # the last `/sync` (regardless if those updates arrived late or happened
            # a while ago in the past); to fetch events by `stream_ordering` (in the
            # order they were received by the server).
            #
            # Relevant spec issue: https://github.com/matrix-org/matrix-spec/issues/1917
            #
            # FIXME: Using workaround for mypy,
            # https://github.com/python/mypy/issues/10740#issuecomment-1997047277 and
            # https://github.com/python/mypy/issues/17479
            paginate_room_events_by_topological_ordering: PaginateFunction = (
                self.store.paginate_room_events_by_topological_ordering
            )
            paginate_room_events_by_stream_ordering: PaginateFunction = (
                self.store.paginate_room_events_by_stream_ordering
            )
            pagination_method: PaginateFunction = (
                # Use `topographical_ordering` for historical events
                paginate_room_events_by_topological_ordering
                if timeline_from_bound is None
                # Use `stream_ordering` for updates
                else paginate_room_events_by_stream_ordering
            )
            timeline_events, new_room_key = await pagination_method(
                room_id=room_id,
                # The bounds are reversed so we can paginate backwards
                # (from newer to older events) starting at to_bound.
                # This ensures we fill the `limit` with the newest events first,
                from_key=to_bound,
                to_key=timeline_from_bound,
                direction=Direction.BACKWARDS,
                # We add one so we can determine if there are enough events to saturate
                # the limit or not (see `limited`)
                limit=room_sync_config.timeline_limit + 1,
            )

            # We want to return the events in ascending order (the last event is the
            # most recent).
            timeline_events.reverse()

            # Determine our `limited` status based on the timeline. We do this before
            # filtering the events so we can accurately determine if there is more to
            # paginate even if we filter out some/all events.
            if len(timeline_events) > room_sync_config.timeline_limit:
                limited = True
                # Get rid of that extra "+ 1" event because we only used it to determine
                # if we hit the limit or not
                timeline_events = timeline_events[-room_sync_config.timeline_limit :]
                assert timeline_events[0].internal_metadata.stream_ordering
                new_room_key = RoomStreamToken(
                    stream=timeline_events[0].internal_metadata.stream_ordering - 1
                )

            # Make sure we don't expose any events that the client shouldn't see
            timeline_events = await filter_events_for_client(
                self.storage_controllers,
                user.to_string(),
                timeline_events,
                is_peeking=room_membership_for_user_at_to_token.membership
                != Membership.JOIN,
                filter_send_to_client=True,
            )
            # TODO: Filter out `EventTypes.CallInvite` in public rooms,
            # see https://github.com/element-hq/synapse/issues/17359

            # TODO: Handle timeline gaps (`get_timeline_gaps()`)

            # Determine how many "live" events we have (events within the given token range).
            #
            # This is mostly useful to determine whether a given @mention event should
            # make a noise or not. Clients cannot rely solely on the absence of
            # `initial: true` to determine live events because if a room not in the
            # sliding window bumps into the window because of an @mention it will have
            # `initial: true` yet contain a single live event (with potentially other
            # old events in the timeline)
            num_live = 0
            if from_token is not None:
                for timeline_event in reversed(timeline_events):
                    # This fields should be present for all persisted events
                    assert timeline_event.internal_metadata.stream_ordering is not None
                    assert timeline_event.internal_metadata.instance_name is not None

                    persisted_position = PersistedEventPosition(
                        instance_name=timeline_event.internal_metadata.instance_name,
                        stream=timeline_event.internal_metadata.stream_ordering,
                    )
                    if persisted_position.persisted_after(
                        from_token.stream_token.room_key
                    ):
                        num_live += 1
                    else:
                        # Since we're iterating over the timeline events in
                        # reverse-chronological order, we can break once we hit an event
                        # that's not live. In the future, we could potentially optimize
                        # this more with a binary search (bisect).
                        break

            # If the timeline is `limited=True`, the client does not have all events
            # necessary to calculate aggregations themselves.
            if limited:
                bundled_aggregations = (
                    await self.relations_handler.get_bundled_aggregations(
                        timeline_events, user.to_string()
                    )
                )

            # Update the `prev_batch_token` to point to the position that allows us to
            # keep paginating backwards from the oldest event we return in the timeline.
            prev_batch_token = prev_batch_token.copy_and_replace(
                StreamKeyType.ROOM, new_room_key
            )

        # Figure out any stripped state events for invite/knocks. This allows the
        # potential joiner to identify the room.
        stripped_state: List[JsonDict] = []
        if room_membership_for_user_at_to_token.membership in (
            Membership.INVITE,
            Membership.KNOCK,
        ):
            # This should never happen. If someone is invited/knocked on room, then
            # there should be an event for it.
            assert room_membership_for_user_at_to_token.event_id is not None

            invite_or_knock_event = await self.store.get_event(
                room_membership_for_user_at_to_token.event_id
            )

            stripped_state = []
            if invite_or_knock_event.membership == Membership.INVITE:
                stripped_state.extend(
                    invite_or_knock_event.unsigned.get("invite_room_state", [])
                )
            elif invite_or_knock_event.membership == Membership.KNOCK:
                stripped_state.extend(
                    invite_or_knock_event.unsigned.get("knock_room_state", [])
                )

            stripped_state.append(strip_event(invite_or_knock_event))

        # TODO: Handle state resets. For example, if we see
        # `room_membership_for_user_at_to_token.event_id=None and
        # room_membership_for_user_at_to_token.membership is not None`, we should
        # indicate to the client that a state reset happened. Perhaps we should indicate
        # this by setting `initial: True` and empty `required_state`.

        # Check whether the room has a name set
        name_state_ids = await self.get_current_state_ids_at(
            room_id=room_id,
            room_membership_for_user_at_to_token=room_membership_for_user_at_to_token,
            state_filter=StateFilter.from_types([(EventTypes.Name, "")]),
            to_token=to_token,
        )
        name_event_id = name_state_ids.get((EventTypes.Name, ""))

        room_membership_summary: Mapping[str, MemberSummary]
        empty_membership_summary = MemberSummary([], 0)
        if room_membership_for_user_at_to_token.membership in (
            Membership.LEAVE,
            Membership.BAN,
        ):
            # TODO: Figure out how to get the membership summary for left/banned rooms
            room_membership_summary = {}
        else:
            room_membership_summary = await self.store.get_room_summary(room_id)
            # TODO: Reverse/rewind back to the `to_token`

        # `heroes` are required if the room name is not set.
        #
        # Note: When you're the first one on your server to be invited to a new room
        # over federation, we only have access to some stripped state in
        # `event.unsigned.invite_room_state` which currently doesn't include `heroes`,
        # see https://github.com/matrix-org/matrix-spec/issues/380. This means that
        # clients won't be able to calculate the room name when necessary and just a
        # pitfall we have to deal with until that spec issue is resolved.
        hero_user_ids: List[str] = []
        # TODO: Should we also check for `EventTypes.CanonicalAlias`
        # (`m.room.canonical_alias`) as a fallback for the room name? see
        # https://github.com/matrix-org/matrix-spec-proposals/pull/3575#discussion_r1671260153
        if name_event_id is None:
            hero_user_ids = extract_heroes_from_room_summary(
                room_membership_summary, me=user.to_string()
            )

        # Fetch the `required_state` for the room
        #
        # No `required_state` for invite/knock rooms (just `stripped_state`)
        #
        # FIXME: It would be nice to make the `rooms` response more uniform regardless
        # of membership. Currently, we have to make this optional because
        # `invite`/`knock` rooms only have `stripped_state`. See
        # https://github.com/matrix-org/matrix-spec-proposals/pull/3575#discussion_r1653045932
        #
        # Calculate the `StateFilter` based on the `required_state` for the room
        required_state_filter = StateFilter.none()
        if room_membership_for_user_at_to_token.membership not in (
            Membership.INVITE,
            Membership.KNOCK,
        ):
            # If we have a double wildcard ("*", "*") in the `required_state`, we need
            # to fetch all state for the room
            #
            # Note: MSC3575 describes different behavior to how we're handling things
            # here but since it's not wrong to return more state than requested
            # (`required_state` is just the minimum requested), it doesn't matter if we
            # include more than client wanted. This complexity is also under scrutiny,
            # see
            # https://github.com/matrix-org/matrix-spec-proposals/pull/3575#discussion_r1185109050
            #
            # > One unique exception is when you request all state events via ["*", "*"]. When used,
            # > all state events are returned by default, and additional entries FILTER OUT the returned set
            # > of state events. These additional entries cannot use '*' themselves.
            # > For example, ["*", "*"], ["m.room.member", "@alice:example.com"] will _exclude_ every m.room.member
            # > event _except_ for @alice:example.com, and include every other state event.
            # > In addition, ["*", "*"], ["m.space.child", "*"] is an error, the m.space.child filter is not
            # > required as it would have been returned anyway.
            # >
            # > -- MSC3575 (https://github.com/matrix-org/matrix-spec-proposals/pull/3575)
            if StateValues.WILDCARD in room_sync_config.required_state_map.get(
                StateValues.WILDCARD, set()
            ):
                set_tag(
                    SynapseTags.FUNC_ARG_PREFIX + "required_state_wildcard",
                    True,
                )
                required_state_filter = StateFilter.all()
            # TODO: `StateFilter` currently doesn't support wildcard event types. We're
            # currently working around this by returning all state to the client but it
            # would be nice to fetch less from the database and return just what the
            # client wanted.
            elif (
                room_sync_config.required_state_map.get(StateValues.WILDCARD)
                is not None
            ):
                set_tag(
                    SynapseTags.FUNC_ARG_PREFIX + "required_state_wildcard_event_type",
                    True,
                )
                required_state_filter = StateFilter.all()
            else:
                required_state_types: List[Tuple[str, Optional[str]]] = []
                for (
                    state_type,
                    state_key_set,
                ) in room_sync_config.required_state_map.items():
                    num_wild_state_keys = 0
                    lazy_load_room_members = False
                    num_others = 0
                    for state_key in state_key_set:
                        if state_key == StateValues.WILDCARD:
                            num_wild_state_keys += 1
                            # `None` is a wildcard in the `StateFilter`
                            required_state_types.append((state_type, None))
                        # We need to fetch all relevant people when we're lazy-loading membership
                        elif (
                            state_type == EventTypes.Member
                            and state_key == StateValues.LAZY
                        ):
                            lazy_load_room_members = True
                            # Everyone in the timeline is relevant
                            timeline_membership: Set[str] = set()
                            if timeline_events is not None:
                                for timeline_event in timeline_events:
                                    timeline_membership.add(timeline_event.sender)

                            for user_id in timeline_membership:
                                required_state_types.append(
                                    (EventTypes.Member, user_id)
                                )

                            # FIXME: We probably also care about invite, ban, kick, targets, etc
                            # but the spec only mentions "senders".
                        elif state_key == StateValues.ME:
                            num_others += 1
                            required_state_types.append((state_type, user.to_string()))
                        else:
                            num_others += 1
                            required_state_types.append((state_type, state_key))

                    set_tag(
                        SynapseTags.FUNC_ARG_PREFIX
                        + "required_state_wildcard_state_key_count",
                        num_wild_state_keys,
                    )
                    set_tag(
                        SynapseTags.FUNC_ARG_PREFIX + "required_state_lazy",
                        lazy_load_room_members,
                    )
                    set_tag(
                        SynapseTags.FUNC_ARG_PREFIX + "required_state_other_count",
                        num_others,
                    )

                required_state_filter = StateFilter.from_types(required_state_types)

        # We need this base set of info for the response so let's just fetch it along
        # with the `required_state` for the room
        meta_room_state = [(EventTypes.Name, ""), (EventTypes.RoomAvatar, "")] + [
            (EventTypes.Member, hero_user_id) for hero_user_id in hero_user_ids
        ]
        state_filter = StateFilter.all()
        if required_state_filter != StateFilter.all():
            state_filter = StateFilter(
                types=StateFilter.from_types(
                    chain(meta_room_state, required_state_filter.to_types())
                ).types,
                include_others=required_state_filter.include_others,
            )

        # We can return all of the state that was requested if this was the first
        # time we've sent the room down this connection.
        room_state: StateMap[EventBase] = {}
        if initial:
            room_state = await self.get_current_state_at(
                room_id=room_id,
                room_membership_for_user_at_to_token=room_membership_for_user_at_to_token,
                state_filter=state_filter,
                to_token=to_token,
            )
        else:
            assert from_bound is not None

            # TODO: Limit the number of state events we're about to send down
            # the room, if its too many we should change this to an
            # `initial=True`?
            deltas = await self.store.get_current_state_deltas_for_room(
                room_id=room_id,
                from_token=from_bound,
                to_token=to_token.room_key,
            )
            # TODO: Filter room state before fetching events
            # TODO: Handle state resets where event_id is None
            events = await self.store.get_events(
                [d.event_id for d in deltas if d.event_id]
            )
            room_state = {(s.type, s.state_key): s for s in events.values()}

        required_room_state: StateMap[EventBase] = {}
        if required_state_filter != StateFilter.none():
            required_room_state = required_state_filter.filter_state(room_state)

        # Find the room name and avatar from the state
        room_name: Optional[str] = None
        # TODO: Should we also check for `EventTypes.CanonicalAlias`
        # (`m.room.canonical_alias`) as a fallback for the room name? see
        # https://github.com/matrix-org/matrix-spec-proposals/pull/3575#discussion_r1671260153
        name_event = room_state.get((EventTypes.Name, ""))
        if name_event is not None:
            room_name = name_event.content.get("name")

        room_avatar: Optional[str] = None
        avatar_event = room_state.get((EventTypes.RoomAvatar, ""))
        if avatar_event is not None:
            room_avatar = avatar_event.content.get("url")

        # Assemble heroes: extract the info from the state we just fetched
        heroes: List[SlidingSyncResult.RoomResult.StrippedHero] = []
        for hero_user_id in hero_user_ids:
            member_event = room_state.get((EventTypes.Member, hero_user_id))
            if member_event is not None:
                heroes.append(
                    SlidingSyncResult.RoomResult.StrippedHero(
                        user_id=hero_user_id,
                        display_name=member_event.content.get("displayname"),
                        avatar_url=member_event.content.get("avatar_url"),
                    )
                )

        # Figure out the last bump event in the room
        last_bump_event_result = (
            await self.store.get_last_event_pos_in_room_before_stream_ordering(
                room_id, to_token.room_key, event_types=DEFAULT_BUMP_EVENT_TYPES
            )
        )

        # By default, just choose the membership event position
        bump_stamp = room_membership_for_user_at_to_token.event_pos.stream
        # But if we found a bump event, use that instead
        if last_bump_event_result is not None:
            _, new_bump_event_pos = last_bump_event_result

            # If we've just joined a remote room, then the last bump event may
            # have been backfilled (and so have a negative stream ordering).
            # These negative stream orderings can't sensibly be compared, so
            # instead we use the membership event position.
            if new_bump_event_pos.stream > 0:
                bump_stamp = new_bump_event_pos.stream

        unstable_expanded_timeline = False
        prev_room_sync_config = previous_connection_state.room_configs.get(room_id)
        # Record the `room_sync_config` if we're `ignore_timeline_bound` (which means
        # that the `timeline_limit` has increased)
        if ignore_timeline_bound:
            # FIXME: We signal the fact that we're sending down more events to
            # the client by setting `unstable_expanded_timeline` to true (see
            # "XXX: Odd behavior" above).
            unstable_expanded_timeline = True

            new_connection_state.room_configs[room_id] = RoomSyncConfig(
                timeline_limit=room_sync_config.timeline_limit,
                required_state_map=room_sync_config.required_state_map,
            )
        elif prev_room_sync_config is not None:
            # If the result is `limited` then we need to record that the
            # `timeline_limit` has been reduced, as when/if the client later requests
            # more timeline then we have more data to send.
            #
            # Otherwise (when not `limited`) we don't need to record that the
            # `timeline_limit` has been reduced, as the *effective* `timeline_limit`
            # (i.e. the amount of timeline we have previously sent to the client) is at
            # least the previous `timeline_limit`.
            #
            # This is to handle the case where the `timeline_limit` e.g. goes from 10 to
            # 5 to 10 again (without any timeline gaps), where there's no point sending
            # down the initial historical chunk events when the `timeline_limit` is
            # increased as the client already has the 10 previous events. However, if
            # client has a gap in the timeline (i.e. `limited` is True), then we *do*
            # need to record the reduced timeline.
            #
            # TODO: Handle timeline gaps (`get_timeline_gaps()`) - This is separate from
            # the gaps we might see on the client because a response was `limited` we're
            # talking about above.
            if (
                limited
                and prev_room_sync_config.timeline_limit
                > room_sync_config.timeline_limit
            ):
                new_connection_state.room_configs[room_id] = RoomSyncConfig(
                    timeline_limit=room_sync_config.timeline_limit,
                    required_state_map=room_sync_config.required_state_map,
                )

            # TODO: Record changes in required_state.

        else:
            new_connection_state.room_configs[room_id] = room_sync_config

        set_tag(SynapseTags.RESULT_PREFIX + "initial", initial)

        return SlidingSyncResult.RoomResult(
            name=room_name,
            avatar=room_avatar,
            heroes=heroes,
            is_dm=room_membership_for_user_at_to_token.is_dm,
            initial=initial,
            required_state=list(required_room_state.values()),
            timeline_events=timeline_events,
            bundled_aggregations=bundled_aggregations,
            stripped_state=stripped_state,
            prev_batch=prev_batch_token,
            limited=limited,
            unstable_expanded_timeline=unstable_expanded_timeline,
            num_live=num_live,
            bump_stamp=bump_stamp,
            joined_count=room_membership_summary.get(
                Membership.JOIN, empty_membership_summary
            ).count,
            invited_count=room_membership_summary.get(
                Membership.INVITE, empty_membership_summary
            ).count,
            # TODO: These are just dummy values. We could potentially just remove these
            # since notifications can only really be done correctly on the client anyway
            # (encrypted rooms).
            notification_count=0,
            highlight_count=0,
        )<|MERGE_RESOLUTION|>--- conflicted
+++ resolved
@@ -50,20 +50,15 @@
     StreamKeyType,
     StreamToken,
 )
-<<<<<<< HEAD
 from synapse.types.handlers.sliding_sync import (
     HaveSentRoomFlag,
     MutablePerConnectionState,
-    OperationType,
     PerConnectionState,
     RoomSyncConfig,
     SlidingSyncConfig,
     SlidingSyncResult,
     StateValues,
 )
-=======
-from synapse.types.handlers import SlidingSyncConfig, SlidingSyncResult
->>>>>>> 8678516e
 from synapse.types.state import StateFilter
 from synapse.util.async_helpers import concurrently_execute
 from synapse.visibility import filter_events_for_client
@@ -244,114 +239,6 @@
             and len(sync_config.room_subscriptions) > 0
         )
 
-<<<<<<< HEAD
-                    # Sort the list
-                    sorted_room_info = await self.sort_rooms(
-                        filtered_sync_room_map, to_token
-                    )
-
-                    ops: List[SlidingSyncResult.SlidingWindowList.Operation] = []
-                    if list_config.ranges:
-                        for range in list_config.ranges:
-                            room_ids_in_list: List[str] = []
-
-                            # We're going to loop through the sorted list of rooms starting
-                            # at the range start index and keep adding rooms until we fill
-                            # up the range or run out of rooms.
-                            #
-                            # Both sides of range are inclusive so we `+ 1`
-                            max_num_rooms = range[1] - range[0] + 1
-                            for room_membership in sorted_room_info[range[0] :]:
-                                room_id = room_membership.room_id
-
-                                if len(room_ids_in_list) >= max_num_rooms:
-                                    break
-
-                                # Take the superset of the `RoomSyncConfig` for each room.
-                                #
-                                # Update our `relevant_room_map` with the room we're going
-                                # to display and need to fetch more info about.
-                                existing_room_sync_config = relevant_room_map.get(
-                                    room_id
-                                )
-                                if existing_room_sync_config is not None:
-                                    room_sync_config = existing_room_sync_config.combine_room_sync_config(
-                                        room_sync_config
-                                    )
-
-                                relevant_room_map[room_id] = room_sync_config
-
-                                room_ids_in_list.append(room_id)
-
-                            ops.append(
-                                SlidingSyncResult.SlidingWindowList.Operation(
-                                    op=OperationType.SYNC,
-                                    range=range,
-                                    room_ids=room_ids_in_list,
-                                )
-                            )
-
-                    lists[list_key] = SlidingSyncResult.SlidingWindowList(
-                        count=len(sorted_room_info),
-                        ops=ops,
-                    )
-
-        # Handle room subscriptions
-        if has_room_subscriptions and sync_config.room_subscriptions is not None:
-            with start_active_span("assemble_room_subscriptions"):
-                # Find which rooms are partially stated and may need to be filtered out
-                # depending on the `required_state` requested (see below).
-                partial_state_room_map = await self.store.is_partial_state_room_batched(
-                    sync_config.room_subscriptions.keys()
-                )
-
-                for (
-                    room_id,
-                    room_subscription,
-                ) in sync_config.room_subscriptions.items():
-                    room_membership_for_user_at_to_token = (
-                        await self.check_room_subscription_allowed_for_user(
-                            room_id=room_id,
-                            room_membership_for_user_map=room_membership_for_user_map,
-                            to_token=to_token,
-                        )
-                    )
-
-                    # Skip this room if the user isn't allowed to see it
-                    if not room_membership_for_user_at_to_token:
-                        continue
-
-                    all_rooms.add(room_id)
-
-                    room_membership_for_user_map[room_id] = (
-                        room_membership_for_user_at_to_token
-                    )
-
-                    # Take the superset of the `RoomSyncConfig` for each room.
-                    room_sync_config = RoomSyncConfig.from_room_config(
-                        room_subscription
-                    )
-
-                    # Exclude partially-stated rooms if we must wait for the room to be
-                    # fully-stated
-                    if room_sync_config.must_await_full_state(self.is_mine_id):
-                        if partial_state_room_map.get(room_id):
-                            continue
-
-                    all_rooms.add(room_id)
-
-                    # Update our `relevant_room_map` with the room we're going to display
-                    # and need to fetch more info about.
-                    existing_room_sync_config = relevant_room_map.get(room_id)
-                    if existing_room_sync_config is not None:
-                        room_sync_config = (
-                            existing_room_sync_config.combine_room_sync_config(
-                                room_sync_config
-                            )
-                        )
-
-                    relevant_room_map[room_id] = room_sync_config
-=======
         interested_rooms = await self.room_lists.compute_interested_rooms(
             sync_config=sync_config,
             previous_connection_state=previous_connection_state,
@@ -364,7 +251,6 @@
         all_rooms = interested_rooms.all_rooms
         room_membership_for_user_map = interested_rooms.room_membership_for_user_map
         relevant_rooms_to_send_map = interested_rooms.relevant_rooms_to_send_map
->>>>>>> 8678516e
 
         # Fetch room data
         rooms: Dict[str, SlidingSyncResult.RoomResult] = {}
