--- conflicted
+++ resolved
@@ -1168,13 +1168,9 @@
             # sensible order again.
             bump_stamp = 0
 
-<<<<<<< HEAD
         room_sync_required_state_map_to_persist: Mapping[str, AbstractSet[str]] = (
             expanded_required_state_map
         )
-=======
-        room_sync_required_state_map_to_persist = room_sync_config.required_state_map
->>>>>>> a5663476
         if changed_required_state_map:
             room_sync_required_state_map_to_persist = changed_required_state_map
 
