#
# This file is licensed under the Affero General Public License (AGPL) version 3.
#
# Copyright (C) 2023 New Vector, Ltd
#
# This program is free software: you can redistribute it and/or modify
# it under the terms of the GNU Affero General Public License as
# published by the Free Software Foundation, either version 3 of the
# License, or (at your option) any later version.
#
# See the GNU Affero General Public License for more details:
# <https://www.gnu.org/licenses/agpl-3.0.html>.
#

import logging
from itertools import chain
from typing import TYPE_CHECKING, Dict, List, Mapping, Optional, Set, Tuple

from prometheus_client import Histogram
from typing_extensions import assert_never

from synapse.api.constants import Direction, EventTypes, Membership
from synapse.events import EventBase
from synapse.events.utils import strip_event
from synapse.handlers.relations import BundledAggregations
from synapse.handlers.sliding_sync.extensions import SlidingSyncExtensionHandler
from synapse.handlers.sliding_sync.room_lists import (
    SlidingSyncRoomLists,
    _RoomMembershipForUser,
)
from synapse.handlers.sliding_sync.store import SlidingSyncConnectionStore
from synapse.handlers.sliding_sync.types import (
    HaveSentRoomFlag,
    MutablePerConnectionState,
    PerConnectionState,
    RoomSyncConfig,
    StateValues,
)
from synapse.logging.opentracing import (
    SynapseTags,
    log_kv,
    set_tag,
    start_active_span,
    tag_args,
    trace,
)
from synapse.storage.databases.main.roommember import extract_heroes_from_room_summary
from synapse.storage.databases.main.stream import PaginateFunction
from synapse.storage.roommember import MemberSummary
from synapse.types import (
    JsonDict,
    PersistedEventPosition,
    Requester,
    RoomStreamToken,
    SlidingSyncStreamToken,
    StateMap,
    StreamKeyType,
    StreamToken,
)
<<<<<<< HEAD
from synapse.types.handlers import SlidingSyncConfig, SlidingSyncResult
=======
from synapse.types.handlers import (
    SLIDING_SYNC_DEFAULT_BUMP_EVENT_TYPES,
    OperationType,
    SlidingSyncConfig,
    SlidingSyncResult,
)
>>>>>>> 90d0e035
from synapse.types.state import StateFilter
from synapse.util.async_helpers import concurrently_execute
from synapse.visibility import filter_events_for_client

if TYPE_CHECKING:
    from synapse.server import HomeServer

logger = logging.getLogger(__name__)


sync_processing_time = Histogram(
    "synapse_sliding_sync_processing_time",
    "Time taken to generate a sliding sync response, ignoring wait times.",
    ["initial"],
)


<<<<<<< HEAD
# The event types that clients should consider as new activity.
DEFAULT_BUMP_EVENT_TYPES = {
    EventTypes.Create,
    EventTypes.Message,
    EventTypes.Encrypted,
    EventTypes.Sticker,
    EventTypes.CallInvite,
    EventTypes.PollStart,
    EventTypes.LiveLocationShareStart,
}
=======
class Sentinel(enum.Enum):
    # defining a sentinel in this way allows mypy to correctly handle the
    # type of a dictionary lookup and subsequent type narrowing.
    UNSET_SENTINEL = object()


@attr.s(slots=True, frozen=True, auto_attribs=True)
class _RoomMembershipForUser:
    """
    Attributes:
        room_id: The room ID of the membership event
        event_id: The event ID of the membership event
        event_pos: The stream position of the membership event
        membership: The membership state of the user in the room
        sender: The person who sent the membership event
        newly_joined: Whether the user newly joined the room during the given token
            range and is still joined to the room at the end of this range.
        newly_left: Whether the user newly left (or kicked) the room during the given
            token range and is still "leave" at the end of this range.
        is_dm: Whether this user considers this room as a direct-message (DM) room
    """

    room_id: str
    # Optional because state resets can affect room membership without a corresponding event.
    event_id: Optional[str]
    # Even during a state reset which removes the user from the room, we expect this to
    # be set because `current_state_delta_stream` will note the position that the reset
    # happened.
    event_pos: PersistedEventPosition
    # Even during a state reset which removes the user from the room, we expect this to
    # be set to `LEAVE` because we can make that assumption based on the situaton (see
    # `get_current_state_delta_membership_changes_for_user(...)`)
    membership: str
    # Optional because state resets can affect room membership without a corresponding event.
    sender: Optional[str]
    newly_joined: bool
    newly_left: bool
    is_dm: bool

    def copy_and_replace(self, **kwds: Any) -> "_RoomMembershipForUser":
        return attr.evolve(self, **kwds)


def filter_membership_for_sync(
    *, user_id: str, room_membership_for_user: _RoomMembershipForUser
) -> bool:
    """
    Returns True if the membership event should be included in the sync response,
    otherwise False.

    Attributes:
        user_id: The user ID that the membership applies to
        room_membership_for_user: Membership information for the user in the room
    """

    membership = room_membership_for_user.membership
    sender = room_membership_for_user.sender
    newly_left = room_membership_for_user.newly_left

    # We want to allow everything except rooms the user has left unless `newly_left`
    # because we want everything that's *still* relevant to the user. We include
    # `newly_left` rooms because the last event that the user should see is their own
    # leave event.
    #
    # A leave != kick. This logic includes kicks (leave events where the sender is not
    # the same user).
    #
    # When `sender=None`, it means that a state reset happened that removed the user
    # from the room without a corresponding leave event. We can just remove the rooms
    # since they are no longer relevant to the user but will still appear if they are
    # `newly_left`.
    return (
        # Anything except leave events
        membership != Membership.LEAVE
        # Unless...
        or newly_left
        # Allow kicks
        or (membership == Membership.LEAVE and sender not in (user_id, None))
    )
>>>>>>> 90d0e035


class SlidingSyncHandler:
    def __init__(self, hs: "HomeServer"):
        self.clock = hs.get_clock()
        self.store = hs.get_datastores().main
        self.storage_controllers = hs.get_storage_controllers()
        self.auth_blocking = hs.get_auth_blocking()
        self.notifier = hs.get_notifier()
        self.event_sources = hs.get_event_sources()
        self.relations_handler = hs.get_relations_handler()
        self.rooms_to_exclude_globally = hs.config.server.rooms_to_exclude_from_sync
        self.is_mine_id = hs.is_mine_id

        self.connection_store = SlidingSyncConnectionStore()
        self.extensions = SlidingSyncExtensionHandler(hs)
        self.room_lists = SlidingSyncRoomLists(hs)

    async def wait_for_sync_for_user(
        self,
        requester: Requester,
        sync_config: SlidingSyncConfig,
        from_token: Optional[SlidingSyncStreamToken] = None,
        timeout_ms: int = 0,
    ) -> SlidingSyncResult:
        """
        Get the sync for a client if we have new data for it now. Otherwise
        wait for new data to arrive on the server. If the timeout expires, then
        return an empty sync result.

        Args:
            requester: The user making the request
            sync_config: Sync configuration
            from_token: The point in the stream to sync from. Token of the end of the
                previous batch. May be `None` if this is the initial sync request.
            timeout_ms: The time in milliseconds to wait for new data to arrive. If 0,
                we will immediately but there might not be any new data so we just return an
                empty response.
        """
        # If the user is not part of the mau group, then check that limits have
        # not been exceeded (if not part of the group by this point, almost certain
        # auth_blocking will occur)
        await self.auth_blocking.check_auth_blocking(requester=requester)

        # If we're working with a user-provided token, we need to make sure to wait for
        # this worker to catch up with the token so we don't skip past any incoming
        # events or future events if the user is nefariously, manually modifying the
        # token.
        if from_token is not None:
            # We need to make sure this worker has caught up with the token. If
            # this returns false, it means we timed out waiting, and we should
            # just return an empty response.
            before_wait_ts = self.clock.time_msec()
            if not await self.notifier.wait_for_stream_token(from_token.stream_token):
                logger.warning(
                    "Timed out waiting for worker to catch up. Returning empty response"
                )
                return SlidingSyncResult.empty(from_token)

            # If we've spent significant time waiting to catch up, take it off
            # the timeout.
            after_wait_ts = self.clock.time_msec()
            if after_wait_ts - before_wait_ts > 1_000:
                timeout_ms -= after_wait_ts - before_wait_ts
                timeout_ms = max(timeout_ms, 0)

        # We're going to respond immediately if the timeout is 0 or if this is an
        # initial sync (without a `from_token`) so we can avoid calling
        # `notifier.wait_for_events()`.
        if timeout_ms == 0 or from_token is None:
            now_token = self.event_sources.get_current_token()
            result = await self.current_sync_for_user(
                sync_config,
                from_token=from_token,
                to_token=now_token,
            )
        else:
            # Otherwise, we wait for something to happen and report it to the user.
            async def current_sync_callback(
                before_token: StreamToken, after_token: StreamToken
            ) -> SlidingSyncResult:
                return await self.current_sync_for_user(
                    sync_config,
                    from_token=from_token,
                    to_token=after_token,
                )

            result = await self.notifier.wait_for_events(
                sync_config.user.to_string(),
                timeout_ms,
                current_sync_callback,
                from_token=from_token.stream_token,
            )

        return result

    @trace
    async def current_sync_for_user(
        self,
        sync_config: SlidingSyncConfig,
        to_token: StreamToken,
        from_token: Optional[SlidingSyncStreamToken] = None,
    ) -> SlidingSyncResult:
        """
        Generates the response body of a Sliding Sync result, represented as a
        `SlidingSyncResult`.

        We fetch data according to the token range (> `from_token` and <= `to_token`).

        Args:
            sync_config: Sync configuration
            to_token: The point in the stream to sync up to.
            from_token: The point in the stream to sync from. Token of the end of the
                previous batch. May be `None` if this is the initial sync request.
        """
        start_time_s = self.clock.time()

        user_id = sync_config.user.to_string()
        app_service = self.store.get_app_service_by_user_id(user_id)
        if app_service:
            # We no longer support AS users using /sync directly.
            # See https://github.com/matrix-org/matrix-doc/issues/1144
            raise NotImplementedError()

        # Get the per-connection state (if any).
        #
        # Raises an exception if there is a `connection_position` that we don't
        # recognize. If we don't do this and the client asks for the full range
        # of rooms, we end up sending down all rooms and their state from
        # scratch (which can be very slow). By expiring the connection we allow
        # the client a chance to do an initial request with a smaller range of
        # rooms to get them some results sooner but will end up taking the same
        # amount of time (more with round-trips and re-processing) in the end to
        # get everything again.
        previous_connection_state = (
            await self.connection_store.get_per_connection_state(
                sync_config, from_token
            )
        )

        await self.connection_store.mark_token_seen(
            sync_config=sync_config,
            from_token=from_token,
        )

        # Get all of the room IDs that the user should be able to see in the sync
        # response
        has_lists = sync_config.lists is not None and len(sync_config.lists) > 0
        has_room_subscriptions = (
            sync_config.room_subscriptions is not None
            and len(sync_config.room_subscriptions) > 0
        )

        interested_rooms = await self.room_lists.compute_interested_rooms(
            sync_config=sync_config,
            previous_connection_state=previous_connection_state,
            from_token=from_token.stream_token if from_token else None,
            to_token=to_token,
        )

        lists = interested_rooms.lists
        relevant_room_map = interested_rooms.relevant_room_map
        all_rooms = interested_rooms.all_rooms
        room_membership_for_user_map = interested_rooms.room_membership_for_user_map
        relevant_rooms_to_send_map = interested_rooms.relevant_rooms_to_send_map

        # Fetch room data
        rooms: Dict[str, SlidingSyncResult.RoomResult] = {}

        new_connection_state = previous_connection_state.get_mutable()

        @trace
        @tag_args
        async def handle_room(room_id: str) -> None:
            room_sync_result = await self.get_room_sync_data(
                sync_config=sync_config,
                previous_connection_state=previous_connection_state,
                new_connection_state=new_connection_state,
                room_id=room_id,
                room_sync_config=relevant_rooms_to_send_map[room_id],
                room_membership_for_user_at_to_token=room_membership_for_user_map[
                    room_id
                ],
                from_token=from_token,
                to_token=to_token,
            )

            # Filter out empty room results during incremental sync
            if room_sync_result or not from_token:
                rooms[room_id] = room_sync_result

        if relevant_rooms_to_send_map:
            with start_active_span("sliding_sync.generate_room_entries"):
                await concurrently_execute(handle_room, relevant_rooms_to_send_map, 10)

        extensions = await self.extensions.get_extensions_response(
            sync_config=sync_config,
            actual_lists=lists,
            previous_connection_state=previous_connection_state,
            new_connection_state=new_connection_state,
            # We're purposely using `relevant_room_map` instead of
            # `relevant_rooms_to_send_map` here. This needs to be all room_ids we could
            # send regardless of whether they have an event update or not. The
            # extensions care about more than just normal events in the rooms (like
            # account data, read receipts, typing indicators, to-device messages, etc).
            actual_room_ids=set(relevant_room_map.keys()),
            actual_room_response_map=rooms,
            from_token=from_token,
            to_token=to_token,
        )

        if has_lists or has_room_subscriptions:
            # We now calculate if any rooms outside the range have had updates,
            # which we are not sending down.
            #
            # We *must* record rooms that have had updates, but it is also fine
            # to record rooms as having updates even if there might not actually
            # be anything new for the user (e.g. due to event filters, events
            # having happened after the user left, etc).
            unsent_room_ids = []
            if from_token:
                # The set of rooms that the client (may) care about, but aren't
                # in any list range (or subscribed to).
                missing_rooms = all_rooms - relevant_room_map.keys()

                # We now just go and try fetching any events in the above rooms
                # to see if anything has happened since the `from_token`.
                #
                # TODO: Replace this with something faster. When we land the
                # sliding sync tables that record the most recent event
                # positions we can use that.
                missing_event_map_by_room = (
                    await self.store.get_room_events_stream_for_rooms(
                        room_ids=missing_rooms,
                        from_key=to_token.room_key,
                        to_key=from_token.stream_token.room_key,
                        limit=1,
                    )
                )
                unsent_room_ids = list(missing_event_map_by_room)

                new_connection_state.rooms.record_unsent_rooms(
                    unsent_room_ids, from_token.stream_token.room_key
                )

            new_connection_state.rooms.record_sent_rooms(
                relevant_rooms_to_send_map.keys()
            )

            connection_position = await self.connection_store.record_new_state(
                sync_config=sync_config,
                from_token=from_token,
                new_connection_state=new_connection_state,
            )
        elif from_token:
            connection_position = from_token.connection_position
        else:
            # Initial sync without a `from_token` starts at `0`
            connection_position = 0

        sliding_sync_result = SlidingSyncResult(
            next_pos=SlidingSyncStreamToken(to_token, connection_position),
            lists=lists,
            rooms=rooms,
            extensions=extensions,
        )

        # Make it easy to find traces for syncs that aren't empty
        set_tag(SynapseTags.RESULT_PREFIX + "result", bool(sliding_sync_result))
        set_tag(SynapseTags.FUNC_ARG_PREFIX + "sync_config.user", user_id)

        end_time_s = self.clock.time()
        sync_processing_time.labels(from_token is not None).observe(
            end_time_s - start_time_s
        )

        return sliding_sync_result

    @trace
    async def get_current_state_ids_at(
        self,
        room_id: str,
        room_membership_for_user_at_to_token: _RoomMembershipForUser,
        state_filter: StateFilter,
        to_token: StreamToken,
    ) -> StateMap[str]:
        """
        Get current state IDs for the user in the room according to their membership. This
        will be the current state at the time of their LEAVE/BAN, otherwise will be the
        current state <= to_token.

        Args:
            room_id: The room ID to fetch data for
            room_membership_for_user_at_token: Membership information for the user
                in the room at the time of `to_token`.
            to_token: The point in the stream to sync up to.
        """
        state_ids: StateMap[str]
        # People shouldn't see past their leave/ban event
        if room_membership_for_user_at_to_token.membership in (
            Membership.LEAVE,
            Membership.BAN,
        ):
            # TODO: `get_state_ids_at(...)` doesn't take into account the "current
            # state". Maybe we need to use
            # `get_forward_extremities_for_room_at_stream_ordering(...)` to "Fetch the
            # current state at the time."
            state_ids = await self.storage_controllers.state.get_state_ids_at(
                room_id,
                stream_position=to_token.copy_and_replace(
                    StreamKeyType.ROOM,
                    room_membership_for_user_at_to_token.event_pos.to_room_stream_token(),
                ),
                state_filter=state_filter,
                # Partially-stated rooms should have all state events except for
                # remote membership events. Since we've already excluded
                # partially-stated rooms unless `required_state` only has
                # `["m.room.member", "$LAZY"]` for membership, we should be able to
                # retrieve everything requested. When we're lazy-loading, if there
                # are some remote senders in the timeline, we should also have their
                # membership event because we had to auth that timeline event. Plus
                # we don't want to block the whole sync waiting for this one room.
                await_full_state=False,
            )
        # Otherwise, we can get the latest current state in the room
        else:
            state_ids = await self.storage_controllers.state.get_current_state_ids(
                room_id,
                state_filter,
                # Partially-stated rooms should have all state events except for
                # remote membership events. Since we've already excluded
                # partially-stated rooms unless `required_state` only has
                # `["m.room.member", "$LAZY"]` for membership, we should be able to
                # retrieve everything requested. When we're lazy-loading, if there
                # are some remote senders in the timeline, we should also have their
                # membership event because we had to auth that timeline event. Plus
                # we don't want to block the whole sync waiting for this one room.
                await_full_state=False,
            )
            # TODO: Query `current_state_delta_stream` and reverse/rewind back to the `to_token`

        return state_ids

    @trace
    async def get_current_state_at(
        self,
        room_id: str,
        room_membership_for_user_at_to_token: _RoomMembershipForUser,
        state_filter: StateFilter,
        to_token: StreamToken,
    ) -> StateMap[EventBase]:
        """
        Get current state for the user in the room according to their membership. This
        will be the current state at the time of their LEAVE/BAN, otherwise will be the
        current state <= to_token.

        Args:
            room_id: The room ID to fetch data for
            room_membership_for_user_at_token: Membership information for the user
                in the room at the time of `to_token`.
            to_token: The point in the stream to sync up to.
        """
        state_ids = await self.get_current_state_ids_at(
            room_id=room_id,
            room_membership_for_user_at_to_token=room_membership_for_user_at_to_token,
            state_filter=state_filter,
            to_token=to_token,
        )

        event_map = await self.store.get_events(list(state_ids.values()))

        state_map = {}
        for key, event_id in state_ids.items():
            event = event_map.get(event_id)
            if event:
                state_map[key] = event

        return state_map

    async def get_room_sync_data(
        self,
        sync_config: SlidingSyncConfig,
        previous_connection_state: "PerConnectionState",
        new_connection_state: "MutablePerConnectionState",
        room_id: str,
        room_sync_config: RoomSyncConfig,
        room_membership_for_user_at_to_token: _RoomMembershipForUser,
        from_token: Optional[SlidingSyncStreamToken],
        to_token: StreamToken,
    ) -> SlidingSyncResult.RoomResult:
        """
        Fetch room data for the sync response.

        We fetch data according to the token range (> `from_token` and <= `to_token`).

        Args:
            user: User to fetch data for
            room_id: The room ID to fetch data for
            room_sync_config: Config for what data we should fetch for a room in the
                sync response.
            room_membership_for_user_at_to_token: Membership information for the user
                in the room at the time of `to_token`.
            from_token: The point in the stream to sync from.
            to_token: The point in the stream to sync up to.
        """
        user = sync_config.user

        set_tag(
            SynapseTags.FUNC_ARG_PREFIX + "membership",
            room_membership_for_user_at_to_token.membership,
        )
        set_tag(
            SynapseTags.FUNC_ARG_PREFIX + "timeline_limit",
            room_sync_config.timeline_limit,
        )

        # Determine whether we should limit the timeline to the token range.
        #
        # We should return historical messages (before token range) in the
        # following cases because we want clients to be able to show a basic
        # screen of information:
        #
        #  - Initial sync (because no `from_token` to limit us anyway)
        #  - When users `newly_joined`
        #  - For an incremental sync where we haven't sent it down this
        #    connection before
        #
        # Relevant spec issue:
        # https://github.com/matrix-org/matrix-spec/issues/1917
        #
        # XXX: Odd behavior - We also check if the `timeline_limit` has increased, if so
        # we ignore the from bound for the timeline to send down a larger chunk of
        # history and set `unstable_expanded_timeline` to true. This is only being added
        # to match the behavior of the Sliding Sync proxy as we expect the ElementX
        # client to feel a certain way and be able to trickle in a full page of timeline
        # messages to fill up the screen. This is a bit different to the behavior of the
        # Sliding Sync proxy (which sets initial=true, but then doesn't send down the
        # full state again), but existing apps, e.g. ElementX, just need `limited` set.
        # We don't explicitly set `limited` but this will be the case for any room that
        # has more history than we're trying to pull out. Using
        # `unstable_expanded_timeline` allows us to avoid contaminating what `initial`
        # or `limited` mean for clients that interpret them correctly. In future this
        # behavior is almost certainly going to change.
        #
        # TODO: Also handle changes to `required_state`
        from_bound = None
        initial = True
        ignore_timeline_bound = False
        if from_token and not room_membership_for_user_at_to_token.newly_joined:
            room_status = previous_connection_state.rooms.have_sent_room(room_id)
            if room_status.status == HaveSentRoomFlag.LIVE:
                from_bound = from_token.stream_token.room_key
                initial = False
            elif room_status.status == HaveSentRoomFlag.PREVIOUSLY:
                assert room_status.last_token is not None
                from_bound = room_status.last_token
                initial = False
            elif room_status.status == HaveSentRoomFlag.NEVER:
                from_bound = None
                initial = True
            else:
                assert_never(room_status.status)

            log_kv({"sliding_sync.room_status": room_status})

            prev_room_sync_config = previous_connection_state.room_configs.get(room_id)
            if prev_room_sync_config is not None:
                # Check if the timeline limit has increased, if so ignore the
                # timeline bound and record the change (see "XXX: Odd behavior"
                # above).
                if (
                    prev_room_sync_config.timeline_limit
                    < room_sync_config.timeline_limit
                ):
                    ignore_timeline_bound = True

                # TODO: Check for changes in `required_state``

        log_kv(
            {
                "sliding_sync.from_bound": from_bound,
                "sliding_sync.initial": initial,
                "sliding_sync.ignore_timeline_bound": ignore_timeline_bound,
            }
        )

        # Assemble the list of timeline events
        #
        # FIXME: It would be nice to make the `rooms` response more uniform regardless of
        # membership. Currently, we have to make all of these optional because
        # `invite`/`knock` rooms only have `stripped_state`. See
        # https://github.com/matrix-org/matrix-spec-proposals/pull/3575#discussion_r1653045932
        timeline_events: List[EventBase] = []
        bundled_aggregations: Optional[Dict[str, BundledAggregations]] = None
        limited: Optional[bool] = None
        prev_batch_token: Optional[StreamToken] = None
        num_live: Optional[int] = None
        if (
            room_sync_config.timeline_limit > 0
            # No timeline for invite/knock rooms (just `stripped_state`)
            and room_membership_for_user_at_to_token.membership
            not in (Membership.INVITE, Membership.KNOCK)
        ):
            limited = False
            # We want to start off using the `to_token` (vs `from_token`) because we look
            # backwards from the `to_token` up to the `timeline_limit` and we might not
            # reach the `from_token` before we hit the limit. We will update the room stream
            # position once we've fetched the events to point to the earliest event fetched.
            prev_batch_token = to_token

            # We're going to paginate backwards from the `to_token`
            to_bound = to_token.room_key
            # People shouldn't see past their leave/ban event
            if room_membership_for_user_at_to_token.membership in (
                Membership.LEAVE,
                Membership.BAN,
            ):
                to_bound = (
                    room_membership_for_user_at_to_token.event_pos.to_room_stream_token()
                )

            timeline_from_bound = from_bound
            if ignore_timeline_bound:
                timeline_from_bound = None

            # For initial `/sync` (and other historical scenarios mentioned above), we
            # want to view a historical section of the timeline; to fetch events by
            # `topological_ordering` (best representation of the room DAG as others were
            # seeing it at the time). This also aligns with the order that `/messages`
            # returns events in.
            #
            # For incremental `/sync`, we want to get all updates for rooms since
            # the last `/sync` (regardless if those updates arrived late or happened
            # a while ago in the past); to fetch events by `stream_ordering` (in the
            # order they were received by the server).
            #
            # Relevant spec issue: https://github.com/matrix-org/matrix-spec/issues/1917
            #
            # FIXME: Using workaround for mypy,
            # https://github.com/python/mypy/issues/10740#issuecomment-1997047277 and
            # https://github.com/python/mypy/issues/17479
            paginate_room_events_by_topological_ordering: PaginateFunction = (
                self.store.paginate_room_events_by_topological_ordering
            )
            paginate_room_events_by_stream_ordering: PaginateFunction = (
                self.store.paginate_room_events_by_stream_ordering
            )
            pagination_method: PaginateFunction = (
                # Use `topographical_ordering` for historical events
                paginate_room_events_by_topological_ordering
                if timeline_from_bound is None
                # Use `stream_ordering` for updates
                else paginate_room_events_by_stream_ordering
            )
            timeline_events, new_room_key = await pagination_method(
                room_id=room_id,
                # The bounds are reversed so we can paginate backwards
                # (from newer to older events) starting at to_bound.
                # This ensures we fill the `limit` with the newest events first,
                from_key=to_bound,
                to_key=timeline_from_bound,
                direction=Direction.BACKWARDS,
                # We add one so we can determine if there are enough events to saturate
                # the limit or not (see `limited`)
                limit=room_sync_config.timeline_limit + 1,
            )

            # We want to return the events in ascending order (the last event is the
            # most recent).
            timeline_events.reverse()

            # Determine our `limited` status based on the timeline. We do this before
            # filtering the events so we can accurately determine if there is more to
            # paginate even if we filter out some/all events.
            if len(timeline_events) > room_sync_config.timeline_limit:
                limited = True
                # Get rid of that extra "+ 1" event because we only used it to determine
                # if we hit the limit or not
                timeline_events = timeline_events[-room_sync_config.timeline_limit :]
                assert timeline_events[0].internal_metadata.stream_ordering
                new_room_key = RoomStreamToken(
                    stream=timeline_events[0].internal_metadata.stream_ordering - 1
                )

            # Make sure we don't expose any events that the client shouldn't see
            timeline_events = await filter_events_for_client(
                self.storage_controllers,
                user.to_string(),
                timeline_events,
                is_peeking=room_membership_for_user_at_to_token.membership
                != Membership.JOIN,
                filter_send_to_client=True,
            )
            # TODO: Filter out `EventTypes.CallInvite` in public rooms,
            # see https://github.com/element-hq/synapse/issues/17359

            # TODO: Handle timeline gaps (`get_timeline_gaps()`)

            # Determine how many "live" events we have (events within the given token range).
            #
            # This is mostly useful to determine whether a given @mention event should
            # make a noise or not. Clients cannot rely solely on the absence of
            # `initial: true` to determine live events because if a room not in the
            # sliding window bumps into the window because of an @mention it will have
            # `initial: true` yet contain a single live event (with potentially other
            # old events in the timeline)
            num_live = 0
            if from_token is not None:
                for timeline_event in reversed(timeline_events):
                    # This fields should be present for all persisted events
                    assert timeline_event.internal_metadata.stream_ordering is not None
                    assert timeline_event.internal_metadata.instance_name is not None

                    persisted_position = PersistedEventPosition(
                        instance_name=timeline_event.internal_metadata.instance_name,
                        stream=timeline_event.internal_metadata.stream_ordering,
                    )
                    if persisted_position.persisted_after(
                        from_token.stream_token.room_key
                    ):
                        num_live += 1
                    else:
                        # Since we're iterating over the timeline events in
                        # reverse-chronological order, we can break once we hit an event
                        # that's not live. In the future, we could potentially optimize
                        # this more with a binary search (bisect).
                        break

            # If the timeline is `limited=True`, the client does not have all events
            # necessary to calculate aggregations themselves.
            if limited:
                bundled_aggregations = (
                    await self.relations_handler.get_bundled_aggregations(
                        timeline_events, user.to_string()
                    )
                )

            # Update the `prev_batch_token` to point to the position that allows us to
            # keep paginating backwards from the oldest event we return in the timeline.
            prev_batch_token = prev_batch_token.copy_and_replace(
                StreamKeyType.ROOM, new_room_key
            )

        # Figure out any stripped state events for invite/knocks. This allows the
        # potential joiner to identify the room.
        stripped_state: List[JsonDict] = []
        if room_membership_for_user_at_to_token.membership in (
            Membership.INVITE,
            Membership.KNOCK,
        ):
            # This should never happen. If someone is invited/knocked on room, then
            # there should be an event for it.
            assert room_membership_for_user_at_to_token.event_id is not None

            invite_or_knock_event = await self.store.get_event(
                room_membership_for_user_at_to_token.event_id
            )

            stripped_state = []
            if invite_or_knock_event.membership == Membership.INVITE:
                stripped_state.extend(
                    invite_or_knock_event.unsigned.get("invite_room_state", [])
                )
            elif invite_or_knock_event.membership == Membership.KNOCK:
                stripped_state.extend(
                    invite_or_knock_event.unsigned.get("knock_room_state", [])
                )

            stripped_state.append(strip_event(invite_or_knock_event))

        # TODO: Handle state resets. For example, if we see
        # `room_membership_for_user_at_to_token.event_id=None and
        # room_membership_for_user_at_to_token.membership is not None`, we should
        # indicate to the client that a state reset happened. Perhaps we should indicate
        # this by setting `initial: True` and empty `required_state`.

        # Check whether the room has a name set
        name_state_ids = await self.get_current_state_ids_at(
            room_id=room_id,
            room_membership_for_user_at_to_token=room_membership_for_user_at_to_token,
            state_filter=StateFilter.from_types([(EventTypes.Name, "")]),
            to_token=to_token,
        )
        name_event_id = name_state_ids.get((EventTypes.Name, ""))

        room_membership_summary: Mapping[str, MemberSummary]
        empty_membership_summary = MemberSummary([], 0)
        if room_membership_for_user_at_to_token.membership in (
            Membership.LEAVE,
            Membership.BAN,
        ):
            # TODO: Figure out how to get the membership summary for left/banned rooms
            room_membership_summary = {}
        else:
            room_membership_summary = await self.store.get_room_summary(room_id)
            # TODO: Reverse/rewind back to the `to_token`

        # `heroes` are required if the room name is not set.
        #
        # Note: When you're the first one on your server to be invited to a new room
        # over federation, we only have access to some stripped state in
        # `event.unsigned.invite_room_state` which currently doesn't include `heroes`,
        # see https://github.com/matrix-org/matrix-spec/issues/380. This means that
        # clients won't be able to calculate the room name when necessary and just a
        # pitfall we have to deal with until that spec issue is resolved.
        hero_user_ids: List[str] = []
        # TODO: Should we also check for `EventTypes.CanonicalAlias`
        # (`m.room.canonical_alias`) as a fallback for the room name? see
        # https://github.com/matrix-org/matrix-spec-proposals/pull/3575#discussion_r1671260153
        if name_event_id is None:
            hero_user_ids = extract_heroes_from_room_summary(
                room_membership_summary, me=user.to_string()
            )

        # Fetch the `required_state` for the room
        #
        # No `required_state` for invite/knock rooms (just `stripped_state`)
        #
        # FIXME: It would be nice to make the `rooms` response more uniform regardless
        # of membership. Currently, we have to make this optional because
        # `invite`/`knock` rooms only have `stripped_state`. See
        # https://github.com/matrix-org/matrix-spec-proposals/pull/3575#discussion_r1653045932
        #
        # Calculate the `StateFilter` based on the `required_state` for the room
        required_state_filter = StateFilter.none()
        if room_membership_for_user_at_to_token.membership not in (
            Membership.INVITE,
            Membership.KNOCK,
        ):
            # If we have a double wildcard ("*", "*") in the `required_state`, we need
            # to fetch all state for the room
            #
            # Note: MSC3575 describes different behavior to how we're handling things
            # here but since it's not wrong to return more state than requested
            # (`required_state` is just the minimum requested), it doesn't matter if we
            # include more than client wanted. This complexity is also under scrutiny,
            # see
            # https://github.com/matrix-org/matrix-spec-proposals/pull/3575#discussion_r1185109050
            #
            # > One unique exception is when you request all state events via ["*", "*"]. When used,
            # > all state events are returned by default, and additional entries FILTER OUT the returned set
            # > of state events. These additional entries cannot use '*' themselves.
            # > For example, ["*", "*"], ["m.room.member", "@alice:example.com"] will _exclude_ every m.room.member
            # > event _except_ for @alice:example.com, and include every other state event.
            # > In addition, ["*", "*"], ["m.space.child", "*"] is an error, the m.space.child filter is not
            # > required as it would have been returned anyway.
            # >
            # > -- MSC3575 (https://github.com/matrix-org/matrix-spec-proposals/pull/3575)
            if StateValues.WILDCARD in room_sync_config.required_state_map.get(
                StateValues.WILDCARD, set()
            ):
                set_tag(
                    SynapseTags.FUNC_ARG_PREFIX + "required_state_wildcard",
                    True,
                )
                required_state_filter = StateFilter.all()
            # TODO: `StateFilter` currently doesn't support wildcard event types. We're
            # currently working around this by returning all state to the client but it
            # would be nice to fetch less from the database and return just what the
            # client wanted.
            elif (
                room_sync_config.required_state_map.get(StateValues.WILDCARD)
                is not None
            ):
                set_tag(
                    SynapseTags.FUNC_ARG_PREFIX + "required_state_wildcard_event_type",
                    True,
                )
                required_state_filter = StateFilter.all()
            else:
                required_state_types: List[Tuple[str, Optional[str]]] = []
                for (
                    state_type,
                    state_key_set,
                ) in room_sync_config.required_state_map.items():
                    num_wild_state_keys = 0
                    lazy_load_room_members = False
                    num_others = 0
                    for state_key in state_key_set:
                        if state_key == StateValues.WILDCARD:
                            num_wild_state_keys += 1
                            # `None` is a wildcard in the `StateFilter`
                            required_state_types.append((state_type, None))
                        # We need to fetch all relevant people when we're lazy-loading membership
                        elif (
                            state_type == EventTypes.Member
                            and state_key == StateValues.LAZY
                        ):
                            lazy_load_room_members = True
                            # Everyone in the timeline is relevant
                            timeline_membership: Set[str] = set()
                            if timeline_events is not None:
                                for timeline_event in timeline_events:
                                    timeline_membership.add(timeline_event.sender)

                            for user_id in timeline_membership:
                                required_state_types.append(
                                    (EventTypes.Member, user_id)
                                )

                            # FIXME: We probably also care about invite, ban, kick, targets, etc
                            # but the spec only mentions "senders".
                        elif state_key == StateValues.ME:
                            num_others += 1
                            required_state_types.append((state_type, user.to_string()))
                        else:
                            num_others += 1
                            required_state_types.append((state_type, state_key))

                    set_tag(
                        SynapseTags.FUNC_ARG_PREFIX
                        + "required_state_wildcard_state_key_count",
                        num_wild_state_keys,
                    )
                    set_tag(
                        SynapseTags.FUNC_ARG_PREFIX + "required_state_lazy",
                        lazy_load_room_members,
                    )
                    set_tag(
                        SynapseTags.FUNC_ARG_PREFIX + "required_state_other_count",
                        num_others,
                    )

                required_state_filter = StateFilter.from_types(required_state_types)

        # We need this base set of info for the response so let's just fetch it along
        # with the `required_state` for the room
        meta_room_state = [(EventTypes.Name, ""), (EventTypes.RoomAvatar, "")] + [
            (EventTypes.Member, hero_user_id) for hero_user_id in hero_user_ids
        ]
        state_filter = StateFilter.all()
        if required_state_filter != StateFilter.all():
            state_filter = StateFilter(
                types=StateFilter.from_types(
                    chain(meta_room_state, required_state_filter.to_types())
                ).types,
                include_others=required_state_filter.include_others,
            )

        # We can return all of the state that was requested if this was the first
        # time we've sent the room down this connection.
        room_state: StateMap[EventBase] = {}
        if initial:
            room_state = await self.get_current_state_at(
                room_id=room_id,
                room_membership_for_user_at_to_token=room_membership_for_user_at_to_token,
                state_filter=state_filter,
                to_token=to_token,
            )
        else:
            assert from_bound is not None

            # TODO: Limit the number of state events we're about to send down
            # the room, if its too many we should change this to an
            # `initial=True`?
            deltas = await self.store.get_current_state_deltas_for_room(
                room_id=room_id,
                from_token=from_bound,
                to_token=to_token.room_key,
            )
            # TODO: Filter room state before fetching events
            # TODO: Handle state resets where event_id is None
            events = await self.store.get_events(
                [d.event_id for d in deltas if d.event_id]
            )
            room_state = {(s.type, s.state_key): s for s in events.values()}

        required_room_state: StateMap[EventBase] = {}
        if required_state_filter != StateFilter.none():
            required_room_state = required_state_filter.filter_state(room_state)

        # Find the room name and avatar from the state
        room_name: Optional[str] = None
        # TODO: Should we also check for `EventTypes.CanonicalAlias`
        # (`m.room.canonical_alias`) as a fallback for the room name? see
        # https://github.com/matrix-org/matrix-spec-proposals/pull/3575#discussion_r1671260153
        name_event = room_state.get((EventTypes.Name, ""))
        if name_event is not None:
            room_name = name_event.content.get("name")

        room_avatar: Optional[str] = None
        avatar_event = room_state.get((EventTypes.RoomAvatar, ""))
        if avatar_event is not None:
            room_avatar = avatar_event.content.get("url")

        # Assemble heroes: extract the info from the state we just fetched
        heroes: List[SlidingSyncResult.RoomResult.StrippedHero] = []
        for hero_user_id in hero_user_ids:
            member_event = room_state.get((EventTypes.Member, hero_user_id))
            if member_event is not None:
                heroes.append(
                    SlidingSyncResult.RoomResult.StrippedHero(
                        user_id=hero_user_id,
                        display_name=member_event.content.get("displayname"),
                        avatar_url=member_event.content.get("avatar_url"),
                    )
                )

        # Figure out the last bump event in the room
        last_bump_event_result = (
            await self.store.get_last_event_pos_in_room_before_stream_ordering(
                room_id,
                to_token.room_key,
                event_types=SLIDING_SYNC_DEFAULT_BUMP_EVENT_TYPES,
            )
        )

        # By default, just choose the membership event position
        bump_stamp = room_membership_for_user_at_to_token.event_pos.stream
        # But if we found a bump event, use that instead
        if last_bump_event_result is not None:
            _, new_bump_event_pos = last_bump_event_result

            # If we've just joined a remote room, then the last bump event may
            # have been backfilled (and so have a negative stream ordering).
            # These negative stream orderings can't sensibly be compared, so
            # instead we use the membership event position.
            if new_bump_event_pos.stream > 0:
                bump_stamp = new_bump_event_pos.stream

        unstable_expanded_timeline = False
        prev_room_sync_config = previous_connection_state.room_configs.get(room_id)
        # Record the `room_sync_config` if we're `ignore_timeline_bound` (which means
        # that the `timeline_limit` has increased)
        if ignore_timeline_bound:
            # FIXME: We signal the fact that we're sending down more events to
            # the client by setting `unstable_expanded_timeline` to true (see
            # "XXX: Odd behavior" above).
            unstable_expanded_timeline = True

            new_connection_state.room_configs[room_id] = RoomSyncConfig(
                timeline_limit=room_sync_config.timeline_limit,
                required_state_map=room_sync_config.required_state_map,
            )
        elif prev_room_sync_config is not None:
            # If the result is `limited` then we need to record that the
            # `timeline_limit` has been reduced, as when/if the client later requests
            # more timeline then we have more data to send.
            #
            # Otherwise (when not `limited`) we don't need to record that the
            # `timeline_limit` has been reduced, as the *effective* `timeline_limit`
            # (i.e. the amount of timeline we have previously sent to the client) is at
            # least the previous `timeline_limit`.
            #
            # This is to handle the case where the `timeline_limit` e.g. goes from 10 to
            # 5 to 10 again (without any timeline gaps), where there's no point sending
            # down the initial historical chunk events when the `timeline_limit` is
            # increased as the client already has the 10 previous events. However, if
            # client has a gap in the timeline (i.e. `limited` is True), then we *do*
            # need to record the reduced timeline.
            #
            # TODO: Handle timeline gaps (`get_timeline_gaps()`) - This is separate from
            # the gaps we might see on the client because a response was `limited` we're
            # talking about above.
            if (
                limited
                and prev_room_sync_config.timeline_limit
                > room_sync_config.timeline_limit
            ):
                new_connection_state.room_configs[room_id] = RoomSyncConfig(
                    timeline_limit=room_sync_config.timeline_limit,
                    required_state_map=room_sync_config.required_state_map,
                )

            # TODO: Record changes in required_state.

        else:
            new_connection_state.room_configs[room_id] = room_sync_config

        set_tag(SynapseTags.RESULT_PREFIX + "initial", initial)

        return SlidingSyncResult.RoomResult(
            name=room_name,
            avatar=room_avatar,
            heroes=heroes,
            is_dm=room_membership_for_user_at_to_token.is_dm,
            initial=initial,
            required_state=list(required_room_state.values()),
            timeline_events=timeline_events,
            bundled_aggregations=bundled_aggregations,
            stripped_state=stripped_state,
            prev_batch=prev_batch_token,
            limited=limited,
            unstable_expanded_timeline=unstable_expanded_timeline,
            num_live=num_live,
            bump_stamp=bump_stamp,
            joined_count=room_membership_summary.get(
                Membership.JOIN, empty_membership_summary
            ).count,
            invited_count=room_membership_summary.get(
                Membership.INVITE, empty_membership_summary
            ).count,
            # TODO: These are just dummy values. We could potentially just remove these
            # since notifications can only really be done correctly on the client anyway
            # (encrypted rooms).
            notification_count=0,
            highlight_count=0,
        )<|MERGE_RESOLUTION|>--- conflicted
+++ resolved
@@ -57,16 +57,11 @@
     StreamKeyType,
     StreamToken,
 )
-<<<<<<< HEAD
-from synapse.types.handlers import SlidingSyncConfig, SlidingSyncResult
-=======
 from synapse.types.handlers import (
     SLIDING_SYNC_DEFAULT_BUMP_EVENT_TYPES,
-    OperationType,
     SlidingSyncConfig,
     SlidingSyncResult,
 )
->>>>>>> 90d0e035
 from synapse.types.state import StateFilter
 from synapse.util.async_helpers import concurrently_execute
 from synapse.visibility import filter_events_for_client
@@ -82,100 +77,6 @@
     "Time taken to generate a sliding sync response, ignoring wait times.",
     ["initial"],
 )
-
-
-<<<<<<< HEAD
-# The event types that clients should consider as new activity.
-DEFAULT_BUMP_EVENT_TYPES = {
-    EventTypes.Create,
-    EventTypes.Message,
-    EventTypes.Encrypted,
-    EventTypes.Sticker,
-    EventTypes.CallInvite,
-    EventTypes.PollStart,
-    EventTypes.LiveLocationShareStart,
-}
-=======
-class Sentinel(enum.Enum):
-    # defining a sentinel in this way allows mypy to correctly handle the
-    # type of a dictionary lookup and subsequent type narrowing.
-    UNSET_SENTINEL = object()
-
-
-@attr.s(slots=True, frozen=True, auto_attribs=True)
-class _RoomMembershipForUser:
-    """
-    Attributes:
-        room_id: The room ID of the membership event
-        event_id: The event ID of the membership event
-        event_pos: The stream position of the membership event
-        membership: The membership state of the user in the room
-        sender: The person who sent the membership event
-        newly_joined: Whether the user newly joined the room during the given token
-            range and is still joined to the room at the end of this range.
-        newly_left: Whether the user newly left (or kicked) the room during the given
-            token range and is still "leave" at the end of this range.
-        is_dm: Whether this user considers this room as a direct-message (DM) room
-    """
-
-    room_id: str
-    # Optional because state resets can affect room membership without a corresponding event.
-    event_id: Optional[str]
-    # Even during a state reset which removes the user from the room, we expect this to
-    # be set because `current_state_delta_stream` will note the position that the reset
-    # happened.
-    event_pos: PersistedEventPosition
-    # Even during a state reset which removes the user from the room, we expect this to
-    # be set to `LEAVE` because we can make that assumption based on the situaton (see
-    # `get_current_state_delta_membership_changes_for_user(...)`)
-    membership: str
-    # Optional because state resets can affect room membership without a corresponding event.
-    sender: Optional[str]
-    newly_joined: bool
-    newly_left: bool
-    is_dm: bool
-
-    def copy_and_replace(self, **kwds: Any) -> "_RoomMembershipForUser":
-        return attr.evolve(self, **kwds)
-
-
-def filter_membership_for_sync(
-    *, user_id: str, room_membership_for_user: _RoomMembershipForUser
-) -> bool:
-    """
-    Returns True if the membership event should be included in the sync response,
-    otherwise False.
-
-    Attributes:
-        user_id: The user ID that the membership applies to
-        room_membership_for_user: Membership information for the user in the room
-    """
-
-    membership = room_membership_for_user.membership
-    sender = room_membership_for_user.sender
-    newly_left = room_membership_for_user.newly_left
-
-    # We want to allow everything except rooms the user has left unless `newly_left`
-    # because we want everything that's *still* relevant to the user. We include
-    # `newly_left` rooms because the last event that the user should see is their own
-    # leave event.
-    #
-    # A leave != kick. This logic includes kicks (leave events where the sender is not
-    # the same user).
-    #
-    # When `sender=None`, it means that a state reset happened that removed the user
-    # from the room without a corresponding leave event. We can just remove the rooms
-    # since they are no longer relevant to the user but will still appear if they are
-    # `newly_left`.
-    return (
-        # Anything except leave events
-        membership != Membership.LEAVE
-        # Unless...
-        or newly_left
-        # Allow kicks
-        or (membership == Membership.LEAVE and sender not in (user_id, None))
-    )
->>>>>>> 90d0e035
 
 
 class SlidingSyncHandler:
