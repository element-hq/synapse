#
# This file is licensed under the Affero General Public License (AGPL) version 3.
#
# Copyright (C) 2023 New Vector, Ltd
#
# This program is free software: you can redistribute it and/or modify
# it under the terms of the GNU Affero General Public License as
# published by the Free Software Foundation, either version 3 of the
# License, or (at your option) any later version.
#
# See the GNU Affero General Public License for more details:
# <https://www.gnu.org/licenses/agpl-3.0.html>.
#

import logging
from itertools import chain
from typing import TYPE_CHECKING, Dict, List, Mapping, Optional, Set, Tuple

from prometheus_client import Histogram
from typing_extensions import assert_never

from synapse.api.constants import Direction, EventTypes, Membership
from synapse.events import EventBase
from synapse.events.utils import strip_event
from synapse.handlers.relations import BundledAggregations
from synapse.handlers.sliding_sync.extensions import SlidingSyncExtensionHandler
from synapse.handlers.sliding_sync.room_lists import (
    RoomsForUserType,
    SlidingSyncRoomLists,
)
from synapse.handlers.sliding_sync.store import SlidingSyncConnectionStore
from synapse.logging.opentracing import (
    SynapseTags,
    log_kv,
    set_tag,
    start_active_span,
    tag_args,
    trace,
)
from synapse.storage.databases.main.roommember import extract_heroes_from_room_summary
from synapse.storage.databases.main.stream import PaginateFunction
from synapse.storage.roommember import (
    MemberSummary,
)
from synapse.types import (
    JsonDict,
    MutableStateMap,
    PersistedEventPosition,
    Requester,
    RoomStreamToken,
    SlidingSyncStreamToken,
    StateMap,
    StreamKeyType,
    StreamToken,
)
from synapse.types.handlers import SLIDING_SYNC_DEFAULT_BUMP_EVENT_TYPES
from synapse.types.handlers.sliding_sync import (
    HaveSentRoomFlag,
    MutablePerConnectionState,
    PerConnectionState,
    RoomSyncConfig,
    SlidingSyncConfig,
    SlidingSyncResult,
    StateValues,
)
from synapse.types.state import StateFilter
from synapse.util.async_helpers import concurrently_execute
from synapse.visibility import filter_events_for_client

if TYPE_CHECKING:
    from synapse.server import HomeServer

logger = logging.getLogger(__name__)


sync_processing_time = Histogram(
    "synapse_sliding_sync_processing_time",
    "Time taken to generate a sliding sync response, ignoring wait times.",
    ["initial"],
)


class SlidingSyncHandler:
    def __init__(self, hs: "HomeServer"):
        self.clock = hs.get_clock()
        self.store = hs.get_datastores().main
        self.storage_controllers = hs.get_storage_controllers()
        self.auth_blocking = hs.get_auth_blocking()
        self.notifier = hs.get_notifier()
        self.event_sources = hs.get_event_sources()
        self.relations_handler = hs.get_relations_handler()
        self.rooms_to_exclude_globally = hs.config.server.rooms_to_exclude_from_sync
        self.is_mine_id = hs.is_mine_id

        self.connection_store = SlidingSyncConnectionStore(self.store)
        self.extensions = SlidingSyncExtensionHandler(hs)
        self.room_lists = SlidingSyncRoomLists(hs)

    async def wait_for_sync_for_user(
        self,
        requester: Requester,
        sync_config: SlidingSyncConfig,
        from_token: Optional[SlidingSyncStreamToken] = None,
        timeout_ms: int = 0,
    ) -> SlidingSyncResult:
        """
        Get the sync for a client if we have new data for it now. Otherwise
        wait for new data to arrive on the server. If the timeout expires, then
        return an empty sync result.

        Args:
            requester: The user making the request
            sync_config: Sync configuration
            from_token: The point in the stream to sync from. Token of the end of the
                previous batch. May be `None` if this is the initial sync request.
            timeout_ms: The time in milliseconds to wait for new data to arrive. If 0,
                we will immediately but there might not be any new data so we just return an
                empty response.
        """
        # If the user is not part of the mau group, then check that limits have
        # not been exceeded (if not part of the group by this point, almost certain
        # auth_blocking will occur)
        await self.auth_blocking.check_auth_blocking(requester=requester)

        # If we're working with a user-provided token, we need to make sure to wait for
        # this worker to catch up with the token so we don't skip past any incoming
        # events or future events if the user is nefariously, manually modifying the
        # token.
        if from_token is not None:
            # We need to make sure this worker has caught up with the token. If
            # this returns false, it means we timed out waiting, and we should
            # just return an empty response.
            before_wait_ts = self.clock.time_msec()
            if not await self.notifier.wait_for_stream_token(from_token.stream_token):
                logger.warning(
                    "Timed out waiting for worker to catch up. Returning empty response"
                )
                return SlidingSyncResult.empty(from_token)

            # If we've spent significant time waiting to catch up, take it off
            # the timeout.
            after_wait_ts = self.clock.time_msec()
            if after_wait_ts - before_wait_ts > 1_000:
                timeout_ms -= after_wait_ts - before_wait_ts
                timeout_ms = max(timeout_ms, 0)

        # We're going to respond immediately if the timeout is 0 or if this is an
        # initial sync (without a `from_token`) so we can avoid calling
        # `notifier.wait_for_events()`.
        if timeout_ms == 0 or from_token is None:
            now_token = self.event_sources.get_current_token()
            result = await self.current_sync_for_user(
                sync_config,
                from_token=from_token,
                to_token=now_token,
            )
        else:
            # Otherwise, we wait for something to happen and report it to the user.
            async def current_sync_callback(
                before_token: StreamToken, after_token: StreamToken
            ) -> SlidingSyncResult:
                return await self.current_sync_for_user(
                    sync_config,
                    from_token=from_token,
                    to_token=after_token,
                )

            result = await self.notifier.wait_for_events(
                sync_config.user.to_string(),
                timeout_ms,
                current_sync_callback,
                from_token=from_token.stream_token,
            )

        return result

    @trace
    async def current_sync_for_user(
        self,
        sync_config: SlidingSyncConfig,
        to_token: StreamToken,
        from_token: Optional[SlidingSyncStreamToken] = None,
    ) -> SlidingSyncResult:
        """
        Generates the response body of a Sliding Sync result, represented as a
        `SlidingSyncResult`.

        We fetch data according to the token range (> `from_token` and <= `to_token`).

        Args:
            sync_config: Sync configuration
            to_token: The point in the stream to sync up to.
            from_token: The point in the stream to sync from. Token of the end of the
                previous batch. May be `None` if this is the initial sync request.
        """
        start_time_s = self.clock.time()

        user_id = sync_config.user.to_string()
        app_service = self.store.get_app_service_by_user_id(user_id)
        if app_service:
            # We no longer support AS users using /sync directly.
            # See https://github.com/matrix-org/matrix-doc/issues/1144
            raise NotImplementedError()

        # Get the per-connection state (if any).
        #
        # Raises an exception if there is a `connection_position` that we don't
        # recognize. If we don't do this and the client asks for the full range
        # of rooms, we end up sending down all rooms and their state from
        # scratch (which can be very slow). By expiring the connection we allow
        # the client a chance to do an initial request with a smaller range of
        # rooms to get them some results sooner but will end up taking the same
        # amount of time (more with round-trips and re-processing) in the end to
        # get everything again.
        previous_connection_state = (
            await self.connection_store.get_and_clear_connection_positions(
                sync_config, from_token
            )
        )

        # Get all of the room IDs that the user should be able to see in the sync
        # response
        has_lists = sync_config.lists is not None and len(sync_config.lists) > 0
        has_room_subscriptions = (
            sync_config.room_subscriptions is not None
            and len(sync_config.room_subscriptions) > 0
        )

        interested_rooms = await self.room_lists.compute_interested_rooms(
            sync_config=sync_config,
            previous_connection_state=previous_connection_state,
            from_token=from_token.stream_token if from_token else None,
            to_token=to_token,
        )

        lists = interested_rooms.lists
        relevant_room_map = interested_rooms.relevant_room_map
        all_rooms = interested_rooms.all_rooms
        room_membership_for_user_map = interested_rooms.room_membership_for_user_map
        relevant_rooms_to_send_map = interested_rooms.relevant_rooms_to_send_map

        # Fetch room data
        rooms: Dict[str, SlidingSyncResult.RoomResult] = {}

        new_connection_state = previous_connection_state.get_mutable()

        @trace
        @tag_args
        async def handle_room(room_id: str) -> None:
            room_sync_result = await self.get_room_sync_data(
                sync_config=sync_config,
                previous_connection_state=previous_connection_state,
                new_connection_state=new_connection_state,
                room_id=room_id,
                room_sync_config=relevant_rooms_to_send_map[room_id],
                room_membership_for_user_at_to_token=room_membership_for_user_map[
                    room_id
                ],
                from_token=from_token,
                to_token=to_token,
                newly_joined=room_id in interested_rooms.newly_joined_rooms,
                is_dm=room_id in interested_rooms.dm_room_ids,
            )

            # Filter out empty room results during incremental sync
            if room_sync_result or not from_token:
                rooms[room_id] = room_sync_result

        if relevant_rooms_to_send_map:
            with start_active_span("sliding_sync.generate_room_entries"):
                await concurrently_execute(handle_room, relevant_rooms_to_send_map, 10)

        extensions = await self.extensions.get_extensions_response(
            sync_config=sync_config,
            actual_lists=lists,
            previous_connection_state=previous_connection_state,
            new_connection_state=new_connection_state,
            # We're purposely using `relevant_room_map` instead of
            # `relevant_rooms_to_send_map` here. This needs to be all room_ids we could
            # send regardless of whether they have an event update or not. The
            # extensions care about more than just normal events in the rooms (like
            # account data, read receipts, typing indicators, to-device messages, etc).
            actual_room_ids=set(relevant_room_map.keys()),
            actual_room_response_map=rooms,
            from_token=from_token,
            to_token=to_token,
        )

        if has_lists or has_room_subscriptions:
            # We now calculate if any rooms outside the range have had updates,
            # which we are not sending down.
            #
            # We *must* record rooms that have had updates, but it is also fine
            # to record rooms as having updates even if there might not actually
            # be anything new for the user (e.g. due to event filters, events
            # having happened after the user left, etc).
            unsent_room_ids = []
            if from_token:
                # The set of rooms that the client (may) care about, but aren't
                # in any list range (or subscribed to).
                missing_rooms = all_rooms - relevant_room_map.keys()

                # We now just go and try fetching any events in the above rooms
                # to see if anything has happened since the `from_token`.
                #
                # TODO: Replace this with something faster. When we land the
                # sliding sync tables that record the most recent event
                # positions we can use that.
                missing_event_map_by_room = (
                    await self.store.get_room_events_stream_for_rooms(
                        room_ids=missing_rooms,
                        from_key=to_token.room_key,
                        to_key=from_token.stream_token.room_key,
                        limit=1,
                    )
                )
                unsent_room_ids = list(missing_event_map_by_room)

                new_connection_state.rooms.record_unsent_rooms(
                    unsent_room_ids, from_token.stream_token.room_key
                )

            new_connection_state.rooms.record_sent_rooms(
                relevant_rooms_to_send_map.keys()
            )

            connection_position = await self.connection_store.record_new_state(
                sync_config=sync_config,
                from_token=from_token,
                new_connection_state=new_connection_state,
            )
        elif from_token:
            connection_position = from_token.connection_position
        else:
            # Initial sync without a `from_token` starts at `0`
            connection_position = 0

        sliding_sync_result = SlidingSyncResult(
            next_pos=SlidingSyncStreamToken(to_token, connection_position),
            lists=lists,
            rooms=rooms,
            extensions=extensions,
        )

        # Make it easy to find traces for syncs that aren't empty
        set_tag(SynapseTags.RESULT_PREFIX + "result", bool(sliding_sync_result))
        set_tag(SynapseTags.FUNC_ARG_PREFIX + "sync_config.user", user_id)

        end_time_s = self.clock.time()
        sync_processing_time.labels(from_token is not None).observe(
            end_time_s - start_time_s
        )

        return sliding_sync_result

    @trace
    async def get_current_state_ids_at(
        self,
        room_id: str,
        room_membership_for_user_at_to_token: RoomsForUserType,
        state_filter: StateFilter,
        to_token: StreamToken,
    ) -> StateMap[str]:
        """
        Get current state IDs for the user in the room according to their membership. This
        will be the current state at the time of their LEAVE/BAN, otherwise will be the
        current state <= to_token.

        Args:
            room_id: The room ID to fetch data for
            room_membership_for_user_at_token: Membership information for the user
                in the room at the time of `to_token`.
            to_token: The point in the stream to sync up to.
        """
        state_ids: StateMap[str]
        # People shouldn't see past their leave/ban event
        if room_membership_for_user_at_to_token.membership in (
            Membership.LEAVE,
            Membership.BAN,
        ):
            # TODO: `get_state_ids_at(...)` doesn't take into account the "current
            # state". Maybe we need to use
            # `get_forward_extremities_for_room_at_stream_ordering(...)` to "Fetch the
            # current state at the time."
            state_ids = await self.storage_controllers.state.get_state_ids_at(
                room_id,
                stream_position=to_token.copy_and_replace(
                    StreamKeyType.ROOM,
                    room_membership_for_user_at_to_token.event_pos.to_room_stream_token(),
                ),
                state_filter=state_filter,
                # Partially-stated rooms should have all state events except for
                # remote membership events. Since we've already excluded
                # partially-stated rooms unless `required_state` only has
                # `["m.room.member", "$LAZY"]` for membership, we should be able to
                # retrieve everything requested. When we're lazy-loading, if there
                # are some remote senders in the timeline, we should also have their
                # membership event because we had to auth that timeline event. Plus
                # we don't want to block the whole sync waiting for this one room.
                await_full_state=False,
            )
        # Otherwise, we can get the latest current state in the room
        else:
            state_ids = await self.storage_controllers.state.get_current_state_ids(
                room_id,
                state_filter,
                # Partially-stated rooms should have all state events except for
                # remote membership events. Since we've already excluded
                # partially-stated rooms unless `required_state` only has
                # `["m.room.member", "$LAZY"]` for membership, we should be able to
                # retrieve everything requested. When we're lazy-loading, if there
                # are some remote senders in the timeline, we should also have their
                # membership event because we had to auth that timeline event. Plus
                # we don't want to block the whole sync waiting for this one room.
                await_full_state=False,
            )
            # TODO: Query `current_state_delta_stream` and reverse/rewind back to the `to_token`

        return state_ids

    @trace
    async def get_current_state_at(
        self,
        room_id: str,
        room_membership_for_user_at_to_token: RoomsForUserType,
        state_filter: StateFilter,
        to_token: StreamToken,
    ) -> StateMap[EventBase]:
        """
        Get current state for the user in the room according to their membership. This
        will be the current state at the time of their LEAVE/BAN, otherwise will be the
        current state <= to_token.

        Args:
            room_id: The room ID to fetch data for
            room_membership_for_user_at_token: Membership information for the user
                in the room at the time of `to_token`.
            to_token: The point in the stream to sync up to.
        """
        state_ids = await self.get_current_state_ids_at(
            room_id=room_id,
            room_membership_for_user_at_to_token=room_membership_for_user_at_to_token,
            state_filter=state_filter,
            to_token=to_token,
        )

        event_map = await self.store.get_events(list(state_ids.values()))

        state_map = {}
        for key, event_id in state_ids.items():
            event = event_map.get(event_id)
            if event:
                state_map[key] = event

        return state_map

    @trace
    async def get_room_sync_data(
        self,
        sync_config: SlidingSyncConfig,
        previous_connection_state: "PerConnectionState",
        new_connection_state: "MutablePerConnectionState",
        room_id: str,
        room_sync_config: RoomSyncConfig,
        room_membership_for_user_at_to_token: RoomsForUserType,
        from_token: Optional[SlidingSyncStreamToken],
        to_token: StreamToken,
        newly_joined: bool,
        is_dm: bool,
    ) -> SlidingSyncResult.RoomResult:
        """
        Fetch room data for the sync response.

        We fetch data according to the token range (> `from_token` and <= `to_token`).

        Args:
            user: User to fetch data for
            room_id: The room ID to fetch data for
            room_sync_config: Config for what data we should fetch for a room in the
                sync response.
            room_membership_for_user_at_to_token: Membership information for the user
                in the room at the time of `to_token`.
            from_token: The point in the stream to sync from.
            to_token: The point in the stream to sync up to.
            newly_joined: If the user has newly joined the room
            is_dm: Whether the room is a DM room
        """
        user = sync_config.user

        set_tag(
            SynapseTags.FUNC_ARG_PREFIX + "membership",
            room_membership_for_user_at_to_token.membership,
        )
        set_tag(
            SynapseTags.FUNC_ARG_PREFIX + "timeline_limit",
            room_sync_config.timeline_limit,
        )

        # Determine whether we should limit the timeline to the token range.
        #
        # We should return historical messages (before token range) in the
        # following cases because we want clients to be able to show a basic
        # screen of information:
        #
        #  - Initial sync (because no `from_token` to limit us anyway)
        #  - When users `newly_joined`
        #  - For an incremental sync where we haven't sent it down this
        #    connection before
        #
        # Relevant spec issue:
        # https://github.com/matrix-org/matrix-spec/issues/1917
        #
        # XXX: Odd behavior - We also check if the `timeline_limit` has increased, if so
        # we ignore the from bound for the timeline to send down a larger chunk of
        # history and set `unstable_expanded_timeline` to true. This is only being added
        # to match the behavior of the Sliding Sync proxy as we expect the ElementX
        # client to feel a certain way and be able to trickle in a full page of timeline
        # messages to fill up the screen. This is a bit different to the behavior of the
        # Sliding Sync proxy (which sets initial=true, but then doesn't send down the
        # full state again), but existing apps, e.g. ElementX, just need `limited` set.
        # We don't explicitly set `limited` but this will be the case for any room that
        # has more history than we're trying to pull out. Using
        # `unstable_expanded_timeline` allows us to avoid contaminating what `initial`
        # or `limited` mean for clients that interpret them correctly. In future this
        # behavior is almost certainly going to change.
        #
        # TODO: Also handle changes to `required_state`
        from_bound = None
        initial = True
        ignore_timeline_bound = False
        if from_token and not newly_joined:
            room_status = previous_connection_state.rooms.have_sent_room(room_id)
            if room_status.status == HaveSentRoomFlag.LIVE:
                from_bound = from_token.stream_token.room_key
                initial = False
            elif room_status.status == HaveSentRoomFlag.PREVIOUSLY:
                assert room_status.last_token is not None
                from_bound = room_status.last_token
                initial = False
            elif room_status.status == HaveSentRoomFlag.NEVER:
                from_bound = None
                initial = True
            else:
                assert_never(room_status.status)

            log_kv({"sliding_sync.room_status": room_status})

            prev_room_sync_config = previous_connection_state.room_configs.get(room_id)
            if prev_room_sync_config is not None:
                # Check if the timeline limit has increased, if so ignore the
                # timeline bound and record the change (see "XXX: Odd behavior"
                # above).
                if (
                    prev_room_sync_config.timeline_limit
                    < room_sync_config.timeline_limit
                ):
                    ignore_timeline_bound = True

                # TODO: Check for changes in `required_state``

        log_kv(
            {
                "sliding_sync.from_bound": from_bound,
                "sliding_sync.initial": initial,
                "sliding_sync.ignore_timeline_bound": ignore_timeline_bound,
            }
        )

        # Assemble the list of timeline events
        #
        # FIXME: It would be nice to make the `rooms` response more uniform regardless of
        # membership. Currently, we have to make all of these optional because
        # `invite`/`knock` rooms only have `stripped_state`. See
        # https://github.com/matrix-org/matrix-spec-proposals/pull/3575#discussion_r1653045932
        timeline_events: List[EventBase] = []
        bundled_aggregations: Optional[Dict[str, BundledAggregations]] = None
        limited: Optional[bool] = None
        prev_batch_token: Optional[StreamToken] = None
        num_live: Optional[int] = None
        if (
            room_sync_config.timeline_limit > 0
            # No timeline for invite/knock rooms (just `stripped_state`)
            and room_membership_for_user_at_to_token.membership
            not in (Membership.INVITE, Membership.KNOCK)
        ):
            limited = False
            # We want to start off using the `to_token` (vs `from_token`) because we look
            # backwards from the `to_token` up to the `timeline_limit` and we might not
            # reach the `from_token` before we hit the limit. We will update the room stream
            # position once we've fetched the events to point to the earliest event fetched.
            prev_batch_token = to_token

            # We're going to paginate backwards from the `to_token`
            to_bound = to_token.room_key
            # People shouldn't see past their leave/ban event
            if room_membership_for_user_at_to_token.membership in (
                Membership.LEAVE,
                Membership.BAN,
            ):
                to_bound = room_membership_for_user_at_to_token.event_pos.to_room_stream_token()

            timeline_from_bound = from_bound
            if ignore_timeline_bound:
                timeline_from_bound = None

            # For initial `/sync` (and other historical scenarios mentioned above), we
            # want to view a historical section of the timeline; to fetch events by
            # `topological_ordering` (best representation of the room DAG as others were
            # seeing it at the time). This also aligns with the order that `/messages`
            # returns events in.
            #
            # For incremental `/sync`, we want to get all updates for rooms since
            # the last `/sync` (regardless if those updates arrived late or happened
            # a while ago in the past); to fetch events by `stream_ordering` (in the
            # order they were received by the server).
            #
            # Relevant spec issue: https://github.com/matrix-org/matrix-spec/issues/1917
            #
            # FIXME: Using workaround for mypy,
            # https://github.com/python/mypy/issues/10740#issuecomment-1997047277 and
            # https://github.com/python/mypy/issues/17479
            paginate_room_events_by_topological_ordering: PaginateFunction = (
                self.store.paginate_room_events_by_topological_ordering
            )
            paginate_room_events_by_stream_ordering: PaginateFunction = (
                self.store.paginate_room_events_by_stream_ordering
            )
            pagination_method: PaginateFunction = (
                # Use `topographical_ordering` for historical events
                paginate_room_events_by_topological_ordering
                if timeline_from_bound is None
                # Use `stream_ordering` for updates
                else paginate_room_events_by_stream_ordering
            )
            timeline_events, new_room_key = await pagination_method(
                room_id=room_id,
                # The bounds are reversed so we can paginate backwards
                # (from newer to older events) starting at to_bound.
                # This ensures we fill the `limit` with the newest events first,
                from_key=to_bound,
                to_key=timeline_from_bound,
                direction=Direction.BACKWARDS,
                # We add one so we can determine if there are enough events to saturate
                # the limit or not (see `limited`)
                limit=room_sync_config.timeline_limit + 1,
            )

            # We want to return the events in ascending order (the last event is the
            # most recent).
            timeline_events.reverse()

            # Determine our `limited` status based on the timeline. We do this before
            # filtering the events so we can accurately determine if there is more to
            # paginate even if we filter out some/all events.
            if len(timeline_events) > room_sync_config.timeline_limit:
                limited = True
                # Get rid of that extra "+ 1" event because we only used it to determine
                # if we hit the limit or not
                timeline_events = timeline_events[-room_sync_config.timeline_limit :]
                assert timeline_events[0].internal_metadata.stream_ordering
                new_room_key = RoomStreamToken(
                    stream=timeline_events[0].internal_metadata.stream_ordering - 1
                )

            # Make sure we don't expose any events that the client shouldn't see
            timeline_events = await filter_events_for_client(
                self.storage_controllers,
                user.to_string(),
                timeline_events,
                is_peeking=room_membership_for_user_at_to_token.membership
                != Membership.JOIN,
                filter_send_to_client=True,
            )
            # TODO: Filter out `EventTypes.CallInvite` in public rooms,
            # see https://github.com/element-hq/synapse/issues/17359

            # TODO: Handle timeline gaps (`get_timeline_gaps()`)

            # Determine how many "live" events we have (events within the given token range).
            #
            # This is mostly useful to determine whether a given @mention event should
            # make a noise or not. Clients cannot rely solely on the absence of
            # `initial: true` to determine live events because if a room not in the
            # sliding window bumps into the window because of an @mention it will have
            # `initial: true` yet contain a single live event (with potentially other
            # old events in the timeline)
            num_live = 0
            if from_token is not None:
                for timeline_event in reversed(timeline_events):
                    # This fields should be present for all persisted events
                    assert timeline_event.internal_metadata.stream_ordering is not None
                    assert timeline_event.internal_metadata.instance_name is not None

                    persisted_position = PersistedEventPosition(
                        instance_name=timeline_event.internal_metadata.instance_name,
                        stream=timeline_event.internal_metadata.stream_ordering,
                    )
                    if persisted_position.persisted_after(
                        from_token.stream_token.room_key
                    ):
                        num_live += 1
                    else:
                        # Since we're iterating over the timeline events in
                        # reverse-chronological order, we can break once we hit an event
                        # that's not live. In the future, we could potentially optimize
                        # this more with a binary search (bisect).
                        break

            # If the timeline is `limited=True`, the client does not have all events
            # necessary to calculate aggregations themselves.
            if limited:
                bundled_aggregations = (
                    await self.relations_handler.get_bundled_aggregations(
                        timeline_events, user.to_string()
                    )
                )

            # Update the `prev_batch_token` to point to the position that allows us to
            # keep paginating backwards from the oldest event we return in the timeline.
            prev_batch_token = prev_batch_token.copy_and_replace(
                StreamKeyType.ROOM, new_room_key
            )

        # Figure out any stripped state events for invite/knocks. This allows the
        # potential joiner to identify the room.
        stripped_state: List[JsonDict] = []
        if room_membership_for_user_at_to_token.membership in (
            Membership.INVITE,
            Membership.KNOCK,
        ):
            # This should never happen. If someone is invited/knocked on room, then
            # there should be an event for it.
            assert room_membership_for_user_at_to_token.event_id is not None

            invite_or_knock_event = await self.store.get_event(
                room_membership_for_user_at_to_token.event_id
            )

            stripped_state = []
            if invite_or_knock_event.membership == Membership.INVITE:
                stripped_state.extend(
                    invite_or_knock_event.unsigned.get("invite_room_state", [])
                )
            elif invite_or_knock_event.membership == Membership.KNOCK:
                stripped_state.extend(
                    invite_or_knock_event.unsigned.get("knock_room_state", [])
                )

            stripped_state.append(strip_event(invite_or_knock_event))

        # TODO: Handle state resets. For example, if we see
        # `room_membership_for_user_at_to_token.event_id=None and
        # room_membership_for_user_at_to_token.membership is not None`, we should
        # indicate to the client that a state reset happened. Perhaps we should indicate
        # this by setting `initial: True` and empty `required_state`.

        # Get the changes to current state in the token range from the
        # `current_state_delta_stream` table.
        #
        # For incremental syncs, we can do this first to determine if something relevant
        # has changed and strategically avoid fetching other costly things.
        room_state_delta_id_map: MutableStateMap[str] = {}
        name_event_id: Optional[str] = None
        membership_changed = False
        name_changed = False
        avatar_changed = False
        if initial:
            # Check whether the room has a name set
            name_state_ids = await self.get_current_state_ids_at(
                room_id=room_id,
                room_membership_for_user_at_to_token=room_membership_for_user_at_to_token,
                state_filter=StateFilter.from_types([(EventTypes.Name, "")]),
                to_token=to_token,
            )
            name_event_id = name_state_ids.get((EventTypes.Name, ""))
        else:
            assert from_bound is not None

            # TODO: Limit the number of state events we're about to send down
            # the room, if its too many we should change this to an
            # `initial=True`?
            deltas = await self.store.get_current_state_deltas_for_room(
                room_id=room_id,
                from_token=from_bound,
                to_token=to_token.room_key,
            )
            for delta in deltas:
                # TODO: Handle state resets where event_id is None
                if delta.event_id is not None:
                    room_state_delta_id_map[(delta.event_type, delta.state_key)] = (
                        delta.event_id
                    )

                if delta.event_type == EventTypes.Member:
                    membership_changed = True
                elif delta.event_type == EventTypes.Name and delta.state_key == "":
                    name_changed = True
                elif (
                    delta.event_type == EventTypes.RoomAvatar and delta.state_key == ""
                ):
                    avatar_changed = True

        room_membership_summary: Optional[Mapping[str, MemberSummary]] = None
        empty_membership_summary = MemberSummary([], 0)
        # We need the room summary for:
        #  - Always for initial syncs (or the first time we send down the room)
        #  - When the room has no name, we need `heroes`
        #  - When the membership has changed so we need to give updated `heroes` and
        #    `joined_count`/`invited_count`.
        #
        # Ideally, instead of just looking at `name_changed`, we'd check if the room
        # name is not set but this is a good enough approximation that saves us from
        # having to pull out the full event. This just means, we're generating the
        # summary whenever the room name changes instead of only when it changes to
        # `None`.
        if initial or name_changed or membership_changed:
            # We can't trace the function directly because it's cached and the `@cached`
            # decorator doesn't mix with `@trace` yet.
            with start_active_span("get_room_summary"):
                if room_membership_for_user_at_to_token.membership in (
                    Membership.LEAVE,
                    Membership.BAN,
                ):
                    # TODO: Figure out how to get the membership summary for left/banned rooms
                    room_membership_summary = {}
                else:
                    room_membership_summary = await self.store.get_room_summary(room_id)
                    # TODO: Reverse/rewind back to the `to_token`

        # `heroes` are required if the room name is not set.
        #
        # Note: When you're the first one on your server to be invited to a new room
        # over federation, we only have access to some stripped state in
        # `event.unsigned.invite_room_state` which currently doesn't include `heroes`,
        # see https://github.com/matrix-org/matrix-spec/issues/380. This means that
        # clients won't be able to calculate the room name when necessary and just a
        # pitfall we have to deal with until that spec issue is resolved.
        hero_user_ids: List[str] = []
        # TODO: Should we also check for `EventTypes.CanonicalAlias`
        # (`m.room.canonical_alias`) as a fallback for the room name? see
        # https://github.com/matrix-org/matrix-spec-proposals/pull/3575#discussion_r1671260153
        #
        # We need to fetch the `heroes` if the room name is not set. But we only need to
        # get them on initial syncs (or the first time we send down the room) or if the
        # membership has changed which may change the heroes.
        if name_event_id is None and (initial or (not initial and membership_changed)):
            assert room_membership_summary is not None
            hero_user_ids = extract_heroes_from_room_summary(
                room_membership_summary, me=user.to_string()
            )

        # Fetch the `required_state` for the room
        #
        # No `required_state` for invite/knock rooms (just `stripped_state`)
        #
        # FIXME: It would be nice to make the `rooms` response more uniform regardless
        # of membership. Currently, we have to make this optional because
        # `invite`/`knock` rooms only have `stripped_state`. See
        # https://github.com/matrix-org/matrix-spec-proposals/pull/3575#discussion_r1653045932
        #
        # Calculate the `StateFilter` based on the `required_state` for the room
        required_state_filter = StateFilter.none()
        if room_membership_for_user_at_to_token.membership not in (
            Membership.INVITE,
            Membership.KNOCK,
        ):
            # If we have a double wildcard ("*", "*") in the `required_state`, we need
            # to fetch all state for the room
            #
            # Note: MSC3575 describes different behavior to how we're handling things
            # here but since it's not wrong to return more state than requested
            # (`required_state` is just the minimum requested), it doesn't matter if we
            # include more than client wanted. This complexity is also under scrutiny,
            # see
            # https://github.com/matrix-org/matrix-spec-proposals/pull/3575#discussion_r1185109050
            #
            # > One unique exception is when you request all state events via ["*", "*"]. When used,
            # > all state events are returned by default, and additional entries FILTER OUT the returned set
            # > of state events. These additional entries cannot use '*' themselves.
            # > For example, ["*", "*"], ["m.room.member", "@alice:example.com"] will _exclude_ every m.room.member
            # > event _except_ for @alice:example.com, and include every other state event.
            # > In addition, ["*", "*"], ["m.space.child", "*"] is an error, the m.space.child filter is not
            # > required as it would have been returned anyway.
            # >
            # > -- MSC3575 (https://github.com/matrix-org/matrix-spec-proposals/pull/3575)
            if StateValues.WILDCARD in room_sync_config.required_state_map.get(
                StateValues.WILDCARD, set()
            ):
                set_tag(
                    SynapseTags.FUNC_ARG_PREFIX + "required_state_wildcard",
                    True,
                )
                required_state_filter = StateFilter.all()
            # TODO: `StateFilter` currently doesn't support wildcard event types. We're
            # currently working around this by returning all state to the client but it
            # would be nice to fetch less from the database and return just what the
            # client wanted.
            elif (
                room_sync_config.required_state_map.get(StateValues.WILDCARD)
                is not None
            ):
                set_tag(
                    SynapseTags.FUNC_ARG_PREFIX + "required_state_wildcard_event_type",
                    True,
                )
                required_state_filter = StateFilter.all()
            else:
                required_state_types: List[Tuple[str, Optional[str]]] = []
                num_wild_state_keys = 0
                lazy_load_room_members = False
                num_others = 0
                for (
                    state_type,
                    state_key_set,
                ) in room_sync_config.required_state_map.items():
                    for state_key in state_key_set:
                        if state_key == StateValues.WILDCARD:
                            num_wild_state_keys += 1
                            # `None` is a wildcard in the `StateFilter`
                            required_state_types.append((state_type, None))
                        # We need to fetch all relevant people when we're lazy-loading membership
                        elif (
                            state_type == EventTypes.Member
                            and state_key == StateValues.LAZY
                        ):
                            lazy_load_room_members = True
                            # Everyone in the timeline is relevant
                            timeline_membership: Set[str] = set()
                            if timeline_events is not None:
                                for timeline_event in timeline_events:
                                    timeline_membership.add(timeline_event.sender)

                            for user_id in timeline_membership:
                                required_state_types.append(
                                    (EventTypes.Member, user_id)
                                )

                            # FIXME: We probably also care about invite, ban, kick, targets, etc
                            # but the spec only mentions "senders".
                        elif state_key == StateValues.ME:
                            num_others += 1
                            required_state_types.append((state_type, user.to_string()))
                        else:
                            num_others += 1
                            required_state_types.append((state_type, state_key))

                set_tag(
                    SynapseTags.FUNC_ARG_PREFIX
                    + "required_state_wildcard_state_key_count",
                    num_wild_state_keys,
                )
                set_tag(
                    SynapseTags.FUNC_ARG_PREFIX + "required_state_lazy",
                    lazy_load_room_members,
                )
                set_tag(
                    SynapseTags.FUNC_ARG_PREFIX + "required_state_other_count",
                    num_others,
                )

                required_state_filter = StateFilter.from_types(required_state_types)

        # We need this base set of info for the response so let's just fetch it along
        # with the `required_state` for the room
        hero_room_state = [
            (EventTypes.Member, hero_user_id) for hero_user_id in hero_user_ids
        ]
        meta_room_state = list(hero_room_state)
        if initial or name_changed:
            meta_room_state.append((EventTypes.Name, ""))
        if initial or avatar_changed:
            meta_room_state.append((EventTypes.RoomAvatar, ""))

        state_filter = StateFilter.all()
        if required_state_filter != StateFilter.all():
            state_filter = StateFilter(
                types=StateFilter.from_types(
                    chain(meta_room_state, required_state_filter.to_types())
                ).types,
                include_others=required_state_filter.include_others,
            )

        # We can return all of the state that was requested if this was the first
        # time we've sent the room down this connection.
        room_state: StateMap[EventBase] = {}
        if initial:
            room_state = await self.get_current_state_at(
                room_id=room_id,
                room_membership_for_user_at_to_token=room_membership_for_user_at_to_token,
                state_filter=state_filter,
                to_token=to_token,
            )
        else:
            assert from_bound is not None

            events = await self.store.get_events(
                state_filter.filter_state(room_state_delta_id_map).values()
            )
            room_state = {(s.type, s.state_key): s for s in events.values()}

            # If the membership changed and we have to get heroes, get the remaining
            # heroes from the state
            if hero_user_ids:
                hero_membership_state = await self.get_current_state_at(
                    room_id=room_id,
                    room_membership_for_user_at_to_token=room_membership_for_user_at_to_token,
                    state_filter=StateFilter.from_types(hero_room_state),
                    to_token=to_token,
                )
                room_state.update(hero_membership_state)

        required_room_state: StateMap[EventBase] = {}
        if required_state_filter != StateFilter.none():
            required_room_state = required_state_filter.filter_state(room_state)

        # Find the room name and avatar from the state
        room_name: Optional[str] = None
        # TODO: Should we also check for `EventTypes.CanonicalAlias`
        # (`m.room.canonical_alias`) as a fallback for the room name? see
        # https://github.com/matrix-org/matrix-spec-proposals/pull/3575#discussion_r1671260153
        name_event = room_state.get((EventTypes.Name, ""))
        if name_event is not None:
            room_name = name_event.content.get("name")

        room_avatar: Optional[str] = None
        avatar_event = room_state.get((EventTypes.RoomAvatar, ""))
        if avatar_event is not None:
            room_avatar = avatar_event.content.get("url")

        # Assemble heroes: extract the info from the state we just fetched
        heroes: List[SlidingSyncResult.RoomResult.StrippedHero] = []
        for hero_user_id in hero_user_ids:
            member_event = room_state.get((EventTypes.Member, hero_user_id))
            if member_event is not None:
                heroes.append(
                    SlidingSyncResult.RoomResult.StrippedHero(
                        user_id=hero_user_id,
                        display_name=member_event.content.get("displayname"),
                        avatar_url=member_event.content.get("avatar_url"),
                    )
                )

<<<<<<< HEAD
        # Figure out the last bump event in the room
        #
        # By default, just choose the membership event position for any non-join membership
        bump_stamp = room_membership_for_user_at_to_token.event_pos.stream
        # If we're joined to the room, we need to find the last bump event before the
        # `to_token`
        if room_membership_for_user_at_to_token.membership == Membership.JOIN:
            # We can quickly query for the latest bump event in the room using the
            # sliding sync tables.
            latest_room_bump_stamp = await self.store.get_latest_bump_stamp_for_room(
                room_id
            )

            min_to_token_position = to_token.room_key.stream

            # If we can rely on the new sliding sync tables and the `bump_stamp` is
            # `None`, just fallback to the membership event position. This can happen
            # when we've just joined a remote room and all the events are backfilled.
            if (
                # FIXME: The background job check can be removed once we bump
                # `SCHEMA_COMPAT_VERSION` and run the foreground update for
                # `sliding_sync_joined_rooms`/`sliding_sync_membership_snapshots`
                # (tracked by https://github.com/element-hq/synapse/issues/17623)
                await self.store.have_finished_sliding_sync_background_jobs()
                and latest_room_bump_stamp is None
            ):
                pass

            # The `bump_stamp` stored in the database might be ahead of our token. Since
            # `bump_stamp` is only a `stream_ordering` position, we can't be 100% sure
            # that's before the `to_token` in all scenarios. The only scenario we can be
            # sure of is if the `bump_stamp` is totally before the minimum position from
            # the token.
            #
            # We don't need to check if the background update has finished, as if the 
            # returned bump stamp is not None then it must be up to date.
            elif (
                latest_room_bump_stamp is not None
                and latest_room_bump_stamp < min_to_token_position
            ):
                bump_stamp = latest_room_bump_stamp

            # Otherwise, if it's within or after the `to_token`, we need to find the
            # last bump event before the `to_token`.
            else:
                last_bump_event_result = (
                    await self.store.get_last_event_pos_in_room_before_stream_ordering(
                        room_id,
                        to_token.room_key,
                        event_types=SLIDING_SYNC_DEFAULT_BUMP_EVENT_TYPES,
                    )
                )
                if last_bump_event_result is not None:
                    _, new_bump_event_pos = last_bump_event_result

                    # If we've just joined a remote room, then the last bump event may
                    # have been backfilled (and so have a negative stream ordering).
                    # These negative stream orderings can't sensibly be compared, so
                    # instead we use the membership event position.
                    if new_bump_event_pos.stream > 0:
                        bump_stamp = new_bump_event_pos.stream
=======
        # By default, just choose the membership event position
        bump_stamp = room_membership_for_user_at_to_token.event_pos.stream

        # Figure out the last bump event in the room if we're in the room.
        if room_membership_for_user_at_to_token.membership == Membership.JOIN:
            last_bump_event_result = (
                await self.store.get_last_event_pos_in_room_before_stream_ordering(
                    room_id,
                    to_token.room_key,
                    event_types=SLIDING_SYNC_DEFAULT_BUMP_EVENT_TYPES,
                )
            )

            # But if we found a bump event, use that instead
            if last_bump_event_result is not None:
                _, new_bump_event_pos = last_bump_event_result

                # If we've just joined a remote room, then the last bump event may
                # have been backfilled (and so have a negative stream ordering).
                # These negative stream orderings can't sensibly be compared, so
                # instead we use the membership event position.
                if new_bump_event_pos.stream > 0:
                    bump_stamp = new_bump_event_pos.stream
>>>>>>> 5c229415

        unstable_expanded_timeline = False
        prev_room_sync_config = previous_connection_state.room_configs.get(room_id)
        # Record the `room_sync_config` if we're `ignore_timeline_bound` (which means
        # that the `timeline_limit` has increased)
        if ignore_timeline_bound:
            # FIXME: We signal the fact that we're sending down more events to
            # the client by setting `unstable_expanded_timeline` to true (see
            # "XXX: Odd behavior" above).
            unstable_expanded_timeline = True

            new_connection_state.room_configs[room_id] = RoomSyncConfig(
                timeline_limit=room_sync_config.timeline_limit,
                required_state_map=room_sync_config.required_state_map,
            )
        elif prev_room_sync_config is not None:
            # If the result is `limited` then we need to record that the
            # `timeline_limit` has been reduced, as when/if the client later requests
            # more timeline then we have more data to send.
            #
            # Otherwise (when not `limited`) we don't need to record that the
            # `timeline_limit` has been reduced, as the *effective* `timeline_limit`
            # (i.e. the amount of timeline we have previously sent to the client) is at
            # least the previous `timeline_limit`.
            #
            # This is to handle the case where the `timeline_limit` e.g. goes from 10 to
            # 5 to 10 again (without any timeline gaps), where there's no point sending
            # down the initial historical chunk events when the `timeline_limit` is
            # increased as the client already has the 10 previous events. However, if
            # client has a gap in the timeline (i.e. `limited` is True), then we *do*
            # need to record the reduced timeline.
            #
            # TODO: Handle timeline gaps (`get_timeline_gaps()`) - This is separate from
            # the gaps we might see on the client because a response was `limited` we're
            # talking about above.
            if (
                limited
                and prev_room_sync_config.timeline_limit
                > room_sync_config.timeline_limit
            ):
                new_connection_state.room_configs[room_id] = RoomSyncConfig(
                    timeline_limit=room_sync_config.timeline_limit,
                    required_state_map=room_sync_config.required_state_map,
                )

            # TODO: Record changes in required_state.

        else:
            new_connection_state.room_configs[room_id] = room_sync_config

        set_tag(SynapseTags.RESULT_PREFIX + "initial", initial)

        joined_count: Optional[int] = None
        if initial or membership_changed:
            assert room_membership_summary is not None
            joined_count = room_membership_summary.get(
                Membership.JOIN, empty_membership_summary
            ).count

        invited_count: Optional[int] = None
        if initial or membership_changed:
            assert room_membership_summary is not None
            invited_count = room_membership_summary.get(
                Membership.INVITE, empty_membership_summary
            ).count

        return SlidingSyncResult.RoomResult(
            name=room_name,
            avatar=room_avatar,
            heroes=heroes,
            is_dm=is_dm,
            initial=initial,
            required_state=list(required_room_state.values()),
            timeline_events=timeline_events,
            bundled_aggregations=bundled_aggregations,
            stripped_state=stripped_state,
            prev_batch=prev_batch_token,
            limited=limited,
            unstable_expanded_timeline=unstable_expanded_timeline,
            num_live=num_live,
            bump_stamp=bump_stamp,
            joined_count=joined_count,
            invited_count=invited_count,
            # TODO: These are just dummy values. We could potentially just remove these
            # since notifications can only really be done correctly on the client anyway
            # (encrypted rooms).
            notification_count=0,
            highlight_count=0,
        )<|MERGE_RESOLUTION|>--- conflicted
+++ resolved
@@ -1040,7 +1040,6 @@
                     )
                 )
 
-<<<<<<< HEAD
         # Figure out the last bump event in the room
         #
         # By default, just choose the membership event position for any non-join membership
@@ -1075,7 +1074,7 @@
             # sure of is if the `bump_stamp` is totally before the minimum position from
             # the token.
             #
-            # We don't need to check if the background update has finished, as if the 
+            # We don't need to check if the background update has finished, as if the
             # returned bump stamp is not None then it must be up to date.
             elif (
                 latest_room_bump_stamp is not None
@@ -1102,31 +1101,6 @@
                     # instead we use the membership event position.
                     if new_bump_event_pos.stream > 0:
                         bump_stamp = new_bump_event_pos.stream
-=======
-        # By default, just choose the membership event position
-        bump_stamp = room_membership_for_user_at_to_token.event_pos.stream
-
-        # Figure out the last bump event in the room if we're in the room.
-        if room_membership_for_user_at_to_token.membership == Membership.JOIN:
-            last_bump_event_result = (
-                await self.store.get_last_event_pos_in_room_before_stream_ordering(
-                    room_id,
-                    to_token.room_key,
-                    event_types=SLIDING_SYNC_DEFAULT_BUMP_EVENT_TYPES,
-                )
-            )
-
-            # But if we found a bump event, use that instead
-            if last_bump_event_result is not None:
-                _, new_bump_event_pos = last_bump_event_result
-
-                # If we've just joined a remote room, then the last bump event may
-                # have been backfilled (and so have a negative stream ordering).
-                # These negative stream orderings can't sensibly be compared, so
-                # instead we use the membership event position.
-                if new_bump_event_pos.stream > 0:
-                    bump_stamp = new_bump_event_pos.stream
->>>>>>> 5c229415
 
         unstable_expanded_timeline = False
         prev_room_sync_config = previous_connection_state.room_configs.get(room_id)
