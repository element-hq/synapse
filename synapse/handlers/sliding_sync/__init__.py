#
# This file is licensed under the Affero General Public License (AGPL) version 3.
#
# Copyright (C) 2023 New Vector, Ltd
#
# This program is free software: you can redistribute it and/or modify
# it under the terms of the GNU Affero General Public License as
# published by the Free Software Foundation, either version 3 of the
# License, or (at your option) any later version.
#
# See the GNU Affero General Public License for more details:
# <https://www.gnu.org/licenses/agpl-3.0.html>.
#

import logging
from itertools import chain
from typing import TYPE_CHECKING, AbstractSet, Dict, List, Mapping, Optional, Set, Tuple

from prometheus_client import Histogram
from typing_extensions import assert_never

from synapse.api.constants import Direction, EventTypes, Membership
from synapse.events import EventBase
from synapse.events.utils import strip_event
from synapse.handlers.relations import BundledAggregations
from synapse.handlers.sliding_sync.extensions import SlidingSyncExtensionHandler
from synapse.handlers.sliding_sync.room_lists import (
    RoomsForUserType,
    SlidingSyncRoomLists,
)
from synapse.handlers.sliding_sync.store import SlidingSyncConnectionStore
from synapse.logging.opentracing import (
    SynapseTags,
    log_kv,
    set_tag,
    start_active_span,
    tag_args,
    trace,
)
from synapse.storage.databases.main.roommember import extract_heroes_from_room_summary
from synapse.storage.databases.main.stream import PaginateFunction
from synapse.storage.roommember import (
    MemberSummary,
)
from synapse.types import (
    JsonDict,
    MutableStateMap,
    PersistedEventPosition,
    Requester,
    SlidingSyncStreamToken,
    StateMap,
    StrCollection,
    StreamKeyType,
    StreamToken,
)
from synapse.types.handlers import SLIDING_SYNC_DEFAULT_BUMP_EVENT_TYPES
from synapse.types.handlers.sliding_sync import (
    HaveSentRoomFlag,
    MutablePerConnectionState,
    PerConnectionState,
    RoomSyncConfig,
    SlidingSyncConfig,
    SlidingSyncResult,
    StateValues,
)
from synapse.types.state import StateFilter
from synapse.util.async_helpers import concurrently_execute
from synapse.visibility import filter_events_for_client

if TYPE_CHECKING:
    from synapse.server import HomeServer

logger = logging.getLogger(__name__)


sync_processing_time = Histogram(
    "synapse_sliding_sync_processing_time",
    "Time taken to generate a sliding sync response, ignoring wait times.",
    ["initial"],
)


class SlidingSyncHandler:
    def __init__(self, hs: "HomeServer"):
        self.clock = hs.get_clock()
        self.store = hs.get_datastores().main
        self.storage_controllers = hs.get_storage_controllers()
        self.auth_blocking = hs.get_auth_blocking()
        self.notifier = hs.get_notifier()
        self.event_sources = hs.get_event_sources()
        self.relations_handler = hs.get_relations_handler()
        self.rooms_to_exclude_globally = hs.config.server.rooms_to_exclude_from_sync
        self.is_mine_id = hs.is_mine_id

        self.connection_store = SlidingSyncConnectionStore(self.store)
        self.extensions = SlidingSyncExtensionHandler(hs)
        self.room_lists = SlidingSyncRoomLists(hs)

    async def wait_for_sync_for_user(
        self,
        requester: Requester,
        sync_config: SlidingSyncConfig,
        from_token: Optional[SlidingSyncStreamToken] = None,
        timeout_ms: int = 0,
    ) -> SlidingSyncResult:
        """
        Get the sync for a client if we have new data for it now. Otherwise
        wait for new data to arrive on the server. If the timeout expires, then
        return an empty sync result.

        Args:
            requester: The user making the request
            sync_config: Sync configuration
            from_token: The point in the stream to sync from. Token of the end of the
                previous batch. May be `None` if this is the initial sync request.
            timeout_ms: The time in milliseconds to wait for new data to arrive. If 0,
                we will immediately but there might not be any new data so we just return an
                empty response.
        """
        # If the user is not part of the mau group, then check that limits have
        # not been exceeded (if not part of the group by this point, almost certain
        # auth_blocking will occur)
        await self.auth_blocking.check_auth_blocking(requester=requester)

        # If we're working with a user-provided token, we need to make sure to wait for
        # this worker to catch up with the token so we don't skip past any incoming
        # events or future events if the user is nefariously, manually modifying the
        # token.
        if from_token is not None:
            # We need to make sure this worker has caught up with the token. If
            # this returns false, it means we timed out waiting, and we should
            # just return an empty response.
            before_wait_ts = self.clock.time_msec()
            if not await self.notifier.wait_for_stream_token(from_token.stream_token):
                logger.warning(
                    "Timed out waiting for worker to catch up. Returning empty response"
                )
                return SlidingSyncResult.empty(from_token)

            # If we've spent significant time waiting to catch up, take it off
            # the timeout.
            after_wait_ts = self.clock.time_msec()
            if after_wait_ts - before_wait_ts > 1_000:
                timeout_ms -= after_wait_ts - before_wait_ts
                timeout_ms = max(timeout_ms, 0)

        # We're going to respond immediately if the timeout is 0 or if this is an
        # initial sync (without a `from_token`) so we can avoid calling
        # `notifier.wait_for_events()`.
        if timeout_ms == 0 or from_token is None:
            now_token = self.event_sources.get_current_token()
            result = await self.current_sync_for_user(
                sync_config,
                from_token=from_token,
                to_token=now_token,
            )
        else:
            # Otherwise, we wait for something to happen and report it to the user.
            async def current_sync_callback(
                before_token: StreamToken, after_token: StreamToken
            ) -> SlidingSyncResult:
                return await self.current_sync_for_user(
                    sync_config,
                    from_token=from_token,
                    to_token=after_token,
                )

            result = await self.notifier.wait_for_events(
                sync_config.user.to_string(),
                timeout_ms,
                current_sync_callback,
                from_token=from_token.stream_token,
            )

        return result

    @trace
    async def current_sync_for_user(
        self,
        sync_config: SlidingSyncConfig,
        to_token: StreamToken,
        from_token: Optional[SlidingSyncStreamToken] = None,
    ) -> SlidingSyncResult:
        """
        Generates the response body of a Sliding Sync result, represented as a
        `SlidingSyncResult`.

        We fetch data according to the token range (> `from_token` and <= `to_token`).

        Args:
            sync_config: Sync configuration
            to_token: The point in the stream to sync up to.
            from_token: The point in the stream to sync from. Token of the end of the
                previous batch. May be `None` if this is the initial sync request.
        """
        start_time_s = self.clock.time()

        user_id = sync_config.user.to_string()
        app_service = self.store.get_app_service_by_user_id(user_id)
        if app_service:
            # We no longer support AS users using /sync directly.
            # See https://github.com/matrix-org/matrix-doc/issues/1144
            raise NotImplementedError()

        # Get the per-connection state (if any).
        #
        # Raises an exception if there is a `connection_position` that we don't
        # recognize. If we don't do this and the client asks for the full range
        # of rooms, we end up sending down all rooms and their state from
        # scratch (which can be very slow). By expiring the connection we allow
        # the client a chance to do an initial request with a smaller range of
        # rooms to get them some results sooner but will end up taking the same
        # amount of time (more with round-trips and re-processing) in the end to
        # get everything again.
        previous_connection_state = (
            await self.connection_store.get_and_clear_connection_positions(
                sync_config, from_token
            )
        )

        # Get all of the room IDs that the user should be able to see in the sync
        # response
        has_lists = sync_config.lists is not None and len(sync_config.lists) > 0
        has_room_subscriptions = (
            sync_config.room_subscriptions is not None
            and len(sync_config.room_subscriptions) > 0
        )

        interested_rooms = await self.room_lists.compute_interested_rooms(
            sync_config=sync_config,
            previous_connection_state=previous_connection_state,
            from_token=from_token.stream_token if from_token else None,
            to_token=to_token,
        )

        lists = interested_rooms.lists
        relevant_room_map = interested_rooms.relevant_room_map
        all_rooms = interested_rooms.all_rooms
        room_membership_for_user_map = interested_rooms.room_membership_for_user_map
        relevant_rooms_to_send_map = interested_rooms.relevant_rooms_to_send_map

        # Fetch room data
        rooms: Dict[str, SlidingSyncResult.RoomResult] = {}

        new_connection_state = previous_connection_state.get_mutable()

        @trace
        @tag_args
        async def handle_room(room_id: str) -> None:
            room_sync_result = await self.get_room_sync_data(
                sync_config=sync_config,
                previous_connection_state=previous_connection_state,
                new_connection_state=new_connection_state,
                room_id=room_id,
                room_sync_config=relevant_rooms_to_send_map[room_id],
                room_membership_for_user_at_to_token=room_membership_for_user_map[
                    room_id
                ],
                from_token=from_token,
                to_token=to_token,
                newly_joined=room_id in interested_rooms.newly_joined_rooms,
                is_dm=room_id in interested_rooms.dm_room_ids,
            )

            # Filter out empty room results during incremental sync
            if room_sync_result or not from_token:
                rooms[room_id] = room_sync_result

        if relevant_rooms_to_send_map:
            with start_active_span("sliding_sync.generate_room_entries"):
                await concurrently_execute(handle_room, relevant_rooms_to_send_map, 20)

        extensions = await self.extensions.get_extensions_response(
            sync_config=sync_config,
            actual_lists=lists,
            previous_connection_state=previous_connection_state,
            new_connection_state=new_connection_state,
            # We're purposely using `relevant_room_map` instead of
            # `relevant_rooms_to_send_map` here. This needs to be all room_ids we could
            # send regardless of whether they have an event update or not. The
            # extensions care about more than just normal events in the rooms (like
            # account data, read receipts, typing indicators, to-device messages, etc).
            actual_room_ids=set(relevant_room_map.keys()),
            actual_room_response_map=rooms,
            from_token=from_token,
            to_token=to_token,
        )

        if has_lists or has_room_subscriptions:
            # We now calculate if any rooms outside the range have had updates,
            # which we are not sending down.
            #
            # We *must* record rooms that have had updates, but it is also fine
            # to record rooms as having updates even if there might not actually
            # be anything new for the user (e.g. due to event filters, events
            # having happened after the user left, etc).
            if from_token:
                # The set of rooms that the client (may) care about, but aren't
                # in any list range (or subscribed to).
                missing_rooms = all_rooms - relevant_room_map.keys()

                # We now just go and try fetching any events in the above rooms
                # to see if anything has happened since the `from_token`.
                #
                # TODO: Replace this with something faster. When we land the
                # sliding sync tables that record the most recent event
                # positions we can use that.
                unsent_room_ids: StrCollection
                if await self.store.have_finished_sliding_sync_background_jobs():
                    unsent_room_ids = await (
                        self.store.get_rooms_that_have_updates_since_sliding_sync_table(
                            room_ids=missing_rooms,
                            from_key=from_token.stream_token.room_key,
                        )
                    )
                else:
                    missing_event_map_by_room = (
                        await self.store.get_room_events_stream_for_rooms(
                            room_ids=missing_rooms,
                            from_key=to_token.room_key,
                            to_key=from_token.stream_token.room_key,
                            limit=1,
                        )
                    )
                    unsent_room_ids = list(missing_event_map_by_room)

                new_connection_state.rooms.record_unsent_rooms(
                    unsent_room_ids, from_token.stream_token.room_key
                )

            new_connection_state.rooms.record_sent_rooms(
                relevant_rooms_to_send_map.keys()
            )

            connection_position = await self.connection_store.record_new_state(
                sync_config=sync_config,
                from_token=from_token,
                new_connection_state=new_connection_state,
            )
        elif from_token:
            connection_position = from_token.connection_position
        else:
            # Initial sync without a `from_token` starts at `0`
            connection_position = 0

        sliding_sync_result = SlidingSyncResult(
            next_pos=SlidingSyncStreamToken(to_token, connection_position),
            lists=lists,
            rooms=rooms,
            extensions=extensions,
        )

        # Make it easy to find traces for syncs that aren't empty
        set_tag(SynapseTags.RESULT_PREFIX + "result", bool(sliding_sync_result))
        set_tag(SynapseTags.FUNC_ARG_PREFIX + "sync_config.user", user_id)

        end_time_s = self.clock.time()
        sync_processing_time.labels(from_token is not None).observe(
            end_time_s - start_time_s
        )

        return sliding_sync_result

    @trace
    async def get_current_state_ids_at(
        self,
        room_id: str,
        room_membership_for_user_at_to_token: RoomsForUserType,
        state_filter: StateFilter,
        to_token: StreamToken,
    ) -> StateMap[str]:
        """
        Get current state IDs for the user in the room according to their membership. This
        will be the current state at the time of their LEAVE/BAN, otherwise will be the
        current state <= to_token.

        Args:
            room_id: The room ID to fetch data for
            room_membership_for_user_at_token: Membership information for the user
                in the room at the time of `to_token`.
            to_token: The point in the stream to sync up to.
        """
        state_ids: StateMap[str]
        # People shouldn't see past their leave/ban event
        if room_membership_for_user_at_to_token.membership in (
            Membership.LEAVE,
            Membership.BAN,
        ):
            # TODO: `get_state_ids_at(...)` doesn't take into account the "current
            # state". Maybe we need to use
            # `get_forward_extremities_for_room_at_stream_ordering(...)` to "Fetch the
            # current state at the time."
            state_ids = await self.storage_controllers.state.get_state_ids_at(
                room_id,
                stream_position=to_token.copy_and_replace(
                    StreamKeyType.ROOM,
                    room_membership_for_user_at_to_token.event_pos.to_room_stream_token(),
                ),
                state_filter=state_filter,
                # Partially-stated rooms should have all state events except for
                # remote membership events. Since we've already excluded
                # partially-stated rooms unless `required_state` only has
                # `["m.room.member", "$LAZY"]` for membership, we should be able to
                # retrieve everything requested. When we're lazy-loading, if there
                # are some remote senders in the timeline, we should also have their
                # membership event because we had to auth that timeline event. Plus
                # we don't want to block the whole sync waiting for this one room.
                await_full_state=False,
            )
        # Otherwise, we can get the latest current state in the room
        else:
            state_ids = await self.storage_controllers.state.get_current_state_ids(
                room_id,
                state_filter,
                # Partially-stated rooms should have all state events except for
                # remote membership events. Since we've already excluded
                # partially-stated rooms unless `required_state` only has
                # `["m.room.member", "$LAZY"]` for membership, we should be able to
                # retrieve everything requested. When we're lazy-loading, if there
                # are some remote senders in the timeline, we should also have their
                # membership event because we had to auth that timeline event. Plus
                # we don't want to block the whole sync waiting for this one room.
                await_full_state=False,
            )
            # TODO: Query `current_state_delta_stream` and reverse/rewind back to the `to_token`

        return state_ids

    @trace
    async def get_current_state_at(
        self,
        room_id: str,
        room_membership_for_user_at_to_token: RoomsForUserType,
        state_filter: StateFilter,
        to_token: StreamToken,
    ) -> StateMap[EventBase]:
        """
        Get current state for the user in the room according to their membership. This
        will be the current state at the time of their LEAVE/BAN, otherwise will be the
        current state <= to_token.

        Args:
            room_id: The room ID to fetch data for
            room_membership_for_user_at_token: Membership information for the user
                in the room at the time of `to_token`.
            to_token: The point in the stream to sync up to.
        """
        state_ids = await self.get_current_state_ids_at(
            room_id=room_id,
            room_membership_for_user_at_to_token=room_membership_for_user_at_to_token,
            state_filter=state_filter,
            to_token=to_token,
        )

        events = await self.store.get_events_as_list(list(state_ids.values()))

        state_map = {}
        for event in events:
            state_map[(event.type, event.state_key)] = event

        return state_map

    @trace
    async def get_room_sync_data(
        self,
        sync_config: SlidingSyncConfig,
        previous_connection_state: "PerConnectionState",
        new_connection_state: "MutablePerConnectionState",
        room_id: str,
        room_sync_config: RoomSyncConfig,
        room_membership_for_user_at_to_token: RoomsForUserType,
        from_token: Optional[SlidingSyncStreamToken],
        to_token: StreamToken,
        newly_joined: bool,
        is_dm: bool,
    ) -> SlidingSyncResult.RoomResult:
        """
        Fetch room data for the sync response.

        We fetch data according to the token range (> `from_token` and <= `to_token`).

        Args:
            user: User to fetch data for
            room_id: The room ID to fetch data for
            room_sync_config: Config for what data we should fetch for a room in the
                sync response.
            room_membership_for_user_at_to_token: Membership information for the user
                in the room at the time of `to_token`.
            from_token: The point in the stream to sync from.
            to_token: The point in the stream to sync up to.
            newly_joined: If the user has newly joined the room
            is_dm: Whether the room is a DM room
        """
        user = sync_config.user

        set_tag(
            SynapseTags.FUNC_ARG_PREFIX + "membership",
            room_membership_for_user_at_to_token.membership,
        )
        set_tag(
            SynapseTags.FUNC_ARG_PREFIX + "timeline_limit",
            room_sync_config.timeline_limit,
        )

        # Handle state resets. For example, if we see
        # `room_membership_for_user_at_to_token.event_id=None and
        # room_membership_for_user_at_to_token.membership is not None`, we should
        # indicate to the client that a state reset happened. Perhaps we should indicate
        # this by setting `initial: True` and empty `required_state: []`.
        state_reset_out_of_room = False
        if (
            room_membership_for_user_at_to_token.event_id is None
            and room_membership_for_user_at_to_token.membership is not None
        ):
            # We only expect the `event_id` to be `None` if you've been state reset out
            # of the room (meaning you're no longer in the room). We could put this as
            # part of the if-statement above but we want to handle every case where
            # `event_id` is `None`.
            assert room_membership_for_user_at_to_token.membership is Membership.LEAVE

            state_reset_out_of_room = True

        prev_room_sync_config = previous_connection_state.room_configs.get(room_id)

        # Determine whether we should limit the timeline to the token range.
        #
        # We should return historical messages (before token range) in the
        # following cases because we want clients to be able to show a basic
        # screen of information:
        #
        #  - Initial sync (because no `from_token` to limit us anyway)
        #  - When users `newly_joined`
        #  - For an incremental sync where we haven't sent it down this
        #    connection before
        #
        # Relevant spec issue:
        # https://github.com/matrix-org/matrix-spec/issues/1917
        #
        # XXX: Odd behavior - We also check if the `timeline_limit` has increased, if so
        # we ignore the from bound for the timeline to send down a larger chunk of
        # history and set `unstable_expanded_timeline` to true. This is only being added
        # to match the behavior of the Sliding Sync proxy as we expect the ElementX
        # client to feel a certain way and be able to trickle in a full page of timeline
        # messages to fill up the screen. This is a bit different to the behavior of the
        # Sliding Sync proxy (which sets initial=true, but then doesn't send down the
        # full state again), but existing apps, e.g. ElementX, just need `limited` set.
        # We don't explicitly set `limited` but this will be the case for any room that
        # has more history than we're trying to pull out. Using
        # `unstable_expanded_timeline` allows us to avoid contaminating what `initial`
        # or `limited` mean for clients that interpret them correctly. In future this
        # behavior is almost certainly going to change.
        #
        from_bound = None
        initial = True
        ignore_timeline_bound = False
        if from_token and not newly_joined and not state_reset_out_of_room:
            room_status = previous_connection_state.rooms.have_sent_room(room_id)
            if room_status.status == HaveSentRoomFlag.LIVE:
                from_bound = from_token.stream_token.room_key
                initial = False
            elif room_status.status == HaveSentRoomFlag.PREVIOUSLY:
                assert room_status.last_token is not None
                from_bound = room_status.last_token
                initial = False
            elif room_status.status == HaveSentRoomFlag.NEVER:
                from_bound = None
                initial = True
            else:
                assert_never(room_status.status)

            log_kv({"sliding_sync.room_status": room_status})

            if prev_room_sync_config is not None:
                # Check if the timeline limit has increased, if so ignore the
                # timeline bound and record the change (see "XXX: Odd behavior"
                # above).
                if (
                    prev_room_sync_config.timeline_limit
                    < room_sync_config.timeline_limit
                ):
                    ignore_timeline_bound = True

        log_kv(
            {
                "sliding_sync.from_bound": from_bound,
                "sliding_sync.initial": initial,
                "sliding_sync.ignore_timeline_bound": ignore_timeline_bound,
            }
        )

        # Assemble the list of timeline events
        #
        # FIXME: It would be nice to make the `rooms` response more uniform regardless of
        # membership. Currently, we have to make all of these optional because
        # `invite`/`knock` rooms only have `stripped_state`. See
        # https://github.com/matrix-org/matrix-spec-proposals/pull/3575#discussion_r1653045932
        timeline_events: List[EventBase] = []
        bundled_aggregations: Optional[Dict[str, BundledAggregations]] = None
        limited: Optional[bool] = None
        prev_batch_token: Optional[StreamToken] = None
        num_live: Optional[int] = None
        if (
            room_sync_config.timeline_limit > 0
            # No timeline for invite/knock rooms (just `stripped_state`)
            and room_membership_for_user_at_to_token.membership
            not in (Membership.INVITE, Membership.KNOCK)
        ):
            limited = False
            # We want to start off using the `to_token` (vs `from_token`) because we look
            # backwards from the `to_token` up to the `timeline_limit` and we might not
            # reach the `from_token` before we hit the limit. We will update the room stream
            # position once we've fetched the events to point to the earliest event fetched.
            prev_batch_token = to_token

            # We're going to paginate backwards from the `to_token`
            to_bound = to_token.room_key
            # People shouldn't see past their leave/ban event
            if room_membership_for_user_at_to_token.membership in (
                Membership.LEAVE,
                Membership.BAN,
            ):
                to_bound = room_membership_for_user_at_to_token.event_pos.to_room_stream_token()

            timeline_from_bound = from_bound
            if ignore_timeline_bound:
                timeline_from_bound = None

            # For initial `/sync` (and other historical scenarios mentioned above), we
            # want to view a historical section of the timeline; to fetch events by
            # `topological_ordering` (best representation of the room DAG as others were
            # seeing it at the time). This also aligns with the order that `/messages`
            # returns events in.
            #
            # For incremental `/sync`, we want to get all updates for rooms since
            # the last `/sync` (regardless if those updates arrived late or happened
            # a while ago in the past); to fetch events by `stream_ordering` (in the
            # order they were received by the server).
            #
            # Relevant spec issue: https://github.com/matrix-org/matrix-spec/issues/1917
            #
            # FIXME: Using workaround for mypy,
            # https://github.com/python/mypy/issues/10740#issuecomment-1997047277 and
            # https://github.com/python/mypy/issues/17479
            paginate_room_events_by_topological_ordering: PaginateFunction = (
                self.store.paginate_room_events_by_topological_ordering
            )
            paginate_room_events_by_stream_ordering: PaginateFunction = (
                self.store.paginate_room_events_by_stream_ordering
            )
            pagination_method: PaginateFunction = (
                # Use `topographical_ordering` for historical events
                paginate_room_events_by_topological_ordering
                if timeline_from_bound is None
                # Use `stream_ordering` for updates
                else paginate_room_events_by_stream_ordering
            )
            timeline_events, new_room_key, limited = await pagination_method(
                room_id=room_id,
                # The bounds are reversed so we can paginate backwards
                # (from newer to older events) starting at to_bound.
                # This ensures we fill the `limit` with the newest events first,
                from_key=to_bound,
                to_key=timeline_from_bound,
                direction=Direction.BACKWARDS,
                limit=room_sync_config.timeline_limit,
            )

            # We want to return the events in ascending order (the last event is the
            # most recent).
            timeline_events.reverse()

            # Make sure we don't expose any events that the client shouldn't see
            timeline_events = await filter_events_for_client(
                self.storage_controllers,
                user.to_string(),
                timeline_events,
                is_peeking=room_membership_for_user_at_to_token.membership
                != Membership.JOIN,
                filter_send_to_client=True,
            )
            # TODO: Filter out `EventTypes.CallInvite` in public rooms,
            # see https://github.com/element-hq/synapse/issues/17359

            # TODO: Handle timeline gaps (`get_timeline_gaps()`)

            # Determine how many "live" events we have (events within the given token range).
            #
            # This is mostly useful to determine whether a given @mention event should
            # make a noise or not. Clients cannot rely solely on the absence of
            # `initial: true` to determine live events because if a room not in the
            # sliding window bumps into the window because of an @mention it will have
            # `initial: true` yet contain a single live event (with potentially other
            # old events in the timeline)
            num_live = 0
            if from_token is not None:
                for timeline_event in reversed(timeline_events):
                    # This fields should be present for all persisted events
                    assert timeline_event.internal_metadata.stream_ordering is not None
                    assert timeline_event.internal_metadata.instance_name is not None

                    persisted_position = PersistedEventPosition(
                        instance_name=timeline_event.internal_metadata.instance_name,
                        stream=timeline_event.internal_metadata.stream_ordering,
                    )
                    if persisted_position.persisted_after(
                        from_token.stream_token.room_key
                    ):
                        num_live += 1
                    else:
                        # Since we're iterating over the timeline events in
                        # reverse-chronological order, we can break once we hit an event
                        # that's not live. In the future, we could potentially optimize
                        # this more with a binary search (bisect).
                        break

            # If the timeline is `limited=True`, the client does not have all events
            # necessary to calculate aggregations themselves.
            if limited:
                bundled_aggregations = (
                    await self.relations_handler.get_bundled_aggregations(
                        timeline_events, user.to_string()
                    )
                )

            # Update the `prev_batch_token` to point to the position that allows us to
            # keep paginating backwards from the oldest event we return in the timeline.
            prev_batch_token = prev_batch_token.copy_and_replace(
                StreamKeyType.ROOM, new_room_key
            )

        # Figure out any stripped state events for invite/knocks. This allows the
        # potential joiner to identify the room.
        stripped_state: List[JsonDict] = []
        if room_membership_for_user_at_to_token.membership in (
            Membership.INVITE,
            Membership.KNOCK,
        ):
            # This should never happen. If someone is invited/knocked on room, then
            # there should be an event for it.
            assert room_membership_for_user_at_to_token.event_id is not None

            invite_or_knock_event = await self.store.get_event(
                room_membership_for_user_at_to_token.event_id
            )

            stripped_state = []
            if invite_or_knock_event.membership == Membership.INVITE:
                stripped_state.extend(
                    invite_or_knock_event.unsigned.get("invite_room_state", [])
                )
            elif invite_or_knock_event.membership == Membership.KNOCK:
                stripped_state.extend(
                    invite_or_knock_event.unsigned.get("knock_room_state", [])
                )

            stripped_state.append(strip_event(invite_or_knock_event))

        # Get the changes to current state in the token range from the
        # `current_state_delta_stream` table.
        #
        # For incremental syncs, we can do this first to determine if something relevant
        # has changed and strategically avoid fetching other costly things.
        room_state_delta_id_map: MutableStateMap[str] = {}
        name_event_id: Optional[str] = None
        membership_changed = False
        name_changed = False
        avatar_changed = False
        if initial:
            # Check whether the room has a name set
            name_state_ids = await self.get_current_state_ids_at(
                room_id=room_id,
                room_membership_for_user_at_to_token=room_membership_for_user_at_to_token,
                state_filter=StateFilter.from_types([(EventTypes.Name, "")]),
                to_token=to_token,
            )
            name_event_id = name_state_ids.get((EventTypes.Name, ""))
        else:
            assert from_bound is not None

            # TODO: Limit the number of state events we're about to send down
            # the room, if its too many we should change this to an
            # `initial=True`?
            deltas = await self.store.get_current_state_deltas_for_room(
                room_id=room_id,
                from_token=from_bound,
                to_token=to_token.room_key,
            )
            for delta in deltas:
                # TODO: Handle state resets where event_id is None
                if delta.event_id is not None:
                    room_state_delta_id_map[(delta.event_type, delta.state_key)] = (
                        delta.event_id
                    )

                if delta.event_type == EventTypes.Member:
                    membership_changed = True
                elif delta.event_type == EventTypes.Name and delta.state_key == "":
                    name_changed = True
                elif (
                    delta.event_type == EventTypes.RoomAvatar and delta.state_key == ""
                ):
                    avatar_changed = True

        # We only need the room summary for calculating heroes, however if we do
        # fetch it then we can use it to calculate `joined_count` and
        # `invited_count`.
        room_membership_summary: Optional[Mapping[str, MemberSummary]] = None

        # `heroes` are required if the room name is not set.
        #
        # Note: When you're the first one on your server to be invited to a new room
        # over federation, we only have access to some stripped state in
        # `event.unsigned.invite_room_state` which currently doesn't include `heroes`,
        # see https://github.com/matrix-org/matrix-spec/issues/380. This means that
        # clients won't be able to calculate the room name when necessary and just a
        # pitfall we have to deal with until that spec issue is resolved.
        hero_user_ids: List[str] = []
        # TODO: Should we also check for `EventTypes.CanonicalAlias`
        # (`m.room.canonical_alias`) as a fallback for the room name? see
        # https://github.com/matrix-org/matrix-spec-proposals/pull/3575#discussion_r1671260153
        #
        # We need to fetch the `heroes` if the room name is not set. But we only need to
        # get them on initial syncs (or the first time we send down the room) or if the
        # membership has changed which may change the heroes.
        if name_event_id is None and (initial or (not initial and membership_changed)):
            # We need the room summary to extract the heroes from
            if room_membership_for_user_at_to_token.membership != Membership.JOIN:
                # TODO: Figure out how to get the membership summary for left/banned rooms
                # For invite/knock rooms we don't include the information.
                room_membership_summary = {}
            else:
                room_membership_summary = await self.store.get_room_summary(room_id)
                # TODO: Reverse/rewind back to the `to_token`

            hero_user_ids = extract_heroes_from_room_summary(
                room_membership_summary, me=user.to_string()
            )

        # Fetch the membership counts for rooms we're joined to.
        #
        # Similarly to other metadata, we only need to calculate the member
        # counts if this is an initial sync or the memberships have changed.
        joined_count: Optional[int] = None
        invited_count: Optional[int] = None
        if (
            initial or membership_changed
        ) and room_membership_for_user_at_to_token.membership == Membership.JOIN:
            # If we have the room summary (because we calculated heroes above)
            # then we can simply pull the counts from there.
            if room_membership_summary is not None:
                empty_membership_summary = MemberSummary([], 0)

                joined_count = room_membership_summary.get(
                    Membership.JOIN, empty_membership_summary
                ).count

                invited_count = room_membership_summary.get(
                    Membership.INVITE, empty_membership_summary
                ).count
            else:
                member_counts = await self.store.get_member_counts(room_id)
                joined_count = member_counts.get(Membership.JOIN, 0)
                invited_count = member_counts.get(Membership.INVITE, 0)

        # Fetch the `required_state` for the room
        #
        # No `required_state` for invite/knock rooms (just `stripped_state`)
        #
        # FIXME: It would be nice to make the `rooms` response more uniform regardless
        # of membership. Currently, we have to make this optional because
        # `invite`/`knock` rooms only have `stripped_state`. See
        # https://github.com/matrix-org/matrix-spec-proposals/pull/3575#discussion_r1653045932
        #
        # Calculate the `StateFilter` based on the `required_state` for the room
        required_state_filter = StateFilter.none()
        # The requested `required_state_map` with the lazy membership expanded and
        # `$ME` replaced with the user's ID. This allows us to see what membership we've
        # sent down to the client in the next request.
        #
        # Make a copy so we can modify it. Still need to be careful to make a copy of
        # the state key sets if we want to add/remove from them. We could make a deep
        # copy but this saves us some work.
        expanded_required_state_map = dict(room_sync_config.required_state_map)
        if room_membership_for_user_at_to_token.membership not in (
            Membership.INVITE,
            Membership.KNOCK,
        ):
            # If we have a double wildcard ("*", "*") in the `required_state`, we need
            # to fetch all state for the room
            #
            # Note: MSC3575 describes different behavior to how we're handling things
            # here but since it's not wrong to return more state than requested
            # (`required_state` is just the minimum requested), it doesn't matter if we
            # include more than client wanted. This complexity is also under scrutiny,
            # see
            # https://github.com/matrix-org/matrix-spec-proposals/pull/3575#discussion_r1185109050
            #
            # > One unique exception is when you request all state events via ["*", "*"]. When used,
            # > all state events are returned by default, and additional entries FILTER OUT the returned set
            # > of state events. These additional entries cannot use '*' themselves.
            # > For example, ["*", "*"], ["m.room.member", "@alice:example.com"] will _exclude_ every m.room.member
            # > event _except_ for @alice:example.com, and include every other state event.
            # > In addition, ["*", "*"], ["m.space.child", "*"] is an error, the m.space.child filter is not
            # > required as it would have been returned anyway.
            # >
            # > -- MSC3575 (https://github.com/matrix-org/matrix-spec-proposals/pull/3575)
            if StateValues.WILDCARD in room_sync_config.required_state_map.get(
                StateValues.WILDCARD, set()
            ):
                set_tag(
                    SynapseTags.FUNC_ARG_PREFIX + "required_state_wildcard",
                    True,
                )
                required_state_filter = StateFilter.all()
            # TODO: `StateFilter` currently doesn't support wildcard event types. We're
            # currently working around this by returning all state to the client but it
            # would be nice to fetch less from the database and return just what the
            # client wanted.
            elif (
                room_sync_config.required_state_map.get(StateValues.WILDCARD)
                is not None
            ):
                set_tag(
                    SynapseTags.FUNC_ARG_PREFIX + "required_state_wildcard_event_type",
                    True,
                )
                required_state_filter = StateFilter.all()
            else:
                required_state_types: List[Tuple[str, Optional[str]]] = []
                num_wild_state_keys = 0
                lazy_load_room_members = False
                num_others = 0
                for (
                    state_type,
                    state_key_set,
                ) in room_sync_config.required_state_map.items():
                    for state_key in state_key_set:
                        if state_key == StateValues.WILDCARD:
                            num_wild_state_keys += 1
                            # `None` is a wildcard in the `StateFilter`
                            required_state_types.append((state_type, None))
                        # We need to fetch all relevant people when we're lazy-loading membership
                        elif (
                            state_type == EventTypes.Member
                            and state_key == StateValues.LAZY
                        ):
                            lazy_load_room_members = True
                            # Everyone in the timeline is relevant
                            #
                            # FIXME: We probably also care about invite, ban, kick, targets, etc
                            # but the spec only mentions "senders".
                            timeline_membership: Set[str] = set()
                            if timeline_events is not None:
                                for timeline_event in timeline_events:
                                    timeline_membership.add(timeline_event.sender)

                            # Update the required state filter so we pick up the new
                            # membership
                            for user_id in timeline_membership:
                                required_state_types.append(
                                    (EventTypes.Member, user_id)
                                )

                            # Add an explicit entry for each user in the timeline
                            #
                            # Make a new set or copy of the state key set so we can
                            # modify it without affecting the original
                            # `required_state_map`
                            expanded_required_state_map[EventTypes.Member] = (
                                expanded_required_state_map.get(
                                    EventTypes.Member, set()
                                )
                                | timeline_membership
                            )
                        elif state_key == StateValues.ME:
                            num_others += 1
                            required_state_types.append((state_type, user.to_string()))
                            # Replace `$ME` with the user's ID so we can deduplicate
                            # when someone requests the same state with `$ME` or with
                            # their user ID.
                            #
                            # Make a new set or copy of the state key set so we can
                            # modify it without affecting the original
                            # `required_state_map`
                            expanded_required_state_map[EventTypes.Member] = (
                                expanded_required_state_map.get(
                                    EventTypes.Member, set()
                                )
                                | {user.to_string()}
                            )
                        else:
                            num_others += 1
                            required_state_types.append((state_type, state_key))

                set_tag(
                    SynapseTags.FUNC_ARG_PREFIX
                    + "required_state_wildcard_state_key_count",
                    num_wild_state_keys,
                )
                set_tag(
                    SynapseTags.FUNC_ARG_PREFIX + "required_state_lazy",
                    lazy_load_room_members,
                )
                set_tag(
                    SynapseTags.FUNC_ARG_PREFIX + "required_state_other_count",
                    num_others,
                )

                required_state_filter = StateFilter.from_types(required_state_types)

        # We need this base set of info for the response so let's just fetch it along
        # with the `required_state` for the room
        hero_room_state = [
            (EventTypes.Member, hero_user_id) for hero_user_id in hero_user_ids
        ]
        meta_room_state = list(hero_room_state)
        if initial or name_changed:
            meta_room_state.append((EventTypes.Name, ""))
        if initial or avatar_changed:
            meta_room_state.append((EventTypes.RoomAvatar, ""))

        state_filter = StateFilter.all()
        if required_state_filter != StateFilter.all():
            state_filter = StateFilter(
                types=StateFilter.from_types(
                    chain(meta_room_state, required_state_filter.to_types())
                ).types,
                include_others=required_state_filter.include_others,
            )

        # The required state map to store in the room sync config, if it has
        # changed.
        changed_required_state_map: Optional[Mapping[str, AbstractSet[str]]] = None

        # We can return all of the state that was requested if this was the first
        # time we've sent the room down this connection.
        room_state: StateMap[EventBase] = {}
        if initial:
            room_state = await self.get_current_state_at(
                room_id=room_id,
                room_membership_for_user_at_to_token=room_membership_for_user_at_to_token,
                state_filter=state_filter,
                to_token=to_token,
            )
        else:
            assert from_bound is not None

            if prev_room_sync_config is not None:
                # Check if there are any changes to the required state config
                # that we need to handle.
                changed_required_state_map, added_state_filter = (
                    _required_state_changes(
                        user.to_string(),
<<<<<<< HEAD
                        prev_required_state_map=prev_room_sync_config.required_state_map,
                        request_required_state_map=expanded_required_state_map,
=======
                        previous_room_config=prev_room_sync_config,
                        room_sync_config=room_sync_config,
>>>>>>> 11bc9a1b
                        state_deltas=room_state_delta_id_map,
                    )
                )

                if added_state_filter:
                    # Some state entries got added, so we pull out the current
                    # state for them. If we don't do this we'd only send down new deltas.
                    state_ids = await self.get_current_state_ids_at(
                        room_id=room_id,
                        room_membership_for_user_at_to_token=room_membership_for_user_at_to_token,
                        state_filter=added_state_filter,
                        to_token=to_token,
                    )
                    room_state_delta_id_map.update(state_ids)

            events = await self.store.get_events(
                state_filter.filter_state(room_state_delta_id_map).values()
            )
            room_state = {(s.type, s.state_key): s for s in events.values()}

            # If the membership changed and we have to get heroes, get the remaining
            # heroes from the state
            if hero_user_ids:
                hero_membership_state = await self.get_current_state_at(
                    room_id=room_id,
                    room_membership_for_user_at_to_token=room_membership_for_user_at_to_token,
                    state_filter=StateFilter.from_types(hero_room_state),
                    to_token=to_token,
                )
                room_state.update(hero_membership_state)

        required_room_state: StateMap[EventBase] = {}
        if required_state_filter != StateFilter.none():
            required_room_state = required_state_filter.filter_state(room_state)

        # Find the room name and avatar from the state
        room_name: Optional[str] = None
        # TODO: Should we also check for `EventTypes.CanonicalAlias`
        # (`m.room.canonical_alias`) as a fallback for the room name? see
        # https://github.com/matrix-org/matrix-spec-proposals/pull/3575#discussion_r1671260153
        name_event = room_state.get((EventTypes.Name, ""))
        if name_event is not None:
            room_name = name_event.content.get("name")

        room_avatar: Optional[str] = None
        avatar_event = room_state.get((EventTypes.RoomAvatar, ""))
        if avatar_event is not None:
            room_avatar = avatar_event.content.get("url")

        # Assemble heroes: extract the info from the state we just fetched
        heroes: List[SlidingSyncResult.RoomResult.StrippedHero] = []
        for hero_user_id in hero_user_ids:
            member_event = room_state.get((EventTypes.Member, hero_user_id))
            if member_event is not None:
                heroes.append(
                    SlidingSyncResult.RoomResult.StrippedHero(
                        user_id=hero_user_id,
                        display_name=member_event.content.get("displayname"),
                        avatar_url=member_event.content.get("avatar_url"),
                    )
                )

        # Figure out the last bump event in the room. If the bump stamp hasn't
        # changed we omit it from the response.
        bump_stamp = None

        always_return_bump_stamp = (
            # We use the membership event position for any non-join
            room_membership_for_user_at_to_token.membership != Membership.JOIN
            # We didn't fetch any timeline events but we should still check for
            # a bump_stamp that might be somewhere
            or limited is None
            # There might be a bump event somewhere before the timeline events
            # that we fetched, that we didn't previously send down
            or limited is True
            # Always give the client some frame of reference if this is the
            # first time they are seeing the room down the connection
            or initial
        )

        # If we're joined to the room, we need to find the last bump event before the
        # `to_token`
        if room_membership_for_user_at_to_token.membership == Membership.JOIN:
            # Try and get a bump stamp
            new_bump_stamp = await self._get_bump_stamp(
                room_id,
                to_token,
                timeline_events,
                check_outside_timeline=always_return_bump_stamp,
            )
            if new_bump_stamp is not None:
                bump_stamp = new_bump_stamp

        if bump_stamp is None and always_return_bump_stamp:
            # By default, just choose the membership event position for any non-join membership
            bump_stamp = room_membership_for_user_at_to_token.event_pos.stream

        if bump_stamp is not None and bump_stamp < 0:
            # We never want to send down negative stream orderings, as you can't
            # sensibly compare positive and negative stream orderings (they have
            # different meanings).
            #
            # A negative bump stamp here can only happen if the stream ordering
            # of the membership event is negative (and there are no further bump
            # stamps), which can happen if the server leaves and deletes a room,
            # and then rejoins it.
            #
            # To deal with this, we just set the bump stamp to zero, which will
            # shove this room to the bottom of the list. This is OK as the
            # moment a new message happens in the room it will get put into a
            # sensible order again.
            bump_stamp = 0

<<<<<<< HEAD
        room_sync_required_state_map_to_persist: Mapping[str, AbstractSet[str]] = (
            expanded_required_state_map
        )
=======
        room_sync_required_state_map_to_persist = room_sync_config.required_state_map
>>>>>>> 11bc9a1b
        if changed_required_state_map:
            room_sync_required_state_map_to_persist = changed_required_state_map

        # Record the `room_sync_config` if we're `ignore_timeline_bound` (which means
        # that the `timeline_limit` has increased)
        unstable_expanded_timeline = False
        if ignore_timeline_bound:
            # FIXME: We signal the fact that we're sending down more events to
            # the client by setting `unstable_expanded_timeline` to true (see
            # "XXX: Odd behavior" above).
            unstable_expanded_timeline = True

            new_connection_state.room_configs[room_id] = RoomSyncConfig(
                timeline_limit=room_sync_config.timeline_limit,
                required_state_map=room_sync_required_state_map_to_persist,
            )
        elif prev_room_sync_config is not None:
            # If the result is `limited` then we need to record that the
            # `timeline_limit` has been reduced, as when/if the client later requests
            # more timeline then we have more data to send.
            #
            # Otherwise (when not `limited`) we don't need to record that the
            # `timeline_limit` has been reduced, as the *effective* `timeline_limit`
            # (i.e. the amount of timeline we have previously sent to the client) is at
            # least the previous `timeline_limit`.
            #
            # This is to handle the case where the `timeline_limit` e.g. goes from 10 to
            # 5 to 10 again (without any timeline gaps), where there's no point sending
            # down the initial historical chunk events when the `timeline_limit` is
            # increased as the client already has the 10 previous events. However, if
            # client has a gap in the timeline (i.e. `limited` is True), then we *do*
            # need to record the reduced timeline.
            #
            # TODO: Handle timeline gaps (`get_timeline_gaps()`) - This is separate from
            # the gaps we might see on the client because a response was `limited` we're
            # talking about above.
            if (
                limited
                and prev_room_sync_config.timeline_limit
                > room_sync_config.timeline_limit
            ):
                new_connection_state.room_configs[room_id] = RoomSyncConfig(
                    timeline_limit=room_sync_config.timeline_limit,
                    required_state_map=room_sync_required_state_map_to_persist,
                )

            elif changed_required_state_map is not None:
                new_connection_state.room_configs[room_id] = RoomSyncConfig(
                    timeline_limit=room_sync_config.timeline_limit,
                    required_state_map=room_sync_required_state_map_to_persist,
                )

        else:
            new_connection_state.room_configs[room_id] = RoomSyncConfig(
                timeline_limit=room_sync_config.timeline_limit,
                required_state_map=room_sync_required_state_map_to_persist,
            )

        set_tag(SynapseTags.RESULT_PREFIX + "initial", initial)

        return SlidingSyncResult.RoomResult(
            name=room_name,
            avatar=room_avatar,
            heroes=heroes,
            is_dm=is_dm,
            initial=initial,
            required_state=list(required_room_state.values()),
            timeline_events=timeline_events,
            bundled_aggregations=bundled_aggregations,
            stripped_state=stripped_state,
            prev_batch=prev_batch_token,
            limited=limited,
            unstable_expanded_timeline=unstable_expanded_timeline,
            num_live=num_live,
            bump_stamp=bump_stamp,
            joined_count=joined_count,
            invited_count=invited_count,
            # TODO: These are just dummy values. We could potentially just remove these
            # since notifications can only really be done correctly on the client anyway
            # (encrypted rooms).
            notification_count=0,
            highlight_count=0,
        )

    @trace
    async def _get_bump_stamp(
        self,
        room_id: str,
        to_token: StreamToken,
        timeline: List[EventBase],
        check_outside_timeline: bool,
    ) -> Optional[int]:
        """Get a bump stamp for the room, if we have a bump event and it has
        changed.

        Args:
            room_id
            to_token: The upper bound of token to return
            timeline: The list of events we have fetched.
            limited: If the timeline was limited.
            check_outside_timeline: Whether we need to check for bump stamp for
                events before the timeline if we didn't find a bump stamp in
                the timeline events.
        """

        # First check the timeline events we're returning to see if one of
        # those matches. We iterate backwards and take the stream ordering
        # of the first event that matches the bump event types.
        for timeline_event in reversed(timeline):
            if timeline_event.type in SLIDING_SYNC_DEFAULT_BUMP_EVENT_TYPES:
                new_bump_stamp = timeline_event.internal_metadata.stream_ordering

                # All persisted events have a stream ordering
                assert new_bump_stamp is not None

                # If we've just joined a remote room, then the last bump event may
                # have been backfilled (and so have a negative stream ordering).
                # These negative stream orderings can't sensibly be compared, so
                # instead we use the membership event position.
                if new_bump_stamp > 0:
                    return new_bump_stamp

        if not check_outside_timeline:
            # If we are not a limited sync, then we know the bump stamp can't
            # have changed.
            return None

        # We can quickly query for the latest bump event in the room using the
        # sliding sync tables.
        latest_room_bump_stamp = await self.store.get_latest_bump_stamp_for_room(
            room_id
        )

        min_to_token_position = to_token.room_key.stream

        # If we can rely on the new sliding sync tables and the `bump_stamp` is
        # `None`, just fallback to the membership event position. This can happen
        # when we've just joined a remote room and all the events are backfilled.
        if (
            # FIXME: The background job check can be removed once we bump
            # `SCHEMA_COMPAT_VERSION` and run the foreground update for
            # `sliding_sync_joined_rooms`/`sliding_sync_membership_snapshots`
            # (tracked by https://github.com/element-hq/synapse/issues/17623)
            latest_room_bump_stamp is None
            and await self.store.have_finished_sliding_sync_background_jobs()
        ):
            return None

        # The `bump_stamp` stored in the database might be ahead of our token. Since
        # `bump_stamp` is only a `stream_ordering` position, we can't be 100% sure
        # that's before the `to_token` in all scenarios. The only scenario we can be
        # sure of is if the `bump_stamp` is totally before the minimum position from
        # the token.
        #
        # We don't need to check if the background update has finished, as if the
        # returned bump stamp is not None then it must be up to date.
        elif (
            latest_room_bump_stamp is not None
            and latest_room_bump_stamp < min_to_token_position
        ):
            if latest_room_bump_stamp > 0:
                return latest_room_bump_stamp
            else:
                return None

        # Otherwise, if it's within or after the `to_token`, we need to find the
        # last bump event before the `to_token`.
        else:
            last_bump_event_result = (
                await self.store.get_last_event_pos_in_room_before_stream_ordering(
                    room_id,
                    to_token.room_key,
                    event_types=SLIDING_SYNC_DEFAULT_BUMP_EVENT_TYPES,
                )
            )
            if last_bump_event_result is not None:
                _, new_bump_event_pos = last_bump_event_result

                # If we've just joined a remote room, then the last bump event may
                # have been backfilled (and so have a negative stream ordering).
                # These negative stream orderings can't sensibly be compared, so
                # instead we use the membership event position.
                if new_bump_event_pos.stream > 0:
                    return new_bump_event_pos.stream

            return None


def _required_state_changes(
    user_id: str,
    *,
<<<<<<< HEAD
    prev_required_state_map: Mapping[str, AbstractSet[str]],
    request_required_state_map: Mapping[str, AbstractSet[str]],
=======
    previous_room_config: "RoomSyncConfig",
    room_sync_config: RoomSyncConfig,
>>>>>>> 11bc9a1b
    state_deltas: StateMap[str],
) -> Tuple[Optional[Mapping[str, AbstractSet[str]]], StateFilter]:
    """Calculates the changes between the required state room config from the
    previous requests compared with the current request.

    This does two things. First, it calculates if we need to update the room
    config due to changes to required state. Secondly, it works out which state
    entries we need to pull from current state and return due to the state entry
    now appearing in the required state when it previously wasn't (on top of the
    state deltas).

    This function tries to ensure to handle the case where a state entry is
    added, removed and then added again to the required state. In that case we
    only want to re-send that entry down sync if it has changed.

    Returns:
        A 2-tuple of updated required state config (or None if there is no update)
        and the state filter to use to fetch extra current state that we need to
        return.
    """
<<<<<<< HEAD
=======

    prev_required_state_map = previous_room_config.required_state_map
    request_required_state_map = room_sync_config.required_state_map

>>>>>>> 11bc9a1b
    if prev_required_state_map == request_required_state_map:
        # There has been no change. Return immediately.
        return None, StateFilter.none()

    prev_wildcard = prev_required_state_map.get(StateValues.WILDCARD, set())
    request_wildcard = request_required_state_map.get(StateValues.WILDCARD, set())

    # If we were previously fetching everything ("*", "*"), always update the effective
    # room required state config to match the request. And since we we're previously
    # already fetching everything, we don't have to fetch anything now that they've
    # narrowed.
    if StateValues.WILDCARD in prev_wildcard:
        return request_required_state_map, StateFilter.none()

    # If a event type wildcard has been added or removed we don't try and do
    # anything fancy, and instead always update the effective room required
    # state config to match the request.
    if request_wildcard - prev_wildcard:
        # Some keys were added, so we need to fetch everything
        return request_required_state_map, StateFilter.all()
    if prev_wildcard - request_wildcard:
        # Keys were only removed, so we don't have to fetch everything.
        return request_required_state_map, StateFilter.none()

    # Contains updates to the required state map compared with the previous room
    # config. This has the same format as `RoomSyncConfig.required_state`
    changes: Dict[str, AbstractSet[str]] = {}

    # The set of types/state keys that we need to fetch and return to the
    # client. Passed to `StateFilter.from_types(...)`
    added: List[Tuple[str, Optional[str]]] = []

<<<<<<< HEAD
    # Convert the list of state deltas to map from type to state_keys that have
    # changed.
    changed_types_to_state_keys: Dict[str, Set[str]] = {}
    for event_type, state_key in state_deltas:
        changed_types_to_state_keys.setdefault(event_type, set()).add(state_key)

=======
>>>>>>> 11bc9a1b
    # First we calculate what, if anything, has been *added*.
    for event_type in (
        prev_required_state_map.keys() | request_required_state_map.keys()
    ):
        old_state_keys = prev_required_state_map.get(event_type, set())
        request_state_keys = request_required_state_map.get(event_type, set())
<<<<<<< HEAD
        changed_state_keys = changed_types_to_state_keys.get(event_type, set())
=======
>>>>>>> 11bc9a1b

        if old_state_keys == request_state_keys:
            # No change to this type
            continue

        if not request_state_keys - old_state_keys:
            # Nothing *added*, so we skip. Removals happen below.
            continue

<<<<<<< HEAD
        # We only remove state keys from the effective state if they've been
        # removed from the request *and* the state has changed. This ensures
        # that if a client removes and then re-adds a state key, we only send
        # down the associated current state event if its changed (rather than
        # sending down the same event twice).
        invalidated_state_keys = (
            old_state_keys - request_state_keys
        ) & changed_state_keys

        # Always update changes to include the newly added keys
        changes[event_type] = request_state_keys | (
            # Wildcard and lazy state keys are not sticky from previous requests
            (old_state_keys - {StateValues.WILDCARD, StateValues.LAZY})
            - invalidated_state_keys
        )
=======
        # Always update changes to include the newly added keys
        changes[event_type] = request_state_keys
>>>>>>> 11bc9a1b

        if StateValues.WILDCARD in old_state_keys:
            # We were previously fetching everything for this type, so we don't need to
            # fetch anything new.
            continue

        # Record the new state keys to fetch for this type.
        if StateValues.WILDCARD in request_state_keys:
            # If we have added a wildcard then we always just fetch everything.
            added.append((event_type, None))
        else:
            for state_key in request_state_keys - old_state_keys:
                if state_key == StateValues.ME:
                    added.append((event_type, user_id))
                elif state_key == StateValues.LAZY:
                    # We handle lazy loading separately (outside this function),
                    # so don't need to explicitly add anything here.
                    #
                    # LAZY values should also be ignore for event types that are
                    # not membership.
                    pass
                else:
                    added.append((event_type, state_key))

    added_state_filter = StateFilter.from_types(added)

<<<<<<< HEAD
=======
    # Convert the list of state deltas to map from type to state_keys that have
    # changed.
    changed_types_to_state_keys: Dict[str, Set[str]] = {}
    for event_type, state_key in state_deltas:
        changed_types_to_state_keys.setdefault(event_type, set()).add(state_key)

>>>>>>> 11bc9a1b
    # Figure out what changes we need to apply to the effective required state
    # config.
    for event_type, changed_state_keys in changed_types_to_state_keys.items():
        old_state_keys = prev_required_state_map.get(event_type, set())
        request_state_keys = request_required_state_map.get(event_type, set())

        if old_state_keys == request_state_keys:
            # No change.
            continue

<<<<<<< HEAD
        # If we see the `user_id`` as a state_key, also add "$ME" to the list of state
        # that has changed to account for people requesting `required_state` with `$ME`
        # or their user ID.
        if user_id in changed_state_keys:
            changed_state_keys.add(StateValues.ME)

        # We only remove state keys from the effective state if they've been
        # removed from the request *and* the state has changed. This ensures
        # that if a client removes and then re-adds a state key, we only send
        # down the associated current state event if its changed (rather than
        # sending down the same event twice).
        invalidated_state_keys = (
            old_state_keys - request_state_keys
        ) & changed_state_keys

        if request_state_keys - old_state_keys:
            # We've expanded the set of state keys, use the new requested set
            # with whatever hasn't been invalidated from the previous set.
            changes[event_type] = request_state_keys | (
                # Wildcard and lazy state keys are not sticky from previous requests
                (old_state_keys - {StateValues.WILDCARD, StateValues.LAZY})
                - invalidated_state_keys
            )
=======
        if request_state_keys - old_state_keys:
            # We've expanded the set of state keys, so we just clobber the
            # current set with the new set.
            #
            # We could also ensure that we keep entries where the state hasn't
            # changed, but are no longer in the requested required state, but
            # that's a sufficient edge case that we can ignore (as its only a
            # performance optimization).
            changes[event_type] = request_state_keys
>>>>>>> 11bc9a1b
            continue

        old_state_key_wildcard = StateValues.WILDCARD in old_state_keys
        request_state_key_wildcard = StateValues.WILDCARD in request_state_keys

        if old_state_key_wildcard != request_state_key_wildcard:
            # If a state_key wildcard has been added or removed, we always update the
            # effective room required state config to match the request.
            changes[event_type] = request_state_keys
            continue

        if event_type == EventTypes.Member:
            old_state_key_lazy = StateValues.LAZY in old_state_keys
            request_state_key_lazy = StateValues.LAZY in request_state_keys

            if old_state_key_lazy != request_state_key_lazy:
                # If a "$LAZY" has been added or removed we always update the effective room
                # required state config to match the request.
                changes[event_type] = request_state_keys
                continue

<<<<<<< HEAD
=======
        # Handle "$ME" values by adding "$ME" if the state key matches the user
        # ID.
        if user_id in changed_state_keys:
            changed_state_keys.add(StateValues.ME)

>>>>>>> 11bc9a1b
        # At this point there are no wildcards and no additions to the set of
        # state keys requested, only deletions.
        #
        # We only remove state keys from the effective state if they've been
        # removed from the request *and* the state has changed. This ensures
        # that if a client removes and then re-adds a state key, we only send
        # down the associated current state event if its changed (rather than
        # sending down the same event twice).
<<<<<<< HEAD
        if invalidated_state_keys:
            changes[event_type] = old_state_keys - invalidated_state_keys
=======
        invalidated = (old_state_keys - request_state_keys) & changed_state_keys
        if invalidated:
            changes[event_type] = old_state_keys - invalidated
>>>>>>> 11bc9a1b

    if changes:
        # Update the required state config based on the changes.
        new_required_state_map = dict(prev_required_state_map)
        for event_type, state_keys in changes.items():
            if state_keys:
                new_required_state_map[event_type] = state_keys
            else:
                # Remove entries with empty state keys.
                new_required_state_map.pop(event_type, None)

        return new_required_state_map, added_state_filter
    else:
        return None, added_state_filter<|MERGE_RESOLUTION|>--- conflicted
+++ resolved
@@ -1051,13 +1051,8 @@
                 changed_required_state_map, added_state_filter = (
                     _required_state_changes(
                         user.to_string(),
-<<<<<<< HEAD
                         prev_required_state_map=prev_room_sync_config.required_state_map,
                         request_required_state_map=expanded_required_state_map,
-=======
-                        previous_room_config=prev_room_sync_config,
-                        room_sync_config=room_sync_config,
->>>>>>> 11bc9a1b
                         state_deltas=room_state_delta_id_map,
                     )
                 )
@@ -1171,13 +1166,9 @@
             # sensible order again.
             bump_stamp = 0
 
-<<<<<<< HEAD
         room_sync_required_state_map_to_persist: Mapping[str, AbstractSet[str]] = (
             expanded_required_state_map
         )
-=======
-        room_sync_required_state_map_to_persist = room_sync_config.required_state_map
->>>>>>> 11bc9a1b
         if changed_required_state_map:
             room_sync_required_state_map_to_persist = changed_required_state_map
 
@@ -1369,13 +1360,8 @@
 def _required_state_changes(
     user_id: str,
     *,
-<<<<<<< HEAD
     prev_required_state_map: Mapping[str, AbstractSet[str]],
     request_required_state_map: Mapping[str, AbstractSet[str]],
-=======
-    previous_room_config: "RoomSyncConfig",
-    room_sync_config: RoomSyncConfig,
->>>>>>> 11bc9a1b
     state_deltas: StateMap[str],
 ) -> Tuple[Optional[Mapping[str, AbstractSet[str]]], StateFilter]:
     """Calculates the changes between the required state room config from the
@@ -1396,13 +1382,6 @@
         and the state filter to use to fetch extra current state that we need to
         return.
     """
-<<<<<<< HEAD
-=======
-
-    prev_required_state_map = previous_room_config.required_state_map
-    request_required_state_map = room_sync_config.required_state_map
-
->>>>>>> 11bc9a1b
     if prev_required_state_map == request_required_state_map:
         # There has been no change. Return immediately.
         return None, StateFilter.none()
@@ -1435,25 +1414,19 @@
     # client. Passed to `StateFilter.from_types(...)`
     added: List[Tuple[str, Optional[str]]] = []
 
-<<<<<<< HEAD
     # Convert the list of state deltas to map from type to state_keys that have
     # changed.
     changed_types_to_state_keys: Dict[str, Set[str]] = {}
     for event_type, state_key in state_deltas:
         changed_types_to_state_keys.setdefault(event_type, set()).add(state_key)
 
-=======
->>>>>>> 11bc9a1b
     # First we calculate what, if anything, has been *added*.
     for event_type in (
         prev_required_state_map.keys() | request_required_state_map.keys()
     ):
         old_state_keys = prev_required_state_map.get(event_type, set())
         request_state_keys = request_required_state_map.get(event_type, set())
-<<<<<<< HEAD
         changed_state_keys = changed_types_to_state_keys.get(event_type, set())
-=======
->>>>>>> 11bc9a1b
 
         if old_state_keys == request_state_keys:
             # No change to this type
@@ -1463,7 +1436,6 @@
             # Nothing *added*, so we skip. Removals happen below.
             continue
 
-<<<<<<< HEAD
         # We only remove state keys from the effective state if they've been
         # removed from the request *and* the state has changed. This ensures
         # that if a client removes and then re-adds a state key, we only send
@@ -1479,10 +1451,6 @@
             (old_state_keys - {StateValues.WILDCARD, StateValues.LAZY})
             - invalidated_state_keys
         )
-=======
-        # Always update changes to include the newly added keys
-        changes[event_type] = request_state_keys
->>>>>>> 11bc9a1b
 
         if StateValues.WILDCARD in old_state_keys:
             # We were previously fetching everything for this type, so we don't need to
@@ -1509,15 +1477,6 @@
 
     added_state_filter = StateFilter.from_types(added)
 
-<<<<<<< HEAD
-=======
-    # Convert the list of state deltas to map from type to state_keys that have
-    # changed.
-    changed_types_to_state_keys: Dict[str, Set[str]] = {}
-    for event_type, state_key in state_deltas:
-        changed_types_to_state_keys.setdefault(event_type, set()).add(state_key)
-
->>>>>>> 11bc9a1b
     # Figure out what changes we need to apply to the effective required state
     # config.
     for event_type, changed_state_keys in changed_types_to_state_keys.items():
@@ -1528,7 +1487,6 @@
             # No change.
             continue
 
-<<<<<<< HEAD
         # If we see the `user_id`` as a state_key, also add "$ME" to the list of state
         # that has changed to account for people requesting `required_state` with `$ME`
         # or their user ID.
@@ -1552,17 +1510,6 @@
                 (old_state_keys - {StateValues.WILDCARD, StateValues.LAZY})
                 - invalidated_state_keys
             )
-=======
-        if request_state_keys - old_state_keys:
-            # We've expanded the set of state keys, so we just clobber the
-            # current set with the new set.
-            #
-            # We could also ensure that we keep entries where the state hasn't
-            # changed, but are no longer in the requested required state, but
-            # that's a sufficient edge case that we can ignore (as its only a
-            # performance optimization).
-            changes[event_type] = request_state_keys
->>>>>>> 11bc9a1b
             continue
 
         old_state_key_wildcard = StateValues.WILDCARD in old_state_keys
@@ -1584,14 +1531,6 @@
                 changes[event_type] = request_state_keys
                 continue
 
-<<<<<<< HEAD
-=======
-        # Handle "$ME" values by adding "$ME" if the state key matches the user
-        # ID.
-        if user_id in changed_state_keys:
-            changed_state_keys.add(StateValues.ME)
-
->>>>>>> 11bc9a1b
         # At this point there are no wildcards and no additions to the set of
         # state keys requested, only deletions.
         #
@@ -1600,14 +1539,8 @@
         # that if a client removes and then re-adds a state key, we only send
         # down the associated current state event if its changed (rather than
         # sending down the same event twice).
-<<<<<<< HEAD
         if invalidated_state_keys:
             changes[event_type] = old_state_keys - invalidated_state_keys
-=======
-        invalidated = (old_state_keys - request_state_keys) & changed_state_keys
-        if invalidated:
-            changes[event_type] = old_state_keys - invalidated
->>>>>>> 11bc9a1b
 
     if changes:
         # Update the required state config based on the changes.
