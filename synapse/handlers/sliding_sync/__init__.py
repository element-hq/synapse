--- conflicted
+++ resolved
@@ -50,7 +50,7 @@
     StreamKeyType,
     StreamToken,
 )
-<<<<<<< HEAD
+from synapse.types.handlers import SLIDING_SYNC_DEFAULT_BUMP_EVENT_TYPES
 from synapse.types.handlers.sliding_sync import (
     HaveSentRoomFlag,
     MutablePerConnectionState,
@@ -59,12 +59,6 @@
     SlidingSyncConfig,
     SlidingSyncResult,
     StateValues,
-=======
-from synapse.types.handlers import (
-    SLIDING_SYNC_DEFAULT_BUMP_EVENT_TYPES,
-    SlidingSyncConfig,
-    SlidingSyncResult,
->>>>>>> 1a6b718f
 )
 from synapse.types.state import StateFilter
 from synapse.util.async_helpers import concurrently_execute
