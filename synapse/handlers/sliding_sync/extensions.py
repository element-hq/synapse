--- conflicted
+++ resolved
@@ -19,11 +19,6 @@
     TYPE_CHECKING,
     AbstractSet,
     ChainMap,
-<<<<<<< HEAD
-    Dict,
-    List,
-=======
->>>>>>> 077a6f7e
     Mapping,
     MutableMapping,
     Sequence,
@@ -1009,7 +1004,7 @@
             prev_batch=prev_batch,
         )
 
-    def _extract_thread_id_from_event(self, event: EventBase) -> Optional[str]:
+    def _extract_thread_id_from_event(self, event: EventBase) -> str | None:
         """Extract thread ID from event if it's a thread reply.
 
         Args:
@@ -1027,7 +1022,7 @@
     def _find_threads_in_timeline(
         self,
         actual_room_response_map: Mapping[str, SlidingSyncResult.RoomResult],
-    ) -> Set[str]:
+    ) -> set[str]:
         """Find all thread IDs that have events in room timelines.
 
         Args:
@@ -1036,7 +1031,7 @@
         Returns:
             A set of thread IDs (thread root event IDs) that appear in timelines.
         """
-        threads_in_timeline: Set[str] = set()
+        threads_in_timeline: set[str] = set()
         for room_result in actual_room_response_map.values():
             if room_result.timeline_events:
                 for event in room_result.timeline_events:
@@ -1047,9 +1042,9 @@
 
     def _merge_prev_batch_token(
         self,
-        current_token: Optional[StreamToken],
-        new_token: Optional[StreamToken],
-    ) -> Optional[StreamToken]:
+        current_token: StreamToken | None,
+        new_token: StreamToken | None,
+    ) -> StreamToken | None:
         """Merge two prev_batch tokens, taking the maximum (latest) for backwards pagination.
 
         Args:
@@ -1070,8 +1065,8 @@
 
     def _merge_thread_updates(
         self,
-        target: Dict[str, List[ThreadUpdateInfo]],
-        source: Dict[str, List[ThreadUpdateInfo]],
+        target: dict[str, list[ThreadUpdateInfo]],
+        source: dict[str, list[ThreadUpdateInfo]],
     ) -> None:
         """Merge thread updates from source into target.
 
@@ -1086,12 +1081,12 @@
         self,
         sync_config: SlidingSyncConfig,
         threads_request: SlidingSyncConfig.Extensions.ThreadsExtension,
-        actual_room_ids: Set[str],
+        actual_room_ids: set[str],
         actual_room_response_map: Mapping[str, SlidingSyncResult.RoomResult],
         room_membership_for_user_at_to_token_map: Mapping[str, RoomsForUserType],
         to_token: StreamToken,
-        from_token: Optional[SlidingSyncStreamToken],
-    ) -> Optional[SlidingSyncResult.Extensions.ThreadsExtension]:
+        from_token: SlidingSyncStreamToken | None,
+    ) -> SlidingSyncResult.Extensions.ThreadsExtension | None:
         """Handle Threads extension (MSC4360)
 
         Args:
@@ -1116,7 +1111,7 @@
         # since the client already sees the thread activity in the timeline.
         # If include_roots=True, we fetch all threads regardless, because the client
         # wants the thread root events.
-        threads_to_exclude: Optional[Set[str]] = None
+        threads_to_exclude: set[str] | None = None
         if not threads_request.include_roots:
             threads_to_exclude = self._find_threads_in_timeline(
                 actual_room_response_map
@@ -1125,8 +1120,8 @@
         # Separate rooms into groups based on membership status.
         # For LEAVE/BAN rooms, we need to bound the to_token to prevent leaking events
         # that occurred after the user left/was banned.
-        leave_ban_rooms: Set[str] = set()
-        other_rooms: Set[str] = set()
+        leave_ban_rooms: set[str] = set()
+        other_rooms: set[str] = set()
 
         for room_id in actual_room_ids:
             membership_info = room_membership_for_user_at_to_token_map.get(room_id)
@@ -1139,8 +1134,8 @@
                 other_rooms.add(room_id)
 
         # Fetch thread updates, handling LEAVE/BAN rooms separately to avoid data leaks.
-        all_thread_updates: Dict[str, List[ThreadUpdateInfo]] = {}
-        prev_batch_token: Optional[StreamToken] = None
+        all_thread_updates: dict[str, list[ThreadUpdateInfo]] = {}
+        prev_batch_token: StreamToken | None = None
         remaining_limit = threads_request.limit
 
         # Query for rooms where the user has left or been banned, using their leave/ban
@@ -1209,7 +1204,7 @@
 
         # Build a mapping of event_id -> (thread_id, update) for efficient lookup
         # during visibility filtering.
-        event_to_thread_map: Dict[str, tuple[str, ThreadUpdateInfo]] = {}
+        event_to_thread_map: dict[str, tuple[str, ThreadUpdateInfo]] = {}
         for thread_id, updates in all_thread_updates.items():
             for update in updates:
                 event_to_thread_map[update.event_id] = (thread_id, update)
@@ -1221,7 +1216,7 @@
         )
 
         # Rebuild thread updates from filtered events
-        filtered_updates: Dict[str, List[ThreadUpdateInfo]] = defaultdict(list)
+        filtered_updates: dict[str, list[ThreadUpdateInfo]] = defaultdict(list)
         for event in filtered_events:
             if event.event_id in event_to_thread_map:
                 thread_id, update = event_to_thread_map[event.event_id]
@@ -1252,7 +1247,7 @@
                     )
                 )
 
-        thread_updates: Dict[str, Dict[str, _ThreadUpdate]] = {}
+        thread_updates: dict[str, dict[str, _ThreadUpdate]] = {}
         for thread_root, updates in filtered_updates.items():
             # We only care about the latest update for the thread.
             # After sorting above, updates[0] is guaranteed to be the latest (highest stream_ordering).
