#
# This file is licensed under the Affero General Public License (AGPL) version 3.
#
# Copyright (C) 2025 New Vector, Ltd
#
# This program is free software: you can redistribute it and/or modify
# it under the terms of the GNU Affero General Public License as
# published by the Free Software Foundation, either version 3 of the
# License, or (at your option) any later version.
#
# See the GNU Affero General Public License for more details:
# <https://www.gnu.org/licenses/agpl-3.0.html>.
#
#
import logging
from typing import TYPE_CHECKING
from urllib.parse import urlencode

from pydantic import (
    AnyHttpUrl,
    BaseModel,
    ConfigDict,
    StrictBool,
    StrictInt,
    StrictStr,
    ValidationError,
)

from synapse.api.auth.base import BaseAuth
from synapse.api.errors import (
    AuthError,
    HttpResponseException,
    InvalidClientTokenError,
    SynapseError,
    UnrecognizedRequestError,
)
from synapse.http.site import SynapseRequest
from synapse.logging.opentracing import (
    active_span,
    force_tracing,
    inject_request_headers,
    start_active_span,
)
from synapse.metrics import SERVER_NAME_LABEL
from synapse.synapse_rust.http_client import HttpClient
from synapse.types import JsonDict, Requester, UserID, create_requester
from synapse.util.caches.cached_call import RetryOnExceptionCachedCall
from synapse.util.caches.response_cache import ResponseCache, ResponseCacheContext
from synapse.util.json import json_decoder

from . import introspection_response_timer

if TYPE_CHECKING:
    from synapse.rest.admin.experimental_features import ExperimentalFeature
    from synapse.server import HomeServer

logger = logging.getLogger(__name__)

# Scope as defined by MSC2967
# https://github.com/matrix-org/matrix-spec-proposals/pull/2967
UNSTABLE_SCOPE_MATRIX_API = "urn:matrix:org.matrix.msc2967.client:api:*"
UNSTABLE_SCOPE_MATRIX_DEVICE_PREFIX = "urn:matrix:org.matrix.msc2967.client:device:"
STABLE_SCOPE_MATRIX_API = "urn:matrix:client:api:*"
STABLE_SCOPE_MATRIX_DEVICE_PREFIX = "urn:matrix:client:device:"


class ServerMetadata(BaseModel):
    model_config = ConfigDict(extra="allow")

    issuer: StrictStr
    account_management_uri: StrictStr


class IntrospectionResponse(BaseModel):
    retrieved_at_ms: StrictInt
    active: StrictBool
<<<<<<< HEAD
    scope: StrictStr | None
    username: StrictStr | None
    sub: StrictStr | None
    device_id: StrictStr | None
    expires_in: StrictInt | None

    class Config:
        extra = Extra.allow
=======
    scope: Optional[StrictStr] = None
    username: Optional[StrictStr] = None
    sub: Optional[StrictStr] = None
    device_id: Optional[StrictStr] = None
    expires_in: Optional[StrictInt] = None
    model_config = ConfigDict(extra="allow")
>>>>>>> 07e79805

    def get_scope_set(self) -> set[str]:
        if not self.scope:
            return set()

        return {token for token in self.scope.split(" ") if token}

    def is_active(self, now_ms: int) -> bool:
        if not self.active:
            return False

        # Compatibility tokens don't expire and don't have an 'expires_in' field
        if self.expires_in is None:
            return True

        absolute_expiry_ms = self.expires_in * 1000 + self.retrieved_at_ms
        return now_ms < absolute_expiry_ms


class MasDelegatedAuth(BaseAuth):
    def __init__(self, hs: "HomeServer"):
        super().__init__(hs)

        self.server_name = hs.hostname
        self._clock = hs.get_clock()
        self._config = hs.config.mas

        self._http_client = hs.get_proxied_http_client()
        self._rust_http_client = HttpClient(
            reactor=hs.get_reactor(),
            user_agent=self._http_client.user_agent.decode("utf8"),
        )
        self._server_metadata = RetryOnExceptionCachedCall[ServerMetadata](
            self._load_metadata
        )
        self._force_tracing_for_users = hs.config.tracing.force_tracing_for_users

        # # Token Introspection Cache
        # This remembers what users/devices are represented by which access tokens,
        # in order to reduce overall system load:
        # - on Synapse (as requests are relatively expensive)
        # - on the network
        # - on MAS
        #
        # Since there is no invalidation mechanism currently,
        # the entries expire after 2 minutes.
        # This does mean tokens can be treated as valid by Synapse
        # for longer than reality.
        #
        # Ideally, tokens should logically be invalidated in the following circumstances:
        # - If a session logout happens.
        #   In this case, MAS will delete the device within Synapse
        #   anyway and this is good enough as an invalidation.
        # - If the client refreshes their token in MAS.
        #   In this case, the device still exists and it's not the end of the world for
        #   the old access token to continue working for a short time.
        self._introspection_cache: ResponseCache[str] = ResponseCache(
            clock=self._clock,
            name="mas_token_introspection",
            server_name=self.server_name,
            timeout_ms=120_000,
            # don't log because the keys are access tokens
            enable_logging=False,
        )

    @property
    def _metadata_url(self) -> str:
        return str(
            AnyHttpUrl.build(
                scheme=self._config.endpoint.scheme,
                username=self._config.endpoint.username,
                password=self._config.endpoint.password,
                host=self._config.endpoint.host or "",
                port=self._config.endpoint.port,
                path=".well-known/openid-configuration",
                query=None,
                fragment=None,
            )
        )

    @property
    def _introspection_endpoint(self) -> str:
        return str(
            AnyHttpUrl.build(
                scheme=self._config.endpoint.scheme,
                username=self._config.endpoint.username,
                password=self._config.endpoint.password,
                host=self._config.endpoint.host or "",
                port=self._config.endpoint.port,
                path="oauth2/introspect",
                query=None,
                fragment=None,
            )
        )

    async def _load_metadata(self) -> ServerMetadata:
        response = await self._http_client.get_json(self._metadata_url)
        metadata = ServerMetadata(**response)
        return metadata

    async def issuer(self) -> str:
        metadata = await self._server_metadata.get()
        return metadata.issuer

    async def account_management_url(self) -> str:
        metadata = await self._server_metadata.get()
        return metadata.account_management_uri

    async def auth_metadata(self) -> JsonDict:
        metadata = await self._server_metadata.get()
        return metadata.dict()

    def is_request_using_the_shared_secret(self, request: SynapseRequest) -> bool:
        """
        Check if the request is using the shared secret.

        Args:
            request: The request to check.

        Returns:
            True if the request is using the shared secret, False otherwise.
        """
        access_token = self.get_access_token_from_request(request)
        shared_secret = self._config.secret()
        if not shared_secret:
            return False

        return access_token == shared_secret

    async def _introspect_token(
        self, token: str, cache_context: ResponseCacheContext[str]
    ) -> IntrospectionResponse:
        """
        Send a token to the introspection endpoint and returns the introspection response

        Parameters:
            token: The token to introspect

        Raises:
            HttpResponseException: If the introspection endpoint returns a non-2xx response
            ValueError: If the introspection endpoint returns an invalid JSON response
            JSONDecodeError: If the introspection endpoint returns a non-JSON response
            Exception: If the HTTP request fails

        Returns:
            The introspection response
        """

        # By default, we shouldn't cache the result unless we know it's valid
        cache_context.should_cache = False
        raw_headers: dict[str, str] = {
            "Content-Type": "application/x-www-form-urlencoded",
            "Accept": "application/json",
            "Authorization": f"Bearer {self._config.secret()}",
            # Tell MAS that we support reading the device ID as an explicit
            # value, not encoded in the scope. This is supported by MAS 0.15+
            "X-MAS-Supports-Device-Id": "1",
        }

        args = {"token": token, "token_type_hint": "access_token"}
        body = urlencode(args, True)

        # Do the actual request

        logger.debug("Fetching token from MAS")
        start_time = self._clock.time()
        try:
            with start_active_span("mas-introspect-token"):
                inject_request_headers(raw_headers)
                resp_body = await self._rust_http_client.post(
                    url=self._introspection_endpoint,
                    response_limit=1 * 1024 * 1024,
                    headers=raw_headers,
                    request_body=body,
                )
        except HttpResponseException as e:
            end_time = self._clock.time()
            introspection_response_timer.labels(
                code=e.code, **{SERVER_NAME_LABEL: self.server_name}
            ).observe(end_time - start_time)
            raise
        except Exception:
            end_time = self._clock.time()
            introspection_response_timer.labels(
                code="ERR", **{SERVER_NAME_LABEL: self.server_name}
            ).observe(end_time - start_time)
            raise

        logger.debug("Fetched token from MAS")

        end_time = self._clock.time()
        introspection_response_timer.labels(
            code=200, **{SERVER_NAME_LABEL: self.server_name}
        ).observe(end_time - start_time)

        raw_response = json_decoder.decode(resp_body.decode("utf-8"))
        try:
            response = IntrospectionResponse(
                retrieved_at_ms=self._clock.time_msec(),
                **raw_response,
            )
        except ValidationError as e:
            raise ValueError(
                "The introspection endpoint returned an invalid JSON response"
            ) from e

        # We had a valid response, so we can cache it
        cache_context.should_cache = True
        return response

    async def is_server_admin(self, requester: Requester) -> bool:
        return "urn:synapse:admin:*" in requester.scope

    async def get_user_by_req(
        self,
        request: SynapseRequest,
        allow_guest: bool = False,
        allow_expired: bool = False,
        allow_locked: bool = False,
    ) -> Requester:
        parent_span = active_span()
        with start_active_span("get_user_by_req"):
            access_token = self.get_access_token_from_request(request)

            requester = await self.get_appservice_user(request, access_token)
            if not requester:
                requester = await self.get_user_by_access_token(
                    token=access_token,
                    allow_expired=allow_expired,
                )

            await self._record_request(request, requester)

            request.requester = requester

            if parent_span:
                if requester.authenticated_entity in self._force_tracing_for_users:
                    # request tracing is enabled for this user, so we need to force it
                    # tracing on for the parent span (which will be the servlet span).
                    #
                    # It's too late for the get_user_by_req span to inherit the setting,
                    # so we also force it on for that.
                    force_tracing()
                    force_tracing(parent_span)
                parent_span.set_tag(
                    "authenticated_entity", requester.authenticated_entity
                )
                parent_span.set_tag("user_id", requester.user.to_string())
                if requester.device_id is not None:
                    parent_span.set_tag("device_id", requester.device_id)
                if requester.app_service is not None:
                    parent_span.set_tag("appservice_id", requester.app_service.id)
            return requester

    async def get_user_by_access_token(
        self,
        token: str,
        allow_expired: bool = False,
    ) -> Requester:
        try:
            introspection_result = await self._introspection_cache.wrap(
                token, self._introspect_token, token, cache_context=True
            )
        except Exception:
            logger.exception("Failed to introspect token")
            raise SynapseError(503, "Unable to introspect the access token")

        logger.debug("Introspection result: %r", introspection_result)
        if not introspection_result.is_active(self._clock.time_msec()):
            raise InvalidClientTokenError("Token is not active")

        # Let's look at the scope
        scope = introspection_result.get_scope_set()

        # Determine type of user based on presence of particular scopes
        if (
            UNSTABLE_SCOPE_MATRIX_API not in scope
            and STABLE_SCOPE_MATRIX_API not in scope
        ):
            raise InvalidClientTokenError(
                "Token doesn't grant access to the Matrix C-S API"
            )

        if introspection_result.username is None:
            raise AuthError(
                500,
                "Invalid username claim in the introspection result",
            )

        user_id = UserID(
            localpart=introspection_result.username,
            domain=self.server_name,
        )

        # Try to find a user from the username claim
        user_info = await self.store.get_user_by_id(user_id=user_id.to_string())
        if user_info is None:
            raise AuthError(
                500,
                "User not found",
            )

        # MAS will give us the device ID as an explicit value for *compatibility* sessions
        # If present, we get it from here, if not we get it in the scope for next-gen sessions
        device_id = introspection_result.device_id
        if device_id is None:
            # Find device_ids in scope
            # We only allow a single device_id in the scope, so we find them all in the
            # scope list, and raise if there are more than one. The OIDC server should be
            # the one enforcing valid scopes, so we raise a 500 if we find an invalid scope.
            device_ids: set[str] = set()
            for tok in scope:
                if tok.startswith(UNSTABLE_SCOPE_MATRIX_DEVICE_PREFIX):
                    device_ids.add(tok[len(UNSTABLE_SCOPE_MATRIX_DEVICE_PREFIX) :])
                elif tok.startswith(STABLE_SCOPE_MATRIX_DEVICE_PREFIX):
                    device_ids.add(tok[len(STABLE_SCOPE_MATRIX_DEVICE_PREFIX) :])

            if len(device_ids) > 1:
                raise AuthError(
                    500,
                    "Multiple device IDs in scope",
                )

            device_id = next(iter(device_ids), None)

        if device_id is not None:
            # Sanity check the device_id
            if len(device_id) > 255 or len(device_id) < 1:
                raise AuthError(
                    500,
                    "Invalid device ID in introspection result",
                )

            # Make sure the device exists. This helps with introspection cache
            # invalidation: if we log out, the device gets deleted by MAS
            device = await self.store.get_device(
                user_id=user_id.to_string(),
                device_id=device_id,
            )
            if device is None:
                # Invalidate the introspection cache, the device was deleted
                self._introspection_cache.unset(token)
                raise InvalidClientTokenError("Token is not active")

        return create_requester(
            user_id=user_id,
            device_id=device_id,
            scope=scope,
        )

    async def get_user_by_req_experimental_feature(
        self,
        request: SynapseRequest,
        feature: "ExperimentalFeature",
        allow_guest: bool = False,
        allow_expired: bool = False,
        allow_locked: bool = False,
    ) -> Requester:
        try:
            requester = await self.get_user_by_req(
                request,
                allow_guest=allow_guest,
                allow_expired=allow_expired,
                allow_locked=allow_locked,
            )
            if await self.store.is_feature_enabled(requester.user.to_string(), feature):
                return requester

            raise UnrecognizedRequestError(code=404)
        except (AuthError, InvalidClientTokenError):
            if feature.is_globally_enabled(self.hs.config):
                # If its globally enabled then return the auth error
                raise

            raise UnrecognizedRequestError(code=404)<|MERGE_RESOLUTION|>--- conflicted
+++ resolved
@@ -74,23 +74,12 @@
 class IntrospectionResponse(BaseModel):
     retrieved_at_ms: StrictInt
     active: StrictBool
-<<<<<<< HEAD
-    scope: StrictStr | None
-    username: StrictStr | None
-    sub: StrictStr | None
-    device_id: StrictStr | None
-    expires_in: StrictInt | None
-
-    class Config:
-        extra = Extra.allow
-=======
-    scope: Optional[StrictStr] = None
-    username: Optional[StrictStr] = None
-    sub: Optional[StrictStr] = None
-    device_id: Optional[StrictStr] = None
-    expires_in: Optional[StrictInt] = None
+    scope: StrictStr | None = None
+    username: StrictStr | None = None
+    sub: StrictStr | None = None
+    device_id: StrictStr | None = None
+    expires_in: StrictInt | None = None
     model_config = ConfigDict(extra="allow")
->>>>>>> 07e79805
 
     def get_scope_set(self) -> set[str]:
         if not self.scope:
