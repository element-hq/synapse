--- conflicted
+++ resolved
@@ -145,7 +145,6 @@
         # metadata.validate_introspection_endpoint()
         return metadata
 
-<<<<<<< HEAD
     async def issuer(self) -> str:
         """
         Get the configured issuer
@@ -181,7 +180,7 @@
         except Exception:
             logger.warning("Failed to load metadata:", exc_info=True)
             return None
-=======
+
     async def _introspection_endpoint(self) -> str:
         """
         Returns the introspection endpoint of the issuer
@@ -193,7 +192,6 @@
 
         metadata = await self._load_metadata()
         return metadata.get("introspection_endpoint")
->>>>>>> c896030f
 
     async def _introspect_token(self, token: str) -> IntrospectionToken:
         """
