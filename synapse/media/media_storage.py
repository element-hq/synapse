--- conflicted
+++ resolved
@@ -33,11 +33,7 @@
     AsyncIterator,
     BinaryIO,
     Callable,
-<<<<<<< HEAD
-    Generator,
     List,
-=======
->>>>>>> fcbc79bb
     Optional,
     Sequence,
     Tuple,
@@ -185,23 +181,12 @@
 
             raise e from None
 
-<<<<<<< HEAD
-        if not finished_called:
-            exc = Exception("Finished callback not called")
-            main_media_repo_write_trace_scope.__exit__(
-                type(exc), None, exc.__traceback__
-            )
-            raise exc
-
     async def fetch_media(
         self,
         file_info: FileInfo,
         media_info: Optional[LocalMedia] = None,
         federation: bool = False,
     ) -> Optional[Responder]:
-=======
-    async def fetch_media(self, file_info: FileInfo) -> Optional[Responder]:
->>>>>>> fcbc79bb
         """Attempts to fetch media described by file_info from the local cache
         and configured storage providers.
 
