--- conflicted
+++ resolved
@@ -292,59 +292,7 @@
             raise NotFoundError("Media ID has expired")
 
     @trace
-<<<<<<< HEAD
     async def create_or_update_content(
-=======
-    async def update_content(
-        self,
-        media_id: str,
-        media_type: str,
-        upload_name: Optional[str],
-        content: IO,
-        content_length: int,
-        auth_user: UserID,
-    ) -> None:
-        """Update the content of the given media ID.
-
-        Args:
-            media_id: The media ID to replace.
-            media_type: The content type of the file.
-            upload_name: The name of the file, if provided.
-            content: A file like object that is the content to store
-            content_length: The length of the content
-            auth_user: The user_id of the uploader
-        """
-        file_info = FileInfo(server_name=None, file_id=media_id)
-        sha256reader = SHA256TransparentIOReader(content)
-        # This implements all of IO as it has a passthrough
-        fname = await self.media_storage.store_file(sha256reader.wrap(), file_info)
-        sha256 = sha256reader.hexdigest()
-        should_quarantine = await self.store.get_is_hash_quarantined(sha256)
-        logger.info("Stored local media in file %r", fname)
-
-        if should_quarantine:
-            logger.warning(
-                "Media has been automatically quarantined as it matched existing quarantined media"
-            )
-
-        await self.store.update_local_media(
-            media_id=media_id,
-            media_type=media_type,
-            upload_name=upload_name,
-            media_length=content_length,
-            user_id=auth_user,
-            sha256=sha256,
-            quarantined_by="system" if should_quarantine else None,
-        )
-
-        try:
-            await self._generate_thumbnails(None, media_id, media_id, media_type)
-        except Exception as e:
-            logger.info("Failed to generate thumbnails: %s", e)
-
-    @trace
-    async def create_content(
->>>>>>> b9b8775d
         self,
         media_type: str,
         upload_name: Optional[str],
