--- conflicted
+++ resolved
@@ -25,9 +25,7 @@
 import urllib
 from abc import ABC, abstractmethod
 from types import TracebackType
-<<<<<<< HEAD
-from typing import Awaitable, Dict, Generator, List, Optional, Tuple, Type
-=======
+
 from typing import (
     TYPE_CHECKING,
     Awaitable,
@@ -39,7 +37,6 @@
     Tuple,
     Type,
 )
->>>>>>> 92b38c1a
 
 import attr
 from zope.interface import implementer
@@ -62,14 +59,9 @@
 from synapse.util.async_helpers import DeferredEvent
 from synapse.util.stringutils import is_ascii
 
-<<<<<<< HEAD
-=======
 if TYPE_CHECKING:
     from synapse.server import HomeServer
-    from synapse.storage.databases.main.media_repository import LocalMedia
-
-
->>>>>>> 92b38c1a
+
 logger = logging.getLogger(__name__)
 
 # list all text content types that will have the charset default to UTF-8 when
