--- conflicted
+++ resolved
@@ -111,21 +111,12 @@
         # lambda binds to the queue rather than to the name of the queue which
         # changes. ARGH.
         def register(name: str, queue: Sized) -> None:
-<<<<<<< HEAD
             hs.register_later_gauge(LaterGauge(
-                "synapse_federation_send_queue_%s_size" % (queue_name,),
-                "",
-                [],
-                lambda: len(queue),
-            ))
-=======
-            LaterGauge(
                 name="synapse_federation_send_queue_%s_size" % (queue_name,),
                 desc="",
                 labelnames=[SERVER_NAME_LABEL],
                 caller=lambda: {(self.server_name,): len(queue)},
-            )
->>>>>>> c0878ac9
+            ))
 
         for queue_name in [
             "presence_map",
