#
# This file is licensed under the Affero General Public License (AGPL) version 3.
#
# Copyright 2019-2021 Matrix.org Federation C.I.C
# Copyright 2015, 2016 OpenMarket Ltd
# Copyright (C) 2023 New Vector, Ltd
#
# This program is free software: you can redistribute it and/or modify
# it under the terms of the GNU Affero General Public License as
# published by the Free Software Foundation, either version 3 of the
# License, or (at your option) any later version.
#
# See the GNU Affero General Public License for more details:
# <https://www.gnu.org/licenses/agpl-3.0.html>.
#
# Originally licensed under the Apache License, Version 2.0:
# <http://www.apache.org/licenses/LICENSE-2.0>.
#
# [This file includes modifications made by New Vector Limited]
#
#
import logging
import random
from typing import (
    TYPE_CHECKING,
    Any,
    Awaitable,
    Callable,
    Collection,
    Dict,
    List,
    Mapping,
    Optional,
    Tuple,
    Union,
)

from prometheus_client import Counter, Gauge, Histogram

from twisted.python import failure

from synapse.api.constants import (
    Direction,
    EduTypes,
    EventContentFields,
    EventTypes,
    Membership,
)
from synapse.api.errors import (
    AuthError,
    Codes,
    FederationError,
    IncompatibleRoomVersionError,
    NotFoundError,
    PartialStateConflictError,
    SynapseError,
    UnsupportedRoomVersionError,
)
from synapse.api.room_versions import (
    KNOWN_ROOM_VERSIONS,
    RoomVersion,
)
from synapse.crypto.event_signing import compute_event_signature
from synapse.events import EventBase
from synapse.events.snapshot import EventContext
from synapse.federation.federation_base import (
    FederationBase,
    InvalidEventSignatureError,
    event_from_pdu_json,
)
from synapse.federation.persistence import TransactionActions
from synapse.federation.units import Edu, Transaction, serialize_and_filter_pdus
from synapse.handlers.worker_lock import NEW_EVENT_DURING_PURGE_LOCK_NAME
from synapse.http.servlet import assert_params_in_dict
from synapse.logging.context import (
    make_deferred_yieldable,
    nested_logging_context,
    run_in_background,
)
from synapse.logging.opentracing import (
    SynapseTags,
    log_kv,
    set_tag,
    start_active_span_from_edu,
    tag_args,
    trace,
)
from synapse.metrics.background_process_metrics import wrap_as_background_process
from synapse.replication.http.federation import (
    ReplicationFederationSendEduRestServlet,
    ReplicationGetQueryRestServlet,
)
from synapse.storage.databases.main.lock import Lock
from synapse.storage.databases.main.roommember import extract_heroes_from_room_summary
from synapse.storage.roommember import MemberSummary
from synapse.types import JsonDict, StateMap, UserID, get_domain_from_id
from synapse.util import unwrapFirstError
from synapse.util.async_helpers import Linearizer, concurrently_execute, gather_results
from synapse.util.caches.response_cache import ResponseCache
from synapse.util.stringutils import parse_server_name

if TYPE_CHECKING:
    from synapse.server import HomeServer

# when processing incoming transactions, we try to handle multiple rooms in
# parallel, up to this limit.
TRANSACTION_CONCURRENCY_LIMIT = 10

logger = logging.getLogger(__name__)

received_pdus_counter = Counter("synapse_federation_server_received_pdus", "")

received_edus_counter = Counter("synapse_federation_server_received_edus", "")

received_queries_counter = Counter(
    "synapse_federation_server_received_queries", "", ["type"]
)

pdu_process_time = Histogram(
    "synapse_federation_server_pdu_process_time",
    "Time taken to process an event",
)

last_pdu_ts_metric = Gauge(
    "synapse_federation_last_received_pdu_time",
    "The timestamp of the last PDU which was successfully received from the given domain",
    labelnames=("server_name",),
)


# The name of the lock to use when process events in a room received over
# federation.
_INBOUND_EVENT_HANDLING_LOCK_NAME = "federation_inbound_pdu"

_UNKNOWN_EVENT_ID = "<Unknown>"


class FederationServer(FederationBase):
    def __init__(self, hs: "HomeServer"):
        super().__init__(hs)

        self.server_name = hs.hostname
        self.handler = hs.get_federation_handler()
        self._spam_checker_module_callbacks = hs.get_module_api_callbacks().spam_checker
        self._federation_event_handler = hs.get_federation_event_handler()
        self.state = hs.get_state_handler()
        self._event_auth_handler = hs.get_event_auth_handler()
        self._room_member_handler = hs.get_room_member_handler()
        self._e2e_keys_handler = hs.get_e2e_keys_handler()
        self._worker_lock_handler = hs.get_worker_locks_handler()

        self._state_storage_controller = hs.get_storage_controllers().state

        self.device_handler = hs.get_device_handler()

        # Ensure the following handlers are loaded since they register callbacks
        # with FederationHandlerRegistry.
        hs.get_directory_handler()

        self._server_linearizer = Linearizer("fed_server")

        # origins that we are currently processing a transaction from.
        # a dict from origin to txn id.
        self._active_transactions: Dict[str, str] = {}

        # We cache results for transaction with the same ID
        self._transaction_resp_cache: ResponseCache[Tuple[str, str]] = ResponseCache(
            hs.get_clock(), "fed_txn_handler", timeout_ms=30000
        )

        self.transaction_actions = TransactionActions(self.store)

        self.registry = hs.get_federation_registry()

        # We cache responses to state queries, as they take a while and often
        # come in waves.
        self._state_resp_cache: ResponseCache[Tuple[str, Optional[str]]] = (
            ResponseCache(hs.get_clock(), "state_resp", timeout_ms=30000)
        )
        self._state_ids_resp_cache: ResponseCache[Tuple[str, str]] = ResponseCache(
            hs.get_clock(), "state_ids_resp", timeout_ms=30000
        )

        self._federation_metrics_domains = (
            hs.config.federation.federation_metrics_domains
        )

        self._room_prejoin_state_types = hs.config.api.room_prejoin_state

        # Whether we have started handling old events in the staging area.
        self._started_handling_of_staged_events = False

    @wrap_as_background_process("_handle_old_staged_events")
    async def _handle_old_staged_events(self) -> None:
        """Handle old staged events by fetching all rooms that have staged
        events and start the processing of each of those rooms.
        """

        # Get all the rooms IDs with staged events.
        room_ids = await self.store.get_all_rooms_with_staged_incoming_events()

        # We then shuffle them so that if there are multiple instances doing
        # this work they're less likely to collide.
        random.shuffle(room_ids)

        for room_id in room_ids:
            room_version = await self.store.get_room_version(room_id)

            # Try and acquire the processing lock for the room, if we get it start a
            # background process for handling the events in the room.
            lock = await self.store.try_acquire_lock(
                _INBOUND_EVENT_HANDLING_LOCK_NAME, room_id
            )
            if lock:
                logger.info("Handling old staged inbound events in %s", room_id)
                self._process_incoming_pdus_in_room_inner(
                    room_id,
                    room_version,
                    lock,
                )

            # We pause a bit so that we don't start handling all rooms at once.
            await self._clock.sleep(random.uniform(0, 0.1))

    async def on_backfill_request(
        self, origin: str, room_id: str, versions: List[str], limit: int
    ) -> Tuple[int, Dict[str, Any]]:
        async with self._server_linearizer.queue((origin, room_id)):
            origin_host, _ = parse_server_name(origin)
            await self.check_server_matches_acl(origin_host, room_id)

            pdus = await self.handler.on_backfill_request(
                origin, room_id, versions, limit
            )

            res = self._transaction_dict_from_pdus(pdus)

        return 200, res

    async def on_timestamp_to_event_request(
        self, origin: str, room_id: str, timestamp: int, direction: Direction
    ) -> Tuple[int, Dict[str, Any]]:
        """When we receive a federated `/timestamp_to_event` request,
        handle all of the logic for validating and fetching the event.

        Args:
            origin: The server we received the event from
            room_id: Room to fetch the event from
            timestamp: The point in time (inclusive) we should navigate from in
                the given direction to find the closest event.
            direction: indicates whether we should navigate forward
                or backward from the given timestamp to find the closest event.

        Returns:
            Tuple indicating the response status code and dictionary response
            body including `event_id`.
        """
        async with self._server_linearizer.queue((origin, room_id)):
            origin_host, _ = parse_server_name(origin)
            await self.check_server_matches_acl(origin_host, room_id)

            # We only try to fetch data from the local database
            event_id = await self.store.get_event_id_for_timestamp(
                room_id, timestamp, direction
            )
            if event_id:
                event = await self.store.get_event(
                    event_id, allow_none=False, allow_rejected=False
                )

                return 200, {
                    "event_id": event_id,
                    "origin_server_ts": event.origin_server_ts,
                }

        raise SynapseError(
            404,
            "Unable to find event from %s in direction %s" % (timestamp, direction),
            errcode=Codes.NOT_FOUND,
        )

    async def on_incoming_transaction(
        self,
        origin: str,
        transaction_id: str,
        destination: str,
        transaction_data: JsonDict,
    ) -> Tuple[int, JsonDict]:
        # If we receive a transaction we should make sure that kick off handling
        # any old events in the staging area.
        if not self._started_handling_of_staged_events:
            self._started_handling_of_staged_events = True
            self._handle_old_staged_events()

            # Start a periodic check for old staged events. This is to handle
            # the case where locks time out, e.g. if another process gets killed
            # without dropping its locks.
            self._clock.looping_call(self._handle_old_staged_events, 60 * 1000)

        # keep this as early as possible to make the calculated origin ts as
        # accurate as possible.
        request_time = self._clock.time_msec()

        transaction = Transaction(
            transaction_id=transaction_id,
            destination=destination,
            origin=origin,
            origin_server_ts=transaction_data.get("origin_server_ts"),  # type: ignore[arg-type]
            pdus=transaction_data.get("pdus"),
            edus=transaction_data.get("edus"),
        )

        if not transaction_id:
            raise Exception("Transaction missing transaction_id")

        logger.debug("[%s] Got transaction", transaction_id)

        # Reject malformed transactions early: reject if too many PDUs/EDUs
        if len(transaction.pdus) > 50 or len(transaction.edus) > 100:
            logger.info("Transaction PDU or EDU count too large. Returning 400")
            return 400, {}

        # we only process one transaction from each origin at a time. We need to do
        # this check here, rather than in _on_incoming_transaction_inner so that we
        # don't cache the rejection in _transaction_resp_cache (so that if the txn
        # arrives again later, we can process it).
        current_transaction = self._active_transactions.get(origin)
        if current_transaction and current_transaction != transaction_id:
            logger.warning(
                "Received another txn %s from %s while still processing %s",
                transaction_id,
                origin,
                current_transaction,
            )
            return 429, {
                "errcode": Codes.UNKNOWN,
                "error": "Too many concurrent transactions",
            }

        # CRITICAL SECTION: we must now not await until we populate _active_transactions
        # in _on_incoming_transaction_inner.

        # We wrap in a ResponseCache so that we de-duplicate retried
        # transactions.
        return await self._transaction_resp_cache.wrap(
            (origin, transaction_id),
            self._on_incoming_transaction_inner,
            origin,
            transaction,
            request_time,
        )

    async def _on_incoming_transaction_inner(
        self, origin: str, transaction: Transaction, request_time: int
    ) -> Tuple[int, Dict[str, Any]]:
        # CRITICAL SECTION: the first thing we must do (before awaiting) is
        # add an entry to _active_transactions.
        assert origin not in self._active_transactions
        self._active_transactions[origin] = transaction.transaction_id

        try:
            result = await self._handle_incoming_transaction(
                origin, transaction, request_time
            )
            return result
        finally:
            del self._active_transactions[origin]

    async def _handle_incoming_transaction(
        self, origin: str, transaction: Transaction, request_time: int
    ) -> Tuple[int, Dict[str, Any]]:
        """Process an incoming transaction and return the HTTP response

        Args:
            origin: the server making the request
            transaction: incoming transaction
            request_time: timestamp that the HTTP request arrived at

        Returns:
            HTTP response code and body
        """
        existing_response = await self.transaction_actions.have_responded(
            origin, transaction
        )

        if existing_response:
            logger.debug(
                "[%s] We've already responded to this request",
                transaction.transaction_id,
            )
            return existing_response

        logger.debug("[%s] Transaction is new", transaction.transaction_id)

        # We process PDUs and EDUs in parallel. This is important as we don't
        # want to block things like to device messages from reaching clients
        # behind the potentially expensive handling of PDUs.
        pdu_results, _ = await make_deferred_yieldable(
            gather_results(
                (
                    run_in_background(
                        self._handle_pdus_in_txn, origin, transaction, request_time
                    ),
                    run_in_background(self._handle_edus_in_txn, origin, transaction),
                ),
                consumeErrors=True,
            ).addErrback(unwrapFirstError)
        )

        response = {"pdus": pdu_results}

        logger.debug("Returning: %s", str(response))

        await self.transaction_actions.set_response(origin, transaction, 200, response)
        return 200, response

    async def _handle_pdus_in_txn(
        self, origin: str, transaction: Transaction, request_time: int
    ) -> Dict[str, dict]:
        """Process the PDUs in a received transaction.

        Args:
            origin: the server making the request
            transaction: incoming transaction
            request_time: timestamp that the HTTP request arrived at

        Returns:
            A map from event ID of a processed PDU to any errors we should
            report back to the sending server.
        """

        received_pdus_counter.inc(len(transaction.pdus))

        origin_host, _ = parse_server_name(origin)

        pdus_by_room: Dict[str, List[EventBase]] = {}

        newest_pdu_ts = 0

        pdu_results = {}

        for p in transaction.pdus:
            # FIXME (richardv): I don't think this works:
            #  https://github.com/matrix-org/synapse/issues/8429
            if "unsigned" in p:
                unsigned = p["unsigned"]
                if "age" in unsigned:
                    p["age"] = unsigned["age"]
            if "age" in p:
                p["age_ts"] = request_time - int(p["age"])
                del p["age"]

            # We try and pull out an event ID so that if later checks fail we
            # can log something sensible. We don't mandate an event ID here in
            # case future event formats get rid of the key.
            possible_event_id = p.get("event_id", _UNKNOWN_EVENT_ID)

            # Now we get the room ID so that we can check that we know the
            # version of the room.
            room_id = p.get("room_id")
            if not room_id:
                logger.info(
                    "Ignoring PDU as does not have a room_id. Event ID: %s",
                    possible_event_id,
                )
                continue

            try:
                room_version = await self.store.get_room_version(room_id)
            except NotFoundError:
                logger.info("Ignoring PDU for unknown room_id: %s", room_id)
                continue
            except UnsupportedRoomVersionError as e:
                # this can happen if support for a given room version is withdrawn,
                # so that we still get events for said room.
                logger.info("Ignoring PDU: %s", e)
                continue

            try:
                event = event_from_pdu_json(p, room_version)
<<<<<<< HEAD
            except Exception as e:
                # We can only provide feedback to the federating server if we can
                # determine what the `event_id` is but since we failed to parse the
                # event, we can't derive the `event_id` so there is nothing to use as
                # the `pdu_results` key. Best we can do is just log for our own record
                # and move on.

                # If an `event_id` happened to be provided in the
                # event dictionary, then use that.
                if possible_event_id != _UNKNOWN_EVENT_ID:
                    pdu_results[possible_event_id] = {
                        "error": f"Failed to convert JSON into event: {e}"
                    }
                logger.warning(
                    f"Failed to parse event {possible_event_id} in transaction from {origin}, due to: {e}"
                )
=======
            except SynapseError as e:
                logger.info("Ignoring PDU for failing to deserialize: %s", e)
>>>>>>> 081f6ad5
                continue

            pdus_by_room.setdefault(room_id, []).append(event)

            if event.origin_server_ts > newest_pdu_ts:
                newest_pdu_ts = event.origin_server_ts

        # we can process different rooms in parallel (which is useful if they
        # require callouts to other servers to fetch missing events), but
        # impose a limit to avoid going too crazy with ram/cpu.

        async def process_pdus_for_room(room_id: str) -> None:
            with nested_logging_context(room_id):
                logger.debug("Processing PDUs for %s", room_id)

                try:
                    await self.check_server_matches_acl(origin_host, room_id)
                except AuthError as e:
                    logger.warning(
                        "Ignoring PDUs for room %s from banned server", room_id
                    )
                    for pdu in pdus_by_room[room_id]:
                        event_id = pdu.event_id
                        pdu_results[event_id] = e.error_dict(self.hs.config)
                    return

                for pdu in pdus_by_room[room_id]:
                    pdu_results[pdu.event_id] = await process_pdu(pdu)

        async def process_pdu(pdu: EventBase) -> JsonDict:
            """
            Processes a pushed PDU sent to us via a `/send` transaction

            Returns:
                JsonDict representing a "PDU Processing Result" that will be bundled up
                with the other processed PDU's in the `/send` transaction and sent back
                to remote homeserver.
            """
            event_id = pdu.event_id
            with nested_logging_context(event_id):
                try:
                    await self._handle_received_pdu(origin, pdu)
                    return {}
                except FederationError as e:
                    logger.warning("Error handling PDU %s: %s", event_id, e)
                    return {"error": str(e)}
                except Exception as e:
                    f = failure.Failure()
                    logger.error(
                        "Failed to handle PDU %s",
                        event_id,
                        exc_info=(f.type, f.value, f.getTracebackObject()),
                    )
                    return {"error": str(e)}

        await concurrently_execute(
            process_pdus_for_room, pdus_by_room.keys(), TRANSACTION_CONCURRENCY_LIMIT
        )

        if newest_pdu_ts and origin in self._federation_metrics_domains:
            last_pdu_ts_metric.labels(server_name=origin).set(newest_pdu_ts / 1000)

        return pdu_results

    async def _handle_edus_in_txn(self, origin: str, transaction: Transaction) -> None:
        """Process the EDUs in a received transaction."""

        async def _process_edu(edu_dict: JsonDict) -> None:
            received_edus_counter.inc()

            edu = Edu(
                origin=origin,
                destination=self.server_name,
                edu_type=edu_dict["edu_type"],
                content=edu_dict["content"],
            )
            try:
                await self.registry.on_edu(edu.edu_type, origin, edu.content)
            except Exception:
                # If there was an error handling the EDU, we must reject the
                # transaction.
                #
                # Some EDU types (notably, to-device messages) are, despite their name,
                # expected to be reliable; if we weren't able to do something with it,
                # we have to tell the sender that, and the only way the protocol gives
                # us to do so is by sending an HTTP error back on the transaction.
                #
                # We log the exception now, and then raise a new SynapseError to cause
                # the transaction to be failed.
                logger.exception("Error handling EDU of type %s", edu.edu_type)
                raise SynapseError(500, f"Error handing EDU of type {edu.edu_type}")

                # TODO: if the first EDU fails, we should probably abort the whole
                #   thing rather than carrying on with the rest of them. That would
                #   probably be best done inside `concurrently_execute`.

        await concurrently_execute(
            _process_edu,
            transaction.edus,
            TRANSACTION_CONCURRENCY_LIMIT,
        )

    async def on_room_state_request(
        self, origin: str, room_id: str, event_id: str
    ) -> Tuple[int, JsonDict]:
        await self._event_auth_handler.assert_host_in_room(room_id, origin)
        origin_host, _ = parse_server_name(origin)
        await self.check_server_matches_acl(origin_host, room_id)

        # we grab the linearizer to protect ourselves from servers which hammer
        # us. In theory we might already have the response to this query
        # in the cache so we could return it without waiting for the linearizer
        # - but that's non-trivial to get right, and anyway somewhat defeats
        # the point of the linearizer.
        async with self._server_linearizer.queue((origin, room_id)):
            resp = await self._state_resp_cache.wrap(
                (room_id, event_id),
                self._on_context_state_request_compute,
                room_id,
                event_id,
            )

        return 200, resp

    @trace
    @tag_args
    async def on_state_ids_request(
        self, origin: str, room_id: str, event_id: str
    ) -> Tuple[int, JsonDict]:
        if not event_id:
            raise NotImplementedError("Specify an event")

        await self._event_auth_handler.assert_host_in_room(room_id, origin)
        origin_host, _ = parse_server_name(origin)
        await self.check_server_matches_acl(origin_host, room_id)

        resp = await self._state_ids_resp_cache.wrap(
            (room_id, event_id),
            self._on_state_ids_request_compute,
            room_id,
            event_id,
        )

        return 200, resp

    @trace
    @tag_args
    async def _on_state_ids_request_compute(
        self, room_id: str, event_id: str
    ) -> JsonDict:
        state_ids = await self.handler.get_state_ids_for_pdu(room_id, event_id)
        auth_chain_ids = await self.store.get_auth_chain_ids(room_id, state_ids)
        return {"pdu_ids": state_ids, "auth_chain_ids": list(auth_chain_ids)}

    async def _on_context_state_request_compute(
        self, room_id: str, event_id: str
    ) -> Dict[str, list]:
        pdus: Collection[EventBase]
        event_ids = await self.handler.get_state_ids_for_pdu(room_id, event_id)
        pdus = await self.store.get_events_as_list(event_ids)

        auth_chain = await self.store.get_auth_chain(
            room_id, [pdu.event_id for pdu in pdus]
        )

        return {
            "pdus": serialize_and_filter_pdus(pdus),
            "auth_chain": serialize_and_filter_pdus(auth_chain),
        }

    async def on_pdu_request(
        self, origin: str, event_id: str
    ) -> Tuple[int, Union[JsonDict, str]]:
        pdu = await self.handler.get_persisted_pdu(origin, event_id)

        if pdu:
            return 200, self._transaction_dict_from_pdus([pdu])
        else:
            return 404, ""

    async def on_query_request(
        self, query_type: str, args: Dict[str, str]
    ) -> Tuple[int, Dict[str, Any]]:
        received_queries_counter.labels(query_type).inc()
        resp = await self.registry.on_query(query_type, args)
        return 200, resp

    async def on_make_join_request(
        self, origin: str, room_id: str, user_id: str, supported_versions: List[str]
    ) -> Dict[str, Any]:
        origin_host, _ = parse_server_name(origin)
        await self.check_server_matches_acl(origin_host, room_id)

        room_version = await self.store.get_room_version_id(room_id)
        if room_version not in supported_versions:
            logger.warning(
                "Room version %s not in %s", room_version, supported_versions
            )
            raise IncompatibleRoomVersionError(room_version=room_version)

        # Refuse the request if that room has seen too many joins recently.
        # This is in addition to the HS-level rate limiting applied by
        # BaseFederationServlet.
        # type-ignore: mypy doesn't seem able to deduce the type of the limiter(!?)
        await self._room_member_handler._join_rate_per_room_limiter.ratelimit(
            requester=None,
            key=room_id,
            update=False,
        )
        pdu = await self.handler.on_make_join_request(origin, room_id, user_id)
        return {"event": pdu.get_templated_pdu_json(), "room_version": room_version}

    async def on_invite_request(
        self, origin: str, content: JsonDict, room_version_id: str
    ) -> Dict[str, Any]:
        room_version = KNOWN_ROOM_VERSIONS.get(room_version_id)
        if not room_version:
            raise SynapseError(
                400,
                "Homeserver does not support this room version",
                Codes.UNSUPPORTED_ROOM_VERSION,
            )

        pdu = event_from_pdu_json(content, room_version)
        origin_host, _ = parse_server_name(origin)
        await self.check_server_matches_acl(origin_host, pdu.room_id)
        try:
            pdu = await self._check_sigs_and_hash(room_version, pdu)
        except InvalidEventSignatureError as e:
            errmsg = f"event id {pdu.event_id}: {e}"
            logger.warning("%s", errmsg)
            raise SynapseError(403, errmsg, Codes.FORBIDDEN)
        ret_pdu = await self.handler.on_invite_request(origin, pdu, room_version)
        time_now = self._clock.time_msec()
        return {"event": ret_pdu.get_pdu_json(time_now)}

    async def on_send_join_request(
        self,
        origin: str,
        content: JsonDict,
        room_id: str,
        caller_supports_partial_state: bool = False,
    ) -> Dict[str, Any]:
        set_tag(
            SynapseTags.SEND_JOIN_RESPONSE_IS_PARTIAL_STATE,
            caller_supports_partial_state,
        )
        await self._room_member_handler._join_rate_per_room_limiter.ratelimit(
            requester=None,
            key=room_id,
            update=False,
        )

        event, context = await self._on_send_membership_event(
            origin, content, Membership.JOIN, room_id
        )

        prev_state_ids = await context.get_prev_state_ids()

        state_event_ids: Collection[str]
        servers_in_room: Optional[Collection[str]]
        if caller_supports_partial_state:
            summary = await self.store.get_room_summary(room_id)
            state_event_ids = _get_event_ids_for_partial_state_join(
                event, prev_state_ids, summary
            )
            servers_in_room = await self.state.get_hosts_in_room_at_events(
                room_id, event_ids=event.prev_event_ids()
            )
        else:
            state_event_ids = prev_state_ids.values()
            servers_in_room = None

        auth_chain_event_ids = await self.store.get_auth_chain_ids(
            room_id, state_event_ids
        )

        # if the caller has opted in, we can omit any auth_chain events which are
        # already in state_event_ids
        if caller_supports_partial_state:
            auth_chain_event_ids.difference_update(state_event_ids)

        auth_chain_events = await self.store.get_events_as_list(auth_chain_event_ids)
        state_events = await self.store.get_events_as_list(state_event_ids)

        # we try to do all the async stuff before this point, so that time_now is as
        # accurate as possible.
        time_now = self._clock.time_msec()
        event_json = event.get_pdu_json(time_now)
        resp = {
            "event": event_json,
            "state": serialize_and_filter_pdus(state_events, time_now),
            "auth_chain": serialize_and_filter_pdus(auth_chain_events, time_now),
            "members_omitted": caller_supports_partial_state,
        }

        if servers_in_room is not None:
            resp["servers_in_room"] = list(servers_in_room)

        return resp

    async def on_make_leave_request(
        self, origin: str, room_id: str, user_id: str
    ) -> Dict[str, Any]:
        origin_host, _ = parse_server_name(origin)
        await self.check_server_matches_acl(origin_host, room_id)
        pdu = await self.handler.on_make_leave_request(origin, room_id, user_id)

        room_version = await self.store.get_room_version_id(room_id)

        return {"event": pdu.get_templated_pdu_json(), "room_version": room_version}

    async def on_send_leave_request(
        self, origin: str, content: JsonDict, room_id: str
    ) -> dict:
        logger.debug("on_send_leave_request: content: %s", content)
        await self._on_send_membership_event(origin, content, Membership.LEAVE, room_id)
        return {}

    async def on_make_knock_request(
        self, origin: str, room_id: str, user_id: str, supported_versions: List[str]
    ) -> JsonDict:
        """We've received a /make_knock/ request, so we create a partial knock
        event for the room and hand that back, along with the room version, to the knocking
        homeserver. We do *not* persist or process this event until the other server has
        signed it and sent it back.

        Args:
            origin: The (verified) server name of the requesting server.
            room_id: The room to create the knock event in.
            user_id: The user to create the knock for.
            supported_versions: The room versions supported by the requesting server.

        Returns:
            The partial knock event.
        """
        origin_host, _ = parse_server_name(origin)

        if await self.store.is_partial_state_room(room_id):
            # Before we do anything: check if the room is partial-stated.
            # Note that at the time this check was added, `on_make_knock_request` would
            # block due to https://github.com/matrix-org/synapse/issues/12997.
            raise SynapseError(
                404,
                "Unable to handle /make_knock right now; this server is not fully joined.",
                errcode=Codes.NOT_FOUND,
            )

        await self.check_server_matches_acl(origin_host, room_id)

        room_version = await self.store.get_room_version(room_id)

        # Check that this room version is supported by the remote homeserver
        if room_version.identifier not in supported_versions:
            logger.warning(
                "Room version %s not in %s", room_version.identifier, supported_versions
            )
            raise IncompatibleRoomVersionError(room_version=room_version.identifier)

        # Check that this room supports knocking as defined by its room version
        if not room_version.knock_join_rule:
            raise SynapseError(
                403,
                "This room version does not support knocking",
                errcode=Codes.FORBIDDEN,
            )

        pdu = await self.handler.on_make_knock_request(origin, room_id, user_id)
        return {
            "event": pdu.get_templated_pdu_json(),
            "room_version": room_version.identifier,
        }

    async def on_send_knock_request(
        self,
        origin: str,
        content: JsonDict,
        room_id: str,
    ) -> Dict[str, List[JsonDict]]:
        """
        We have received a knock event for a room. Verify and send the event into the room
        on the knocking homeserver's behalf. Then reply with some stripped state from the
        room for the knockee.

        Args:
            origin: The remote homeserver of the knocking user.
            content: The content of the request.
            room_id: The ID of the room to knock on.

        Returns:
            The stripped room state.
        """
        _, context = await self._on_send_membership_event(
            origin, content, Membership.KNOCK, room_id
        )

        # Retrieve stripped state events from the room and send them back to the remote
        # server. This will allow the remote server's clients to display information
        # related to the room while the knock request is pending.
        stripped_room_state = (
            await self.store.get_stripped_room_state_from_event_context(
                context, self._room_prejoin_state_types
            )
        )
        return {"knock_room_state": stripped_room_state}

    async def _on_send_membership_event(
        self, origin: str, content: JsonDict, membership_type: str, room_id: str
    ) -> Tuple[EventBase, EventContext]:
        """Handle an on_send_{join,leave,knock} request

        Does some preliminary validation before passing the request on to the
        federation handler.

        Args:
            origin: The (authenticated) requesting server
            content: The body of the send_* request - a complete membership event
            membership_type: The expected membership type (join or leave, depending
                on the endpoint)
            room_id: The room_id from the request, to be validated against the room_id
                in the event

        Returns:
            The event and context of the event after inserting it into the room graph.

        Raises:
            SynapseError if there is a problem with the request, including things like
               the room_id not matching or the event not being authorized.
        """
        assert_params_in_dict(content, ["room_id"])
        if content["room_id"] != room_id:
            raise SynapseError(
                400,
                "Room ID in body does not match that in request path",
                Codes.BAD_JSON,
            )

        # Note that get_room_version throws if the room does not exist here.
        room_version = await self.store.get_room_version(room_id)

        if await self.store.is_partial_state_room(room_id):
            # If our server is still only partially joined, we can't give a complete
            # response to /send_join, /send_knock or /send_leave.
            # This is because we will not be able to provide the server list (for partial
            # joins) or the full state (for full joins).
            # Return a 404 as we would if we weren't in the room at all.
            logger.info(
                f"Rejecting /send_{membership_type} to %s because it's a partial state room",
                room_id,
            )
            raise SynapseError(
                404,
                f"Unable to handle /send_{membership_type} right now; this server is not fully joined.",
                errcode=Codes.NOT_FOUND,
            )

        if membership_type == Membership.KNOCK and not room_version.knock_join_rule:
            raise SynapseError(
                403,
                "This room version does not support knocking",
                errcode=Codes.FORBIDDEN,
            )

        event = event_from_pdu_json(content, room_version)

        if event.type != EventTypes.Member or not event.is_state():
            raise SynapseError(400, "Not an m.room.member event", Codes.BAD_JSON)

        if event.content.get("membership") != membership_type:
            raise SynapseError(400, "Not a %s event" % membership_type, Codes.BAD_JSON)

        origin_host, _ = parse_server_name(origin)
        await self.check_server_matches_acl(origin_host, event.room_id)

        logger.debug("_on_send_membership_event: pdu sigs: %s", event.signatures)

        # Sign the event since we're vouching on behalf of the remote server that
        # the event is valid to be sent into the room. Currently this is only done
        # if the user is being joined via restricted join rules.
        if (
            room_version.restricted_join_rule
            and event.membership == Membership.JOIN
            and EventContentFields.AUTHORISING_USER in event.content
        ):
            # We can only authorise our own users.
            authorising_server = get_domain_from_id(
                event.content[EventContentFields.AUTHORISING_USER]
            )
            if not self._is_mine_server_name(authorising_server):
                raise SynapseError(
                    400,
                    f"Cannot authorise membership event for {authorising_server}. We can only authorise requests from our own homeserver",
                )

            event.signatures.update(
                compute_event_signature(
                    room_version,
                    event.get_pdu_json(),
                    self.hs.hostname,
                    self.hs.signing_key,
                )
            )

        try:
            event = await self._check_sigs_and_hash(room_version, event)
        except InvalidEventSignatureError as e:
            errmsg = f"event id {event.event_id}: {e}"
            logger.warning("%s", errmsg)
            raise SynapseError(403, errmsg, Codes.FORBIDDEN)

        try:
            return await self._federation_event_handler.on_send_membership_event(
                origin, event
            )
        except PartialStateConflictError:
            # The room was un-partial stated while we were persisting the event.
            # Try once more, with full state this time.
            logger.info(
                "Room %s was un-partial stated during `on_send_membership_event`, trying again.",
                room_id,
            )
            return await self._federation_event_handler.on_send_membership_event(
                origin, event
            )

    async def on_event_auth(
        self, origin: str, room_id: str, event_id: str
    ) -> Tuple[int, Dict[str, Any]]:
        async with self._server_linearizer.queue((origin, room_id)):
            await self._event_auth_handler.assert_host_in_room(room_id, origin)
            origin_host, _ = parse_server_name(origin)
            await self.check_server_matches_acl(origin_host, room_id)

            time_now = self._clock.time_msec()
            auth_pdus = await self.handler.on_event_auth(event_id)
            res = {"auth_chain": serialize_and_filter_pdus(auth_pdus, time_now)}
        return 200, res

    async def on_query_client_keys(
        self, origin: str, content: Dict[str, str]
    ) -> Tuple[int, Dict[str, Any]]:
        return await self.on_query_request("client_keys", content)

    async def on_query_user_devices(
        self, origin: str, user_id: str
    ) -> Tuple[int, Dict[str, Any]]:
        keys = await self.device_handler.on_federation_query_user_devices(user_id)
        return 200, keys

    @trace
    async def on_claim_client_keys(
        self, query: List[Tuple[str, str, str, int]], always_include_fallback_keys: bool
    ) -> Dict[str, Any]:
        if any(
            not self.hs.is_mine(UserID.from_string(user_id))
            for user_id, _, _, _ in query
        ):
            raise SynapseError(400, "User is not hosted on this homeserver")

        log_kv({"message": "Claiming one time keys.", "user, device pairs": query})
        results = await self._e2e_keys_handler.claim_local_one_time_keys(
            query, always_include_fallback_keys=always_include_fallback_keys
        )

        json_result: Dict[str, Dict[str, Dict[str, JsonDict]]] = {}
        for result in results:
            for user_id, device_keys in result.items():
                for device_id, keys in device_keys.items():
                    for key_id, key in keys.items():
                        json_result.setdefault(user_id, {}).setdefault(device_id, {})[
                            key_id
                        ] = key

        logger.info(
            "Claimed one-time-keys: %s",
            ",".join(
                (
                    "%s for %s:%s" % (key_id, user_id, device_id)
                    for user_id, user_keys in json_result.items()
                    for device_id, device_keys in user_keys.items()
                    for key_id, _ in device_keys.items()
                )
            ),
        )

        return {"one_time_keys": json_result}

    async def on_get_missing_events(
        self,
        origin: str,
        room_id: str,
        earliest_events: List[str],
        latest_events: List[str],
        limit: int,
    ) -> Dict[str, list]:
        async with self._server_linearizer.queue((origin, room_id)):
            origin_host, _ = parse_server_name(origin)
            await self.check_server_matches_acl(origin_host, room_id)

            logger.debug(
                "on_get_missing_events: earliest_events: %r, latest_events: %r,"
                " limit: %d",
                earliest_events,
                latest_events,
                limit,
            )

            missing_events = await self.handler.on_get_missing_events(
                origin, room_id, earliest_events, latest_events, limit
            )

            if len(missing_events) < 5:
                logger.debug(
                    "Returning %d events: %r", len(missing_events), missing_events
                )
            else:
                logger.debug("Returning %d events", len(missing_events))

            time_now = self._clock.time_msec()

        return {"events": serialize_and_filter_pdus(missing_events, time_now)}

    async def on_openid_userinfo(self, token: str) -> Optional[str]:
        ts_now_ms = self._clock.time_msec()
        return await self.store.get_user_id_for_open_id_token(token, ts_now_ms)

    def _transaction_dict_from_pdus(self, pdu_list: List[EventBase]) -> JsonDict:
        """Returns a new Transaction containing the given PDUs suitable for
        transmission.
        """
        time_now = self._clock.time_msec()
        pdus = [p.get_pdu_json(time_now) for p in pdu_list]
        return Transaction(
            # Just need a dummy transaction ID and destination since it won't be used.
            transaction_id="",
            origin=self.server_name,
            pdus=pdus,
            origin_server_ts=int(time_now),
            destination="",
        ).get_dict()

    async def _handle_received_pdu(self, origin: str, pdu: EventBase) -> None:
        """Process a PDU received in a federation /send/ transaction.

        If the event is invalid, then this method throws a FederationError.
        (The error will then be logged and sent back to the sender (which
        probably won't do anything with it), and other events in the
        transaction will be processed as normal).

        It is likely that we'll then receive other events which refer to
        this rejected_event in their prev_events, etc.  When that happens,
        we'll attempt to fetch the rejected event again, which will presumably
        fail, so those second-generation events will also get rejected.

        Eventually, we get to the point where there are more than 10 events
        between any new events and the original rejected event. Since we
        only try to backfill 10 events deep on received pdu, we then accept the
        new event, possibly introducing a discontinuity in the DAG, with new
        forward extremities, so normal service is approximately returned,
        until we try to backfill across the discontinuity.

        Args:
            origin: server which sent the pdu
            pdu: received pdu

        Raises: FederationError if the signatures / hash do not match, or
            if the event was unacceptable for any other reason (eg, too large,
            too many prev_events, couldn't find the prev_events)
        """

        # We've already checked that we know the room version by this point
        room_version = await self.store.get_room_version(pdu.room_id)

        # Check signature.
        try:
            pdu = await self._check_sigs_and_hash(room_version, pdu)
        except InvalidEventSignatureError as e:
            logger.warning("event id %s: %s", pdu.event_id, e)
            raise FederationError("ERROR", 403, str(e), affected=pdu.event_id)

        if await self._spam_checker_module_callbacks.should_drop_federated_event(pdu):
            logger.warning(
                "Unstaged federated event contains spam, dropping %s", pdu.event_id
            )
            return

        # Add the event to our staging area
        await self.store.insert_received_event_to_staging(origin, pdu)

        # Try and acquire the processing lock for the room, if we get it start a
        # background process for handling the events in the room.
        lock = await self.store.try_acquire_lock(
            _INBOUND_EVENT_HANDLING_LOCK_NAME, pdu.room_id
        )
        if lock:
            self._process_incoming_pdus_in_room_inner(
                pdu.room_id, room_version, lock, origin, pdu
            )

    async def _get_next_nonspam_staged_event_for_room(
        self, room_id: str, room_version: RoomVersion
    ) -> Optional[Tuple[str, EventBase]]:
        """Fetch the first non-spam event from staging queue.

        Args:
            room_id: the room to fetch the first non-spam event in.
            room_version: the version of the room.

        Returns:
            The first non-spam event in that room.
        """

        while True:
            # We need to do this check outside the lock to avoid a race between
            # a new event being inserted by another instance and it attempting
            # to acquire the lock.
            next = await self.store.get_next_staged_event_for_room(
                room_id, room_version
            )

            if next is None:
                return None

            origin, event = next

            if await self._spam_checker_module_callbacks.should_drop_federated_event(
                event
            ):
                logger.warning(
                    "Staged federated event contains spam, dropping %s",
                    event.event_id,
                )
                continue

            return next

    @wrap_as_background_process("_process_incoming_pdus_in_room_inner")
    async def _process_incoming_pdus_in_room_inner(
        self,
        room_id: str,
        room_version: RoomVersion,
        lock: Lock,
        latest_origin: Optional[str] = None,
        latest_event: Optional[EventBase] = None,
    ) -> None:
        """Process events in the staging area for the given room.

        The latest_origin and latest_event args are the latest origin and event
        received (or None to simply pull the next event from the database).
        """

        # The common path is for the event we just received be the only event in
        # the room, so instead of pulling the event out of the DB and parsing
        # the event we just pull out the next event ID and check if that matches.
        if latest_event is not None and latest_origin is not None:
            result = await self.store.get_next_staged_event_id_for_room(room_id)
            if result is None:
                latest_origin = None
                latest_event = None
            else:
                next_origin, next_event_id = result
                if (
                    next_origin != latest_origin
                    or next_event_id != latest_event.event_id
                ):
                    latest_origin = None
                    latest_event = None

        if latest_origin is None or latest_event is None:
            next = await self.store.get_next_staged_event_for_room(
                room_id, room_version
            )
            if not next:
                await lock.release()
                return

            origin, event = next
        else:
            origin = latest_origin
            event = latest_event

        # We loop round until there are no more events in the room in the
        # staging area, or we fail to get the lock (which means another process
        # has started processing).
        while True:
            async with lock:
                logger.info("handling received PDU in room %s: %s", room_id, event)
                try:
                    with nested_logging_context(event.event_id):
                        # We're taking out a lock within a lock, which could
                        # lead to deadlocks if we're not careful. However, it is
                        # safe on this occasion as we only ever take a write
                        # lock when deleting a room, which we would never do
                        # while holding the `_INBOUND_EVENT_HANDLING_LOCK_NAME`
                        # lock.
                        async with self._worker_lock_handler.acquire_read_write_lock(
                            NEW_EVENT_DURING_PURGE_LOCK_NAME, room_id, write=False
                        ):
                            await self._federation_event_handler.on_receive_pdu(
                                origin, event
                            )
                except FederationError as e:
                    # XXX: Ideally we'd inform the remote we failed to process
                    # the event, but we can't return an error in the transaction
                    # response (as we've already responded).
                    logger.warning("Error handling PDU %s: %s", event.event_id, e)
                except Exception:
                    f = failure.Failure()
                    logger.error(
                        "Failed to handle PDU %s",
                        event.event_id,
                        exc_info=(f.type, f.value, f.getTracebackObject()),
                    )

                received_ts = await self.store.remove_received_event_from_staging(
                    origin, event.event_id
                )
                if received_ts is not None:
                    pdu_process_time.observe(
                        (self._clock.time_msec() - received_ts) / 1000
                    )

            next = await self._get_next_nonspam_staged_event_for_room(
                room_id, room_version
            )

            if not next:
                break

            origin, event = next

            # Prune the event queue if it's getting large.
            #
            # We do this *after* handling the first event as the common case is
            # that the queue is empty (/has the single event in), and so there's
            # no need to do this check.
            pruned = await self.store.prune_staged_events_in_room(room_id, room_version)
            if pruned:
                # If we have pruned the queue check we need to refetch the next
                # event to handle.
                next = await self.store.get_next_staged_event_for_room(
                    room_id, room_version
                )
                if not next:
                    break

                origin, event = next

            new_lock = await self.store.try_acquire_lock(
                _INBOUND_EVENT_HANDLING_LOCK_NAME, room_id
            )
            if not new_lock:
                return
            lock = new_lock

    async def exchange_third_party_invite(
        self, sender_user_id: str, target_user_id: str, room_id: str, signed: Dict
    ) -> None:
        await self.handler.exchange_third_party_invite(
            sender_user_id, target_user_id, room_id, signed
        )

    async def on_exchange_third_party_invite_request(self, event_dict: Dict) -> None:
        await self.handler.on_exchange_third_party_invite_request(event_dict)

    async def check_server_matches_acl(self, server_name: str, room_id: str) -> None:
        """Check if the given server is allowed by the server ACLs in the room

        Args:
            server_name: name of server, *without any port part*
            room_id: ID of the room to check

        Raises:
            AuthError if the server does not match the ACL
        """
        server_acl_evaluator = (
            await self._storage_controllers.state.get_server_acl_for_room(room_id)
        )
        if server_acl_evaluator and not server_acl_evaluator.server_matches_acl_event(
            server_name
        ):
            raise AuthError(code=403, msg="Server is banned from room")


class FederationHandlerRegistry:
    """Allows classes to register themselves as handlers for a given EDU or
    query type for incoming federation traffic.
    """

    def __init__(self, hs: "HomeServer"):
        self.config = hs.config
        self.clock = hs.get_clock()
        self._instance_name = hs.get_instance_name()

        # These are safe to load in monolith mode, but will explode if we try
        # and use them. However we have guards before we use them to ensure that
        # we don't route to ourselves, and in monolith mode that will always be
        # the case.
        self._get_query_client = ReplicationGetQueryRestServlet.make_client(hs)
        self._send_edu = ReplicationFederationSendEduRestServlet.make_client(hs)

        self.edu_handlers: Dict[str, Callable[[str, dict], Awaitable[None]]] = {}
        self.query_handlers: Dict[str, Callable[[dict], Awaitable[JsonDict]]] = {}

        # Map from type to instance names that we should route EDU handling to.
        # We randomly choose one instance from the list to route to for each new
        # EDU received.
        self._edu_type_to_instance: Dict[str, List[str]] = {}

    def register_edu_handler(
        self, edu_type: str, handler: Callable[[str, JsonDict], Awaitable[None]]
    ) -> None:
        """Sets the handler callable that will be used to handle an incoming
        federation EDU of the given type.

        Args:
            edu_type: The type of the incoming EDU to register handler for
            handler: A callable invoked on incoming EDU
                of the given type. The arguments are the origin server name and
                the EDU contents.
        """
        if edu_type in self.edu_handlers:
            raise KeyError("Already have an EDU handler for %s" % (edu_type,))

        logger.info("Registering federation EDU handler for %r", edu_type)

        self.edu_handlers[edu_type] = handler

    def register_query_handler(
        self, query_type: str, handler: Callable[[dict], Awaitable[JsonDict]]
    ) -> None:
        """Sets the handler callable that will be used to handle an incoming
        federation query of the given type.

        Args:
            query_type: Category name of the query, which should match
                the string used by make_query.
            handler: Invoked to handle
                incoming queries of this type. The return will be yielded
                on and the result used as the response to the query request.
        """
        if query_type in self.query_handlers:
            raise KeyError("Already have a Query handler for %s" % (query_type,))

        logger.info("Registering federation query handler for %r", query_type)

        self.query_handlers[query_type] = handler

    def register_instances_for_edu(
        self, edu_type: str, instance_names: List[str]
    ) -> None:
        """Register that the EDU handler is on multiple instances."""
        self._edu_type_to_instance[edu_type] = instance_names

    async def on_edu(self, edu_type: str, origin: str, content: dict) -> None:
        if not self.config.server.track_presence and edu_type == EduTypes.PRESENCE:
            return

        # Check if we have a handler on this instance
        handler = self.edu_handlers.get(edu_type)
        if handler:
            with start_active_span_from_edu(content, "handle_edu"):
                await handler(origin, content)
            return

        # Check if we can route it somewhere else that isn't us
        instances = self._edu_type_to_instance.get(edu_type, ["master"])
        if self._instance_name not in instances:
            # Pick an instance randomly so that we don't overload one.
            route_to = random.choice(instances)

            await self._send_edu(
                instance_name=route_to,
                edu_type=edu_type,
                origin=origin,
                content=content,
            )
            return

        # Oh well, let's just log and move on.
        logger.warning("No handler registered for EDU type %s", edu_type)

    async def on_query(self, query_type: str, args: dict) -> JsonDict:
        handler = self.query_handlers.get(query_type)
        if handler:
            return await handler(args)

        # Check if we can route it somewhere else that isn't us
        if self._instance_name == "master":
            return await self._get_query_client(query_type=query_type, args=args)

        # Uh oh, no handler! Let's raise an exception so the request returns an
        # error.
        logger.warning("No handler registered for query type %s", query_type)
        raise NotFoundError("No handler for Query type '%s'" % (query_type,))


def _get_event_ids_for_partial_state_join(
    join_event: EventBase,
    prev_state_ids: StateMap[str],
    summary: Mapping[str, MemberSummary],
) -> Collection[str]:
    """Calculate state to be returned in a partial_state send_join

    Args:
        join_event: the join event being send_joined
        prev_state_ids: the event ids of the state before the join

    Returns:
        the event ids to be returned
    """

    # return all non-member events
    state_event_ids = {
        event_id
        for (event_type, state_key), event_id in prev_state_ids.items()
        if event_type != EventTypes.Member
    }

    # we also need the current state of the current user (it's going to
    # be an auth event for the new join, so we may as well return it)
    current_membership_event_id = prev_state_ids.get(
        (EventTypes.Member, join_event.state_key)
    )
    if current_membership_event_id is not None:
        state_event_ids.add(current_membership_event_id)

    name_id = prev_state_ids.get((EventTypes.Name, ""))
    canonical_alias_id = prev_state_ids.get((EventTypes.CanonicalAlias, ""))
    if not name_id and not canonical_alias_id:
        # Also include the hero members of the room (for DM rooms without a title).
        # To do this properly, we should select the correct subset of membership events
        # from `prev_state_ids`. Instead, we are lazier and use the (cached)
        # `get_room_summary` function, which is based on the current state of the room.
        # This introduces races; we choose to ignore them because a) they should be rare
        # and b) even if it's wrong, joining servers will get the full state eventually.
        heroes = extract_heroes_from_room_summary(summary, join_event.state_key)
        for hero in heroes:
            membership_event_id = prev_state_ids.get((EventTypes.Member, hero))
            if membership_event_id:
                state_event_ids.add(membership_event_id)

    return state_event_ids<|MERGE_RESOLUTION|>--- conflicted
+++ resolved
@@ -478,7 +478,6 @@
 
             try:
                 event = event_from_pdu_json(p, room_version)
-<<<<<<< HEAD
             except Exception as e:
                 # We can only provide feedback to the federating server if we can
                 # determine what the `event_id` is but since we failed to parse the
@@ -495,10 +494,6 @@
                 logger.warning(
                     f"Failed to parse event {possible_event_id} in transaction from {origin}, due to: {e}"
                 )
-=======
-            except SynapseError as e:
-                logger.info("Ignoring PDU for failing to deserialize: %s", e)
->>>>>>> 081f6ad5
                 continue
 
             pdus_by_room.setdefault(room_id, []).append(event)
