#
# This file is licensed under the Affero General Public License (AGPL) version 3.
#
# Copyright (C) 2023 New Vector, Ltd
#
# This program is free software: you can redistribute it and/or modify
# it under the terms of the GNU Affero General Public License as
# published by the Free Software Foundation, either version 3 of the
# License, or (at your option) any later version.
#
# See the GNU Affero General Public License for more details:
# <https://www.gnu.org/licenses/agpl-3.0.html>.
#
# Originally licensed under the Apache License, Version 2.0:
# <http://www.apache.org/licenses/LICENSE-2.0>.
#
# [This file includes modifications made by New Vector Limited]
#
#
"""
The Federation Sender is responsible for sending Persistent Data Units (PDUs)
and Ephemeral Data Units (EDUs) to other homeservers using
the `/send` Federation API.


## How do PDUs get sent?

The Federation Sender is made aware of new PDUs due to `FederationSender.notify_new_events`.
When the sender is notified about a newly-persisted PDU that originates from this homeserver
and is not an out-of-band event, we pass the PDU to the `_PerDestinationQueue` for each
remote homeserver that is in the room at that point in the DAG.


### Per-Destination Queues

There is one `PerDestinationQueue` per 'destination' homeserver.
The `PerDestinationQueue` maintains the following information about the destination:

- whether the destination is currently in [catch-up mode (see below)](#catch-up-mode);
- a queue of PDUs to be sent to the destination; and
- a queue of EDUs to be sent to the destination (not considered in this section).

Upon a new PDU being enqueued, `attempt_new_transaction` is called to start a new
transaction if there is not already one in progress.


### Transactions and the Transaction Transmission Loop

Each federation HTTP request to the `/send` endpoint is referred to as a 'transaction'.
The body of the HTTP request contains a list of PDUs and EDUs to send to the destination.

The *Transaction Transmission Loop* (`_transaction_transmission_loop`) is responsible
for emptying the queued PDUs (and EDUs) from a `PerDestinationQueue` by sending
them to the destination.

There can only be one transaction in flight for a given destination at any time.
(Other than preventing us from overloading the destination, this also makes it easier to
reason about because we process events sequentially for each destination.
This is useful for *Catch-Up Mode*, described later.)

The loop continues so long as there is anything to send. At each iteration of the loop, we:

- dequeue up to 50 PDUs (and up to 100 EDUs).
- make the `/send` request to the destination homeserver with the dequeued PDUs and EDUs.
- if successful, make note of the fact that we succeeded in transmitting PDUs up to
  the given `stream_ordering` of the latest PDU by
- if unsuccessful, back off from the remote homeserver for some time.
  If we have been unsuccessful for too long (when the backoff interval grows to exceed 1 hour),
  the in-memory queues are emptied and we enter [*Catch-Up Mode*, described below](#catch-up-mode).


### Catch-Up Mode

When the `PerDestinationQueue` has the catch-up flag set, the *Catch-Up Transmission Loop*
(`_catch_up_transmission_loop`) is used in lieu of the regular `_transaction_transmission_loop`.
(Only once the catch-up mode has been exited can the regular transaction transmission behaviour
be resumed.)

*Catch-Up Mode*, entered upon Synapse startup or once a homeserver has fallen behind due to
connection problems, is responsible for sending PDUs that have been missed by the destination
homeserver. (PDUs can be missed because the `PerDestinationQueue` is volatile — i.e. resets
on startup — and it does not hold PDUs forever if `/send` requests to the destination fail.)

The catch-up mechanism makes use of the `last_successful_stream_ordering` column in the
`destinations` table (which gives the `stream_ordering` of the most recent successfully
sent PDU) and the `stream_ordering` column in the `destination_rooms` table (which gives,
for each room, the `stream_ordering` of the most recent PDU that needs to be sent to this
destination).

Each iteration of the loop pulls out 50 `destination_rooms` entries with the oldest
`stream_ordering`s that are greater than the `last_successful_stream_ordering`.
In other words, from the set of latest PDUs in each room to be sent to the destination,
the 50 oldest such PDUs are pulled out.

These PDUs could, in principle, now be directly sent to the destination. However, as an
optimisation intended to prevent overloading destination homeservers, we instead attempt
to send the latest forward extremities so long as the destination homeserver is still
eligible to receive those.
This reduces load on the destination **in aggregate** because all Synapse homeservers
will behave according to this principle and therefore avoid sending lots of different PDUs
at different points in the DAG to a recovering homeserver.
*This optimisation is not currently valid in rooms which are partial-state on this homeserver,
since we are unable to determine whether the destination homeserver is eligible to receive
the latest forward extremities unless this homeserver sent those PDUs — in this case, we
just send the latest PDUs originating from this server and skip this optimisation.*

Whilst PDUs are sent through this mechanism, the position of `last_successful_stream_ordering`
is advanced as normal.
Once there are no longer any rooms containing outstanding PDUs to be sent to the destination
*that are not already in the `PerDestinationQueue` because they arrived since Catch-Up Mode
was enabled*, Catch-Up Mode is exited and we return to `_transaction_transmission_loop`.


#### A note on failures and back-offs

If a remote server is unreachable over federation, we back off from that server,
with an exponentially-increasing retry interval.
We automatically retry after the retry interval expires (roughly, the logic to do so
being triggered every minute).

If the backoff grows too large (> 1 hour), the in-memory queue is emptied (to prevent
unbounded growth) and Catch-Up Mode is entered.

It is worth noting that the back-off for a remote server is cleared once an inbound
request from that remote server is received (see `notify_remote_server_up`).
At this point, the transaction transmission loop is also started up, to proactively
send missed PDUs and EDUs to the destination (i.e. you don't need to wait for a new PDU
or EDU, destined for that destination, to be created in order to send out missed PDUs and
EDUs).
"""

import abc
import logging
from collections import OrderedDict
from typing import (
    TYPE_CHECKING,
    Collection,
    Dict,
    Hashable,
    Iterable,
    List,
    Literal,
    Optional,
    Tuple,
)

import attr
from prometheus_client import Counter

from twisted.internet import defer

import synapse.metrics
from synapse.api.presence import UserPresenceState
from synapse.events import EventBase
from synapse.federation.sender.per_destination_queue import (
    CATCHUP_RETRY_INTERVAL,
    PerDestinationQueue,
)
from synapse.federation.sender.transaction_manager import TransactionManager
from synapse.federation.units import Edu
from synapse.logging.context import make_deferred_yieldable, run_in_background
from synapse.metrics import (
    SERVER_NAME_LABEL,
    LaterGauge,
    event_processing_loop_counter,
    event_processing_loop_room_count,
    events_processed_counter,
)
from synapse.metrics.background_process_metrics import (
    run_as_background_process,
    wrap_as_background_process,
)
from synapse.types import (
    JsonDict,
    ReadReceipt,
    RoomStreamToken,
    StrCollection,
    get_domain_from_id,
)
from synapse.util import Clock
from synapse.util.metrics import Measure
from synapse.util.retryutils import filter_destinations_by_retry_limiter

if TYPE_CHECKING:
    from synapse.events.presence_router import PresenceRouter
    from synapse.server import HomeServer

logger = logging.getLogger(__name__)

sent_pdus_destination_dist_count = Counter(
    "synapse_federation_client_sent_pdu_destinations_count",
    "Number of PDUs queued for sending to one or more destinations",
    labelnames=[SERVER_NAME_LABEL],
)

sent_pdus_destination_dist_total = Counter(
    "synapse_federation_client_sent_pdu_destinations",
    "Total number of PDUs queued for sending across all destinations",
    labelnames=[SERVER_NAME_LABEL],
)

transaction_queue_pending_destinations_gauge = LaterGauge(
    name="synapse_federation_transaction_queue_pending_destinations",
    desc="",
    labelnames=[SERVER_NAME_LABEL],
)

transaction_queue_pending_pdus_gauge = LaterGauge(
    name="synapse_federation_transaction_queue_pending_pdus",
    desc="",
    labelnames=[SERVER_NAME_LABEL],
)

transaction_queue_pending_edus_gauge = LaterGauge(
    name="synapse_federation_transaction_queue_pending_edus",
    desc="",
    labelnames=[SERVER_NAME_LABEL],
)

# Time (in s) to wait before trying to wake up destinations that have
# catch-up outstanding.
# Please note that rate limiting still applies, so while the loop is
# executed every X seconds the destinations may not be woken up because
# they are being rate limited following previous attempt failures.
WAKEUP_RETRY_PERIOD_SEC = 60

# Time (in s) to wait in between waking up each destination, i.e. one destination
# will be woken up every <x> seconds until we have woken every destination
# has outstanding catch-up.
WAKEUP_INTERVAL_BETWEEN_DESTINATIONS_SEC = 5


class AbstractFederationSender(metaclass=abc.ABCMeta):
    @abc.abstractmethod
    def notify_new_events(self, max_token: RoomStreamToken) -> None:
        """This gets called when we have some new events we might want to
        send out to other servers.
        """
        raise NotImplementedError()

    @abc.abstractmethod
    async def send_read_receipt(self, receipt: ReadReceipt) -> None:
        """Send a RR to any other servers in the room

        Args:
            receipt: receipt to be sent
        """
        raise NotImplementedError()

    @abc.abstractmethod
    async def send_presence_to_destinations(
        self, states: Iterable[UserPresenceState], destinations: Iterable[str]
    ) -> None:
        """Send the given presence states to the given destinations.

        Args:
            destinations:
        """
        raise NotImplementedError()

    @abc.abstractmethod
    def build_and_send_edu(
        self,
        destination: str,
        edu_type: str,
        content: JsonDict,
        key: Optional[Hashable] = None,
    ) -> None:
        """Construct an Edu object, and queue it for sending

        Args:
            destination: name of server to send to
            edu_type: type of EDU to send
            content: content of EDU
            key: clobbering key for this edu
        """
        raise NotImplementedError()

    @abc.abstractmethod
    async def send_device_messages(
        self, destinations: StrCollection, immediate: bool = True
    ) -> None:
        """Tells the sender that a new device message is ready to be sent to the
        destinations. The `immediate` flag specifies whether the messages should
        be tried to be sent immediately, or whether it can be delayed for a
        short while (to aid performance).
        """
        raise NotImplementedError()

    @abc.abstractmethod
    def wake_destination(self, destination: str) -> None:
        """Called when we want to retry sending transactions to a remote.

        This is mainly useful if the remote server has been down and we think it
        might have come back.
        """
        raise NotImplementedError()

    @abc.abstractmethod
    def get_current_token(self) -> int:
        raise NotImplementedError()

    @abc.abstractmethod
    def federation_ack(self, instance_name: str, token: int) -> None:
        raise NotImplementedError()

    @abc.abstractmethod
    async def get_replication_rows(
        self, instance_name: str, from_token: int, to_token: int, target_row_count: int
    ) -> Tuple[List[Tuple[int, Tuple]], int, bool]:
        raise NotImplementedError()


@attr.s
class _DestinationWakeupQueue:
    """A queue of destinations that need to be woken up due to new updates.

    Staggers waking up of per destination queues to ensure that we don't attempt
    to start TLS connections with many hosts all at once, leading to pinned CPU.

    """

    # The maximum duration in seconds between queuing up a destination and it
    # being woken up.
    _MAX_TIME_IN_QUEUE = 30.0

    sender: "FederationSender" = attr.ib()
    server_name: str = attr.ib()
    """
    Our homeserver name (used to label metrics) (`hs.hostname`).
    """
    clock: Clock = attr.ib()
    max_delay_s: int = attr.ib()

    queue: "OrderedDict[str, Literal[None]]" = attr.ib(factory=OrderedDict)
    processing: bool = attr.ib(default=False)

    def add_to_queue(self, destination: str) -> None:
        """Add a destination to the queue to be woken up."""

        self.queue[destination] = None

        if not self.processing:
            self._handle()

    @wrap_as_background_process("_DestinationWakeupQueue.handle")
    async def _handle(self) -> None:
        """Background process to drain the queue."""

        if not self.queue:
            return

        assert not self.processing
        self.processing = True

        try:
            # We start with a delay that should drain the queue quickly enough that
            # we process all destinations in the queue in _MAX_TIME_IN_QUEUE
            # seconds.
            #
            # We also add an upper bound to the delay, to gracefully handle the
            # case where the queue only has a few entries in it.
            current_sleep_seconds = min(
                self.max_delay_s, self._MAX_TIME_IN_QUEUE / len(self.queue)
            )

            while self.queue:
                destination, _ = self.queue.popitem(last=False)

                queue = self.sender._get_per_destination_queue(destination)
                if queue is None:
                    continue

                if not queue._new_data_to_send:
                    # The per destination queue has already been woken up.
                    continue

                queue.attempt_new_transaction()

                await self.clock.sleep(current_sleep_seconds)

                if not self.queue:
                    break

                # More destinations may have been added to the queue, so we may
                # need to reduce the delay to ensure everything gets processed
                # within _MAX_TIME_IN_QUEUE seconds.
                current_sleep_seconds = min(
                    current_sleep_seconds, self._MAX_TIME_IN_QUEUE / len(self.queue)
                )

        finally:
            self.processing = False


class FederationSender(AbstractFederationSender):
    def __init__(self, hs: "HomeServer"):
        self.hs = hs
        self.server_name = hs.hostname

        self.store = hs.get_datastores().main
        self.state = hs.get_state_handler()

        self._storage_controllers = hs.get_storage_controllers()

        self.clock = hs.get_clock()
        self.is_mine_id = hs.is_mine_id
        self.is_mine_server_name = hs.is_mine_server_name

        self._presence_router: Optional["PresenceRouter"] = None
        self._transaction_manager = TransactionManager(hs)

        self._instance_name = hs.get_instance_name()
        self._federation_shard_config = hs.config.worker.federation_shard_config

        # map from destination to PerDestinationQueue
        self._per_destination_queues: Dict[str, PerDestinationQueue] = {}

<<<<<<< HEAD
        hs.register_later_gauge(
            LaterGauge(
                name="synapse_federation_transaction_queue_pending_destinations",
                desc="",
                labelnames=[SERVER_NAME_LABEL],
                caller=lambda: {
                    (self.server_name,): sum(
                        1
                        for d in self._per_destination_queues.values()
                        if d.transmission_loop_running
                    )
                },
            )
        )

        hs.register_later_gauge(
            LaterGauge(
                name="synapse_federation_transaction_queue_pending_pdus",
                desc="",
                labelnames=[SERVER_NAME_LABEL],
                caller=lambda: {
                    (self.server_name,): sum(
                        d.pending_pdu_count()
                        for d in self._per_destination_queues.values()
                    )
                },
            )
        )
        hs.register_later_gauge(
            LaterGauge(
                name="synapse_federation_transaction_queue_pending_edus",
                desc="",
                labelnames=[SERVER_NAME_LABEL],
                caller=lambda: {
                    (self.server_name,): sum(
                        d.pending_edu_count()
                        for d in self._per_destination_queues.values()
                    )
                },
            )
=======
        transaction_queue_pending_destinations_gauge.register_hook(
            homeserver_instance_id=hs.get_instance_id(),
            hook=lambda: {
                (self.server_name,): sum(
                    1
                    for d in self._per_destination_queues.values()
                    if d.transmission_loop_running
                )
            },
        )
        transaction_queue_pending_pdus_gauge.register_hook(
            homeserver_instance_id=hs.get_instance_id(),
            hook=lambda: {
                (self.server_name,): sum(
                    d.pending_pdu_count() for d in self._per_destination_queues.values()
                )
            },
        )
        transaction_queue_pending_edus_gauge.register_hook(
            homeserver_instance_id=hs.get_instance_id(),
            hook=lambda: {
                (self.server_name,): sum(
                    d.pending_edu_count() for d in self._per_destination_queues.values()
                )
            },
>>>>>>> b2997a8f
        )

        self._is_processing = False
        self._last_poked_id = -1

        self._external_cache = hs.get_external_cache()

        rr_txn_interval_per_room_s = (
            1.0 / hs.config.ratelimiting.federation_rr_transactions_per_room_per_second
        )
        self._destination_wakeup_queue = _DestinationWakeupQueue(
            self, self.server_name, self.clock, max_delay_s=rr_txn_interval_per_room_s
        )

        # Regularly wake up destinations that have outstanding PDUs to be caught up
        self.clock.looping_call_now(
            run_as_background_process,
            WAKEUP_RETRY_PERIOD_SEC * 1000.0,
            "wake_destinations_needing_catchup",
            self.server_name,
            self._wake_destinations_needing_catchup,
        )

    def _get_per_destination_queue(
        self, destination: str
    ) -> Optional[PerDestinationQueue]:
        """Get or create a PerDestinationQueue for the given destination

        Args:
            destination: server_name of remote server

        Returns:
            None if the destination is not allowed by the federation whitelist.
            Otherwise a PerDestinationQueue for this destination.
        """
        if not self.hs.config.federation.is_domain_allowed_according_to_federation_whitelist(
            destination
        ):
            return None

        queue = self._per_destination_queues.get(destination)
        if not queue:
            queue = PerDestinationQueue(self.hs, self._transaction_manager, destination)
            self._per_destination_queues[destination] = queue
        return queue

    def notify_new_events(self, max_token: RoomStreamToken) -> None:
        """This gets called when we have some new events we might want to
        send out to other servers.
        """
        # We just use the minimum stream ordering and ignore the vector clock
        # component. This is safe to do as long as we *always* ignore the vector
        # clock components.
        current_id = max_token.stream

        self._last_poked_id = max(current_id, self._last_poked_id)

        if self._is_processing:
            return

        # fire off a processing loop in the background
        run_as_background_process(
            "process_event_queue_for_federation",
            self.server_name,
            self._process_event_queue_loop,
        )

    async def _process_event_queue_loop(self) -> None:
        try:
            self._is_processing = True
            while True:
                last_token = await self.store.get_federation_out_pos("events")
                (
                    next_token,
                    event_to_received_ts,
                ) = await self.store.get_all_new_event_ids_stream(
                    last_token, self._last_poked_id, limit=100
                )

                event_ids = event_to_received_ts.keys()
                event_entries = await self.store.get_unredacted_events_from_cache_or_db(
                    event_ids
                )

                logger.debug(
                    "Handling %i -> %i: %i events to send (current id %i)",
                    last_token,
                    next_token,
                    len(event_entries),
                    self._last_poked_id,
                )

                if not event_entries and next_token >= self._last_poked_id:
                    logger.debug("All events processed")
                    break

                async def handle_event(event: EventBase) -> None:
                    # Only send events for this server.
                    send_on_behalf_of = event.internal_metadata.get_send_on_behalf_of()
                    is_mine = self.is_mine_id(event.sender)
                    if not is_mine and send_on_behalf_of is None:
                        logger.debug("Not sending remote-origin event %s", event)
                        return

                    # We also want to not send out-of-band membership events.
                    #
                    # OOB memberships are used in three (and a half) situations:
                    #
                    # (1) invite events which we have received over federation. Those
                    #     will have a `sender` on a different server, so will be
                    #     skipped by the "is_mine" test above anyway.
                    #
                    # (2) rejections of invites to federated rooms - either remotely
                    #     or locally generated. (Such rejections are normally
                    #     created via federation, in which case the remote server is
                    #     responsible for sending out the rejection. If that fails,
                    #     we'll create a leave event locally, but that's only really
                    #     for the benefit of the invited user - we don't have enough
                    #     information to send it out over federation).
                    #
                    # (2a) rescinded knocks. These are identical to rejected invites.
                    #
                    # (3) knock events which we have sent over federation. As with
                    #     invite rejections, the remote server should send them out to
                    #     the federation.
                    #
                    # So, in all the above cases, we want to ignore such events.
                    #
                    # OOB memberships are always(?) outliers anyway, so if we *don't*
                    # ignore them, we'll get an exception further down when we try to
                    # fetch the membership list for the room.
                    #
                    # Arguably, we could equivalently ignore all outliers here, since
                    # in theory the only way for an outlier with a local `sender` to
                    # exist is by being an OOB membership (via one of (2), (2a) or (3)
                    # above).
                    #
                    if event.internal_metadata.is_out_of_band_membership():
                        logger.debug("Not sending OOB membership event %s", event)
                        return

                    # Finally, there are some other events that we should not send out
                    # until someone asks for them. They are explicitly flagged as such
                    # with `proactively_send: False`.
                    if not event.internal_metadata.should_proactively_send():
                        logger.debug(
                            "Not sending event with proactively_send=false: %s", event
                        )
                        return

                    destinations: Optional[Collection[str]] = None
                    if not event.prev_event_ids():
                        # If there are no prev event IDs then the state is empty
                        # and so no remote servers in the room
                        destinations = set()

                    if destinations is None:
                        # During partial join we use the set of servers that we got
                        # when beginning the join. It's still possible that we send
                        # events to servers that left the room in the meantime, but
                        # we consider that an acceptable risk since it is only our own
                        # events that we leak and not other server's ones.
                        partial_state_destinations = (
                            await self.store.get_partial_state_servers_at_join(
                                event.room_id
                            )
                        )

                        if partial_state_destinations is not None:
                            destinations = partial_state_destinations

                    if destinations is None:
                        # We check the external cache for the destinations, which is
                        # stored per state group.

                        sg = await self._external_cache.get(
                            "event_to_prev_state_group", event.event_id
                        )
                        if sg:
                            destinations = await self._external_cache.get(
                                "get_joined_hosts", str(sg)
                            )
                            if destinations is None:
                                # Add logging to help track down https://github.com/matrix-org/synapse/issues/13444
                                logger.info(
                                    "Unexpectedly did not have cached destinations for %s / %s",
                                    sg,
                                    event.event_id,
                                )
                        else:
                            # Add logging to help track down https://github.com/matrix-org/synapse/issues/13444
                            logger.info(
                                "Unexpectedly did not have cached prev group for %s",
                                event.event_id,
                            )

                    if destinations is None:
                        try:
                            # Get the state from before the event.
                            # We need to make sure that this is the state from before
                            # the event and not from after it.
                            # Otherwise if the last member on a server in a room is
                            # banned then it won't receive the event because it won't
                            # be in the room after the ban.
                            destinations = await self.state.get_hosts_in_room_at_events(
                                event.room_id, event_ids=event.prev_event_ids()
                            )
                        except Exception:
                            logger.exception(
                                "Failed to calculate hosts in room for event: %s",
                                event.event_id,
                            )
                            return

                    sharded_destinations = {
                        d
                        for d in destinations
                        if self._federation_shard_config.should_handle(
                            self._instance_name, d
                        )
                    }

                    if send_on_behalf_of is not None:
                        # If we are sending the event on behalf of another server
                        # then it already has the event and there is no reason to
                        # send the event to it.
                        sharded_destinations.discard(send_on_behalf_of)

                    logger.debug("Sending %s to %r", event, sharded_destinations)

                    if sharded_destinations:
                        await self._send_pdu(event, sharded_destinations)

                        now = self.clock.time_msec()
                        ts = event_to_received_ts[event.event_id]
                        assert ts is not None
                        synapse.metrics.event_processing_lag_by_event.labels(
                            name="federation_sender",
                            **{SERVER_NAME_LABEL: self.server_name},
                        ).observe((now - ts) / 1000)

                async def handle_room_events(events: List[EventBase]) -> None:
                    logger.debug(
                        "Handling %i events in room %s", len(events), events[0].room_id
                    )
                    with Measure(
                        self.clock,
                        name="handle_room_events",
                        server_name=self.server_name,
                    ):
                        for event in events:
                            await handle_event(event)

                events_by_room: Dict[str, List[EventBase]] = {}

                for event_id in event_ids:
                    # `event_entries` is unsorted, so we have to iterate over `event_ids`
                    # to ensure the events are in the right order
                    event_cache = event_entries.get(event_id)
                    if event_cache:
                        event = event_cache.event
                        events_by_room.setdefault(event.room_id, []).append(event)

                await make_deferred_yieldable(
                    defer.gatherResults(
                        [
                            run_in_background(handle_room_events, evs)
                            for evs in events_by_room.values()
                        ],
                        consumeErrors=True,
                    )
                )

                logger.debug("Successfully handled up to %i", next_token)
                await self.store.update_federation_out_pos("events", next_token)

                if event_entries:
                    now = self.clock.time_msec()
                    ts = max(t for t in event_to_received_ts.values() if t)
                    assert ts is not None

                    synapse.metrics.event_processing_lag.labels(
                        name="federation_sender",
                        **{SERVER_NAME_LABEL: self.server_name},
                    ).set(now - ts)
                    synapse.metrics.event_processing_last_ts.labels(
                        name="federation_sender",
                        **{SERVER_NAME_LABEL: self.server_name},
                    ).set(ts)

                    events_processed_counter.labels(
                        **{SERVER_NAME_LABEL: self.server_name}
                    ).inc(len(event_entries))

                    event_processing_loop_room_count.labels(
                        name="federation_sender",
                        **{SERVER_NAME_LABEL: self.server_name},
                    ).inc(len(events_by_room))

                event_processing_loop_counter.labels(
                    name="federation_sender",
                    **{SERVER_NAME_LABEL: self.server_name},
                ).inc()

                synapse.metrics.event_processing_positions.labels(
                    name="federation_sender", **{SERVER_NAME_LABEL: self.server_name}
                ).set(next_token)

        finally:
            self._is_processing = False

    async def _send_pdu(self, pdu: EventBase, destinations: Iterable[str]) -> None:
        # We loop through all destinations to see whether we already have
        # a transaction in progress. If we do, stick it in the pending_pdus
        # table and we'll get back to it later.

        destinations = set(destinations)
        destinations.discard(self.server_name)
        logger.debug("Sending to: %s", str(destinations))

        if not destinations:
            return

        sent_pdus_destination_dist_total.labels(
            **{SERVER_NAME_LABEL: self.server_name}
        ).inc(len(destinations))
        sent_pdus_destination_dist_count.labels(
            **{SERVER_NAME_LABEL: self.server_name}
        ).inc()

        assert pdu.internal_metadata.stream_ordering

        # track the fact that we have a PDU for these destinations,
        # to allow us to perform catch-up later on if the remote is unreachable
        # for a while.
        # Filter out any destinations not present in the federation_domain_whitelist, if
        # the whitelist exists. These destinations should not be sent to so let's not
        # waste time or space keeping track of events destined for them.
        destinations = [
            d
            for d in destinations
            if self.hs.config.federation.is_domain_allowed_according_to_federation_whitelist(
                d
            )
        ]
        await self.store.store_destination_rooms_entries(
            destinations,
            pdu.room_id,
            pdu.internal_metadata.stream_ordering,
        )

        destinations = await filter_destinations_by_retry_limiter(
            destinations,
            clock=self.clock,
            store=self.store,
            retry_due_within_ms=CATCHUP_RETRY_INTERVAL,
        )

        for destination in destinations:
            queue = self._get_per_destination_queue(destination)
            # We expect `queue` to not be None as we already filtered out
            # non-whitelisted destinations above.
            assert queue is not None

            queue.send_pdu(pdu)

    async def send_read_receipt(self, receipt: ReadReceipt) -> None:
        """Send a RR to any other servers in the room

        Args:
            receipt: receipt to be sent
        """

        # Some background on the rate-limiting going on here.
        #
        # It turns out that if we attempt to send out RRs as soon as we get them
        # from a client, then we end up trying to do several hundred Hz of
        # federation transactions. (The number of transactions scales as O(N^2)
        # on the size of a room, since in a large room we have both more RRs
        # coming in, and more servers to send them to.)
        #
        # This leads to a lot of CPU load, and we end up getting behind. The
        # solution currently adopted is to differentiate between receipts and
        # destinations we should immediately send to, and those we can trickle
        # the receipts to.
        #
        # The current logic is to send receipts out immediately if:
        #   - the room is "small", i.e. there's only N servers to send receipts
        #     to, and so sending out the receipts immediately doesn't cause too
        #     much load; or
        #   - the receipt is for an event that happened recently, as users
        #     notice if receipts are delayed when they know other users are
        #     currently reading the room; or
        #   - the receipt is being sent to the server that sent the event, so
        #     that users see receipts for their own receipts quickly.
        #
        # For destinations that we should delay sending the receipt to, we queue
        # the receipts up to be sent in the next transaction, but don't trigger
        # a new transaction to be sent. We then add the destination to the
        # `DestinationWakeupQueue`, which will slowly iterate over each
        # destination and trigger a new transaction to be sent.
        #
        # However, in practice, it is often possible to send out delayed
        # receipts earlier: in particular, if we are sending a transaction to a
        # given server anyway (for example, because we have a PDU or a RR in
        # another room to send), then we may as well send out all of the pending
        # RRs for that server. So it may be that by the time we get to waking up
        # the destination, we don't actually have any RRs left to send out.
        #
        # For even more background, see
        # https://github.com/matrix-org/synapse/issues/4730.

        room_id = receipt.room_id

        # Local read receipts always have 1 event ID.
        event_id = receipt.event_ids[0]

        # Work out which remote servers should be poked and poke them.
        domains_set = await self._storage_controllers.state.get_current_hosts_in_room_or_partial_state_approximation(
            room_id
        )
        domains: StrCollection = [
            d
            for d in domains_set
            if not self.is_mine_server_name(d)
            and self._federation_shard_config.should_handle(self._instance_name, d)
        ]

        domains = await filter_destinations_by_retry_limiter(
            domains,
            clock=self.clock,
            store=self.store,
            retry_due_within_ms=CATCHUP_RETRY_INTERVAL,
        )

        if not domains:
            return

        # We now split which domains we want to wake up immediately vs which we
        # want to delay waking up.
        immediate_domains: StrCollection
        delay_domains: StrCollection

        if len(domains) < 10:
            # For "small" rooms send to all domains immediately
            immediate_domains = domains
            delay_domains = ()
        else:
            metadata = await self.store.get_metadata_for_event(
                receipt.room_id, event_id
            )
            assert metadata is not None

            sender_domain = get_domain_from_id(metadata.sender)

            if self.clock.time_msec() - metadata.received_ts < 60_000:
                # We always send receipts for recent messages immediately
                immediate_domains = domains
                delay_domains = ()
            else:
                # Otherwise, we delay waking up all destinations except for the
                # sender's domain.
                immediate_domains = []
                delay_domains = []
                for domain in domains:
                    if domain == sender_domain:
                        immediate_domains.append(domain)
                    else:
                        delay_domains.append(domain)

        for domain in immediate_domains:
            # Add to destination queue and wake the destination up
            queue = self._get_per_destination_queue(domain)
            if queue is None:
                continue
            queue.queue_read_receipt(receipt)
            queue.attempt_new_transaction()

        for domain in delay_domains:
            # Add to destination queue...
            queue = self._get_per_destination_queue(domain)
            if queue is None:
                continue
            queue.queue_read_receipt(receipt)

            # ... and schedule the destination to be woken up.
            self._destination_wakeup_queue.add_to_queue(domain)

    async def send_presence_to_destinations(
        self, states: Iterable[UserPresenceState], destinations: Iterable[str]
    ) -> None:
        """Send the given presence states to the given destinations.
        destinations (list[str])
        """

        if not states or not self.hs.config.server.track_presence:
            # No-op if presence is disabled.
            return

        # Ensure we only send out presence states for local users.
        for state in states:
            assert self.is_mine_id(state.user_id)

        destinations = await filter_destinations_by_retry_limiter(
            [
                d
                for d in destinations
                if self._federation_shard_config.should_handle(self._instance_name, d)
            ],
            clock=self.clock,
            store=self.store,
            retry_due_within_ms=CATCHUP_RETRY_INTERVAL,
        )

        for destination in destinations:
            if self.is_mine_server_name(destination):
                continue

            queue = self._get_per_destination_queue(destination)
            if queue is None:
                continue
            queue.send_presence(states, start_loop=False)

            self._destination_wakeup_queue.add_to_queue(destination)

    def build_and_send_edu(
        self,
        destination: str,
        edu_type: str,
        content: JsonDict,
        key: Optional[Hashable] = None,
    ) -> None:
        """Construct an Edu object, and queue it for sending

        Args:
            destination: name of server to send to
            edu_type: type of EDU to send
            content: content of EDU
            key: clobbering key for this edu
        """
        if self.is_mine_server_name(destination):
            logger.info("Not sending EDU to ourselves")
            return

        if not self._federation_shard_config.should_handle(
            self._instance_name, destination
        ):
            return

        edu = Edu(
            origin=self.server_name,
            destination=destination,
            edu_type=edu_type,
            content=content,
        )

        self.send_edu(edu, key)

    def send_edu(self, edu: Edu, key: Optional[Hashable]) -> None:
        """Queue an EDU for sending

        Args:
            edu: edu to send
            key: clobbering key for this edu
        """
        if not self._federation_shard_config.should_handle(
            self._instance_name, edu.destination
        ):
            return

        queue = self._get_per_destination_queue(edu.destination)
        if queue is None:
            return
        if key:
            queue.send_keyed_edu(edu, key)
        else:
            queue.send_edu(edu)

    async def send_device_messages(
        self, destinations: StrCollection, immediate: bool = True
    ) -> None:
        destinations = await filter_destinations_by_retry_limiter(
            [
                destination
                for destination in destinations
                if self._federation_shard_config.should_handle(
                    self._instance_name, destination
                )
                and not self.is_mine_server_name(destination)
            ],
            clock=self.clock,
            store=self.store,
            retry_due_within_ms=CATCHUP_RETRY_INTERVAL,
        )

        for destination in destinations:
            if immediate:
                queue = self._get_per_destination_queue(destination)
                if queue is None:
                    continue
                queue.attempt_new_transaction()
            else:
                queue = self._get_per_destination_queue(destination)
                if queue is None:
                    continue
                queue.mark_new_data()
                self._destination_wakeup_queue.add_to_queue(destination)

    def wake_destination(self, destination: str) -> None:
        """Called when we want to retry sending transactions to a remote.

        This is mainly useful if the remote server has been down and we think it
        might have come back.
        """

        if self.is_mine_server_name(destination):
            logger.warning("Not waking up ourselves")
            return

        if not self._federation_shard_config.should_handle(
            self._instance_name, destination
        ):
            return

        queue = self._get_per_destination_queue(destination)
        if queue is not None:
            queue.attempt_new_transaction()

    @staticmethod
    def get_current_token() -> int:
        # Dummy implementation for case where federation sender isn't offloaded
        # to a worker.
        return 0

    def federation_ack(self, instance_name: str, token: int) -> None:
        # It is not expected that this gets called on FederationSender.
        raise NotImplementedError()

    @staticmethod
    async def get_replication_rows(
        instance_name: str, from_token: int, to_token: int, target_row_count: int
    ) -> Tuple[List[Tuple[int, Tuple]], int, bool]:
        # Dummy implementation for case where federation sender isn't offloaded
        # to a worker.
        return [], 0, False

    async def _wake_destinations_needing_catchup(self) -> None:
        """
        Wakes up destinations that need catch-up and are not currently being
        backed off from.

        In order to reduce load spikes, adds a delay between each destination.
        """

        last_processed: Optional[str] = None

        while True:
            destinations_to_wake = (
                await self.store.get_catch_up_outstanding_destinations(last_processed)
            )

            if not destinations_to_wake:
                # finished waking all destinations!
                break

            last_processed = destinations_to_wake[-1]

            destinations_to_wake = [
                d
                for d in destinations_to_wake
                if self._federation_shard_config.should_handle(self._instance_name, d)
                and self.hs.config.federation.is_domain_allowed_according_to_federation_whitelist(
                    d
                )
            ]

            for destination in destinations_to_wake:
                logger.info(
                    "Destination %s has outstanding catch-up, waking up.",
                    last_processed,
                )
                self.wake_destination(destination)
                await self.clock.sleep(WAKEUP_INTERVAL_BETWEEN_DESTINATIONS_SEC)<|MERGE_RESOLUTION|>--- conflicted
+++ resolved
@@ -416,48 +416,6 @@
         # map from destination to PerDestinationQueue
         self._per_destination_queues: Dict[str, PerDestinationQueue] = {}
 
-<<<<<<< HEAD
-        hs.register_later_gauge(
-            LaterGauge(
-                name="synapse_federation_transaction_queue_pending_destinations",
-                desc="",
-                labelnames=[SERVER_NAME_LABEL],
-                caller=lambda: {
-                    (self.server_name,): sum(
-                        1
-                        for d in self._per_destination_queues.values()
-                        if d.transmission_loop_running
-                    )
-                },
-            )
-        )
-
-        hs.register_later_gauge(
-            LaterGauge(
-                name="synapse_federation_transaction_queue_pending_pdus",
-                desc="",
-                labelnames=[SERVER_NAME_LABEL],
-                caller=lambda: {
-                    (self.server_name,): sum(
-                        d.pending_pdu_count()
-                        for d in self._per_destination_queues.values()
-                    )
-                },
-            )
-        )
-        hs.register_later_gauge(
-            LaterGauge(
-                name="synapse_federation_transaction_queue_pending_edus",
-                desc="",
-                labelnames=[SERVER_NAME_LABEL],
-                caller=lambda: {
-                    (self.server_name,): sum(
-                        d.pending_edu_count()
-                        for d in self._per_destination_queues.values()
-                    )
-                },
-            )
-=======
         transaction_queue_pending_destinations_gauge.register_hook(
             homeserver_instance_id=hs.get_instance_id(),
             hook=lambda: {
@@ -483,7 +441,6 @@
                     d.pending_edu_count() for d in self._per_destination_queues.values()
                 )
             },
->>>>>>> b2997a8f
         )
 
         self._is_processing = False
