# Copyright 2017 New Vector Ltd
# Copyright 2020 The Matrix.org Foundation C.I.C.
#
# Licensed under the Apache License, Version 2.0 (the "License");
# you may not use this file except in compliance with the License.
# You may obtain a copy of the License at
#
#     http://www.apache.org/licenses/LICENSE-2.0
#
# Unless required by applicable law or agreed to in writing, software
# distributed under the License is distributed on an "AS IS" BASIS,
# WITHOUT WARRANTIES OR CONDITIONS OF ANY KIND, either express or implied.
# See the License for the specific language governing permissions and
# limitations under the License.
import email.utils
import logging
from typing import (
    TYPE_CHECKING,
    Any,
    Callable,
    Dict,
    Generator,
    Iterable,
    List,
    Optional,
    Tuple,
    Union,
)

import attr
import jinja2

from twisted.internet import defer
from twisted.web.resource import IResource

from synapse.events import EventBase
from synapse.events.presence_router import PresenceRouter
from synapse.http.client import SimpleHttpClient
from synapse.http.server import (
    DirectServeHtmlResource,
    DirectServeJsonResource,
    respond_with_html,
)
from synapse.http.servlet import parse_json_object_from_request
from synapse.http.site import SynapseRequest
from synapse.logging.context import make_deferred_yieldable, run_in_background
from synapse.metrics.background_process_metrics import run_as_background_process
from synapse.storage.database import DatabasePool, LoggingTransaction
from synapse.storage.databases.main.roommember import ProfileInfo
from synapse.storage.state import StateFilter
from synapse.types import (
<<<<<<< HEAD
    JsonDict,
    Requester,
    StateMap,
=======
    DomainSpecificString,
    JsonDict,
    Requester,
>>>>>>> b2c5e792
    UserID,
    UserInfo,
    create_requester,
)
from synapse.util import Clock
from synapse.util.caches.descriptors import cached

if TYPE_CHECKING:
    from synapse.server import HomeServer

"""
This package defines the 'stable' API which can be used by extension modules which
are loaded into Synapse.
"""

PRESENCE_ALL_USERS = PresenceRouter.ALL_USERS

__all__ = [
    "errors",
    "make_deferred_yieldable",
    "parse_json_object_from_request",
    "respond_with_html",
    "run_in_background",
    "cached",
    "UserID",
    "DatabasePool",
    "LoggingTransaction",
    "DirectServeHtmlResource",
    "DirectServeJsonResource",
    "ModuleApi",
    "PRESENCE_ALL_USERS",
    "EventBase",
    "StateMap",
]

logger = logging.getLogger(__name__)


@attr.s(auto_attribs=True)
class UserIpAndAgent:
    """
    An IP address and user agent used by a user to connect to this homeserver.
    """

    ip: str
    user_agent: str
    # The time at which this user agent/ip was last seen.
    last_seen: int


class ModuleApi:
    """A proxy object that gets passed to various plugin modules so they
    can register new users etc if necessary.
    """

    def __init__(self, hs: "HomeServer", auth_handler):
        self._hs = hs

        self._store = hs.get_datastore()
        self._auth = hs.get_auth()
        self._auth_handler = auth_handler
        self._server_name = hs.hostname
        self._presence_stream = hs.get_event_sources().sources.presence
        self._state = hs.get_state_handler()
        self._clock: Clock = hs.get_clock()
        self._send_email_handler = hs.get_send_email_handler()
        self.custom_template_dir = hs.config.server.custom_template_directory

        try:
            app_name = self._hs.config.email.email_app_name

            self._from_string = self._hs.config.email.email_notif_from % {
                "app": app_name
            }
        except (KeyError, TypeError):
            # If substitution failed (which can happen if the string contains
            # placeholders other than just "app", or if the type of the placeholder is
            # not a string), fall back to the bare strings.
            self._from_string = self._hs.config.email.email_notif_from

        self._raw_from = email.utils.parseaddr(self._from_string)[1]

        # We expose these as properties below in order to attach a helpful docstring.
        self._http_client: SimpleHttpClient = hs.get_simple_http_client()
        self._public_room_list_manager = PublicRoomListManager(hs)

        self._spam_checker = hs.get_spam_checker()
        self._account_validity_handler = hs.get_account_validity_handler()
        self._third_party_event_rules = hs.get_third_party_event_rules()
        self._presence_router = hs.get_presence_router()

    #################################################################################
    # The following methods should only be called during the module's initialisation.

    @property
    def register_spam_checker_callbacks(self):
        """Registers callbacks for spam checking capabilities."""
        return self._spam_checker.register_callbacks

    @property
    def register_account_validity_callbacks(self):
        """Registers callbacks for account validity capabilities."""
        return self._account_validity_handler.register_account_validity_callbacks

    @property
    def register_third_party_rules_callbacks(self):
        """Registers callbacks for third party event rules capabilities."""
        return self._third_party_event_rules.register_third_party_rules_callbacks

    @property
    def register_presence_router_callbacks(self):
        """Registers callbacks for presence router capabilities."""
        return self._presence_router.register_presence_router_callbacks

    def register_web_resource(self, path: str, resource: IResource):
        """Registers a web resource to be served at the given path.

        This function should be called during initialisation of the module.

        If multiple modules register a resource for the same path, the module that
        appears the highest in the configuration file takes priority.

        Args:
            path: The path to register the resource for.
            resource: The resource to attach to this path.
        """
        self._hs.register_module_web_resource(path, resource)

    #########################################################################
    # The following methods can be called by the module at any point in time.

    @property
    def http_client(self):
        """Allows making outbound HTTP requests to remote resources.

        An instance of synapse.http.client.SimpleHttpClient
        """
        return self._http_client

    @property
    def public_room_list_manager(self):
        """Allows adding to, removing from and checking the status of rooms in the
        public room list.

        An instance of synapse.module_api.PublicRoomListManager
        """
        return self._public_room_list_manager

    @property
    def public_baseurl(self) -> str:
        """The configured public base URL for this homeserver."""
        return self._hs.config.server.public_baseurl

    @property
    def email_app_name(self) -> str:
        """The application name configured in the homeserver's configuration."""
        return self._hs.config.email.email_app_name

    async def get_userinfo_by_id(self, user_id: str) -> Optional[UserInfo]:
        """Get user info by user_id

        Args:
            user_id: Fully qualified user id.
        Returns:
            UserInfo object if a user was found, otherwise None
        """
        return await self._store.get_userinfo_by_id(user_id)

    async def get_user_by_req(
        self,
        req: SynapseRequest,
        allow_guest: bool = False,
        allow_expired: bool = False,
    ) -> Requester:
        """Check the access_token provided for a request

        Args:
            req: Incoming HTTP request
            allow_guest: True if guest users should be allowed. If this
                is False, and the access token is for a guest user, an
                AuthError will be thrown
            allow_expired: True if expired users should be allowed. If this
                is False, and the access token is for an expired user, an
                AuthError will be thrown

        Returns:
            The requester for this request

        Raises:
            InvalidClientCredentialsError: if no user by that token exists,
                or the token is invalid.
        """
        return await self._auth.get_user_by_req(
            req,
            allow_guest,
            allow_expired=allow_expired,
        )

    async def is_user_admin(self, user_id: str) -> bool:
        """Checks if a user is a server admin.

        Args:
            user_id: The Matrix ID of the user to check.

        Returns:
            True if the user is a server admin, False otherwise.
        """
        return await self._store.is_server_admin(UserID.from_string(user_id))

    def get_qualified_user_id(self, username):
        """Qualify a user id, if necessary

        Takes a user id provided by the user and adds the @ and :domain to
        qualify it, if necessary

        Args:
            username (str): provided user id

        Returns:
            str: qualified @user:id
        """
        if username.startswith("@"):
            return username
        return UserID(username, self._hs.hostname).to_string()

    async def get_profile_for_user(self, localpart: str) -> ProfileInfo:
        """Look up the profile info for the user with the given localpart.

        Args:
            localpart: The localpart to look up profile information for.

        Returns:
            The profile information (i.e. display name and avatar URL).
        """
        return await self._store.get_profileinfo(localpart)

    async def get_threepids_for_user(self, user_id: str) -> List[Dict[str, str]]:
        """Look up the threepids (email addresses and phone numbers) associated with the
        given Matrix user ID.

        Args:
            user_id: The Matrix user ID to look up threepids for.

        Returns:
            A list of threepids, each threepid being represented by a dictionary
            containing a "medium" key which value is "email" for email addresses and
            "msisdn" for phone numbers, and an "address" key which value is the
            threepid's address.
        """
        return await self._store.user_get_threepids(user_id)

    def check_user_exists(self, user_id):
        """Check if user exists.

        Args:
            user_id (str): Complete @user:id

        Returns:
            Deferred[str|None]: Canonical (case-corrected) user_id, or None
               if the user is not registered.
        """
        return defer.ensureDeferred(self._auth_handler.check_user_exists(user_id))

    @defer.inlineCallbacks
    def register(self, localpart, displayname=None, emails: Optional[List[str]] = None):
        """Registers a new user with given localpart and optional displayname, emails.

        Also returns an access token for the new user.

        Deprecated: avoid this, as it generates a new device with no way to
        return that device to the user. Prefer separate calls to register_user and
        register_device.

        Args:
            localpart (str): The localpart of the new user.
            displayname (str|None): The displayname of the new user.
            emails (List[str]): Emails to bind to the new user.

        Returns:
            Deferred[tuple[str, str]]: a 2-tuple of (user_id, access_token)
        """
        logger.warning(
            "Using deprecated ModuleApi.register which creates a dummy user device."
        )
        user_id = yield self.register_user(localpart, displayname, emails or [])
        _, access_token, _, _ = yield self.register_device(user_id)
        return user_id, access_token

    def register_user(
        self, localpart, displayname=None, emails: Optional[List[str]] = None
    ):
        """Registers a new user with given localpart and optional displayname, emails.

        Args:
            localpart (str): The localpart of the new user.
            displayname (str|None): The displayname of the new user.
            emails (List[str]): Emails to bind to the new user.

        Raises:
            SynapseError if there is an error performing the registration. Check the
                'errcode' property for more information on the reason for failure

        Returns:
            defer.Deferred[str]: user_id
        """
        return defer.ensureDeferred(
            self._hs.get_registration_handler().register_user(
                localpart=localpart,
                default_display_name=displayname,
                bind_emails=emails or [],
            )
        )

    def register_device(self, user_id, device_id=None, initial_display_name=None):
        """Register a device for a user and generate an access token.

        Args:
            user_id (str): full canonical @user:id
            device_id (str|None): The device ID to check, or None to generate
                a new one.
            initial_display_name (str|None): An optional display name for the
                device.

        Returns:
            defer.Deferred[tuple[str, str]]: Tuple of device ID and access token
        """
        return defer.ensureDeferred(
            self._hs.get_registration_handler().register_device(
                user_id=user_id,
                device_id=device_id,
                initial_display_name=initial_display_name,
            )
        )

    def record_user_external_id(
        self, auth_provider_id: str, remote_user_id: str, registered_user_id: str
    ) -> defer.Deferred:
        """Record a mapping from an external user id to a mxid

        Args:
            auth_provider: identifier for the remote auth provider
            external_id: id on that system
            user_id: complete mxid that it is mapped to
        """
        return defer.ensureDeferred(
            self._store.record_user_external_id(
                auth_provider_id, remote_user_id, registered_user_id
            )
        )

    def generate_short_term_login_token(
        self,
        user_id: str,
        duration_in_ms: int = (2 * 60 * 1000),
        auth_provider_id: str = "",
    ) -> str:
        """Generate a login token suitable for m.login.token authentication

        Args:
            user_id: gives the ID of the user that the token is for

            duration_in_ms: the time that the token will be valid for

            auth_provider_id: the ID of the SSO IdP that the user used to authenticate
               to get this token, if any. This is encoded in the token so that
               /login can report stats on number of successful logins by IdP.
        """
        return self._hs.get_macaroon_generator().generate_short_term_login_token(
            user_id,
            auth_provider_id,
            duration_in_ms,
        )

    @defer.inlineCallbacks
    def invalidate_access_token(self, access_token):
        """Invalidate an access token for a user

        Args:
            access_token(str): access token

        Returns:
            twisted.internet.defer.Deferred - resolves once the access token
               has been removed.

        Raises:
            synapse.api.errors.AuthError: the access token is invalid
        """
        # see if the access token corresponds to a device
        user_info = yield defer.ensureDeferred(
            self._auth.get_user_by_access_token(access_token)
        )
        device_id = user_info.get("device_id")
        user_id = user_info["user"].to_string()
        if device_id:
            # delete the device, which will also delete its access tokens
            yield defer.ensureDeferred(
                self._hs.get_device_handler().delete_device(user_id, device_id)
            )
        else:
            # no associated device. Just delete the access token.
            yield defer.ensureDeferred(
                self._auth_handler.delete_access_token(access_token)
            )

    def run_db_interaction(self, desc, func, *args, **kwargs):
        """Run a function with a database connection

        Args:
            desc (str): description for the transaction, for metrics etc
            func (func): function to be run. Passed a database cursor object
                as well as *args and **kwargs
            *args: positional args to be passed to func
            **kwargs: named args to be passed to func

        Returns:
            Deferred[object]: result of func
        """
        return defer.ensureDeferred(
            self._store.db_pool.runInteraction(desc, func, *args, **kwargs)
        )

    def complete_sso_login(
        self, registered_user_id: str, request: SynapseRequest, client_redirect_url: str
    ):
        """Complete a SSO login by redirecting the user to a page to confirm whether they
        want their access token sent to `client_redirect_url`, or redirect them to that
        URL with a token directly if the URL matches with one of the whitelisted clients.

        This is deprecated in favor of complete_sso_login_async.

        Args:
            registered_user_id: The MXID that has been registered as a previous step of
                of this SSO login.
            request: The request to respond to.
            client_redirect_url: The URL to which to offer to redirect the user (or to
                redirect them directly if whitelisted).
        """
        self._auth_handler._complete_sso_login(
            registered_user_id,
            "<unknown>",
            request,
            client_redirect_url,
        )

    async def complete_sso_login_async(
        self,
        registered_user_id: str,
        request: SynapseRequest,
        client_redirect_url: str,
        new_user: bool = False,
        auth_provider_id: str = "<unknown>",
    ):
        """Complete a SSO login by redirecting the user to a page to confirm whether they
        want their access token sent to `client_redirect_url`, or redirect them to that
        URL with a token directly if the URL matches with one of the whitelisted clients.

        Args:
            registered_user_id: The MXID that has been registered as a previous step of
                of this SSO login.
            request: The request to respond to.
            client_redirect_url: The URL to which to offer to redirect the user (or to
                redirect them directly if whitelisted).
            new_user: set to true to use wording for the consent appropriate to a user
                who has just registered.
            auth_provider_id: the ID of the SSO IdP which was used to log in. This
                is used to track counts of sucessful logins by IdP.
        """
        await self._auth_handler.complete_sso_login(
            registered_user_id,
            auth_provider_id,
            request,
            client_redirect_url,
            new_user=new_user,
        )

    @defer.inlineCallbacks
    def get_state_events_in_room(
        self, room_id: str, types: Iterable[Tuple[str, Optional[str]]]
    ) -> Generator[defer.Deferred, Any, Iterable[EventBase]]:
        """Gets current state events for the given room.

        (This is exposed for compatibility with the old SpamCheckerApi. We should
        probably deprecate it and replace it with an async method in a subclass.)

        Args:
            room_id: The room ID to get state events in.
            types: The event type and state key (using None
                to represent 'any') of the room state to acquire.

        Returns:
            twisted.internet.defer.Deferred[list(synapse.events.FrozenEvent)]:
                The filtered state events in the room.
        """
        state_ids = yield defer.ensureDeferred(
            self._store.get_filtered_current_state_ids(
                room_id=room_id, state_filter=StateFilter.from_types(types)
            )
        )
        state = yield defer.ensureDeferred(self._store.get_events(state_ids.values()))
        return state.values()

    async def create_and_send_event_into_room(self, event_dict: JsonDict) -> EventBase:
        """Create and send an event into a room. Membership events are currently not supported.

        Args:
            event_dict: A dictionary representing the event to send.
                Required keys are `type`, `room_id`, `sender` and `content`.

        Returns:
            The event that was sent. If state event deduplication happened, then
                the previous, duplicate event instead.

        Raises:
            SynapseError if the event was not allowed.
        """
        # Create a requester object
        requester = create_requester(
            event_dict["sender"], authenticated_entity=self._server_name
        )

        # Create and send the event
        (
            event,
            _,
        ) = await self._hs.get_event_creation_handler().create_and_send_nonmember_event(
            requester,
            event_dict,
            ratelimit=False,
            ignore_shadow_ban=True,
        )

        return event

    async def send_local_online_presence_to(self, users: Iterable[str]) -> None:
        """
        Forces the equivalent of a presence initial_sync for a set of local or remote
        users. The users will receive presence for all currently online users that they
        are considered interested in.

        Updates to remote users will be sent immediately, whereas local users will receive
        them on their next sync attempt.

        Note that this method can only be run on the process that is configured to write to the
        presence stream. By default this is the main process.
        """
        if self._hs._instance_name not in self._hs.config.worker.writers.presence:
            raise Exception(
                "send_local_online_presence_to can only be run "
                "on the process that is configured to write to the "
                "presence stream (by default this is the main process)",
            )

        local_users = set()
        remote_users = set()
        for user in users:
            if self._hs.is_mine_id(user):
                local_users.add(user)
            else:
                remote_users.add(user)

        # We pull out the presence handler here to break a cyclic
        # dependency between the presence router and module API.
        presence_handler = self._hs.get_presence_handler()

        if local_users:
            # Force a presence initial_sync for these users next time they sync.
            await presence_handler.send_full_presence_to_users(local_users)

        for user in remote_users:
            # Retrieve presence state for currently online users that this user
            # is considered interested in.
            presence_events, _ = await self._presence_stream.get_new_events(
                UserID.from_string(user), from_key=None, include_offline=False
            )

            # Send to remote destinations.
            destination = UserID.from_string(user).domain
            presence_handler.get_federation_queue().send_presence_to_destinations(
                presence_events, destination
            )

    def looping_background_call(
        self,
        f: Callable,
        msec: float,
        *args,
        desc: Optional[str] = None,
        run_on_all_instances: bool = False,
        **kwargs,
    ):
        """Wraps a function as a background process and calls it repeatedly.

        NOTE: Will only run on the instance that is configured to run
        background processes (which is the main process by default), unless
        `run_on_all_workers` is set.

        Waits `msec` initially before calling `f` for the first time.

        Args:
            f: The function to call repeatedly. f can be either synchronous or
                asynchronous, and must follow Synapse's logcontext rules.
                More info about logcontexts is available at
                https://matrix-org.github.io/synapse/latest/log_contexts.html
            msec: How long to wait between calls in milliseconds.
            *args: Positional arguments to pass to function.
            desc: The background task's description. Default to the function's name.
            run_on_all_instances: Whether to run this on all instances, rather
                than just the instance configured to run background tasks.
            **kwargs: Key arguments to pass to function.
        """
        if desc is None:
            desc = f.__name__

        if self._hs.config.worker.run_background_tasks or run_on_all_instances:
            self._clock.looping_call(
                run_as_background_process,
                msec,
                desc,
                f,
                *args,
                **kwargs,
            )
        else:
            logger.warning(
                "Not running looping call %s as the configuration forbids it",
                f,
            )

    async def send_mail(
        self,
        recipient: str,
        subject: str,
        html: str,
        text: str,
    ):
        """Send an email on behalf of the homeserver.

        Args:
            recipient: The email address for the recipient.
            subject: The email's subject.
            html: The email's HTML content.
            text: The email's text content.
        """
        await self._send_email_handler.send_email(
            email_address=recipient,
            subject=subject,
            app_name=self.email_app_name,
            html=html,
            text=text,
        )

    def read_templates(
        self,
        filenames: List[str],
        custom_template_directory: Optional[str] = None,
    ) -> List[jinja2.Template]:
        """Read and load the content of the template files at the given location.
        By default, Synapse will look for these templates in its configured template
        directory, but another directory to search in can be provided.

        Args:
            filenames: The name of the template files to look for.
            custom_template_directory: An additional directory to look for the files in.

        Returns:
            A list containing the loaded templates, with the orders matching the one of
            the filenames parameter.
        """
        return self._hs.config.read_templates(
            filenames,
            (td for td in (self.custom_template_dir, custom_template_directory) if td),
        )

<<<<<<< HEAD
    async def get_room_state(
        self,
        room_id: str,
        event_filter: Optional[Iterable[Tuple[str, Optional[str]]]] = None,
    ) -> StateMap[EventBase]:
        """Returns the current state of the given room.

        The events are returned as a mapping, in which the key for each event is a tuple
        which first element is the event's type and the second one is its state key.

        Added in Synapse v1.47.0

        Args:
            room_id: The ID of the room to get state from.
            event_filter: A filter to apply when retrieving events. None if no filter
                should be applied. If provided, must be an iterable of tuples. A tuple's
                first element is the event type and the second is the state key, or is
                None if the state key should not be filtered on.
                An example of a filter is:
                    [
                        ("m.room.member", "@alice:example.com"),  # Member event for @alice:example.com
                        ("org.matrix.some_event", ""),  # State event of type "org.matrix.some_event"
                                                        # with an empty string as its state key
                        ("org.matrix.some_other_event", None),  # State events of type "org.matrix.some_other_event"
                                                                # regardless of their state key
                    ]
        """
        if event_filter:
            # If a filter was provided, turn it into a StateFilter and retrieve a filtered
            # view of the state.
            state_filter = StateFilter.from_types(event_filter)
            state_ids = await self._store.get_filtered_current_state_ids(
                room_id,
                state_filter,
            )
        else:
            # If no filter was provided, get the whole state. We could also reuse the call
            # to get_filtered_current_state_ids above, with `state_filter = StateFilter.all()`,
            # but get_filtered_current_state_ids isn't cached and `get_current_state_ids`
            # is, so using the latter when we can is better for perf.
            state_ids = await self._store.get_current_state_ids(room_id)

        state_events = await self._store.get_events(state_ids.values())

        return {key: state_events[event_id] for key, event_id in state_ids.items()}
=======
    def is_mine(self, id: Union[str, DomainSpecificString]) -> bool:
        """
        Checks whether an ID (user id, room, ...) comes from this homeserver.

        Args:
            id: any Matrix id (e.g. user id, room id, ...), either as a raw id,
                e.g. string "@user:example.com" or as a parsed UserID, RoomID, ...
        Returns:
            True if id comes from this homeserver, False otherwise.

        Added in Synapse v1.44.0.
        """
        if isinstance(id, DomainSpecificString):
            return self._hs.is_mine(id)
        else:
            return self._hs.is_mine_id(id)

    async def get_user_ip_and_agents(
        self, user_id: str, since_ts: int = 0
    ) -> List[UserIpAndAgent]:
        """
        Return the list of user IPs and agents for a user.

        Args:
            user_id: the id of a user, local or remote
            since_ts: a timestamp in seconds since the epoch,
                or the epoch itself if not specified.
        Returns:
            The list of all UserIpAndAgent that the user has
            used to connect to this homeserver since `since_ts`.
            If the user is remote, this list is empty.

        Added in Synapse v1.44.0.
        """
        # Don't hit the db if this is not a local user.
        is_mine = False
        try:
            # Let's be defensive against ill-formed strings.
            if self.is_mine(user_id):
                is_mine = True
        except Exception:
            pass

        if is_mine:
            raw_data = await self._store.get_user_ip_and_agents(
                UserID.from_string(user_id), since_ts
            )
            # Sanitize some of the data. We don't want to return tokens.
            return [
                UserIpAndAgent(
                    ip=str(data["ip"]),
                    user_agent=str(data["user_agent"]),
                    last_seen=int(data["last_seen"]),
                )
                for data in raw_data
            ]
        else:
            return []
>>>>>>> b2c5e792


class PublicRoomListManager:
    """Contains methods for adding to, removing from and querying whether a room
    is in the public room list.
    """

    def __init__(self, hs: "HomeServer"):
        self._store = hs.get_datastore()

    async def room_is_in_public_room_list(self, room_id: str) -> bool:
        """Checks whether a room is in the public room list.

        Args:
            room_id: The ID of the room.

        Returns:
            Whether the room is in the public room list. Returns False if the room does
            not exist.
        """
        room = await self._store.get_room(room_id)
        if not room:
            return False

        return room.get("is_public", False)

    async def add_room_to_public_room_list(self, room_id: str) -> None:
        """Publishes a room to the public room list.

        Args:
            room_id: The ID of the room.
        """
        await self._store.set_room_is_public(room_id, True)

    async def remove_room_from_public_room_list(self, room_id: str) -> None:
        """Removes a room from the public room list.

        Args:
            room_id: The ID of the room.
        """
        await self._store.set_room_is_public(room_id, False)<|MERGE_RESOLUTION|>--- conflicted
+++ resolved
@@ -49,15 +49,10 @@
 from synapse.storage.databases.main.roommember import ProfileInfo
 from synapse.storage.state import StateFilter
 from synapse.types import (
-<<<<<<< HEAD
+    DomainSpecificString,
     JsonDict,
     Requester,
     StateMap,
-=======
-    DomainSpecificString,
-    JsonDict,
-    Requester,
->>>>>>> b2c5e792
     UserID,
     UserInfo,
     create_requester,
@@ -731,7 +726,65 @@
             (td for td in (self.custom_template_dir, custom_template_directory) if td),
         )
 
-<<<<<<< HEAD
+    def is_mine(self, id: Union[str, DomainSpecificString]) -> bool:
+        """
+        Checks whether an ID (user id, room, ...) comes from this homeserver.
+
+        Args:
+            id: any Matrix id (e.g. user id, room id, ...), either as a raw id,
+                e.g. string "@user:example.com" or as a parsed UserID, RoomID, ...
+        Returns:
+            True if id comes from this homeserver, False otherwise.
+
+        Added in Synapse v1.44.0.
+        """
+        if isinstance(id, DomainSpecificString):
+            return self._hs.is_mine(id)
+        else:
+            return self._hs.is_mine_id(id)
+
+    async def get_user_ip_and_agents(
+        self, user_id: str, since_ts: int = 0
+    ) -> List[UserIpAndAgent]:
+        """
+        Return the list of user IPs and agents for a user.
+
+        Args:
+            user_id: the id of a user, local or remote
+            since_ts: a timestamp in seconds since the epoch,
+                or the epoch itself if not specified.
+        Returns:
+            The list of all UserIpAndAgent that the user has
+            used to connect to this homeserver since `since_ts`.
+            If the user is remote, this list is empty.
+
+        Added in Synapse v1.44.0.
+        """
+        # Don't hit the db if this is not a local user.
+        is_mine = False
+        try:
+            # Let's be defensive against ill-formed strings.
+            if self.is_mine(user_id):
+                is_mine = True
+        except Exception:
+            pass
+
+        if is_mine:
+            raw_data = await self._store.get_user_ip_and_agents(
+                UserID.from_string(user_id), since_ts
+            )
+            # Sanitize some of the data. We don't want to return tokens.
+            return [
+                UserIpAndAgent(
+                    ip=str(data["ip"]),
+                    user_agent=str(data["user_agent"]),
+                    last_seen=int(data["last_seen"]),
+                )
+                for data in raw_data
+            ]
+        else:
+            return []
+
     async def get_room_state(
         self,
         room_id: str,
@@ -777,66 +830,6 @@
         state_events = await self._store.get_events(state_ids.values())
 
         return {key: state_events[event_id] for key, event_id in state_ids.items()}
-=======
-    def is_mine(self, id: Union[str, DomainSpecificString]) -> bool:
-        """
-        Checks whether an ID (user id, room, ...) comes from this homeserver.
-
-        Args:
-            id: any Matrix id (e.g. user id, room id, ...), either as a raw id,
-                e.g. string "@user:example.com" or as a parsed UserID, RoomID, ...
-        Returns:
-            True if id comes from this homeserver, False otherwise.
-
-        Added in Synapse v1.44.0.
-        """
-        if isinstance(id, DomainSpecificString):
-            return self._hs.is_mine(id)
-        else:
-            return self._hs.is_mine_id(id)
-
-    async def get_user_ip_and_agents(
-        self, user_id: str, since_ts: int = 0
-    ) -> List[UserIpAndAgent]:
-        """
-        Return the list of user IPs and agents for a user.
-
-        Args:
-            user_id: the id of a user, local or remote
-            since_ts: a timestamp in seconds since the epoch,
-                or the epoch itself if not specified.
-        Returns:
-            The list of all UserIpAndAgent that the user has
-            used to connect to this homeserver since `since_ts`.
-            If the user is remote, this list is empty.
-
-        Added in Synapse v1.44.0.
-        """
-        # Don't hit the db if this is not a local user.
-        is_mine = False
-        try:
-            # Let's be defensive against ill-formed strings.
-            if self.is_mine(user_id):
-                is_mine = True
-        except Exception:
-            pass
-
-        if is_mine:
-            raw_data = await self._store.get_user_ip_and_agents(
-                UserID.from_string(user_id), since_ts
-            )
-            # Sanitize some of the data. We don't want to return tokens.
-            return [
-                UserIpAndAgent(
-                    ip=str(data["ip"]),
-                    user_agent=str(data["user_agent"]),
-                    last_seen=int(data["last_seen"]),
-                )
-                for data in raw_data
-            ]
-        else:
-            return []
->>>>>>> b2c5e792
 
 
 class PublicRoomListManager:
