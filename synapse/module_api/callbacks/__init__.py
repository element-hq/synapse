--- conflicted
+++ resolved
@@ -27,13 +27,11 @@
 from synapse.module_api.callbacks.account_validity_callbacks import (
     AccountValidityModuleApiCallbacks,
 )
-<<<<<<< HEAD
+from synapse.module_api.callbacks.media_repository_callbacks import (
+    MediaRepositoryModuleApiCallbacks,
+)
 from synapse.module_api.callbacks.ratelimit_callbacks import (
     RatelimitModuleApiCallbacks,
-=======
-from synapse.module_api.callbacks.media_repository_callbacks import (
-    MediaRepositoryModuleApiCallbacks,
->>>>>>> 379356c0
 )
 from synapse.module_api.callbacks.spamchecker_callbacks import (
     SpamCheckerModuleApiCallbacks,
@@ -46,10 +44,7 @@
 class ModuleApiCallbacks:
     def __init__(self, hs: "HomeServer") -> None:
         self.account_validity = AccountValidityModuleApiCallbacks()
-<<<<<<< HEAD
+        self.media_repository = MediaRepositoryModuleApiCallbacks(hs)
         self.ratelimit = RatelimitModuleApiCallbacks(hs)
-=======
-        self.media_repository = MediaRepositoryModuleApiCallbacks(hs)
->>>>>>> 379356c0
         self.spam_checker = SpamCheckerModuleApiCallbacks(hs)
         self.third_party_event_rules = ThirdPartyEventRulesModuleApiCallbacks(hs)