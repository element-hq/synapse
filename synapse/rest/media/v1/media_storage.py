# -*- coding: utf-8 -*-
# Copyright 2018-2021 The Matrix.org Foundation C.I.C.
#
# Licensed under the Apache License, Version 2.0 (the "License");
# you may not use this file except in compliance with the License.
# You may obtain a copy of the License at
#
#     http://www.apache.org/licenses/LICENSE-2.0
#
# Unless required by applicable law or agreed to in writing, software
# distributed under the License is distributed on an "AS IS" BASIS,
# WITHOUT WARRANTIES OR CONDITIONS OF ANY KIND, either express or implied.
# See the License for the specific language governing permissions and
# limitations under the License.
import contextlib
import logging
import os
import shutil
from typing import IO, TYPE_CHECKING, Any, Callable, Optional, Sequence

import attr

from twisted.internet.defer import Deferred
from twisted.internet.interfaces import IConsumer
from twisted.protocols.basic import FileSender

from synapse.api.errors import NotFoundError
from synapse.logging.context import defer_to_thread, make_deferred_yieldable
from synapse.util import Clock
from synapse.util.file_consumer import BackgroundFileConsumer

from ._base import FileInfo, Responder
from .filepath import MediaFilePaths

if TYPE_CHECKING:
    from synapse.server import HomeServer

    from .storage_provider import StorageProviderWrapper

logger = logging.getLogger(__name__)


class MediaStorage:
    """Responsible for storing/fetching files from local sources.

    Args:
        hs
        local_media_directory: Base path where we store media on disk
        filepaths
        storage_providers: List of StorageProvider that are used to fetch and store files.
    """

    def __init__(
        self,
        hs: "HomeServer",
        local_media_directory: str,
        filepaths: MediaFilePaths,
        storage_providers: Sequence["StorageProviderWrapper"],
    ):
        self.hs = hs
        self.reactor = hs.get_reactor()
        self.local_media_directory = local_media_directory
        self.filepaths = filepaths
        self.storage_providers = storage_providers
        self.spam_checker = hs.get_spam_checker()
        self.clock = hs.get_clock()

    async def store_file(self, source: IO, file_info: FileInfo) -> str:
        """Write `source` to the on disk media store, and also any other
        configured storage providers

        Args:
            source: A file like object that should be written
            file_info: Info about the file to store

        Returns:
            the file path written to in the primary media store
        """

        with self.store_into_file(file_info) as (f, fname, finish_cb):
            # Write to the main repository
            await self.write_to_file(source, f)
            await finish_cb()

        return fname

    async def write_to_file(self, source: IO, output: IO):
        """Asynchronously write the `source` to `output`."""
        await defer_to_thread(self.reactor, _write_file_synchronously, source, output)

    @contextlib.contextmanager
    def store_into_file(self, file_info: FileInfo):
        """Context manager used to get a file like object to write into, as
        described by file_info.

        Actually yields a 3-tuple (file, fname, finish_cb), where file is a file
        like object that can be written to, fname is the absolute path of file
        on disk, and finish_cb is a function that returns an awaitable.

        fname can be used to read the contents from after upload, e.g. to
        generate thumbnails.

        finish_cb must be called and waited on after the file has been
        successfully been written to. Should not be called if there was an
        error.

        Args:
            file_info: Info about the file to store

        Example:

            with media_storage.store_into_file(info) as (f, fname, finish_cb):
                # .. write into f ...
                await finish_cb()
        """

        path = self._file_info_to_path(file_info)
        fname = os.path.join(self.local_media_directory, path)

        dirname = os.path.dirname(fname)
        if not os.path.exists(dirname):
            os.makedirs(dirname)

        finished_called = [False]

        try:
            with open(fname, "wb") as f:

                async def finish():
                    # Ensure that all writes have been flushed and close the
                    # file.
                    f.flush()
                    f.close()

                    spam = await self.spam_checker.check_media_file_for_spam(
                        ReadableFileWrapper(self.clock, fname), file_info
                    )
                    if spam:
                        logger.info("Blocking media due to spam checker")
                        # Note that we'll delete the stored media, due to the
                        # try/except below. The media also won't be stored in
                        # the DB.
                        raise SpamMediaException()

                    for provider in self.storage_providers:
                        await provider.store_file(path, file_info)

                    finished_called[0] = True

                yield f, fname, finish
        except Exception as e:
            try:
                os.remove(fname)
            except Exception:
                pass

            raise e from None

        if not finished_called:
            raise Exception("Finished callback not called")

    async def fetch_media(self, file_info: FileInfo) -> Optional[Responder]:
        """Attempts to fetch media described by file_info from the local cache
        and configured storage providers.

        Args:
            file_info

        Returns:
            Returns a Responder if the file was found, otherwise None.
        """
        paths = [self._file_info_to_path(file_info)]

        # fallback for remote thumbnails with no method in the filename
        if file_info.thumbnail and file_info.server_name:
            paths.append(
                self.filepaths.remote_media_thumbnail_rel_legacy(
                    server_name=file_info.server_name,
                    file_id=file_info.file_id,
                    width=file_info.thumbnail_width,
                    height=file_info.thumbnail_height,
                    content_type=file_info.thumbnail_type,
                )
            )

        for path in paths:
            local_path = os.path.join(self.local_media_directory, path)
            if os.path.exists(local_path):
                logger.debug("responding with local file %s", local_path)
                return FileResponder(open(local_path, "rb"))
            logger.debug("local file %s did not exist", local_path)

        for provider in self.storage_providers:
            for path in paths:
                res = await provider.fetch(path, file_info)  # type: Any
                if res:
                    logger.debug("Streaming %s from %s", path, provider)
                    return res
                logger.debug("%s not found on %s", path, provider)

        return None

    async def ensure_media_is_in_local_cache(self, file_info: FileInfo) -> str:
        """Ensures that the given file is in the local cache. Attempts to
        download it from storage providers if it isn't.

        Args:
            file_info

        Returns:
            Full path to local file
        """
        path = self._file_info_to_path(file_info)
        local_path = os.path.join(self.local_media_directory, path)
        if os.path.exists(local_path):
            return local_path

        # Fallback for paths without method names
        # Should be removed in the future
        if file_info.thumbnail and file_info.server_name:
            legacy_path = self.filepaths.remote_media_thumbnail_rel_legacy(
                server_name=file_info.server_name,
                file_id=file_info.file_id,
                width=file_info.thumbnail_width,
                height=file_info.thumbnail_height,
                content_type=file_info.thumbnail_type,
            )
            legacy_local_path = os.path.join(self.local_media_directory, legacy_path)
            if os.path.exists(legacy_local_path):
                return legacy_local_path

        dirname = os.path.dirname(local_path)
        if not os.path.exists(dirname):
            os.makedirs(dirname)

        for provider in self.storage_providers:
            res = await provider.fetch(path, file_info)  # type: Any
            if res:
                with res:
                    consumer = BackgroundFileConsumer(
                        open(local_path, "wb"), self.reactor
                    )
                    await res.write_to_consumer(consumer)
                    await consumer.wait()
                return local_path

        raise Exception("file could not be found")

    def _file_info_to_path(self, file_info: FileInfo) -> str:
        """Converts file_info into a relative path.

        The path is suitable for storing files under a directory, e.g. used to
        store files on local FS under the base media repository directory.
        """
        if file_info.url_cache:
            if file_info.thumbnail:
                return self.filepaths.url_cache_thumbnail_rel(
                    media_id=file_info.file_id,
                    width=file_info.thumbnail_width,
                    height=file_info.thumbnail_height,
                    content_type=file_info.thumbnail_type,
                    method=file_info.thumbnail_method,
                )
            return self.filepaths.url_cache_filepath_rel(file_info.file_id)

        if file_info.server_name:
            if file_info.thumbnail:
                return self.filepaths.remote_media_thumbnail_rel(
                    server_name=file_info.server_name,
                    file_id=file_info.file_id,
                    width=file_info.thumbnail_width,
                    height=file_info.thumbnail_height,
                    content_type=file_info.thumbnail_type,
                    method=file_info.thumbnail_method,
                )
            return self.filepaths.remote_media_filepath_rel(
                file_info.server_name, file_info.file_id
            )

        if file_info.thumbnail:
            return self.filepaths.local_media_thumbnail_rel(
                media_id=file_info.file_id,
                width=file_info.thumbnail_width,
                height=file_info.thumbnail_height,
                content_type=file_info.thumbnail_type,
                method=file_info.thumbnail_method,
            )
        return self.filepaths.local_media_filepath_rel(file_info.file_id)


def _write_file_synchronously(source: IO, dest: IO) -> None:
    """Write `source` to the file like `dest` synchronously. Should be called
    from a thread.

    Args:
        source: A file like object that's to be written
        dest: A file like object to be written to
    """
    source.seek(0)  # Ensure we read from the start of the file
    shutil.copyfileobj(source, dest)


class FileResponder(Responder):
    """Wraps an open file that can be sent to a request.

    Args:
        open_file: A file like object to be streamed ot the client,
            is closed when finished streaming.
    """

    def __init__(self, open_file: IO):
        self.open_file = open_file

    def write_to_consumer(self, consumer: IConsumer) -> Deferred:
        return make_deferred_yieldable(
            FileSender().beginFileTransfer(self.open_file, consumer)
        )

    def __exit__(self, exc_type, exc_val, exc_tb):
        self.open_file.close()


class SpamMediaException(NotFoundError):
    """The media was blocked by a spam checker, so we simply 404 the request (in
    the same way as if it was quarantined).
    """


@attr.s(slots=True)
class ReadableFileWrapper:
    """Wrapper that allows reading a file in chunks, yielding to the reactor,
    and writing to a callback.

    This is simplified `FileSender` that takes an IO object rather than an
    `IConsumer`.
    """

    CHUNK_SIZE = 2 ** 14

    clock = attr.ib(type=Clock)
    path = attr.ib(type=str)

    async def write_chunks_to(self, callback: Callable[[bytes], None]):
<<<<<<< HEAD
        """Reads the file in chunks and calls the callback with each chunk.
        """
=======
        """Reads the file in chunks and calls the callback with each chunk."""
>>>>>>> 9e19c6aa

        with open(self.path, "rb") as file:
            while True:
                chunk = file.read(self.CHUNK_SIZE)
                if not chunk:
                    break

                callback(chunk)

                # We yield to the reactor by sleeping for 0 seconds.
                await self.clock.sleep(0)<|MERGE_RESOLUTION|>--- conflicted
+++ resolved
@@ -341,12 +341,7 @@
     path = attr.ib(type=str)
 
     async def write_chunks_to(self, callback: Callable[[bytes], None]):
-<<<<<<< HEAD
-        """Reads the file in chunks and calls the callback with each chunk.
-        """
-=======
         """Reads the file in chunks and calls the callback with each chunk."""
->>>>>>> 9e19c6aa
 
         with open(self.path, "rb") as file:
             while True:
