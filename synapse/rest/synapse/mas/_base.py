--- conflicted
+++ resolved
@@ -42,14 +42,7 @@
 
             self._is_request_from_mas = auth.is_request_using_the_admin_token
 
-<<<<<<< HEAD
         DirectServeJsonResource.__init__(self, extract_context=True, clock=hs.get_clock())
-        auth = hs.get_auth()
-        assert isinstance(auth, MSC3861DelegatedAuth)
-        self.msc3861_auth = auth
-=======
-        DirectServeJsonResource.__init__(self, extract_context=True)
->>>>>>> c0878ac9
         self.store = cast("GenericWorkerStore", hs.get_datastores().main)
         self.hostname = hs.hostname
 
