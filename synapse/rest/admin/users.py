#
# This file is licensed under the Affero General Public License (AGPL) version 3.
#
# Copyright 2019 The Matrix.org Foundation C.I.C.
# Copyright (C) 2023 New Vector, Ltd
#
# This program is free software: you can redistribute it and/or modify
# it under the terms of the GNU Affero General Public License as
# published by the Free Software Foundation, either version 3 of the
# License, or (at your option) any later version.
#
# See the GNU Affero General Public License for more details:
# <https://www.gnu.org/licenses/agpl-3.0.html>.
#
# Originally licensed under the Apache License, Version 2.0:
# <http://www.apache.org/licenses/LICENSE-2.0>.
#
# [This file includes modifications made by New Vector Limited]
#
#
import hashlib
import hmac
import logging
import secrets
from http import HTTPStatus
from typing import TYPE_CHECKING, Optional, Union

import attr
from pydantic import StrictBool, StrictInt, StrictStr

from synapse.api.constants import Direction
from synapse.api.errors import Codes, NotFoundError, SynapseError
from synapse.http.servlet import (
    RestServlet,
    assert_params_in_dict,
    parse_and_validate_json_object_from_request,
    parse_boolean,
    parse_enum,
    parse_integer,
    parse_json_object_from_request,
    parse_string,
    parse_strings_from_args,
)
from synapse.http.site import SynapseRequest
from synapse.logging.loggers import ExplicitlyConfiguredLogger
from synapse.rest.admin._base import (
    admin_patterns,
    assert_requester_is_admin,
    assert_user_is_admin,
)
from synapse.rest.client._base import client_patterns
from synapse.storage.databases.main.registration import ExternalIDReuseException
from synapse.storage.databases.main.stats import UserSortOrder
from synapse.types import JsonDict, JsonMapping, TaskStatus, UserID
from synapse.types.rest import RequestBodyModel

if TYPE_CHECKING:
    from synapse.server import HomeServer


logger = logging.getLogger(__name__)


original_logger_class = logging.getLoggerClass()
# Because this can log sensitive information, use a custom logger class that only allows
# logging if the logger is explicitly configured.
logging.setLoggerClass(ExplicitlyConfiguredLogger)
user_registration_sensitive_debug_logger = logging.getLogger(
    "synapse.rest.admin.users.registration_debug"
)
"""
A logger for debugging the user registration process.

Because this can log sensitive information (such as passwords and
`registration_shared_secret`), we want people to explictly opt-in before seeing anything
in the logs. Requires explicitly setting `synapse.rest.admin.users.registration_debug`
in the logging configuration and does not inherit the log level from the parent logger.
"""
# Restore the original logger class
logging.setLoggerClass(original_logger_class)


class UsersRestServletV2(RestServlet):
    PATTERNS = admin_patterns("/users$", "v2")

    """Get request to list all local users.
    This needs user to have administrator access in Synapse.

    GET /_synapse/admin/v2/users?from=0&limit=10&guests=false

    returns:
        200 OK with list of users if success otherwise an error.

    The parameters `from` and `limit` are required only for pagination.
    By default, a `limit` of 100 is used.
    The parameter `user_id` can be used to filter by user id.
    The parameter `name` can be used to filter by user id or display name.
    The parameter `guests` can be used to exclude guest users.
    The parameter `deactivated` can be used to include deactivated users.
    The parameter `order_by` can be used to order the result.
    The parameter `not_user_type` can be used to exclude certain user types.
    The parameter `locked` can be used to include locked users.
    Possible values are `bot`, `support` or "empty string".
    "empty string" here means to exclude users without a type.
    """

    def __init__(self, hs: "HomeServer"):
        self.store = hs.get_datastores().main
        self.auth = hs.get_auth()
        self.admin_handler = hs.get_admin_handler()
        self._msc3866_enabled = hs.config.experimental.msc3866.enabled
        self._auth_delegation_enabled = (
            hs.config.mas.enabled or hs.config.experimental.msc3861.enabled
        )

    async def on_GET(self, request: SynapseRequest) -> tuple[int, JsonDict]:
        await assert_requester_is_admin(self.auth, request)

        start = parse_integer(request, "from", default=0)
        limit = parse_integer(request, "limit", default=100)

        user_id = parse_string(request, "user_id")
        name = parse_string(request, "name", encoding="utf-8")

        guests = parse_boolean(request, "guests", default=True)
        if self._auth_delegation_enabled and guests:
            raise SynapseError(
                HTTPStatus.BAD_REQUEST,
                "The guests parameter is not supported when delegating to MAS.",
                errcode=Codes.INVALID_PARAM,
            )

        deactivated = self._parse_parameter_deactivated(request)

        locked = parse_boolean(request, "locked", default=False)
        admins = parse_boolean(request, "admins")

        # If support for MSC3866 is not enabled, apply no filtering based on the
        # `approved` column.
        if self._msc3866_enabled:
            approved = parse_boolean(request, "approved", default=True)
        else:
            approved = True

        order_by = parse_string(
            request,
            "order_by",
            default=UserSortOrder.NAME.value,
            allowed_values=(
                UserSortOrder.NAME.value,
                UserSortOrder.DISPLAYNAME.value,
                UserSortOrder.GUEST.value,
                UserSortOrder.ADMIN.value,
                UserSortOrder.DEACTIVATED.value,
                UserSortOrder.USER_TYPE.value,
                UserSortOrder.AVATAR_URL.value,
                UserSortOrder.SHADOW_BANNED.value,
                UserSortOrder.CREATION_TS.value,
                UserSortOrder.LAST_SEEN_TS.value,
                UserSortOrder.LOCKED.value,
            ),
        )

        direction = parse_enum(request, "dir", Direction, default=Direction.FORWARDS)

        # twisted.web.server.Request.args is incorrectly defined as Optional[Any]
        args: dict[bytes, list[bytes]] = request.args  # type: ignore
        not_user_types = parse_strings_from_args(args, "not_user_type")

        users, total = await self.store.get_users_paginate(
            start,
            limit,
            user_id,
            name,
            guests,
            deactivated,
            admins,
            order_by,
            direction,
            approved,
            not_user_types,
            locked,
        )

        # If support for MSC3866 is not enabled, don't show the approval flag.
        filter = None
        if not self._msc3866_enabled:

            def _filter(a: attr.Attribute) -> bool:
                return a.name != "approved"

        ret = {"users": [attr.asdict(u, filter=filter) for u in users], "total": total}
        if (start + limit) < total:
            ret["next_token"] = str(start + len(users))

        return HTTPStatus.OK, ret

    def _parse_parameter_deactivated(self, request: SynapseRequest) -> Optional[bool]:
        """
        Return None (no filtering) if `deactivated` is `true`, otherwise return `False`
        (exclude deactivated users from the results).
        """
        return None if parse_boolean(request, "deactivated") else False


class UsersRestServletV3(UsersRestServletV2):
    PATTERNS = admin_patterns("/users$", "v3")

    def _parse_parameter_deactivated(
        self, request: SynapseRequest
    ) -> Union[bool, None]:
        return parse_boolean(request, "deactivated")


class UserRestServletV2(RestServlet):
    PATTERNS = admin_patterns("/users/(?P<user_id>[^/]*)$", "v2")

    """Get request to list user details.
    This needs user to have administrator access in Synapse.

    GET /_synapse/admin/v2/users/<user_id>

    returns:
        200 OK with user details if success otherwise an error.

    Put request to allow an administrator to add or modify a user.
    This needs user to have administrator access in Synapse.
    We use PUT instead of POST since we already know the id of the user
    object to create. POST could be used to create guests.

    PUT /_synapse/admin/v2/users/<user_id>
    {
        "password": "secret",
        "displayname": "User"
    }

    returns:
        201 OK with new user object if user was created or
        200 OK with modified user object if user was modified
        otherwise an error.
    """

    def __init__(self, hs: "HomeServer"):
        self.hs = hs
        self.auth = hs.get_auth()
        self.admin_handler = hs.get_admin_handler()
        self.store = hs.get_datastores().main
        self.auth_handler = hs.get_auth_handler()
        self.profile_handler = hs.get_profile_handler()
        self.set_password_handler = hs.get_set_password_handler()
        self.deactivate_account_handler = hs.get_deactivate_account_handler()
        self.registration_handler = hs.get_registration_handler()
        self.pusher_pool = hs.get_pusherpool()
        self._msc3866_enabled = hs.config.experimental.msc3866.enabled
        self._all_user_types = hs.config.user_types.all_user_types

    async def on_GET(
        self, request: SynapseRequest, user_id: str
    ) -> tuple[int, JsonMapping]:
        await assert_requester_is_admin(self.auth, request)

        target_user = UserID.from_string(user_id)
        if not self.hs.is_mine(target_user):
            raise SynapseError(HTTPStatus.BAD_REQUEST, "Can only look up local users")

        user_info_dict = await self.admin_handler.get_user(target_user)
        if not user_info_dict:
            raise NotFoundError("User not found")

        return HTTPStatus.OK, user_info_dict

    async def on_PUT(
        self, request: SynapseRequest, user_id: str
    ) -> tuple[int, JsonMapping]:
        requester = await self.auth.get_user_by_req(request)
        await assert_user_is_admin(self.auth, requester)

        target_user = UserID.from_string(user_id)
        body = parse_json_object_from_request(request)

        if not self.hs.is_mine(target_user):
            raise SynapseError(
                HTTPStatus.BAD_REQUEST,
                "This endpoint can only be used with local users",
            )

        user = await self.admin_handler.get_user(target_user)
        user_id = target_user.to_string()

        # check for required parameters for each threepid
        threepids = body.get("threepids")
        if threepids is not None:
            for threepid in threepids:
                assert_params_in_dict(threepid, ["medium", "address"])

        # check for required parameters for each external_id
        external_ids = body.get("external_ids")
        if external_ids is not None:
            for external_id in external_ids:
                assert_params_in_dict(external_id, ["auth_provider", "external_id"])

        user_type = body.get("user_type", None)
        if user_type is not None and user_type not in self._all_user_types:
            raise SynapseError(HTTPStatus.BAD_REQUEST, "Invalid user type")

        set_admin_to = body.get("admin", False)
        if not isinstance(set_admin_to, bool):
            raise SynapseError(
                HTTPStatus.BAD_REQUEST,
                "Param 'admin' must be a boolean, if given",
                Codes.BAD_JSON,
            )

        password = body.get("password", None)
        if password is not None:
            if not isinstance(password, str) or len(password) > 512:
                raise SynapseError(HTTPStatus.BAD_REQUEST, "Invalid password")

        logout_devices = body.get("logout_devices", True)
        if not isinstance(logout_devices, bool):
            raise SynapseError(
                HTTPStatus.BAD_REQUEST,
                "'logout_devices' parameter is not of type boolean",
            )

        deactivate = body.get("deactivated", False)
        if not isinstance(deactivate, bool):
            raise SynapseError(
                HTTPStatus.BAD_REQUEST, "'deactivated' parameter is not of type boolean"
            )

        lock = body.get("locked", False)
        if not isinstance(lock, bool):
            raise SynapseError(
                HTTPStatus.BAD_REQUEST, "'locked' parameter is not of type boolean"
            )

        if deactivate and lock:
            raise SynapseError(
                HTTPStatus.BAD_REQUEST, "An user can't be deactivated and locked"
            )

        approved: Optional[bool] = None
        if "approved" in body and self._msc3866_enabled:
            approved = body["approved"]
            if not isinstance(approved, bool):
                raise SynapseError(
                    HTTPStatus.BAD_REQUEST,
                    "'approved' parameter is not of type boolean",
                )

        # convert list[dict[str, str]] into list[tuple[str, str]]
        if external_ids is not None:
            new_external_ids = [
                (external_id["auth_provider"], external_id["external_id"])
                for external_id in external_ids
            ]

        # convert list[dict[str, str]] into set[tuple[str, str]]
        if threepids is not None:
            new_threepids = {
                (threepid["medium"], threepid["address"]) for threepid in threepids
            }

        if user:  # modify user
            if "displayname" in body:
                await self.profile_handler.set_displayname(
                    target_user, requester, body["displayname"], True
                )

            if threepids is not None:
                # get changed threepids (added and removed)
                cur_threepids = {
                    (threepid.medium, threepid.address)
                    for threepid in await self.store.user_get_threepids(user_id)
                }
                add_threepids = new_threepids - cur_threepids
                del_threepids = cur_threepids - new_threepids

                # remove old threepids
                for medium, address in del_threepids:
                    try:
                        # Attempt to remove any known bindings of this third-party ID
                        # and user ID from identity servers.
                        await self.hs.get_identity_handler().try_unbind_threepid(
                            user_id, medium, address, id_server=None
                        )
                    except Exception:
                        logger.exception("Failed to remove threepids")
                        raise SynapseError(500, "Failed to remove threepids")

                    # Delete the local association of this user ID and third-party ID.
                    await self.auth_handler.delete_local_threepid(
                        user_id, medium, address
                    )

                # add new threepids
                current_time = self.hs.get_clock().time_msec()
                for medium, address in add_threepids:
                    await self.auth_handler.add_threepid(
                        user_id, medium, address, current_time
                    )

            if external_ids is not None:
                try:
                    await self.store.replace_user_external_id(
                        new_external_ids,
                        user_id,
                    )
                except ExternalIDReuseException:
                    raise SynapseError(
                        HTTPStatus.CONFLICT, "External id is already in use."
                    )

            if "avatar_url" in body:
                await self.profile_handler.set_avatar_url(
                    target_user, requester, body["avatar_url"], True
                )

            if "admin" in body:
                if set_admin_to != user["admin"]:
                    auth_user = requester.user
                    if target_user == auth_user and not set_admin_to:
                        raise SynapseError(
                            HTTPStatus.BAD_REQUEST, "You may not demote yourself."
                        )

                    await self.store.set_server_admin(target_user, set_admin_to)

            if password is not None:
                new_password_hash = await self.auth_handler.hash(password)

                await self.set_password_handler.set_password(
                    target_user.to_string(),
                    new_password_hash,
                    logout_devices,
                    requester,
                )

            if "deactivated" in body:
                if deactivate and not user["deactivated"]:
                    await self.deactivate_account_handler.deactivate_account(
                        target_user.to_string(), False, requester, by_admin=True
                    )
                elif not deactivate and user["deactivated"]:
                    await self.deactivate_account_handler.activate_account(
                        target_user.to_string()
                    )

            if "locked" in body:
                if lock and not user["locked"]:
                    await self.store.set_user_locked_status(user_id, True)
                elif not lock and user["locked"]:
                    await self.store.set_user_locked_status(user_id, False)

            if "user_type" in body:
                await self.store.set_user_type(target_user, user_type)

            if approved is not None:
                await self.store.update_user_approval_status(target_user, approved)

            user = await self.admin_handler.get_user(target_user)
            assert user is not None

            return HTTPStatus.OK, user

        else:  # create user
            displayname = body.get("displayname", None)

            password_hash = None
            if password is not None:
                password_hash = await self.auth_handler.hash(password)

            new_user_approved = True
            if self._msc3866_enabled and approved is not None:
                new_user_approved = approved

            user_id = await self.registration_handler.register_user(
                localpart=target_user.localpart,
                password_hash=password_hash,
                admin=set_admin_to,
                default_display_name=displayname,
                user_type=user_type,
                by_admin=True,
                approved=new_user_approved,
            )

            if threepids is not None:
                current_time = self.hs.get_clock().time_msec()
                for medium, address in new_threepids:
                    await self.auth_handler.add_threepid(
                        user_id, medium, address, current_time
                    )
                    if (
                        self.hs.config.email.email_enable_notifs
                        and self.hs.config.email.email_notif_for_new_users
                        and medium == "email"
                    ):
                        await self.pusher_pool.add_or_update_pusher(
                            user_id=user_id,
                            kind="email",
                            app_id="m.email",
                            app_display_name="Email Notifications",
                            device_display_name=address,
                            pushkey=address,
                            lang=None,
                            data={},
                        )

            if external_ids is not None:
                try:
                    for auth_provider, external_id in new_external_ids:
                        await self.store.record_user_external_id(
                            auth_provider,
                            external_id,
                            user_id,
                        )
                except ExternalIDReuseException:
                    raise SynapseError(
                        HTTPStatus.CONFLICT, "External id is already in use."
                    )

            if "avatar_url" in body and isinstance(body["avatar_url"], str):
                await self.profile_handler.set_avatar_url(
                    target_user, requester, body["avatar_url"], True
                )

            user_info_dict = await self.admin_handler.get_user(target_user)
            assert user_info_dict is not None

            return HTTPStatus.CREATED, user_info_dict


class UserRegisterServlet(RestServlet):
    """
    Attributes:
         NONCE_TIMEOUT (int): Seconds until a generated nonce won't be accepted
         nonces (dict[str, int]): The nonces that we will accept. A dict of
             nonce to the time it was generated, in int seconds.
    """

    PATTERNS = admin_patterns("/register$")
    NONCE_TIMEOUT = 60

    def __init__(self, hs: "HomeServer"):
        self.auth_handler = hs.get_auth_handler()
        self.reactor = hs.get_reactor()
        self.nonces: dict[str, int] = {}
        self.hs = hs
        self._all_user_types = hs.config.user_types.all_user_types

    def _clear_old_nonces(self) -> None:
        """
        Clear out old nonces that are older than NONCE_TIMEOUT.
        """
        now = int(self.reactor.seconds())

        for k, v in list(self.nonces.items()):
            if now - v > self.NONCE_TIMEOUT:
                del self.nonces[k]

    def on_GET(self, request: SynapseRequest) -> tuple[int, JsonDict]:
        """
        Generate a new nonce.
        """
        self._clear_old_nonces()

        nonce = secrets.token_hex(64)
        self.nonces[nonce] = int(self.reactor.seconds())
        return HTTPStatus.OK, {"nonce": nonce}

    async def on_POST(self, request: SynapseRequest) -> tuple[int, JsonDict]:
        self._clear_old_nonces()

        if not self.hs.config.registration.registration_shared_secret:
            raise SynapseError(
                HTTPStatus.BAD_REQUEST, "Shared secret registration is not enabled"
            )

        body = parse_json_object_from_request(request)

        if "nonce" not in body:
            raise SynapseError(
                HTTPStatus.BAD_REQUEST,
                "nonce must be specified",
                errcode=Codes.BAD_JSON,
            )

        nonce = body["nonce"]

        if nonce not in self.nonces:
            raise SynapseError(HTTPStatus.BAD_REQUEST, "unrecognised nonce")

        # Delete the nonce, so it can't be reused, even if it's invalid
        del self.nonces[nonce]

        if "username" not in body:
            raise SynapseError(
                HTTPStatus.BAD_REQUEST,
                "username must be specified",
                errcode=Codes.BAD_JSON,
            )
        else:
            if not isinstance(body["username"], str) or len(body["username"]) > 512:
                raise SynapseError(HTTPStatus.BAD_REQUEST, "Invalid username")

            username = body["username"].encode("utf-8")
            if b"\x00" in username:
                raise SynapseError(HTTPStatus.BAD_REQUEST, "Invalid username")

        if "password" not in body:
            raise SynapseError(
                HTTPStatus.BAD_REQUEST,
                "password must be specified",
                errcode=Codes.BAD_JSON,
            )
        else:
            password = body["password"]
            if not isinstance(password, str) or len(password) > 512:
                raise SynapseError(HTTPStatus.BAD_REQUEST, "Invalid password")

            password_bytes = password.encode("utf-8")
            if b"\x00" in password_bytes:
                raise SynapseError(HTTPStatus.BAD_REQUEST, "Invalid password")

            password_hash = await self.auth_handler.hash(password)

        admin = body.get("admin", None)
        user_type = body.get("user_type", None)
        displayname = body.get("displayname", None)

        if user_type is not None and user_type not in self._all_user_types:
            raise SynapseError(HTTPStatus.BAD_REQUEST, "Invalid user type")

        if "mac" not in body:
            raise SynapseError(
                HTTPStatus.BAD_REQUEST, "mac must be specified", errcode=Codes.BAD_JSON
            )

        got_mac = body["mac"]

        want_mac_builder = hmac.new(
            key=self.hs.config.registration.registration_shared_secret.encode(),
            digestmod=hashlib.sha1,
        )
        want_mac_builder.update(nonce.encode("utf8"))
        want_mac_builder.update(b"\x00")
        want_mac_builder.update(username)
        want_mac_builder.update(b"\x00")
        want_mac_builder.update(password_bytes)
        want_mac_builder.update(b"\x00")
        want_mac_builder.update(b"admin" if admin else b"notadmin")
        if user_type:
            want_mac_builder.update(b"\x00")
            want_mac_builder.update(user_type.encode("utf8"))

        want_mac = want_mac_builder.hexdigest()

        if not hmac.compare_digest(want_mac.encode("ascii"), got_mac.encode("ascii")):
            # If the sensitive debug logger is enabled, log the full details.
            #
            # For reference, the `user_registration_sensitive_debug_logger.debug(...)`
            # call is enough to gate the logging of sensitive information unless
            # explicitly enabled. We only have this if-statement to avoid logging the
            # suggestion to enable the debug logger if you already have it enabled.
            if user_registration_sensitive_debug_logger.isEnabledFor(logging.DEBUG):
                user_registration_sensitive_debug_logger.debug(
                    "UserRegisterServlet: Incorrect HMAC digest: actual=%s, expected=%s, registration_shared_secret=%s, body=%s",
                    got_mac,
                    want_mac,
                    self.hs.config.registration.registration_shared_secret,
                    body,
                )
            else:
                # Otherwise, just log the non-sensitive essentials and advertise the
                # debug logger for sensitive information.
                logger.debug(
                    (
                        "UserRegisterServlet: HMAC incorrect (username=%s): actual=%s, expected=%s - "
                        "If you need more information, explicitly enable the `synapse.rest.admin.users.registration_debug` "
                        "logger at the `DEBUG` level to log things like the full request body and "
                        "`registration_shared_secret` used to calculate the HMAC."
                    ),
                    username,
                    got_mac,
                    want_mac,
                )
            raise SynapseError(HTTPStatus.FORBIDDEN, "HMAC incorrect")

        should_issue_refresh_token = body.get("refresh_token", False)
        if not isinstance(should_issue_refresh_token, bool):
            raise SynapseError(
                HTTPStatus.BAD_REQUEST, "refresh_token must be a boolean"
            )

        # Reuse the parts of RegisterRestServlet to reduce code duplication
        from synapse.rest.client.register import RegisterRestServlet

        register = RegisterRestServlet(self.hs)

        user_id = await register.registration_handler.register_user(
            localpart=body["username"].lower(),
            password_hash=password_hash,
            admin=bool(admin),
            user_type=user_type,
            default_display_name=displayname,
            by_admin=True,
            approved=True,
        )

        result = await register._create_registration_details(
            user_id, body, should_issue_refresh_token=should_issue_refresh_token
        )
        return HTTPStatus.OK, result


class WhoisRestServlet(RestServlet):
    path_regex = "/whois/(?P<user_id>[^/]*)$"
    PATTERNS = [
        *admin_patterns(path_regex),
        # URL for spec reason
        # https://matrix.org/docs/spec/client_server/r0.6.1#get-matrix-client-r0-admin-whois-userid
        *client_patterns("/admin" + path_regex, v1=True),
    ]

    def __init__(self, hs: "HomeServer"):
        self.auth = hs.get_auth()
        self.admin_handler = hs.get_admin_handler()
        self.is_mine = hs.is_mine

    async def on_GET(
        self, request: SynapseRequest, user_id: str
    ) -> tuple[int, JsonMapping]:
        target_user = UserID.from_string(user_id)
        requester = await self.auth.get_user_by_req(request)

        if target_user != requester.user:
            await assert_user_is_admin(self.auth, requester)

        if not self.is_mine(target_user):
            raise SynapseError(HTTPStatus.BAD_REQUEST, "Can only whois a local user")

        ret = await self.admin_handler.get_whois(target_user)

        return HTTPStatus.OK, ret


class DeactivateAccountRestServlet(RestServlet):
    PATTERNS = admin_patterns("/deactivate/(?P<target_user_id>[^/]*)$")

    def __init__(self, hs: "HomeServer"):
        self._deactivate_account_handler = hs.get_deactivate_account_handler()
        self.auth = hs.get_auth()
        self.is_mine = hs.is_mine
        self.store = hs.get_datastores().main

    async def on_POST(
        self, request: SynapseRequest, target_user_id: str
    ) -> tuple[int, JsonDict]:
        requester = await self.auth.get_user_by_req(request)
        await assert_user_is_admin(self.auth, requester)

        if not self.is_mine(UserID.from_string(target_user_id)):
            raise SynapseError(
                HTTPStatus.BAD_REQUEST, "Can only deactivate local users"
            )

        if not await self.store.get_user_by_id(target_user_id):
            raise NotFoundError("User not found")

        body = parse_json_object_from_request(request, allow_empty_body=True)
        erase = body.get("erase", False)
        if not isinstance(erase, bool):
            raise SynapseError(
                HTTPStatus.BAD_REQUEST,
                "Param 'erase' must be a boolean, if given",
                Codes.BAD_JSON,
            )

        result = await self._deactivate_account_handler.deactivate_account(
            target_user_id, erase, requester, by_admin=True
        )
        if result:
            id_server_unbind_result = "success"
        else:
            id_server_unbind_result = "no-support"

        return HTTPStatus.OK, {"id_server_unbind_result": id_server_unbind_result}


class SuspendAccountRestServlet(RestServlet):
    PATTERNS = admin_patterns("/suspend/(?P<target_user_id>[^/]*)$")

    def __init__(self, hs: "HomeServer"):
        self.auth = hs.get_auth()
        self.is_mine = hs.is_mine
        self.store = hs.get_datastores().main

    class PutBody(RequestBodyModel):
        suspend: StrictBool

    async def on_PUT(
        self, request: SynapseRequest, target_user_id: str
    ) -> tuple[int, JsonDict]:
        requester = await self.auth.get_user_by_req(request)
        await assert_user_is_admin(self.auth, requester)

        if not self.is_mine(UserID.from_string(target_user_id)):
            raise SynapseError(HTTPStatus.BAD_REQUEST, "Can only suspend local users")

        if not await self.store.get_user_by_id(target_user_id):
            raise NotFoundError("User not found")

        body = parse_and_validate_json_object_from_request(request, self.PutBody)
        suspend = body.suspend
        await self.store.set_user_suspended_status(target_user_id, suspend)

        return HTTPStatus.OK, {f"user_{target_user_id}_suspended": suspend}


class AccountValidityRenewServlet(RestServlet):
    PATTERNS = admin_patterns("/account_validity/validity$")

    def __init__(self, hs: "HomeServer"):
        self.account_validity_handler = hs.get_account_validity_handler()
        self.account_validity_module_callbacks = (
            hs.get_module_api_callbacks().account_validity
        )
        self.auth = hs.get_auth()

    async def on_POST(self, request: SynapseRequest) -> tuple[int, JsonDict]:
        await assert_requester_is_admin(self.auth, request)

        if self.account_validity_module_callbacks.on_legacy_admin_request_callback:
            expiration_ts = await self.account_validity_module_callbacks.on_legacy_admin_request_callback(
                request
            )
        else:
            body = parse_json_object_from_request(request)

            if "user_id" not in body:
                raise SynapseError(
                    HTTPStatus.BAD_REQUEST,
                    "Missing property 'user_id' in the request body",
                )

            expiration_ts = await self.account_validity_handler.renew_account_for_user(
                body["user_id"],
                body.get("expiration_ts"),
                not body.get("enable_renewal_emails", True),
            )

        res = {"expiration_ts": expiration_ts}
        return HTTPStatus.OK, res


class ResetPasswordRestServlet(RestServlet):
    """Post request to allow an administrator reset password for a user.
    This needs user to have administrator access in Synapse.
        Example:
            http://localhost:8008/_synapse/admin/v1/reset_password/
            @user:to_reset_password?access_token=admin_access_token
        JsonBodyToSend:
            {
                "new_password": "secret"
            }
        Returns:
            200 OK with empty object if success otherwise an error.
    """

    PATTERNS = admin_patterns("/reset_password/(?P<target_user_id>[^/]*)$")

    def __init__(self, hs: "HomeServer"):
        self.store = hs.get_datastores().main
        self.auth = hs.get_auth()
        self.auth_handler = hs.get_auth_handler()
        self._set_password_handler = hs.get_set_password_handler()

    async def on_POST(
        self, request: SynapseRequest, target_user_id: str
    ) -> tuple[int, JsonDict]:
        """Post request to allow an administrator reset password for a user.
        This needs user to have administrator access in Synapse.
        """
        requester = await self.auth.get_user_by_req(request)
        await assert_user_is_admin(self.auth, requester)

        UserID.from_string(target_user_id)

        params = parse_json_object_from_request(request)
        assert_params_in_dict(params, ["new_password"])
        new_password = params["new_password"]
        logout_devices = params.get("logout_devices", True)

        new_password_hash = await self.auth_handler.hash(new_password)

        await self._set_password_handler.set_password(
            target_user_id, new_password_hash, logout_devices, requester
        )
        return HTTPStatus.OK, {}


class SearchUsersRestServlet(RestServlet):
    """Get request to search user table for specific users according to
    search term.
    This needs user to have administrator access in Synapse.
        Example:
            http://localhost:8008/_synapse/admin/v1/search_users/
            @admin:user?access_token=admin_access_token&term=alice
        Returns:
            200 OK with json object {list[dict[str, Any]], count} or empty object.
    """

    PATTERNS = admin_patterns("/search_users/(?P<target_user_id>[^/]*)$")

    def __init__(self, hs: "HomeServer"):
        self.store = hs.get_datastores().main
        self.auth = hs.get_auth()
        self.is_mine = hs.is_mine

    async def on_GET(
        self, request: SynapseRequest, target_user_id: str
    ) -> tuple[int, Optional[list[JsonDict]]]:
        """Get request to search user table for specific users according to
        search term.
        This needs user to have a administrator access in Synapse.
        """
        await assert_requester_is_admin(self.auth, request)

        target_user = UserID.from_string(target_user_id)

        # To allow all users to get the users list
        # if not is_admin and target_user != auth_user:
        #     raise AuthError(HTTPStatus.FORBIDDEN, "You are not a server admin")

        if not self.is_mine(target_user):
            raise SynapseError(HTTPStatus.BAD_REQUEST, "Can only users a local user")

        term = parse_string(request, "term", required=True)
        logger.info("term: %s ", term)

        ret = await self.store.search_users(term)
        results = [
            {
                "name": name,
                "password_hash": password_hash,
                "is_guest": bool(is_guest),
                "admin": bool(admin),
                "user_type": user_type,
            }
            for name, password_hash, is_guest, admin, user_type in ret
        ]

        return HTTPStatus.OK, results


class UserAdminServlet(RestServlet):
    """
    Get or set whether or not a user is a server administrator.

    Note that only local users can be server administrators, and that an
    administrator may not demote themselves.

    Only server administrators can use this API.

    Examples:
        * Get
            GET /_synapse/admin/v1/users/@nonadmin:example.com/admin
            response on success:
                {
                    "admin": false
                }
        * Set
            PUT /_synapse/admin/v1/users/@reivilibre:librepush.net/admin
            request body:
                {
                    "admin": true
                }
            response on success:
                {}
    """

    PATTERNS = admin_patterns("/users/(?P<user_id>[^/]*)/admin$")

    def __init__(self, hs: "HomeServer"):
        self.store = hs.get_datastores().main
        self.auth = hs.get_auth()
        self.is_mine = hs.is_mine

    async def on_GET(
        self, request: SynapseRequest, user_id: str
    ) -> tuple[int, JsonDict]:
        await assert_requester_is_admin(self.auth, request)

        target_user = UserID.from_string(user_id)

        if not self.is_mine(target_user):
            raise SynapseError(
                HTTPStatus.BAD_REQUEST,
                "Only local users can be admins of this homeserver",
            )

        is_admin = await self.store.is_server_admin(target_user.to_string())

        return HTTPStatus.OK, {"admin": is_admin}

    async def on_PUT(
        self, request: SynapseRequest, user_id: str
    ) -> tuple[int, JsonDict]:
        requester = await self.auth.get_user_by_req(request)
        await assert_user_is_admin(self.auth, requester)
        auth_user = requester.user

        target_user = UserID.from_string(user_id)

        body = parse_json_object_from_request(request)

        assert_params_in_dict(body, ["admin"])

        if not self.is_mine(target_user):
            raise SynapseError(
                HTTPStatus.BAD_REQUEST,
                "Only local users can be admins of this homeserver",
            )

        set_admin_to = bool(body["admin"])

        if target_user == auth_user and not set_admin_to:
            raise SynapseError(HTTPStatus.BAD_REQUEST, "You may not demote yourself.")

        await self.store.set_server_admin(target_user, set_admin_to)

        return HTTPStatus.OK, {}


class UserMembershipRestServlet(RestServlet):
    """
    Get list of joined room ID's for a user.
    """

    PATTERNS = admin_patterns("/users/(?P<user_id>[^/]*)/joined_rooms$")

    def __init__(self, hs: "HomeServer"):
        self.is_mine = hs.is_mine
        self.auth = hs.get_auth()
        self.store = hs.get_datastores().main

    async def on_GET(
        self, request: SynapseRequest, user_id: str
    ) -> tuple[int, JsonDict]:
        await assert_requester_is_admin(self.auth, request)

        room_ids = await self.store.get_rooms_for_user(user_id)
        rooms_response = {"joined_rooms": list(room_ids), "total": len(room_ids)}

        return HTTPStatus.OK, rooms_response


class PushersRestServlet(RestServlet):
    """
    Gets information about all pushers for a specific `user_id`.

    Example:
        http://localhost:8008/_synapse/admin/v1/users/
        @user:server/pushers

    Returns:
        A dictionary with keys:
            pushers: Dictionary containing pushers information.
            total: Number of pushers in dictionary `pushers`.
    """

    PATTERNS = admin_patterns("/users/(?P<user_id>[^/]*)/pushers$")

    def __init__(self, hs: "HomeServer"):
        self.is_mine = hs.is_mine
        self.store = hs.get_datastores().main
        self.auth = hs.get_auth()

    async def on_GET(
        self, request: SynapseRequest, user_id: str
    ) -> tuple[int, JsonDict]:
        await assert_requester_is_admin(self.auth, request)

        if not self.is_mine(UserID.from_string(user_id)):
            raise SynapseError(HTTPStatus.BAD_REQUEST, "Can only look up local users")

        if not await self.store.get_user_by_id(user_id):
            raise NotFoundError("User not found")

        pushers = await self.store.get_pushers_by_user_id(user_id)

        filtered_pushers = [p.as_dict() for p in pushers]

        return HTTPStatus.OK, {
            "pushers": filtered_pushers,
            "total": len(filtered_pushers),
        }


class UserTokenRestServlet(RestServlet):
    """An admin API for logging in as a user.

    Example:

        POST /_synapse/admin/v1/users/@test:example.com/login
        {}

        200 OK
        {
            "access_token": "<some_token>"
        }
    """

    PATTERNS = admin_patterns("/users/(?P<user_id>[^/]*)/login$")

    def __init__(self, hs: "HomeServer"):
        self.store = hs.get_datastores().main
        self.auth = hs.get_auth()
        self.auth_handler = hs.get_auth_handler()
        self.is_mine_id = hs.is_mine_id

    async def on_POST(
        self, request: SynapseRequest, user_id: str
    ) -> tuple[int, JsonDict]:
        requester = await self.auth.get_user_by_req(request)
        await assert_user_is_admin(self.auth, requester)
        auth_user = requester.user

        if not self.is_mine_id(user_id):
            raise SynapseError(
                HTTPStatus.BAD_REQUEST, "Only local users can be logged in as"
            )

        body = parse_json_object_from_request(request, allow_empty_body=True)

        valid_until_ms = body.get("valid_until_ms")
        if type(valid_until_ms) not in (int, type(None)):
            raise SynapseError(
                HTTPStatus.BAD_REQUEST, "'valid_until_ms' parameter must be an int"
            )

        if auth_user.to_string() == user_id:
            raise SynapseError(
                HTTPStatus.BAD_REQUEST, "Cannot use admin API to login as self"
            )

        token = await self.auth_handler.create_access_token_for_user_id(
            user_id=auth_user.to_string(),
            device_id=None,
            valid_until_ms=valid_until_ms,
            puppets_user_id=user_id,
        )

        return HTTPStatus.OK, {"access_token": token}


class ShadowBanRestServlet(RestServlet):
    """An admin API for controlling whether a user is shadow-banned.

    A shadow-banned users receives successful responses to their client-server
    API requests, but the events are not propagated into rooms.

    Shadow-banning a user should be used as a tool of last resort and may lead
    to confusing or broken behaviour for the client.

    Example of shadow-banning a user:

        POST /_synapse/admin/v1/users/@test:example.com/shadow_ban
        {}

        200 OK
        {}

    Example of removing a user from being shadow-banned:

        DELETE /_synapse/admin/v1/users/@test:example.com/shadow_ban
        {}

        200 OK
        {}
    """

    PATTERNS = admin_patterns("/users/(?P<user_id>[^/]*)/shadow_ban$")

    def __init__(self, hs: "HomeServer"):
        self.store = hs.get_datastores().main
        self.auth = hs.get_auth()
        self.is_mine_id = hs.is_mine_id

    async def on_POST(
        self, request: SynapseRequest, user_id: str
    ) -> tuple[int, JsonDict]:
        await assert_requester_is_admin(self.auth, request)

        if not self.is_mine_id(user_id):
            raise SynapseError(
                HTTPStatus.BAD_REQUEST, "Only local users can be shadow-banned"
            )

        await self.store.set_shadow_banned(UserID.from_string(user_id), True)

        return HTTPStatus.OK, {}

    async def on_DELETE(
        self, request: SynapseRequest, user_id: str
    ) -> tuple[int, JsonDict]:
        await assert_requester_is_admin(self.auth, request)

        if not self.is_mine_id(user_id):
            raise SynapseError(
                HTTPStatus.BAD_REQUEST, "Only local users can be shadow-banned"
            )

        await self.store.set_shadow_banned(UserID.from_string(user_id), False)

        return HTTPStatus.OK, {}


class RateLimitRestServlet(RestServlet):
    """An admin API to override ratelimiting for an user.

    Example:
        POST /_synapse/admin/v1/users/@test:example.com/override_ratelimit
        {
          "messages_per_second": 0,
          "burst_count": 0
        }
        200 OK
        {
          "messages_per_second": 0,
          "burst_count": 0
        }
    """

    PATTERNS = admin_patterns("/users/(?P<user_id>[^/]*)/override_ratelimit$")

    def __init__(self, hs: "HomeServer"):
        self.store = hs.get_datastores().main
        self.auth = hs.get_auth()
        self.is_mine_id = hs.is_mine_id

    async def on_GET(
        self, request: SynapseRequest, user_id: str
    ) -> tuple[int, JsonDict]:
        await assert_requester_is_admin(self.auth, request)

        if not self.is_mine_id(user_id):
            raise SynapseError(HTTPStatus.BAD_REQUEST, "Can only look up local users")

        if not await self.store.get_user_by_id(user_id):
            raise NotFoundError("User not found")

        ratelimit = await self.store.get_ratelimit_for_user(user_id)

        if ratelimit:
            # convert `null` to `0` for consistency
            # both values do the same in retelimit handler
            ret = {
                "messages_per_second": (
                    0
                    if ratelimit.messages_per_second is None
                    else ratelimit.messages_per_second
                ),
                "burst_count": (
                    0 if ratelimit.burst_count is None else ratelimit.burst_count
                ),
            }
        else:
            ret = {}

        return HTTPStatus.OK, ret

    async def on_POST(
        self, request: SynapseRequest, user_id: str
    ) -> tuple[int, JsonDict]:
        await assert_requester_is_admin(self.auth, request)

        if not self.is_mine_id(user_id):
            raise SynapseError(
                HTTPStatus.BAD_REQUEST, "Only local users can be ratelimited"
            )

        if not await self.store.get_user_by_id(user_id):
            raise NotFoundError("User not found")

        body = parse_json_object_from_request(request, allow_empty_body=True)

        messages_per_second = body.get("messages_per_second", 0)
        burst_count = body.get("burst_count", 0)

        if (
            type(messages_per_second) is not int  # noqa: E721
            or messages_per_second < 0
        ):
            raise SynapseError(
                HTTPStatus.BAD_REQUEST,
                "%r parameter must be a positive int" % (messages_per_second,),
                errcode=Codes.INVALID_PARAM,
            )

        if type(burst_count) is not int or burst_count < 0:  # noqa: E721
            raise SynapseError(
                HTTPStatus.BAD_REQUEST,
                "%r parameter must be a positive int" % (burst_count,),
                errcode=Codes.INVALID_PARAM,
            )

        await self.store.set_ratelimit_for_user(
            user_id, messages_per_second, burst_count
        )
        ratelimit = await self.store.get_ratelimit_for_user(user_id)
        assert ratelimit is not None

        ret = {
            "messages_per_second": ratelimit.messages_per_second,
            "burst_count": ratelimit.burst_count,
        }

        return HTTPStatus.OK, ret

    async def on_DELETE(
        self, request: SynapseRequest, user_id: str
    ) -> tuple[int, JsonDict]:
        await assert_requester_is_admin(self.auth, request)

        if not self.is_mine_id(user_id):
            raise SynapseError(
                HTTPStatus.BAD_REQUEST, "Only local users can be ratelimited"
            )

        if not await self.store.get_user_by_id(user_id):
            raise NotFoundError("User not found")

        await self.store.delete_ratelimit_for_user(user_id)

        return HTTPStatus.OK, {}


class AccountDataRestServlet(RestServlet):
    """Retrieve the given user's account data"""

    PATTERNS = admin_patterns("/users/(?P<user_id>[^/]*)/accountdata")

    def __init__(self, hs: "HomeServer"):
        self._auth = hs.get_auth()
        self._store = hs.get_datastores().main
        self._is_mine_id = hs.is_mine_id

    async def on_GET(
        self, request: SynapseRequest, user_id: str
    ) -> tuple[int, JsonDict]:
        await assert_requester_is_admin(self._auth, request)

        if not self._is_mine_id(user_id):
            raise SynapseError(HTTPStatus.BAD_REQUEST, "Can only look up local users")

        if not await self._store.get_user_by_id(user_id):
            raise NotFoundError("User not found")

        global_data = await self._store.get_global_account_data_for_user(user_id)
        by_room_data = await self._store.get_room_account_data_for_user(user_id)
        return HTTPStatus.OK, {
            "account_data": {
                "global": global_data,
                "rooms": by_room_data,
            },
        }


class UserReplaceMasterCrossSigningKeyRestServlet(RestServlet):
    """Allow a given user to replace their master cross-signing key without UIA.

    This replacement is permitted for a limited period (currently 10 minutes).

    While this is exposed via the admin API, this is intended for use by the
    Matrix Authentication Service rather than server admins.
    """

    PATTERNS = admin_patterns(
        "/users/(?P<user_id>[^/]*)/_allow_cross_signing_replacement_without_uia"
    )
    REPLACEMENT_PERIOD_MS = 10 * 60 * 1000  # 10 minutes

    def __init__(self, hs: "HomeServer"):
        self._auth = hs.get_auth()
        self._store = hs.get_datastores().main

    async def on_POST(
        self,
        request: SynapseRequest,
        user_id: str,
    ) -> tuple[int, JsonDict]:
        await assert_requester_is_admin(self._auth, request)

        if user_id is None:
            raise NotFoundError("User not found")

        timestamp = (
            await self._store.allow_master_cross_signing_key_replacement_without_uia(
                user_id, self.REPLACEMENT_PERIOD_MS
            )
        )

        if timestamp is None:
            raise NotFoundError("User has no master cross-signing key")

        return HTTPStatus.OK, {"updatable_without_uia_before_ms": timestamp}


class UserByExternalId(RestServlet):
    """Find a user based on an external ID from an auth provider"""

    PATTERNS = admin_patterns(
        "/auth_providers/(?P<provider>[^/]*)/users/(?P<external_id>[^/]*)"
    )

    def __init__(self, hs: "HomeServer"):
        self._auth = hs.get_auth()
        self._store = hs.get_datastores().main

    async def on_GET(
        self,
        request: SynapseRequest,
        provider: str,
        external_id: str,
    ) -> tuple[int, JsonDict]:
        await assert_requester_is_admin(self._auth, request)

        user_id = await self._store.get_user_by_external_id(provider, external_id)

        if user_id is None:
            raise NotFoundError("User not found")

        return HTTPStatus.OK, {"user_id": user_id}


class UserByThreePid(RestServlet):
    """Find a user based on 3PID of a particular medium"""

    PATTERNS = admin_patterns("/threepid/(?P<medium>[^/]*)/users/(?P<address>[^/]*)")

    def __init__(self, hs: "HomeServer"):
        self._auth = hs.get_auth()
        self._store = hs.get_datastores().main

    async def on_GET(
        self,
        request: SynapseRequest,
        medium: str,
        address: str,
    ) -> tuple[int, JsonDict]:
        await assert_requester_is_admin(self._auth, request)

        user_id = await self._store.get_user_id_by_threepid(medium, address)

        if user_id is None:
            raise NotFoundError("User not found")

        return HTTPStatus.OK, {"user_id": user_id}


class RedactUser(RestServlet):
    """
    Redact all the events of a given user in the given rooms or if empty dict is provided
    then all events in all rooms user is member of. Kicks off a background process and
    returns an id that can be used to check on the progress of the redaction progress.
    """

    PATTERNS = admin_patterns("/user/(?P<user_id>[^/]*)/redact")

    def __init__(self, hs: "HomeServer"):
        self._auth = hs.get_auth()
        self._store = hs.get_datastores().main
        self.admin_handler = hs.get_admin_handler()

    class PostBody(RequestBodyModel):
<<<<<<< HEAD
        rooms: List[StrictStr]
        reason: Optional[StrictStr] = None
        limit: Optional[StrictInt] = None
        use_admin: Optional[StrictBool] = None
=======
        rooms: list[StrictStr]
        reason: Optional[StrictStr]
        limit: Optional[StrictInt]
        use_admin: Optional[StrictBool]
>>>>>>> fc244bb5

    async def on_POST(
        self, request: SynapseRequest, user_id: str
    ) -> tuple[int, JsonDict]:
        requester = await self._auth.get_user_by_req(request)
        await assert_user_is_admin(self._auth, requester)

        # parse provided user id to check that it is valid
        UserID.from_string(user_id)

        body = parse_and_validate_json_object_from_request(request, self.PostBody)

        limit = body.limit
        if limit and limit <= 0:
            raise SynapseError(
                HTTPStatus.BAD_REQUEST,
                "If limit is provided it must be a non-negative integer greater than 0.",
            )

        rooms = body.rooms
        if not rooms:
            current_rooms = list(await self._store.get_rooms_for_user(user_id))
            banned_rooms = list(
                await self._store.get_rooms_user_currently_banned_from(user_id)
            )
            rooms = current_rooms + banned_rooms

        use_admin = body.use_admin
        if not use_admin:
            use_admin = False

        redact_id = await self.admin_handler.start_redact_events(
            user_id, rooms, requester.serialize(), use_admin, body.reason, limit
        )

        return HTTPStatus.OK, {"redact_id": redact_id}


class RedactUserStatus(RestServlet):
    """
    Check on the progress of the redaction request represented by the provided ID, returning
    the status of the process and a dict of events that were unable to be redacted, if any
    """

    PATTERNS = admin_patterns("/user/redact_status/(?P<redact_id>[^/]*)$")

    def __init__(self, hs: "HomeServer"):
        self._auth = hs.get_auth()
        self.admin_handler = hs.get_admin_handler()

    async def on_GET(
        self, request: SynapseRequest, redact_id: str
    ) -> tuple[int, JsonDict]:
        await assert_requester_is_admin(self._auth, request)

        task = await self.admin_handler.get_redact_task(redact_id)

        if task:
            if task.status == TaskStatus.ACTIVE:
                return HTTPStatus.OK, {"status": TaskStatus.ACTIVE}
            elif task.status == TaskStatus.COMPLETE:
                assert task.result is not None
                failed_redactions = task.result.get("failed_redactions")
                return HTTPStatus.OK, {
                    "status": TaskStatus.COMPLETE,
                    "failed_redactions": failed_redactions if failed_redactions else {},
                }
            elif task.status == TaskStatus.SCHEDULED:
                return HTTPStatus.OK, {"status": TaskStatus.SCHEDULED}
            else:
                return HTTPStatus.OK, {
                    "status": TaskStatus.FAILED,
                    "error": (
                        task.error
                        if task.error
                        else "Unknown error, please check the logs for more information."
                    ),
                }
        else:
            raise NotFoundError("redact id '%s' not found" % redact_id)


class UserInvitesCount(RestServlet):
    """
    Return the count of invites that the user has sent after the given timestamp
    """

    PATTERNS = admin_patterns("/users/(?P<user_id>[^/]*)/sent_invite_count")

    def __init__(self, hs: "HomeServer"):
        self._auth = hs.get_auth()
        self.store = hs.get_datastores().main

    async def on_GET(
        self, request: SynapseRequest, user_id: str
    ) -> tuple[int, JsonDict]:
        await assert_requester_is_admin(self._auth, request)
        from_ts = parse_integer(request, "from_ts", required=True)

        sent_invite_count = await self.store.get_sent_invite_count_by_user(
            user_id, from_ts
        )

        return HTTPStatus.OK, {"invite_count": sent_invite_count}


class UserJoinedRoomCount(RestServlet):
    """
    Return the count of rooms that the user has joined at or after the given timestamp, even
    if they have subsequently left/been banned from those rooms.
    """

    PATTERNS = admin_patterns("/users/(?P<user_id>[^/]*)/cumulative_joined_room_count")

    def __init__(self, hs: "HomeServer"):
        self._auth = hs.get_auth()
        self.store = hs.get_datastores().main

    async def on_GET(
        self, request: SynapseRequest, user_id: str
    ) -> tuple[int, JsonDict]:
        await assert_requester_is_admin(self._auth, request)
        from_ts = parse_integer(request, "from_ts", required=True)

        joined_rooms = await self.store.get_rooms_for_user_by_date(user_id, from_ts)

        return HTTPStatus.OK, {"cumulative_joined_room_count": len(joined_rooms)}<|MERGE_RESOLUTION|>--- conflicted
+++ resolved
@@ -1475,17 +1475,10 @@
         self.admin_handler = hs.get_admin_handler()
 
     class PostBody(RequestBodyModel):
-<<<<<<< HEAD
-        rooms: List[StrictStr]
+        rooms: list[StrictStr]
         reason: Optional[StrictStr] = None
         limit: Optional[StrictInt] = None
         use_admin: Optional[StrictBool] = None
-=======
-        rooms: list[StrictStr]
-        reason: Optional[StrictStr]
-        limit: Optional[StrictInt]
-        use_admin: Optional[StrictBool]
->>>>>>> fc244bb5
 
     async def on_POST(
         self, request: SynapseRequest, user_id: str
