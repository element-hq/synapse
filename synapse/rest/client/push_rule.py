--- conflicted
+++ resolved
@@ -65,11 +65,7 @@
             hs.get_instance_name() in hs.config.worker.writers.push_rules
         )
         self._push_rules_handler = hs.get_push_rules_handler()
-<<<<<<< HEAD
-        self._push_rule_linearizer = Linearizer(hs.get_clock(), name="push_rules")
-=======
         self._push_rule_linearizer = Linearizer(name="push_rules", clock=hs.get_clock())
->>>>>>> 5143f93d
 
     async def on_PUT(self, request: SynapseRequest, path: str) -> Tuple[int, JsonDict]:
         if not self._is_push_worker:
