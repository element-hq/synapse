--- conflicted
+++ resolved
@@ -95,11 +95,7 @@
         self.auth_handler = hs.get_auth_handler()
 
     class PostBody(RequestBodyModel):
-<<<<<<< HEAD
-        auth: AuthenticationData | None
-=======
-        auth: Optional[AuthenticationData] = None
->>>>>>> 07e79805
+        auth: AuthenticationData | None = None
         devices: list[StrictStr]
 
     @interactive_auth_handler
@@ -177,11 +173,7 @@
         return 200, device
 
     class DeleteBody(RequestBodyModel):
-<<<<<<< HEAD
-        auth: AuthenticationData | None
-=======
-        auth: Optional[AuthenticationData] = None
->>>>>>> 07e79805
+        auth: AuthenticationData | None = None
 
     @interactive_auth_handler
     async def on_DELETE(
@@ -226,11 +218,7 @@
         return 200, {}
 
     class PutBody(RequestBodyModel):
-<<<<<<< HEAD
-        display_name: StrictStr | None
-=======
-        display_name: Optional[StrictStr] = None
->>>>>>> 07e79805
+        display_name: StrictStr | None = None
 
     async def on_PUT(
         self, request: SynapseRequest, device_id: str
@@ -328,11 +316,7 @@
 
     class PutBody(RequestBodyModel):
         device_data: DehydratedDeviceDataModel
-<<<<<<< HEAD
-        initial_device_display_name: StrictStr | None
-=======
-        initial_device_display_name: Optional[StrictStr] = None
->>>>>>> 07e79805
+        initial_device_display_name: StrictStr | None = None
 
     async def on_PUT(self, request: SynapseRequest) -> tuple[int, JsonDict]:
         submission = parse_and_validate_json_object_from_request(request, self.PutBody)
@@ -407,11 +391,7 @@
         self.store = hs.get_datastores().main
 
     class PostBody(RequestBodyModel):
-<<<<<<< HEAD
-        next_batch: StrictStr | None
-=======
-        next_batch: Optional[StrictStr] = None
->>>>>>> 07e79805
+        next_batch: StrictStr | None = None
 
     async def on_POST(
         self, request: SynapseRequest, device_id: str
@@ -558,15 +538,8 @@
     class PutBody(RequestBodyModel):
         device_data: DehydratedDeviceDataModel
         device_id: StrictStr
-<<<<<<< HEAD
         initial_device_display_name: StrictStr | None
-
-        class Config:
-            extra = Extra.allow
-=======
-        initial_device_display_name: Optional[StrictStr]
         model_config = ConfigDict(extra="allow")
->>>>>>> 07e79805
 
     async def on_PUT(self, request: SynapseRequest) -> tuple[int, JsonDict]:
         submission = parse_and_validate_json_object_from_request(request, self.PutBody)
