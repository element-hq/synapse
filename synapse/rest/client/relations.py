--- conflicted
+++ resolved
@@ -20,11 +20,7 @@
 
 import logging
 import re
-<<<<<<< HEAD
-from typing import TYPE_CHECKING, Dict, Optional, Sequence, Tuple
-=======
 from typing import TYPE_CHECKING
->>>>>>> 6fa43cb0
 
 from synapse.api.constants import Direction
 from synapse.api.errors import SynapseError
@@ -39,7 +35,8 @@
     PaginationConfig,
     extract_stream_token_from_pagination_token,
 )
-from synapse.types import JsonDict, RoomStreamToken, StreamToken
+from synapse.types import JsonDict, RoomStreamToken, StreamKeyType, StreamToken
+from synapse.types.rest.client import ThreadUpdatesBody
 
 if TYPE_CHECKING:
     from synapse.server import HomeServer
@@ -162,14 +159,17 @@
         self.store = hs.get_datastores().main
         self.relations_handler = hs.get_relations_handler()
         self.event_serializer = hs.get_event_client_serializer()
+        self._storage_controllers = hs.get_storage_controllers()
+        # TODO: Get sliding sync handler for filter_rooms logic
+        # self.sliding_sync_handler = hs.get_sliding_sync_handler()
 
     async def _serialize_thread_updates(
         self,
-        thread_updates: Sequence[ThreadUpdateInfo],
-        bundled_aggregations: Dict[str, BundledAggregations],
+        thread_updates: list[ThreadUpdateInfo],
+        bundled_aggregations: dict[str, BundledAggregations],
         time_now: int,
         serialize_options: SerializeEventConfig,
-    ) -> Dict[str, Dict[str, JsonDict]]:
+    ) -> dict[str, dict[str, JsonDict]]:
         """
         Serialize thread updates into the response format.
 
@@ -182,7 +182,7 @@
         Returns:
             Nested dict mapping room_id -> thread_root_id -> thread update dict
         """
-        chunk: Dict[str, Dict[str, JsonDict]] = {}
+        chunk: dict[str, dict[str, JsonDict]] = {}
 
         for update in thread_updates:
             room_id = update.room_id
@@ -219,10 +219,13 @@
 
         return chunk
 
-    async def on_GET(self, request: SynapseRequest) -> Tuple[int, JsonDict]:
+    async def on_POST(self, request: SynapseRequest) -> tuple[int, JsonDict]:
         requester = await self.auth.get_user_by_req(request)
 
-        # Parse parameters
+        # Parse request body
+        body = ThreadUpdatesBody.model_validate_json(request.content.read())
+
+        # Parse query parameters
         dir_str = parse_string(request, "dir", default="b")
         if dir_str != "b":
             raise SynapseError(
@@ -238,8 +241,8 @@
         to_token_str = parse_string(request, "to")
 
         # Parse pagination tokens
-        from_token: Optional[RoomStreamToken] = None
-        to_token: Optional[RoomStreamToken] = None
+        from_token: RoomStreamToken | None = None
+        to_token: RoomStreamToken | None = None
 
         if from_token_str:
             try:
@@ -264,59 +267,109 @@
                 to_token = stream_token.room_key
             except Exception:
                 raise SynapseError(400, "'to' parameter is invalid")
+
+        # Get the list of rooms to fetch thread updates for
+        # Start with all joined rooms, then apply filters if provided
+        user_id = requester.user.to_string()
+        room_ids = await self.store.get_rooms_for_user(user_id)
+
+        if body.filters is not None:
+            # TODO: Apply filters using sliding sync room filter logic
+            # For now, if filters are provided, we need to call the sliding sync
+            # filter_rooms method to get the applicable room IDs
+            raise SynapseError(501, "Room filters not yet implemented")
 
         # Fetch thread updates from storage
         # For backward pagination:
         # - 'from' (upper bound, exclusive) maps to 'to_token' (inclusive with <=)
         #   Since next_batch is (last_returned - 1), <= excludes the last returned item
         # - 'to' (lower bound, exclusive) maps to 'from_token' (exclusive with >)
-        thread_updates, next_token = await self.store.get_thread_updates_for_user(
-            user_id=requester.user.to_string(),
+        (
+            all_thread_updates,
+            prev_batch_token,
+        ) = await self.store.get_thread_updates_for_rooms(
+            room_ids=room_ids,
             from_token=to_token,
             to_token=from_token,
             limit=limit,
-            include_thread_roots=True,
-        )
-
-        # Serialize response
-        chunk: Dict[str, Dict[str, JsonDict]] = {}
-
-        if thread_updates:
-            # Get bundled aggregations for all thread roots
-            thread_root_events = [
-                update.thread_root_event
-                for update in thread_updates
-                if update.thread_root_event is not None
-            ]
-
-            bundled_aggregations = {}
-            if thread_root_events:
-                bundled_aggregations = (
-                    await self.relations_handler.get_bundled_aggregations(
-                        thread_root_events, requester.user.to_string()
-                    )
-                )
-
-            # Set up serialization
-            time_now = self.clock.time_msec()
-            serialize_options = SerializeEventConfig(
-                requester=requester,
+        )
+
+        if len(all_thread_updates) == 0:
+            return 200, {"chunk": {}}
+
+        # Filter thread updates for visibility
+        filtered_updates = (
+            await self.relations_handler.process_thread_updates_for_visibility(
+                all_thread_updates, user_id
             )
-
-            # Serialize all thread updates
-            chunk = await self._serialize_thread_updates(
-                thread_updates=thread_updates,
-                bundled_aggregations=bundled_aggregations,
-                time_now=time_now,
-                serialize_options=serialize_options,
-            )
+        )
+
+        if not filtered_updates:
+            return 200, {"chunk": {}}
+
+        # Fetch thread root events and their bundled aggregations
+        (
+            thread_root_event_map,
+            aggregations_map,
+        ) = await self.relations_handler.fetch_thread_roots_and_aggregations(
+            filtered_updates.keys(), user_id
+        )
+
+        # Build response with per-thread data
+        # Updates are already sorted by stream_ordering DESC from the database query,
+        # and filter_events_for_client preserves order, so updates[0] is guaranteed to be
+        # the latest event for each thread.
+        time_now = self.clock.time_msec()
+        serialize_options = SerializeEventConfig(requester=requester)
+        chunk: dict[str, dict[str, JsonDict]] = {}
+
+        for thread_root_id, updates in filtered_updates.items():
+            # We only care about the latest update for the thread
+            latest_update = updates[0]
+            room_id = latest_update.room_id
+
+            if room_id not in chunk:
+                chunk[room_id] = {}
+
+            update_dict: JsonDict = {}
+
+            # Add thread root if present
+            thread_root_event = thread_root_event_map.get(thread_root_id)
+            if thread_root_event is not None:
+                bundle_aggs_map = (
+                    {thread_root_id: aggregations_map[thread_root_id]}
+                    if thread_root_id in aggregations_map
+                    else None
+                )
+                serialized_events = await self.event_serializer.serialize_events(
+                    [thread_root_event],
+                    time_now,
+                    config=serialize_options,
+                    bundle_aggregations=bundle_aggs_map,
+                )
+                if serialized_events:
+                    update_dict["thread_root"] = serialized_events[0]
+
+            # Add per-thread prev_batch if this thread has multiple visible updates
+            if len(updates) > 1:
+                # Create a token pointing to one position before the latest event's stream position.
+                # This makes it exclusive - /relations with dir=b won't return the latest event again.
+                per_thread_prev_batch = StreamToken.START.copy_and_replace(
+                    StreamKeyType.ROOM,
+                    RoomStreamToken(stream=latest_update.stream_ordering - 1),
+                )
+                update_dict["prev_batch"] = await per_thread_prev_batch.to_string(
+                    self.store
+                )
+
+            chunk[room_id][thread_root_id] = update_dict
 
         # Build response
         response: JsonDict = {"chunk": chunk}
 
         # Add next_batch token for pagination
-        if next_token is not None:
-            response["next_batch"] = await next_token.to_string(self.store)
+        if prev_batch_token is not None:
+            response["next_batch"] = await prev_batch_token.to_string(self.store)
 
         return 200, response
 
