#
# This file is licensed under the Affero General Public License (AGPL) version 3.
#
# Copyright 2014-2016 OpenMarket Ltd
# Copyright (C) 2023 New Vector, Ltd
#
# This program is free software: you can redistribute it and/or modify
# it under the terms of the GNU Affero General Public License as
# published by the Free Software Foundation, either version 3 of the
# License, or (at your option) any later version.
#
# See the GNU Affero General Public License for more details:
# <https://www.gnu.org/licenses/agpl-3.0.html>.
#
# Originally licensed under the Apache License, Version 2.0:
# <http://www.apache.org/licenses/LICENSE-2.0>.
#
# [This file includes modifications made by New Vector Limited]
#
#

"""This module contains REST servlets to do with profile: /profile/<paths>"""

import re
from http import HTTPStatus
from typing import TYPE_CHECKING, Tuple

from synapse.api.constants import ProfileFields
from synapse.api.errors import Codes, SynapseError
from synapse.handlers.profile import MAX_CUSTOM_FIELD_LEN
from synapse.http.server import HttpServer
from synapse.http.servlet import (
    RestServlet,
    parse_boolean,
    parse_json_object_from_request,
)
from synapse.http.site import SynapseRequest
from synapse.rest.client._base import client_patterns
from synapse.types import JsonDict, JsonValue, UserID

if TYPE_CHECKING:
    from synapse.server import HomeServer


def _read_propagate(hs: "HomeServer", request: SynapseRequest) -> bool:
    # This will always be set by the time Twisted calls us.
    assert request.args is not None

    propagate = True
    if hs.config.experimental.msc4069_profile_inhibit_propagation:
        do_propagate = request.args.get(b"org.matrix.msc4069.propagate")
        if do_propagate is not None:
            propagate = parse_boolean(
                request, "org.matrix.msc4069.propagate", default=False
            )
    return propagate


class ProfileDisplaynameRestServlet(RestServlet):
    PATTERNS = client_patterns("/profile/(?P<user_id>[^/]*)/displayname", v1=True)
    CATEGORY = "Event sending requests"

    def __init__(self, hs: "HomeServer"):
        super().__init__()
        self.hs = hs
        self.profile_handler = hs.get_profile_handler()
        self.auth = hs.get_auth()

    async def on_GET(
        self, request: SynapseRequest, user_id: str
    ) -> Tuple[int, JsonDict]:
        requester_user = None

        if self.hs.config.server.require_auth_for_profile_requests:
            requester = await self.auth.get_user_by_req(request)
            requester_user = requester.user

        if not UserID.is_valid(user_id):
            raise SynapseError(
                HTTPStatus.BAD_REQUEST, "Invalid user id", Codes.INVALID_PARAM
            )

        user = UserID.from_string(user_id)
        await self.profile_handler.check_profile_query_allowed(user, requester_user)

        displayname = await self.profile_handler.get_displayname(user)

        ret = {}
        if displayname is not None:
            ret["displayname"] = displayname

        return 200, ret

    async def on_PUT(
        self, request: SynapseRequest, user_id: str
    ) -> Tuple[int, JsonDict]:
        requester = await self.auth.get_user_by_req(request, allow_guest=True)
        user = UserID.from_string(user_id)
        is_admin = await self.auth.is_server_admin(requester)

        content = parse_json_object_from_request(request)

        try:
            new_name = content["displayname"]
        except Exception:
            raise SynapseError(
                code=400,
                msg="Unable to parse name",
                errcode=Codes.BAD_JSON,
            )

        propagate = _read_propagate(self.hs, request)

        requester_suspended = (
            await self.hs.get_datastores().main.get_user_suspended_status(
                requester.user.to_string()
            )
        )

        if requester_suspended:
            raise SynapseError(
                403,
                "Updating displayname while account is suspended is not allowed.",
                Codes.USER_ACCOUNT_SUSPENDED,
            )

        await self.profile_handler.set_displayname(
            user, requester, new_name, is_admin, propagate=propagate
        )

        return 200, {}


class ProfileAvatarURLRestServlet(RestServlet):
    PATTERNS = client_patterns("/profile/(?P<user_id>[^/]*)/avatar_url", v1=True)
    CATEGORY = "Event sending requests"

    def __init__(self, hs: "HomeServer"):
        super().__init__()
        self.hs = hs
        self.profile_handler = hs.get_profile_handler()
        self.auth = hs.get_auth()

    async def on_GET(
        self, request: SynapseRequest, user_id: str
    ) -> Tuple[int, JsonDict]:
        requester_user = None

        if self.hs.config.server.require_auth_for_profile_requests:
            requester = await self.auth.get_user_by_req(request)
            requester_user = requester.user

        if not UserID.is_valid(user_id):
            raise SynapseError(
                HTTPStatus.BAD_REQUEST, "Invalid user id", Codes.INVALID_PARAM
            )

        user = UserID.from_string(user_id)
        await self.profile_handler.check_profile_query_allowed(user, requester_user)

        avatar_url = await self.profile_handler.get_avatar_url(user)

        ret = {}
        if avatar_url is not None:
            ret["avatar_url"] = avatar_url

        return 200, ret

    async def on_PUT(
        self, request: SynapseRequest, user_id: str
    ) -> Tuple[int, JsonDict]:
        requester = await self.auth.get_user_by_req(request)
        user = UserID.from_string(user_id)
        is_admin = await self.auth.is_server_admin(requester)

        content = parse_json_object_from_request(request)
        try:
            new_avatar_url = content["avatar_url"]
        except KeyError:
            raise SynapseError(
                400, "Missing key 'avatar_url'", errcode=Codes.MISSING_PARAM
            )

        propagate = _read_propagate(self.hs, request)

        requester_suspended = (
            await self.hs.get_datastores().main.get_user_suspended_status(
                requester.user.to_string()
            )
        )

        if requester_suspended:
            raise SynapseError(
                403,
                "Updating avatar URL while account is suspended is not allowed.",
                Codes.USER_ACCOUNT_SUSPENDED,
            )

        await self.profile_handler.set_avatar_url(
            user, requester, new_avatar_url, is_admin, propagate=propagate
        )

        return 200, {}


class ProfileRestServlet(RestServlet):
    PATTERNS = client_patterns("/profile/(?P<user_id>[^/]*)", v1=True)
    CATEGORY = "Event sending requests"

    def __init__(self, hs: "HomeServer"):
        super().__init__()
        self.hs = hs
        self.profile_handler = hs.get_profile_handler()
        self.auth = hs.get_auth()

    async def on_GET(
        self, request: SynapseRequest, user_id: str
    ) -> Tuple[int, JsonDict]:
        requester_user = None

        if self.hs.config.server.require_auth_for_profile_requests:
            requester = await self.auth.get_user_by_req(request)
            requester_user = requester.user

        if not UserID.is_valid(user_id):
            raise SynapseError(
                HTTPStatus.BAD_REQUEST, "Invalid user id", Codes.INVALID_PARAM
            )

        user = UserID.from_string(user_id)
        await self.profile_handler.check_profile_query_allowed(user, requester_user)

<<<<<<< HEAD
        if self.hs.config.experimental.msc4133_enabled:
            ret = await self.profile_handler.get_profile(user_id)
        else:
            displayname = await self.profile_handler.get_displayname(user)
            avatar_url = await self.profile_handler.get_avatar_url(user)

            ret = {}
            if displayname is not None:
                ret["displayname"] = displayname
            if avatar_url is not None:
                ret["avatar_url"] = avatar_url
=======
        ret = await self.profile_handler.get_profile(user_id)
>>>>>>> 6306de8e

        return 200, ret


class UnstableProfileFieldRestServlet(RestServlet):
    PATTERNS = [
        re.compile(
            r"^/_matrix/client/unstable/uk\.tcpip\.msc4133/profile/(?P<user_id>[^/]*)/(?P<field_name>[^/]*)"
        )
    ]
    CATEGORY = "Event sending requests"

    def __init__(self, hs: "HomeServer"):
        super().__init__()
        self.hs = hs
        self.profile_handler = hs.get_profile_handler()
        self.auth = hs.get_auth()

    async def on_GET(
        self, request: SynapseRequest, user_id: str, field_name: str
    ) -> Tuple[int, JsonDict]:
        requester_user = None

        if self.hs.config.server.require_auth_for_profile_requests:
            requester = await self.auth.get_user_by_req(request)
            requester_user = requester.user

        if not UserID.is_valid(user_id):
            raise SynapseError(
                HTTPStatus.BAD_REQUEST, "Invalid user id", Codes.INVALID_PARAM
            )

        user = UserID.from_string(user_id)
        await self.profile_handler.check_profile_query_allowed(user, requester_user)

        if field_name == ProfileFields.DISPLAYNAME:
            field_value: JsonValue = await self.profile_handler.get_displayname(user)
        elif field_name == ProfileFields.AVATAR_URL:
            field_value = await self.profile_handler.get_avatar_url(user)
        else:
            field_value = await self.profile_handler.get_profile_field(user, field_name)

        return 200, {field_name: field_value}

    async def on_PUT(
        self, request: SynapseRequest, user_id: str, field_name: str
    ) -> Tuple[int, JsonDict]:
        requester = await self.auth.get_user_by_req(request)
        user = UserID.from_string(user_id)
        is_admin = await self.auth.is_server_admin(requester)

        if not field_name:
            raise SynapseError(400, "Field name too short", errcode=Codes.INVALID_PARAM)

        if len(field_name.encode("utf-8")) > MAX_CUSTOM_FIELD_LEN:
            raise SynapseError(400, "Field name too long", errcode=Codes.INVALID_PARAM)

        content = parse_json_object_from_request(request)
        try:
            new_value = content[field_name]
        except KeyError:
            raise SynapseError(
                400, f"Missing key '{field_name}'", errcode=Codes.MISSING_PARAM
            )

        propagate = _read_propagate(self.hs, request)

        requester_suspended = (
            await self.hs.get_datastores().main.get_user_suspended_status(
                requester.user.to_string()
            )
        )

        if requester_suspended:
            raise SynapseError(
                403,
                "Updating profile while account is suspended is not allowed.",
                Codes.USER_ACCOUNT_SUSPENDED,
            )

        if field_name == ProfileFields.DISPLAYNAME:
            await self.profile_handler.set_displayname(
                user, requester, new_value, is_admin, propagate=propagate
            )
        elif field_name == ProfileFields.AVATAR_URL:
            await self.profile_handler.set_avatar_url(
                user, requester, new_value, is_admin, propagate=propagate
            )
        else:
            await self.profile_handler.set_profile_field(
                user, requester, field_name, new_value, is_admin
            )

        return 200, {}

    async def on_DELETE(
        self, request: SynapseRequest, user_id: str, field_name: str
    ) -> Tuple[int, JsonDict]:
        requester = await self.auth.get_user_by_req(request)
        user = UserID.from_string(user_id)
        is_admin = await self.auth.is_server_admin(requester)

        if not field_name:
            raise SynapseError(400, "Field name too short", errcode=Codes.INVALID_PARAM)

        if len(field_name.encode("utf-8")) > MAX_CUSTOM_FIELD_LEN:
            raise SynapseError(400, "Field name too long", errcode=Codes.KEY_TOO_LARGE)

        propagate = _read_propagate(self.hs, request)

        requester_suspended = (
            await self.hs.get_datastores().main.get_user_suspended_status(
                requester.user.to_string()
            )
        )

        if requester_suspended:
            raise SynapseError(
                403,
                "Updating profile while account is suspended is not allowed.",
                Codes.USER_ACCOUNT_SUSPENDED,
            )

        if field_name == ProfileFields.DISPLAYNAME:
            await self.profile_handler.set_displayname(
                user, requester, "", is_admin, propagate=propagate
            )
        elif field_name == ProfileFields.AVATAR_URL:
            await self.profile_handler.set_avatar_url(
                user, requester, "", is_admin, propagate=propagate
            )
        else:
            await self.profile_handler.delete_profile_field(
                user, requester, field_name, is_admin
            )

        return 200, {}


def register_servlets(hs: "HomeServer", http_server: HttpServer) -> None:
    # The specific displayname / avatar URL / custom field endpoints *must* appear
    # before their corresponding generic profile endpoint.
    ProfileDisplaynameRestServlet(hs).register(http_server)
    ProfileAvatarURLRestServlet(hs).register(http_server)
    ProfileRestServlet(hs).register(http_server)
    if hs.config.experimental.msc4133_enabled:
        UnstableProfileFieldRestServlet(hs).register(http_server)<|MERGE_RESOLUTION|>--- conflicted
+++ resolved
@@ -230,21 +230,7 @@
         user = UserID.from_string(user_id)
         await self.profile_handler.check_profile_query_allowed(user, requester_user)
 
-<<<<<<< HEAD
-        if self.hs.config.experimental.msc4133_enabled:
-            ret = await self.profile_handler.get_profile(user_id)
-        else:
-            displayname = await self.profile_handler.get_displayname(user)
-            avatar_url = await self.profile_handler.get_avatar_url(user)
-
-            ret = {}
-            if displayname is not None:
-                ret["displayname"] = displayname
-            if avatar_url is not None:
-                ret["avatar_url"] = avatar_url
-=======
         ret = await self.profile_handler.get_profile(user_id)
->>>>>>> 6306de8e
 
         return 200, ret
 
