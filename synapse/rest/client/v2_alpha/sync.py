# -*- coding: utf-8 -*-
# Copyright 2015, 2016 OpenMarket Ltd
#
# Licensed under the Apache License, Version 2.0 (the "License");
# you may not use this file except in compliance with the License.
# You may obtain a copy of the License at
#
#     http://www.apache.org/licenses/LICENSE-2.0
#
# Unless required by applicable law or agreed to in writing, software
# distributed under the License is distributed on an "AS IS" BASIS,
# WITHOUT WARRANTIES OR CONDITIONS OF ANY KIND, either express or implied.
# See the License for the specific language governing permissions and
# limitations under the License.
import itertools
import logging
<<<<<<< HEAD
from typing import Any, Callable, Dict, List
=======
from typing import TYPE_CHECKING, Tuple
>>>>>>> c73cc2c2

from synapse.api.constants import Membership, PresenceState
from synapse.api.errors import Codes, StoreError, SynapseError
from synapse.api.filtering import DEFAULT_FILTER_COLLECTION, FilterCollection
from synapse.events.utils import (
    format_event_for_client_v2_without_room_id,
    format_event_raw,
)
from synapse.handlers.presence import format_user_presence_state
from synapse.handlers.sync import KnockedSyncResult, SyncConfig
from synapse.http.servlet import RestServlet, parse_boolean, parse_integer, parse_string
from synapse.http.site import SynapseRequest
from synapse.types import JsonDict, StreamToken
from synapse.util import json_decoder

from ._base import client_patterns, set_timeline_upper_limit

if TYPE_CHECKING:
    from synapse.server import HomeServer

logger = logging.getLogger(__name__)


class SyncRestServlet(RestServlet):
    """

    GET parameters::
        timeout(int): How long to wait for new events in milliseconds.
        since(batch_token): Batch token when asking for incremental deltas.
        set_presence(str): What state the device presence should be set to.
            default is "online".
        filter(filter_id): A filter to apply to the events returned.

    Response JSON::
        {
          "next_batch": // batch token for the next /sync
          "presence": // presence data for the user.
          "rooms": {
            "join": { // Joined rooms being updated.
              "${room_id}": { // Id of the room being updated
                "event_map": // Map of EventID -> event JSON.
                "timeline": { // The recent events in the room if gap is "true"
                  "limited": // Was the per-room event limit exceeded?
                             // otherwise the next events in the room.
                  "events": [] // list of EventIDs in the "event_map".
                  "prev_batch": // back token for getting previous events.
                }
                "state": {"events": []} // list of EventIDs updating the
                                        // current state to be what it should
                                        // be at the end of the batch.
                "ephemeral": {"events": []} // list of event objects
              }
            },
            "invite": {}, // Invited rooms being updated.
            "leave": {} // Archived rooms being updated.
          }
        }
    """

    PATTERNS = client_patterns("/sync$")
    ALLOWED_PRESENCE = {"online", "offline", "unavailable"}

    def __init__(self, hs: "HomeServer"):
        super().__init__()
        self.hs = hs
        self.auth = hs.get_auth()
        self.store = hs.get_datastore()
        self.sync_handler = hs.get_sync_handler()
        self.clock = hs.get_clock()
        self.filtering = hs.get_filtering()
        self.presence_handler = hs.get_presence_handler()
        self._server_notices_sender = hs.get_server_notices_sender()
        self._event_serializer = hs.get_event_client_serializer()

    async def on_GET(self, request: SynapseRequest) -> Tuple[int, JsonDict]:
        if b"from" in request.args:
            # /events used to use 'from', but /sync uses 'since'.
            # Lets be helpful and whine if we see a 'from'.
            raise SynapseError(
                400, "'from' is not a valid query parameter. Did you mean 'since'?"
            )

        requester = await self.auth.get_user_by_req(request, allow_guest=True)
        user = requester.user
        device_id = requester.device_id

        timeout = parse_integer(request, "timeout", default=0)
        since = parse_string(request, "since")
        set_presence = parse_string(
            request,
            "set_presence",
            default="online",
            allowed_values=self.ALLOWED_PRESENCE,
        )
        filter_id = parse_string(request, "filter", default=None)
        full_state = parse_boolean(request, "full_state", default=False)

        logger.debug(
            "/sync: user=%r, timeout=%r, since=%r, "
            "set_presence=%r, filter_id=%r, device_id=%r",
            user,
            timeout,
            since,
            set_presence,
            filter_id,
            device_id,
        )

        request_key = (user, timeout, since, filter_id, full_state, device_id)

        if filter_id is None:
            filter_collection = DEFAULT_FILTER_COLLECTION
        elif filter_id.startswith("{"):
            try:
                filter_object = json_decoder.decode(filter_id)
                set_timeline_upper_limit(
                    filter_object, self.hs.config.filter_timeline_limit
                )
            except Exception:
                raise SynapseError(400, "Invalid filter JSON")
            self.filtering.check_valid_filter(filter_object)
            filter_collection = FilterCollection(filter_object)
        else:
            try:
                filter_collection = await self.filtering.get_user_filter(
                    user.localpart, filter_id
                )
            except StoreError as err:
                if err.code != 404:
                    raise
                # fix up the description and errcode to be more useful
                raise SynapseError(400, "No such filter", errcode=Codes.INVALID_PARAM)

        sync_config = SyncConfig(
            user=user,
            filter_collection=filter_collection,
            is_guest=requester.is_guest,
            request_key=request_key,
            device_id=device_id,
        )

        since_token = None
        if since is not None:
            since_token = await StreamToken.from_string(self.store, since)

        # send any outstanding server notices to the user.
        await self._server_notices_sender.on_user_syncing(user.to_string())

        affect_presence = set_presence != PresenceState.OFFLINE

        if affect_presence:
            await self.presence_handler.set_state(
                user, {"presence": set_presence}, True
            )

        context = await self.presence_handler.user_syncing(
            user.to_string(), affect_presence=affect_presence
        )
        with context:
            sync_result = await self.sync_handler.wait_for_sync_for_user(
                requester,
                sync_config,
                since_token=since_token,
                timeout=timeout,
                full_state=full_state,
            )

        # the client may have disconnected by now; don't bother to serialize the
        # response if so.
        if request._disconnected:
            logger.info("Client has disconnected; not serializing response.")
            return 200, {}

        time_now = self.clock.time_msec()
        response_content = await self.encode_response(
            time_now, sync_result, requester.access_token_id, filter_collection
        )

        logger.debug("Event formatting complete")
        return 200, response_content

    async def encode_response(self, time_now, sync_result, access_token_id, filter):
        logger.debug("Formatting events in sync response")
        if filter.event_format == "client":
            event_formatter = format_event_for_client_v2_without_room_id
        elif filter.event_format == "federation":
            event_formatter = format_event_raw
        else:
            raise Exception("Unknown event format %s" % (filter.event_format,))

        joined = await self.encode_joined(
            sync_result.joined,
            time_now,
            access_token_id,
            filter.event_fields,
            event_formatter,
        )

        invited = await self.encode_invited(
            sync_result.invited, time_now, access_token_id, event_formatter
        )

        knocked = await self.encode_knocked(
            sync_result.knocked, time_now, access_token_id, event_formatter
        )

        archived = await self.encode_archived(
            sync_result.archived,
            time_now,
            access_token_id,
            filter.event_fields,
            event_formatter,
        )

        logger.debug("building sync response dict")
        return {
            "account_data": {"events": sync_result.account_data},
            "to_device": {"events": sync_result.to_device},
            "device_lists": {
                "changed": list(sync_result.device_lists.changed),
                "left": list(sync_result.device_lists.left),
            },
            "presence": SyncRestServlet.encode_presence(sync_result.presence, time_now),
            "rooms": {
                Membership.JOIN: joined,
                Membership.INVITE: invited,
                Membership.KNOCK: knocked,
                Membership.LEAVE: archived,
            },
            "groups": {
                Membership.JOIN: sync_result.groups.join,
                Membership.INVITE: sync_result.groups.invite,
                Membership.LEAVE: sync_result.groups.leave,
            },
            "device_one_time_keys_count": sync_result.device_one_time_keys_count,
            "org.matrix.msc2732.device_unused_fallback_key_types": sync_result.device_unused_fallback_key_types,
            "next_batch": await sync_result.next_batch.to_string(self.store),
        }

    @staticmethod
    def encode_presence(events, time_now):
        return {
            "events": [
                {
                    "type": "m.presence",
                    "sender": event.user_id,
                    "content": format_user_presence_state(
                        event, time_now, include_user_id=False
                    ),
                }
                for event in events
            ]
        }

    async def encode_joined(
        self, rooms, time_now, token_id, event_fields, event_formatter
    ):
        """
        Encode the joined rooms in a sync result

        Args:
            rooms(list[synapse.handlers.sync.JoinedSyncResult]): list of sync
                results for rooms this user is joined to
            time_now(int): current time - used as a baseline for age
                calculations
            token_id(int): ID of the user's auth token - used for namespacing
                of transaction IDs
            event_fields(list<str>): List of event fields to include. If empty,
                all fields will be returned.
            event_formatter (func[dict]): function to convert from federation format
                to client format
        Returns:
            dict[str, dict[str, object]]: the joined rooms list, in our
                response format
        """
        joined = {}
        for room in rooms:
            joined[room.room_id] = await self.encode_room(
                room,
                time_now,
                token_id,
                joined=True,
                only_fields=event_fields,
                event_formatter=event_formatter,
            )

        return joined

    async def encode_invited(self, rooms, time_now, token_id, event_formatter):
        """
        Encode the invited rooms in a sync result

        Args:
            rooms(list[synapse.handlers.sync.InvitedSyncResult]): list of
                sync results for rooms this user is invited to
            time_now(int): current time - used as a baseline for age
                calculations
            token_id(int): ID of the user's auth token - used for namespacing
                of transaction IDs
            event_formatter (func[dict]): function to convert from federation format
                to client format

        Returns:
            dict[str, dict[str, object]]: the invited rooms list, in our
                response format
        """
        invited = {}
        for room in rooms:
            invite = await self._event_serializer.serialize_event(
                room.invite,
                time_now,
                token_id=token_id,
                event_format=event_formatter,
                include_stripped_room_state=True,
            )
            unsigned = dict(invite.get("unsigned", {}))
            invite["unsigned"] = unsigned
            invited_state = list(unsigned.pop("invite_room_state", []))
            invited_state.append(invite)
            invited[room.room_id] = {"invite_state": {"events": invited_state}}

        return invited

    async def encode_knocked(
        self,
        rooms: List[KnockedSyncResult],
        time_now: int,
        token_id: int,
        event_formatter: Callable[[Dict], Dict],
    ) -> Dict[str, Dict[str, Any]]:
        """
        Encode the rooms we've knocked on in a sync result.

        Args:
            rooms: list of sync results for rooms this user is knocking on
            time_now: current time - used as a baseline for age calculations
            token_id: ID of the user's auth token - used for namespacing of transaction IDs
            event_formatter: function to convert from federation format to client format

        Returns:
            The list of rooms the user has knocked on, in our response format.
        """
        knocked = {}
        for room in rooms:
            knock = await self._event_serializer.serialize_event(
                room.knock,
                time_now,
                token_id=token_id,
                event_format=event_formatter,
                include_stripped_room_state=True,
            )

            # Extract the `unsigned` key from the knock event.
            # This is where we (cheekily) store the knock state events
            unsigned = knock.setdefault("unsigned", {})

            # Duplicate the dictionary in order to avoid modifying the original
            unsigned = dict(unsigned)

            # Extract the stripped room state from the unsigned dict
            # This is for clients to get a little bit of information about
            # the room they've knocked on, without revealing any sensitive information
            knocked_state = list(unsigned.pop("knock_room_state", []))

            # Append the actual knock membership event itself as well. This provides
            # the client with:
            #
            # * A knock state event that they can use for easier internal tracking
            # * The rough timestamp of when the knock occurred contained within the event
            knocked_state.append(knock)

            # Build the `knock_state` dictionary, which will contain the state of the
            # room that the client has knocked on
            knocked[room.room_id] = {"knock_state": {"events": knocked_state}}

        return knocked

    async def encode_archived(
        self, rooms, time_now, token_id, event_fields, event_formatter
    ):
        """
        Encode the archived rooms in a sync result

        Args:
            rooms (list[synapse.handlers.sync.ArchivedSyncResult]): list of
                sync results for rooms this user is joined to
            time_now(int): current time - used as a baseline for age
                calculations
            token_id(int): ID of the user's auth token - used for namespacing
                of transaction IDs
            event_fields(list<str>): List of event fields to include. If empty,
                all fields will be returned.
            event_formatter (func[dict]): function to convert from federation format
                to client format
        Returns:
            dict[str, dict[str, object]]: The invited rooms list, in our
                response format
        """
        joined = {}
        for room in rooms:
            joined[room.room_id] = await self.encode_room(
                room,
                time_now,
                token_id,
                joined=False,
                only_fields=event_fields,
                event_formatter=event_formatter,
            )

        return joined

    async def encode_room(
        self, room, time_now, token_id, joined, only_fields, event_formatter
    ):
        """
        Args:
            room (JoinedSyncResult|ArchivedSyncResult): sync result for a
                single room
            time_now (int): current time - used as a baseline for age
                calculations
            token_id (int): ID of the user's auth token - used for namespacing
                of transaction IDs
            joined (bool): True if the user is joined to this room - will mean
                we handle ephemeral events
            only_fields(list<str>): Optional. The list of event fields to include.
            event_formatter (func[dict]): function to convert from federation format
                to client format
        Returns:
            dict[str, object]: the room, encoded in our response format
        """

        def serialize(events):
            return self._event_serializer.serialize_events(
                events,
                time_now=time_now,
                # We don't bundle "live" events, as otherwise clients
                # will end up double counting annotations.
                bundle_aggregations=False,
                token_id=token_id,
                event_format=event_formatter,
                only_event_fields=only_fields,
            )

        state_dict = room.state
        timeline_events = room.timeline.events

        state_events = state_dict.values()

        for event in itertools.chain(state_events, timeline_events):
            # We've had bug reports that events were coming down under the
            # wrong room.
            if event.room_id != room.room_id:
                logger.warning(
                    "Event %r is under room %r instead of %r",
                    event.event_id,
                    room.room_id,
                    event.room_id,
                )

        serialized_state = await serialize(state_events)
        serialized_timeline = await serialize(timeline_events)

        account_data = room.account_data

        result = {
            "timeline": {
                "events": serialized_timeline,
                "prev_batch": await room.timeline.prev_batch.to_string(self.store),
                "limited": room.timeline.limited,
            },
            "state": {"events": serialized_state},
            "account_data": {"events": account_data},
        }

        if joined:
            ephemeral_events = room.ephemeral
            result["ephemeral"] = {"events": ephemeral_events}
            result["unread_notifications"] = room.unread_notifications
            result["summary"] = room.summary
            result["org.matrix.msc2654.unread_count"] = room.unread_count

        return result


def register_servlets(hs, http_server):
    SyncRestServlet(hs).register(http_server)<|MERGE_RESOLUTION|>--- conflicted
+++ resolved
@@ -14,11 +14,7 @@
 # limitations under the License.
 import itertools
 import logging
-<<<<<<< HEAD
-from typing import Any, Callable, Dict, List
-=======
-from typing import TYPE_CHECKING, Tuple
->>>>>>> c73cc2c2
+from typing import TYPE_CHECKING, Any, Callable, Dict, List, Tuple
 
 from synapse.api.constants import Membership, PresenceState
 from synapse.api.errors import Codes, StoreError, SynapseError
