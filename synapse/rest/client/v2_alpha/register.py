# -*- coding: utf-8 -*-
# Copyright 2015-2016 OpenMarket Ltd
# Copyright 2017-2018 New Vector Ltd
# Copyright 2019 The Matrix.org Foundation C.I.C.
#
# Licensed under the Apache License, Version 2.0 (the "License");
# you may not use this file except in compliance with the License.
# You may obtain a copy of the License at
#
#     http://www.apache.org/licenses/LICENSE-2.0
#
# Unless required by applicable law or agreed to in writing, software
# distributed under the License is distributed on an "AS IS" BASIS,
# WITHOUT WARRANTIES OR CONDITIONS OF ANY KIND, either express or implied.
# See the License for the specific language governing permissions and
# limitations under the License.

import hmac
import logging
import random
import re
from typing import List, Union

import synapse
import synapse.api.auth
import synapse.types
from synapse.api.constants import LoginType
from synapse.api.errors import (
    Codes,
    InteractiveAuthIncompleteError,
    SynapseError,
    ThreepidValidationError,
    UnrecognizedRequestError,
)
from synapse.config import ConfigError
from synapse.config.captcha import CaptchaConfig
from synapse.config.consent_config import ConsentConfig
from synapse.config.emailconfig import ThreepidBehaviour
from synapse.config.ratelimiting import FederationRateLimitConfig
from synapse.config.registration import RegistrationConfig
from synapse.config.server import is_threepid_reserved
from synapse.handlers.auth import AuthHandler
from synapse.http.server import finish_request, respond_with_html
from synapse.http.servlet import (
    RestServlet,
    assert_params_in_dict,
    parse_json_object_from_request,
    parse_string,
)
from synapse.push.mailer import Mailer
from synapse.util.msisdn import phone_number_to_msisdn
from synapse.util.ratelimitutils import FederationRateLimiter
from synapse.util.stringutils import assert_valid_client_secret, random_string
from synapse.util.threepids import canonicalise_email, check_3pid_allowed

from ._base import client_patterns, interactive_auth_handler

# We ought to be using hmac.compare_digest() but on older pythons it doesn't
# exist. It's a _really minor_ security flaw to use plain string comparison
# because the timing attack is so obscured by all the other code here it's
# unlikely to make much difference
if hasattr(hmac, "compare_digest"):
    compare_digest = hmac.compare_digest
else:

    def compare_digest(a, b):
        return a == b


logger = logging.getLogger(__name__)


class EmailRegisterRequestTokenRestServlet(RestServlet):
    PATTERNS = client_patterns("/register/email/requestToken$")

    def __init__(self, hs):
        """
        Args:
            hs (synapse.server.HomeServer): server
        """
        super().__init__()
        self.hs = hs
        self.identity_handler = hs.get_identity_handler()
        self.config = hs.config

        if self.hs.config.threepid_behaviour_email == ThreepidBehaviour.LOCAL:
            self.mailer = Mailer(
                hs=self.hs,
                app_name=self.config.email_app_name,
                template_html=self.config.email_registration_template_html,
                template_text=self.config.email_registration_template_text,
            )

    async def on_POST(self, request):
        if self.hs.config.threepid_behaviour_email == ThreepidBehaviour.OFF:
            if self.hs.config.local_threepid_handling_disabled_due_to_email_config:
                logger.warning(
                    "Email registration has been disabled due to lack of email config"
                )
            raise SynapseError(
                400, "Email-based registration has been disabled on this server"
            )
        body = parse_json_object_from_request(request)

        assert_params_in_dict(body, ["client_secret", "email", "send_attempt"])

        # Extract params from body
        client_secret = body["client_secret"]
        assert_valid_client_secret(client_secret)

        # For emails, canonicalise the address.
        # We store all email addresses canonicalised in the DB.
        # (See on_POST in EmailThreepidRequestTokenRestServlet
        # in synapse/rest/client/v2_alpha/account.py)
        try:
            email = canonicalise_email(body["email"])
        except ValueError as e:
            raise SynapseError(400, str(e))
        send_attempt = body["send_attempt"]
        next_link = body.get("next_link")  # Optional param

        if not (await check_3pid_allowed(self.hs, "email", body["email"])):
            raise SynapseError(
                403,
                "Your email is not authorized to register on this server",
                Codes.THREEPID_DENIED,
            )

        existing_user_id = await self.hs.get_datastore().get_user_id_by_threepid(
            "email", email
        )

        if existing_user_id is not None:
            if self.hs.config.request_token_inhibit_3pid_errors:
                # Make the client think the operation succeeded. See the rationale in the
                # comments for request_token_inhibit_3pid_errors.
                # Also wait for some random amount of time between 100ms and 1s to make it
                # look like we did something.
                await self.hs.clock.sleep(random.randint(1, 10) / 10)
                return 200, {"sid": random_string(16)}

            raise SynapseError(400, "Email is already in use", Codes.THREEPID_IN_USE)

        if self.config.threepid_behaviour_email == ThreepidBehaviour.REMOTE:
            assert self.hs.config.account_threepid_delegate_email

            # Have the configured identity server handle the request
            ret = await self.identity_handler.requestEmailToken(
                self.hs.config.account_threepid_delegate_email,
                email,
                client_secret,
                send_attempt,
                next_link,
            )
        else:
            # Send registration emails from Synapse
            sid = await self.identity_handler.send_threepid_validation(
                email,
                client_secret,
                send_attempt,
                self.mailer.send_registration_mail,
                next_link,
            )

            # Wrap the session id in a JSON object
            ret = {"sid": sid}

        return 200, ret


class MsisdnRegisterRequestTokenRestServlet(RestServlet):
    PATTERNS = client_patterns("/register/msisdn/requestToken$")

    def __init__(self, hs):
        """
        Args:
            hs (synapse.server.HomeServer): server
        """
        super().__init__()
        self.hs = hs
        self.identity_handler = hs.get_identity_handler()

    async def on_POST(self, request):
        body = parse_json_object_from_request(request)

        assert_params_in_dict(
            body, ["client_secret", "country", "phone_number", "send_attempt"]
        )
        client_secret = body["client_secret"]
        country = body["country"]
        phone_number = body["phone_number"]
        send_attempt = body["send_attempt"]
        next_link = body.get("next_link")  # Optional param

        msisdn = phone_number_to_msisdn(country, phone_number)

        assert_valid_client_secret(body["client_secret"])

        if not (await check_3pid_allowed(self.hs, "msisdn", msisdn)):
            raise SynapseError(
                403,
                "Phone numbers are not authorized to register on this server",
                Codes.THREEPID_DENIED,
            )

        existing_user_id = await self.hs.get_datastore().get_user_id_by_threepid(
            "msisdn", msisdn
        )

        if existing_user_id is not None:
            if self.hs.config.request_token_inhibit_3pid_errors:
                # Make the client think the operation succeeded. See the rationale in the
                # comments for request_token_inhibit_3pid_errors.
                # Also wait for some random amount of time between 100ms and 1s to make it
                # look like we did something.
                await self.hs.clock.sleep(random.randint(1, 10) / 10)
                return 200, {"sid": random_string(16)}

            raise SynapseError(
                400, "Phone number is already in use", Codes.THREEPID_IN_USE
            )

        if not self.hs.config.account_threepid_delegate_msisdn:
            logger.warning(
                "No upstream msisdn account_threepid_delegate configured on the server to "
                "handle this request"
            )
            raise SynapseError(
                400, "Registration by phone number is not supported on this homeserver"
            )

        ret = await self.identity_handler.requestMsisdnToken(
            self.hs.config.account_threepid_delegate_msisdn,
            country,
            phone_number,
            client_secret,
            send_attempt,
            next_link,
        )

        return 200, ret


class RegistrationSubmitTokenServlet(RestServlet):
    """Handles registration 3PID validation token submission"""

    PATTERNS = client_patterns(
        "/registration/(?P<medium>[^/]*)/submit_token$", releases=(), unstable=True
    )

    def __init__(self, hs):
        """
        Args:
            hs (synapse.server.HomeServer): server
        """
        super().__init__()
        self.hs = hs
        self.auth = hs.get_auth()
        self.config = hs.config
        self.clock = hs.get_clock()
        self.store = hs.get_datastore()

        if self.config.threepid_behaviour_email == ThreepidBehaviour.LOCAL:
            self._failure_email_template = (
                self.config.email_registration_template_failure_html
            )

    async def on_GET(self, request, medium):
        if medium != "email":
            raise SynapseError(
                400, "This medium is currently not supported for registration"
            )
        if self.config.threepid_behaviour_email == ThreepidBehaviour.OFF:
            if self.config.local_threepid_handling_disabled_due_to_email_config:
                logger.warning(
                    "User registration via email has been disabled due to lack of email config"
                )
            raise SynapseError(
                400, "Email-based registration is disabled on this server"
            )

        sid = parse_string(request, "sid", required=True)
        client_secret = parse_string(request, "client_secret", required=True)
        token = parse_string(request, "token", required=True)

        # Attempt to validate a 3PID session
        try:
            # Mark the session as valid
            next_link = await self.store.validate_threepid_session(
                sid, client_secret, token, self.clock.time_msec()
            )

            # Perform a 302 redirect if next_link is set
            if next_link:
                if next_link.startswith("file:///"):
                    logger.warning(
                        "Not redirecting to next_link as it is a local file: address"
                    )
                else:
                    request.setResponseCode(302)
                    request.setHeader("Location", next_link)
                    finish_request(request)
                    return None

            # Otherwise show the success template
            html = self.config.email_registration_template_success_html_content
            status_code = 200
        except ThreepidValidationError as e:
            status_code = e.code

            # Show a failure page with a reason
            template_vars = {"failure_reason": e.msg}
            html = self._failure_email_template.render(**template_vars)

        respond_with_html(request, status_code, html)


class UsernameAvailabilityRestServlet(RestServlet):
    PATTERNS = client_patterns("/register/available")

    def __init__(self, hs):
        """
        Args:
            hs (synapse.server.HomeServer): server
        """
        super().__init__()
        self.hs = hs
        self.registration_handler = hs.get_registration_handler()
        self.ratelimiter = FederationRateLimiter(
            hs.get_clock(),
            FederationRateLimitConfig(
                # Time window of 2s
                window_size=2000,
                # Artificially delay requests if rate > sleep_limit/window_size
                sleep_limit=1,
                # Amount of artificial delay to apply
                sleep_msec=1000,
                # Error with 429 if more than reject_limit requests are queued
                reject_limit=1,
                # Allow 1 request at a time
                concurrent_requests=1,
            ),
        )

    async def on_GET(self, request):
        if not self.hs.config.enable_registration:
            raise SynapseError(
                403, "Registration has been disabled", errcode=Codes.FORBIDDEN
            )

        # We are not interested in logging in via a username in this deployment.
        # Simply allow anything here as it won't be used later.
        return 200, {"available": True}


class RegisterRestServlet(RestServlet):
    PATTERNS = client_patterns("/register$")

    def __init__(self, hs):
        """
        Args:
            hs (synapse.server.HomeServer): server
        """
        super().__init__()

        self.hs = hs
        self.auth = hs.get_auth()
        self.store = hs.get_datastore()
        self.auth_handler = hs.get_auth_handler()
        self.registration_handler = hs.get_registration_handler()
        self.identity_handler = hs.get_identity_handler()
        self.room_member_handler = hs.get_room_member_handler()
        self.macaroon_gen = hs.get_macaroon_generator()
        self.ratelimiter = hs.get_registration_ratelimiter()
        self.password_policy_handler = hs.get_password_policy_handler()
        self.clock = hs.get_clock()
        self._registration_enabled = self.hs.config.enable_registration

        self._registration_flows = _calculate_registration_flows(
            hs.config, self.auth_handler
        )

    @interactive_auth_handler
    async def on_POST(self, request):
        body = parse_json_object_from_request(request)

        client_addr = request.getClientIP()

        self.ratelimiter.ratelimit(client_addr, update=False)

        kind = b"user"
        if b"kind" in request.args:
            kind = request.args[b"kind"][0]

        if kind == b"guest":
            ret = await self._do_guest_registration(body, address=client_addr)
            return ret
        elif kind != b"user":
            raise UnrecognizedRequestError(
                "Do not understand membership kind: %s" % (kind.decode("utf8"),)
            )

        # We don't care about usernames for this deployment. In fact, the act
        # of checking whether they exist already can leak metadata about
        # which users are already registered.
        #
        # Usernames are already derived via the provided email.
        # So, if they're not necessary, just ignore them.
        #
        # (we do still allow appservices to set them below)
        desired_username = None

        desired_display_name = body.get("display_name")

        appservice = None
        if self.auth.has_access_token(request):
            appservice = self.auth.get_appservice_by_req(request)

        # We need to retrieve the password early in order to pass it to
        # application service registration
        # This is specific to shadow server registration of users via an AS
        password = body.pop("password", None)

        # fork off as soon as possible for ASes which have completely
        # different registration flows to normal users

        # == Application Service Registration ==
        if appservice:
            # Set the desired user according to the AS API (which uses the
            # 'user' key not 'username'). Since this is a new addition, we'll
            # fallback to 'username' if they gave one.
            desired_username = body.get("user", body.get("username"))

            # XXX we should check that desired_username is valid. Currently
            # we give appservices carte blanche for any insanity in mxids,
            # because the IRC bridges rely on being able to register stupid
            # IDs.

            access_token = self.auth.get_access_token_from_request(request)

            if not isinstance(desired_username, str):
                raise SynapseError(400, "Desired Username is missing or not a string")

            result = await self._do_appservice_registration(
                desired_username, password, desired_display_name, access_token, body
            )

            return 200, result

        # == Normal User Registration == (everyone else)
        if not self._registration_enabled:
            raise SynapseError(403, "Registration has been disabled")

        # Check if this account is upgrading from a guest account.
        guest_access_token = body.get("guest_access_token", None)

        # Pull out the provided password and do basic sanity checks early.
        #
        # Note that we remove the password from the body since the auth layer
        # will store the body in the session and we don't want a plaintext
        # password store there.
        if password is not None:
            if not isinstance(password, str) or len(password) > 512:
                raise SynapseError(400, "Invalid password")
            self.password_policy_handler.validate_password(password)

        if "initial_device_display_name" in body and password is None:
            # ignore 'initial_device_display_name' if sent without
            # a password to work around a client bug where it sent
            # the 'initial_device_display_name' param alone, wiping out
            # the original registration params
            logger.warning("Ignoring initial_device_display_name without password")
            del body["initial_device_display_name"]

        session_id = self.auth_handler.get_session_id(body)
        registered_user_id = None
        password_hash = None
        if session_id:
            # if we get a registered user id out of here, it means we previously
            # registered a user for this session, so we could just return the
            # user here. We carry on and go through the auth checks though,
            # for paranoia.
            registered_user_id = await self.auth_handler.get_session_data(
                session_id, "registered_user_id", None
            )
            # Extract the previously-hashed password from the session.
            password_hash = await self.auth_handler.get_session_data(
                session_id, "password_hash", None
            )

        # Check if the user-interactive authentication flows are complete, if
        # not this will raise a user-interactive auth error.
        try:
            auth_result, params, session_id = await self.auth_handler.check_ui_auth(
                self._registration_flows,
                request,
                body,
                self.hs.get_ip_from_request(request),
                "register a new account",
            )
        except InteractiveAuthIncompleteError as e:
            # The user needs to provide more steps to complete auth.
            #
            # Hash the password and store it with the session since the client
            # is not required to provide the password again.
            #
            # If a password hash was previously stored we will not attempt to
            # re-hash and store it for efficiency. This assumes the password
            # does not change throughout the authentication flow, but this
            # should be fine since the data is meant to be consistent.
            if not password_hash and password:
                password_hash = await self.auth_handler.hash(password)
                await self.auth_handler.set_session_data(
                    e.session_id, "password_hash", password_hash
                )
            raise

        # Check that we're not trying to register a denied 3pid.
        #
        # the user-facing checks will probably already have happened in
        # /register/email/requestToken when we requested a 3pid, but that's not
        # guaranteed.
        if auth_result:
            for login_type in [LoginType.EMAIL_IDENTITY, LoginType.MSISDN]:
                if login_type in auth_result:
                    medium = auth_result[login_type]["medium"]
                    address = auth_result[login_type]["address"]

                    if not (await check_3pid_allowed(self.hs, medium, address)):
                        raise SynapseError(
                            403,
                            "Third party identifiers (email/phone numbers)"
                            + " are not authorized on this server",
                            Codes.THREEPID_DENIED,
                        )

                    existingUid = await self.store.get_user_id_by_threepid(
                        medium, address
                    )

                    if existingUid is not None:
                        raise SynapseError(
                            400, "%s is already in use" % medium, Codes.THREEPID_IN_USE
                        )

        if self.hs.config.register_mxid_from_3pid:
            # override the desired_username based on the 3PID if any.
            # reset it first to avoid folks picking their own username.
            desired_username = None

            # we should have an auth_result at this point if we're going to progress
            # to register the user (i.e. we haven't picked up a registered_user_id
            # from our session store), in which case get ready and gen the
            # desired_username
            if auth_result:
                if (
                    self.hs.config.register_mxid_from_3pid == "email"
                    and LoginType.EMAIL_IDENTITY in auth_result
                ):
                    address = auth_result[LoginType.EMAIL_IDENTITY]["address"]
                    desired_username = synapse.types.strip_invalid_mxid_characters(
                        address.replace("@", "-").lower()
                    )

                    # find a unique mxid for the account, suffixing numbers
                    # if needed
                    while True:
                        try:
                            await self.registration_handler.check_username(
                                desired_username,
                                guest_access_token=guest_access_token,
                                assigned_user_id=registered_user_id,
                            )
                            # if we got this far we passed the check.
                            break
                        except SynapseError as e:
                            if e.errcode == Codes.USER_IN_USE:
                                m = re.match(r"^(.*?)(\d+)$", desired_username)
                                if m:
                                    desired_username = m.group(1) + str(
                                        int(m.group(2)) + 1
                                    )
                                else:
                                    desired_username += "1"
                            else:
                                # something else went wrong.
                                break

                    if self.hs.config.register_just_use_email_for_display_name:
                        desired_display_name = address
                    else:
                        # Custom mapping between email address and display name
                        desired_display_name = _map_email_to_displayname(address)
                elif (
                    self.hs.config.register_mxid_from_3pid == "msisdn"
                    and LoginType.MSISDN in auth_result
                ):
                    desired_username = auth_result[LoginType.MSISDN]["address"]
                else:
                    raise SynapseError(
                        400, "Cannot derive mxid from 3pid; no recognised 3pid"
                    )

        if desired_username is not None:
            await self.registration_handler.check_username(
                desired_username,
                guest_access_token=guest_access_token,
                assigned_user_id=registered_user_id,
            )

        if registered_user_id is not None:
            logger.info(
                "Already registered user ID %r for this session", registered_user_id
            )
            # don't re-register the threepids
            registered = False
        else:
            # If we have a password in this request, prefer it. Otherwise, there
            # might be a password hash from an earlier request.
            if password:
                password_hash = await self.auth_handler.hash(password)
            if not password_hash:
                raise SynapseError(400, "Missing params: password", Codes.MISSING_PARAM)

            if not self.hs.config.register_mxid_from_3pid:
                desired_username = params.get("username", None)
            else:
                # we keep the original desired_username derived from the 3pid above
                pass

            guest_access_token = params.get("guest_access_token", None)

            if desired_username is not None:
                desired_username = desired_username.lower()

            threepid = None
            if auth_result:
                threepid = auth_result.get(LoginType.EMAIL_IDENTITY)

                # Also check that we're not trying to register a 3pid that's already
                # been registered.
                #
                # This has probably happened in /register/email/requestToken as well,
                # but if a user hits this endpoint twice then clicks on each link from
                # the two activation emails, they would register the same 3pid twice.
                for login_type in [LoginType.EMAIL_IDENTITY, LoginType.MSISDN]:
                    if login_type in auth_result:
                        medium = auth_result[login_type]["medium"]
                        address = auth_result[login_type]["address"]
                        # For emails, canonicalise the address.
                        # We store all email addresses canonicalised in the DB.
                        # (See on_POST in EmailThreepidRequestTokenRestServlet
                        # in synapse/rest/client/v2_alpha/account.py)
                        if medium == "email":
                            try:
                                address = canonicalise_email(address)
                            except ValueError as e:
                                raise SynapseError(400, str(e))

                        existing_user_id = await self.store.get_user_id_by_threepid(
                            medium, address
                        )

                        if existing_user_id is not None:
                            raise SynapseError(
                                400,
                                "%s is already in use" % medium,
                                Codes.THREEPID_IN_USE,
                            )

            entries = await self.store.get_user_agents_ips_to_ui_auth_session(
                session_id
            )

            registered_user_id = await self.registration_handler.register_user(
                localpart=desired_username,
                password_hash=password_hash,
                guest_access_token=guest_access_token,
                default_display_name=desired_display_name,
                threepid=threepid,
                address=client_addr,
                user_agent_ips=entries,
            )
            # Necessary due to auth checks prior to the threepid being
            # written to the db
            if threepid:
                if is_threepid_reserved(
                    self.hs.config.mau_limits_reserved_threepids, threepid
                ):
                    await self.store.upsert_monthly_active_user(registered_user_id)

            if self.hs.config.shadow_server:
                await self.registration_handler.shadow_register(
                    localpart=desired_username,
                    display_name=desired_display_name,
                    auth_result=auth_result,
                    params=params,
                )

            # Remember that the user account has been registered (and the user
            # ID it was registered with, since it might not have been specified).
            await self.auth_handler.set_session_data(
                session_id, "registered_user_id", registered_user_id
            )

            registered = True

        return_dict = await self._create_registration_details(
            registered_user_id, params
        )

        if registered:
            await self.registration_handler.post_registration_actions(
                user_id=registered_user_id,
                auth_result=auth_result,
                access_token=return_dict.get("access_token"),
            )

        return 200, return_dict

<<<<<<< HEAD
    def on_OPTIONS(self, _):
        return 200, {}

    async def _do_appservice_registration(
        self, username, password, display_name, as_token, body
    ):
        # FIXME: appservice_register() is horribly duplicated with register()
        # and they should probably just be combined together with a config flag.

        if password:
            # Hash the password
            #
            # In mainline hashing of the password was moved further on in the registration
            # flow, but we need it here for the AS use-case of shadow servers
            password = await self.auth_handler.hash(password)

=======
    async def _do_appservice_registration(self, username, as_token, body):
>>>>>>> 054a6b95
        user_id = await self.registration_handler.appservice_register(
            username, as_token, password, display_name
        )
        result = await self._create_registration_details(user_id, body)

        auth_result = body.get("auth_result")
        if auth_result and LoginType.EMAIL_IDENTITY in auth_result:
            threepid = auth_result[LoginType.EMAIL_IDENTITY]
            await self.registration_handler.register_email_threepid(
                user_id, threepid, result["access_token"]
            )

        if auth_result and LoginType.MSISDN in auth_result:
            threepid = auth_result[LoginType.MSISDN]
            await self.registration_handler.register_msisdn_threepid(
                user_id, threepid, result["access_token"]
            )

        return result

    async def _create_registration_details(self, user_id, params):
        """Complete registration of newly-registered user

        Allocates device_id if one was not given; also creates access_token.

        Args:
            (str) user_id: full canonical @user:id
            (object) params: registration parameters, from which we pull
                device_id, initial_device_name and inhibit_login
        Returns:
             dictionary for response from /register
        """
        result = {"user_id": user_id, "home_server": self.hs.hostname}
        if not params.get("inhibit_login", False):
            device_id = params.get("device_id")
            initial_display_name = params.get("initial_device_display_name")
            device_id, access_token = await self.registration_handler.register_device(
                user_id, device_id, initial_display_name, is_guest=False
            )

            result.update({"access_token": access_token, "device_id": device_id})
        return result

    async def _do_guest_registration(self, params, address=None):
        if not self.hs.config.allow_guest_access:
            raise SynapseError(403, "Guest access is disabled")
        user_id = await self.registration_handler.register_user(
            make_guest=True, address=address
        )

        # we don't allow guests to specify their own device_id, because
        # we have nowhere to store it.
        device_id = synapse.api.auth.GUEST_DEVICE_ID
        initial_display_name = params.get("initial_device_display_name")
        device_id, access_token = await self.registration_handler.register_device(
            user_id, device_id, initial_display_name, is_guest=True
        )

        return (
            200,
            {
                "user_id": user_id,
                "device_id": device_id,
                "access_token": access_token,
                "home_server": self.hs.hostname,
            },
        )


def cap(name):
    """Capitalise parts of a name containing different words, including those
    separated by hyphens.
    For example, 'John-Doe'

    Args:
        name (str): The name to parse
    """
    if not name:
        return name

    # Split the name by whitespace then hyphens, capitalizing each part then
    # joining it back together.
    capatilized_name = " ".join(
        "-".join(part.capitalize() for part in space_part.split("-"))
        for space_part in name.split()
    )
    return capatilized_name


def _map_email_to_displayname(address):
    """Custom mapping from an email address to a user displayname

    Args:
        address (str): The email address to process
    Returns:
        str: The new displayname
    """
    # Split the part before and after the @ in the email.
    # Replace all . with spaces in the first part
    parts = address.replace(".", " ").split("@")

    # Figure out which org this email address belongs to
    org_parts = parts[1].split(" ")

    # If this is a ...matrix.org email, mark them as an Admin
    if org_parts[-2] == "matrix" and org_parts[-1] == "org":
        org = "Tchap Admin"

    # Is this is a ...gouv.fr address, set the org to whatever is before
    # gouv.fr. If there isn't anything (a @gouv.fr email) simply mark their
    # org as "gouv"
    elif org_parts[-2] == "gouv" and org_parts[-1] == "fr":
        org = org_parts[-3] if len(org_parts) > 2 else org_parts[-2]

    # Otherwise, mark their org as the email's second-level domain name
    else:
        org = org_parts[-2]

    desired_display_name = cap(parts[0]) + " [" + cap(org) + "]"

    return desired_display_name


def _calculate_registration_flows(
    # technically `config` has to provide *all* of these interfaces, not just one
    config: Union[RegistrationConfig, ConsentConfig, CaptchaConfig],
    auth_handler: AuthHandler,
) -> List[List[str]]:
    """Get a suitable flows list for registration

    Args:
        config: server configuration
        auth_handler: authorization handler

    Returns: a list of supported flows
    """
    # FIXME: need a better error than "no auth flow found" for scenarios
    # where we required 3PID for registration but the user didn't give one
    require_email = "email" in config.registrations_require_3pid
    require_msisdn = "msisdn" in config.registrations_require_3pid

    show_msisdn = True
    show_email = True

    if config.disable_msisdn_registration:
        show_msisdn = False
        require_msisdn = False

    enabled_auth_types = auth_handler.get_enabled_auth_types()
    if LoginType.EMAIL_IDENTITY not in enabled_auth_types:
        show_email = False
        if require_email:
            raise ConfigError(
                "Configuration requires email address at registration, but email "
                "validation is not configured"
            )

    if LoginType.MSISDN not in enabled_auth_types:
        show_msisdn = False
        if require_msisdn:
            raise ConfigError(
                "Configuration requires msisdn at registration, but msisdn "
                "validation is not configured"
            )

    flows = []

    # only support 3PIDless registration if no 3PIDs are required
    if not require_email and not require_msisdn:
        # Add a dummy step here, otherwise if a client completes
        # recaptcha first we'll assume they were going for this flow
        # and complete the request, when they could have been trying to
        # complete one of the flows with email/msisdn auth.
        flows.append([LoginType.DUMMY])

    # only support the email-only flow if we don't require MSISDN 3PIDs
    if show_email and not require_msisdn:
        flows.append([LoginType.EMAIL_IDENTITY])

    # only support the MSISDN-only flow if we don't require email 3PIDs
    if show_msisdn and not require_email:
        flows.append([LoginType.MSISDN])

    if show_email and show_msisdn:
        # always let users provide both MSISDN & email
        flows.append([LoginType.MSISDN, LoginType.EMAIL_IDENTITY])

    # Prepend m.login.terms to all flows if we're requiring consent
    if config.user_consent_at_registration:
        for flow in flows:
            flow.insert(0, LoginType.TERMS)

    # Prepend recaptcha to all flows if we're requiring captcha
    if config.enable_registration_captcha:
        for flow in flows:
            flow.insert(0, LoginType.RECAPTCHA)

    return flows


def register_servlets(hs, http_server):
    EmailRegisterRequestTokenRestServlet(hs).register(http_server)
    MsisdnRegisterRequestTokenRestServlet(hs).register(http_server)
    UsernameAvailabilityRestServlet(hs).register(http_server)
    RegistrationSubmitTokenServlet(hs).register(http_server)
    RegisterRestServlet(hs).register(http_server)<|MERGE_RESOLUTION|>--- conflicted
+++ resolved
@@ -718,10 +718,6 @@
 
         return 200, return_dict
 
-<<<<<<< HEAD
-    def on_OPTIONS(self, _):
-        return 200, {}
-
     async def _do_appservice_registration(
         self, username, password, display_name, as_token, body
     ):
@@ -734,10 +730,6 @@
             # In mainline hashing of the password was moved further on in the registration
             # flow, but we need it here for the AS use-case of shadow servers
             password = await self.auth_handler.hash(password)
-
-=======
-    async def _do_appservice_registration(self, username, as_token, body):
->>>>>>> 054a6b95
         user_id = await self.registration_handler.appservice_register(
             username, as_token, password, display_name
         )
