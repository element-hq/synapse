#
# This file is licensed under the Affero General Public License (AGPL) version 3.
#
# Copyright 2021 The Matrix.org Foundation C.I.C.
# Copyright (C) 2023-2024 New Vector, Ltd
#
# This program is free software: you can redistribute it and/or modify
# it under the terms of the GNU Affero General Public License as
# published by the Free Software Foundation, either version 3 of the
# License, or (at your option) any later version.
#
# See the GNU Affero General Public License for more details:
# <https://www.gnu.org/licenses/agpl-3.0.html>.
#
# Originally licensed under the Apache License, Version 2.0:
# <http://www.apache.org/licenses/LICENSE-2.0>.
#
# [This file includes modifications made by New Vector Limited]
#
#


# This file provides some classes for setting up (partially-populated)
# homeservers; either as a full homeserver as a real application, or a small
# partial one for unit test mocking.


import abc
import functools
import logging
from threading import Thread
from typing import (
    TYPE_CHECKING,
    Any,
    Awaitable,
    Callable,
    Dict,
    List,
    Optional,
    Tuple,
    Type,
    TypeVar,
    cast,
)
from wsgiref.simple_server import WSGIServer

from attr import dataclass
from typing_extensions import TypeAlias

from twisted.internet import defer
from twisted.internet.base import _SystemEventID
from twisted.internet.interfaces import IOpenSSLContextFactory
from twisted.internet.tcp import Port
from twisted.python.threadpool import ThreadPool
from twisted.web.iweb import IPolicyForHTTPS
from twisted.web.resource import Resource

from synapse.api.auth import Auth
from synapse.api.auth.internal import InternalAuth
from synapse.api.auth.mas import MasDelegatedAuth
from synapse.api.auth_blocking import AuthBlocking
from synapse.api.filtering import Filtering
from synapse.api.ratelimiting import Ratelimiter, RequestRatelimiter
from synapse.app._base import unregister_sighups
from synapse.appservice.api import ApplicationServiceApi
from synapse.appservice.scheduler import ApplicationServiceScheduler
from synapse.config.homeserver import HomeServerConfig
from synapse.crypto import context_factory
from synapse.crypto.context_factory import RegularPolicyForHTTPS
from synapse.crypto.keyring import Keyring
from synapse.events.builder import EventBuilderFactory
from synapse.events.presence_router import PresenceRouter
from synapse.events.utils import EventClientSerializer
from synapse.federation.federation_client import FederationClient
from synapse.federation.federation_server import (
    FederationHandlerRegistry,
    FederationServer,
)
from synapse.federation.send_queue import FederationRemoteSendQueue
from synapse.federation.sender import AbstractFederationSender, FederationSender
from synapse.federation.transport.client import TransportLayerClient
from synapse.handlers.account import AccountHandler
from synapse.handlers.account_data import AccountDataHandler
from synapse.handlers.account_validity import AccountValidityHandler
from synapse.handlers.admin import AdminHandler
from synapse.handlers.appservice import ApplicationServicesHandler
from synapse.handlers.auth import AuthHandler, PasswordAuthProvider
from synapse.handlers.cas import CasHandler
from synapse.handlers.deactivate_account import DeactivateAccountHandler
from synapse.handlers.delayed_events import DelayedEventsHandler
from synapse.handlers.device import DeviceHandler, DeviceWriterHandler
from synapse.handlers.devicemessage import DeviceMessageHandler
from synapse.handlers.directory import DirectoryHandler
from synapse.handlers.e2e_keys import E2eKeysHandler
from synapse.handlers.e2e_room_keys import E2eRoomKeysHandler
from synapse.handlers.event_auth import EventAuthHandler
from synapse.handlers.events import EventHandler, EventStreamHandler
from synapse.handlers.federation import FederationHandler
from synapse.handlers.federation_event import FederationEventHandler
from synapse.handlers.identity import IdentityHandler
from synapse.handlers.initial_sync import InitialSyncHandler
from synapse.handlers.message import EventCreationHandler, MessageHandler
from synapse.handlers.pagination import PaginationHandler
from synapse.handlers.password_policy import PasswordPolicyHandler
from synapse.handlers.presence import (
    BasePresenceHandler,
    PresenceHandler,
    WorkerPresenceHandler,
)
from synapse.handlers.profile import ProfileHandler
from synapse.handlers.push_rules import PushRulesHandler
from synapse.handlers.read_marker import ReadMarkerHandler
from synapse.handlers.receipts import ReceiptsHandler
from synapse.handlers.register import RegistrationHandler
from synapse.handlers.relations import RelationsHandler
from synapse.handlers.reports import ReportsHandler
from synapse.handlers.room import (
    RoomContextHandler,
    RoomCreationHandler,
    RoomShutdownHandler,
    TimestampLookupHandler,
)
from synapse.handlers.room_list import RoomListHandler
from synapse.handlers.room_member import (
    RoomForgetterHandler,
    RoomMemberHandler,
    RoomMemberMasterHandler,
)
from synapse.handlers.room_member_worker import RoomMemberWorkerHandler
from synapse.handlers.room_policy import RoomPolicyHandler
from synapse.handlers.room_summary import RoomSummaryHandler
from synapse.handlers.search import SearchHandler
from synapse.handlers.send_email import SendEmailHandler
from synapse.handlers.set_password import SetPasswordHandler
from synapse.handlers.sliding_sync import SlidingSyncHandler
from synapse.handlers.sso import SsoHandler
from synapse.handlers.stats import StatsHandler
from synapse.handlers.sync import SyncHandler
from synapse.handlers.thread_subscriptions import ThreadSubscriptionsHandler
from synapse.handlers.typing import FollowerTypingHandler, TypingWriterHandler
from synapse.handlers.user_directory import UserDirectoryHandler
from synapse.handlers.worker_lock import WorkerLocksHandler
from synapse.http.client import (
    InsecureInterceptableContextFactory,
    ReplicationClient,
    SimpleHttpClient,
)
from synapse.http.matrixfederationclient import MatrixFederationHttpClient
from synapse.media.media_repository import MediaRepository
from synapse.metrics import (
    all_later_gauges_to_clean_up_on_shutdown,
    register_threadpool,
)
from synapse.metrics.background_process_metrics import run_as_background_process
from synapse.metrics.common_usage_metrics import CommonUsageMetricsManager
from synapse.module_api import ModuleApi
from synapse.module_api.callbacks import ModuleApiCallbacks
from synapse.notifier import Notifier, ReplicationNotifier
from synapse.push.bulk_push_rule_evaluator import BulkPushRuleEvaluator
from synapse.push.pusherpool import PusherPool
from synapse.replication.tcp.client import ReplicationDataHandler
from synapse.replication.tcp.external_cache import ExternalCache
from synapse.replication.tcp.handler import ReplicationCommandHandler
from synapse.replication.tcp.resource import ReplicationStreamer
from synapse.replication.tcp.streams import STREAMS_MAP, Stream
from synapse.rest.media.media_repository_resource import MediaRepositoryResource
from synapse.server_notices.server_notices_manager import ServerNoticesManager
from synapse.server_notices.server_notices_sender import ServerNoticesSender
from synapse.server_notices.worker_server_notices_sender import (
    WorkerServerNoticesSender,
)
from synapse.state import StateHandler, StateResolutionHandler
from synapse.storage import Databases
from synapse.storage.controllers import StorageControllers
from synapse.streams.events import EventSources
from synapse.synapse_rust.rendezvous import RendezvousHandler
from synapse.types import DomainSpecificString, ISynapseReactor
from synapse.util.caches import CACHE_METRIC_REGISTRY
from synapse.util.clock import Clock
from synapse.util.distributor import Distributor
from synapse.util.macaroons import MacaroonGenerator
from synapse.util.ratelimitutils import FederationRateLimiter
from synapse.util.stringutils import random_string
from synapse.util.task_scheduler import TaskScheduler

logger = logging.getLogger(__name__)

if TYPE_CHECKING:
    # Old Python versions don't have `LiteralString`
    from txredisapi import ConnectionHandler
    from typing_extensions import LiteralString

    from synapse.handlers.jwt import JwtHandler
    from synapse.handlers.oidc import OidcHandler
    from synapse.handlers.saml import SamlHandler
    from synapse.storage._base import SQLBaseStore


# The annotation for `cache_in_self` used to be
#     def (builder: Callable[["HomeServer"],T]) -> Callable[["HomeServer"],T]
# which mypy was happy with.
#
# But PyCharm was confused by this. If `foo` was decorated by `@cache_in_self`, then
# an expression like `hs.foo()`
#
# - would erroneously warn that we hadn't provided a `hs` argument to foo (PyCharm
#   confused about boundmethods and unbound methods?), and
# - would be considered to have type `Any`, making for a poor autocomplete and
#   cross-referencing experience.
#
# Instead, use a typevar `F` to express that `@cache_in_self` returns exactly the
# same type it receives. This isn't strictly true [*], but it's more than good
# enough to keep PyCharm and mypy happy.
#
# [*]: (e.g. `builder` could be an object with a __call__ attribute rather than a
#      types.FunctionType instance, whereas the return value is always a
#      types.FunctionType instance.)

T: TypeAlias = object
F = TypeVar("F", bound=Callable[["HomeServer"], T])
R = TypeVar("R")


def cache_in_self(builder: F) -> F:
    """Wraps a function called e.g. `get_foo`, checking if `self.foo` exists and
    returning if so. If not, calls the given function and sets `self.foo` to it.

    Also ensures that dependency cycles throw an exception correctly, rather
    than overflowing the stack.
    """

    if not builder.__name__.startswith("get_"):
        raise Exception(
            "@cache_in_self can only be used on functions starting with `get_`"
        )

    # get_attr -> _attr
    depname = builder.__name__[len("get") :]

    building = [False]

    @functools.wraps(builder)
    def _get(self: "HomeServer") -> T:
        try:
            dep = getattr(self, depname)
            return dep
        except AttributeError:
            pass

        # Prevent cyclic dependencies from deadlocking
        if building[0]:
            raise ValueError("Cyclic dependency while building %s" % (depname,))

        building[0] = True
        try:
            dep = builder(self)
            setattr(self, depname, dep)
        finally:
            building[0] = False

        return dep

    return cast(F, _get)


@dataclass
class ShutdownInfo:
    """Information for callable functions called at time of shutdown.

    Attributes:
        desc: a short description of the event trigger.
        func: the object to call before shutdown.
        trigger_id: an ID returned when registering this event trigger.
        args: the arguments to call the function with.
        kwargs: the keyword arguments to call the function with.
    """

    desc: str
    func: Callable[..., Any]
    trigger_id: _SystemEventID
    kwargs: Dict[str, object]


class HomeServer(metaclass=abc.ABCMeta):
    """A basic homeserver object without lazy component builders.

    This will need all of the components it requires to either be passed as
    constructor arguments, or the relevant methods overriding to create them.
    Typically this would only be used for unit tests.

    Dependencies should be added by creating a `def get_<depname>(self)`
    function, wrapping it in `@cache_in_self`.

    Attributes:
        config (synapse.config.homeserver.HomeserverConfig):
        _listening_services (list[Port]): TCP ports that
            we are listening on to provide HTTP services.
    """

    REQUIRED_ON_BACKGROUND_TASK_STARTUP = [
        "admin",
        "account_validity",
        "auth",
        "deactivate_account",
        "delayed_events",
        "e2e_keys",  # for the `delete_old_otks` scheduled-task handler
        "message",
        "pagination",
        "profile",
        "room_forgetter",
        "stats",
    ]

    @property
    @abc.abstractmethod
    def DATASTORE_CLASS(self) -> Type["SQLBaseStore"]:
        # This is overridden in derived application classes
        # (such as synapse.app.homeserver.SynapseHomeServer) and gives the class to be
        # instantiated during setup() for future return by get_datastores()
        pass

    def __init__(
        self,
        hostname: str,
        config: HomeServerConfig,
        reactor: Optional[ISynapseReactor] = None,
        version_string: str = "Synapse",
    ):
        """
        Args:
            hostname : The hostname for the server.
            config: The full config for the homeserver.
        """

        if not reactor:
            from twisted.internet import reactor as _reactor

            reactor = cast(ISynapseReactor, _reactor)

        self._reactor = reactor
        self.hostname = hostname
        # the key we use to sign events and requests
        self.signing_key = config.key.signing_key[0]
        self.config = config
        self._listening_services: List[Port] = []
        self._metrics_listeners: List[Tuple[WSGIServer, Thread]] = []
        self.start_time: Optional[int] = None

        self._instance_id = random_string(5)
        self._instance_name = config.worker.instance_name

        self.version_string = version_string

        self.datastores: Optional[Databases] = None

        self._module_web_resources: Dict[str, Resource] = {}
        self._module_web_resources_consumed = False

        # This attribute is set by the free function `refresh_certificate`.
        self.tls_server_context_factory: Optional[IOpenSSLContextFactory] = None

        self._async_shutdown_handlers: List[ShutdownInfo] = []
        self._sync_shutdown_handlers: List[ShutdownInfo] = []
        self._background_processes: set[defer.Deferred[Optional[Any]]] = set()

    def run_as_background_process(
        self,
        desc: "LiteralString",
        func: Callable[..., Awaitable[Optional[R]]],
        *args: Any,
        **kwargs: Any,
    ) -> "defer.Deferred[Optional[R]]":
        """Run the given function in its own logcontext, with resource metrics

        This should be used to wrap processes which are fired off to run in the
        background, instead of being associated with a particular request.

        It returns a Deferred which completes when the function completes, but it doesn't
        follow the synapse logcontext rules, which makes it appropriate for passing to
        clock.looping_call and friends (or for firing-and-forgetting in the middle of a
        normal synapse async function).

        Because the returned Deferred does not follow the synapse logcontext rules, awaiting
        the result of this function will result in the log context being cleared (bad). In
        order to properly await the result of this function and maintain the current log
        context, use `make_deferred_yieldable`.

        Args:
            desc: a description for this background process type
            server_name: The homeserver name that this background process is being run for
                (this should be `hs.hostname`).
            func: a function, which may return a Deferred or a coroutine
            bg_start_span: Whether to start an opentracing span. Defaults to True.
                Should only be disabled for processes that will not log to or tag
                a span.
            args: positional args for func
            kwargs: keyword args for func

        Returns:
            Deferred which returns the result of func, or `None` if func raises.
            Note that the returned Deferred does not follow the synapse logcontext
            rules.
        """
        deferred = run_as_background_process(desc, self.hostname, func, *args, **kwargs)
        self._background_processes.add(deferred)

        def on_done(res: R) -> R:
            self._background_processes.remove(deferred)
            return res

        deferred.addBoth(on_done)
        return deferred

    async def shutdown(self) -> None:
        """
        Cleanly stops all aspects of the HomeServer and removes any references that
        have been handed out in order to allow the HomeServer object to be garbage
        collected.

        You must ensure the HomeServer object to not be frozen in the garbage collector
        in order for it to be cleaned up. By default, Synapse freezes the HomeServer
        object in the garbage collector.
        """

        logger.info(
            "Received shutdown request for %s (%s).",
            self.hostname,
            self.get_instance_id(),
        )

        # Unregister sighups first. If a shutdown was requested we shouldn't be responding
        # to things like config changes. So it would be best to stop listening to these first.
        unregister_sighups(self._instance_id)

        # TODO: It would be desireable to be able to report an error if the HomeServer
        # object is frozen in the garbage collector as that would prevent it from being
        # collected after being shutdown.
        # In theory the following should work, but it doesn't seem to make a difference
        # when I test it locally.
        #
        # if gc.is_tracked(self):
        #    logger.error("HomeServer object is tracked by garbage collection so cannot be fully cleaned up")

        for listener in self._listening_services:
            # During unit tests, an incomplete `twisted.pair.testing._FakePort` is used
            # for listeners so check listener type here to ensure shutdown procedure is
            # only applied to actual `Port` instances.
            if type(listener) is Port:
                port_shutdown = listener.stopListening()
                if port_shutdown is not None:
                    await port_shutdown
        self._listening_services.clear()

        for server, thread in self._metrics_listeners:
            server.shutdown()
            thread.join()
        self._metrics_listeners.clear()

        # TODO: Cleanup replication pieces

        self.get_keyring().shutdown()

        # Cleanup metrics associated with the homeserver
        for later_gauge in all_later_gauges_to_clean_up_on_shutdown.values():
            later_gauge.unregister_hooks_for_homeserver_instance_id(
                self.get_instance_id()
            )

        CACHE_METRIC_REGISTRY.unregister_hooks_for_homeserver(
            self.config.server.server_name
        )

        for db in self.get_datastores().databases:
            db.stop_background_updates()

        if self.should_send_federation():
            try:
                self.get_federation_sender().shutdown()
            except Exception:
                pass

        self.get_clock().shutdown()

        for background_process in list(self._background_processes):
            try:
                background_process.cancel()
            except Exception:
                pass
        self._background_processes.clear()

        for shutdown_handler in self._async_shutdown_handlers:
            try:
                self.get_reactor().removeSystemEventTrigger(shutdown_handler.trigger_id)
                defer.ensureDeferred(shutdown_handler.func(**shutdown_handler.kwargs))
            except Exception as e:
                logger.error("Error calling shutdown async handler: %s", e)
        self._async_shutdown_handlers.clear()

        for shutdown_handler in self._sync_shutdown_handlers:
            try:
                self.get_reactor().removeSystemEventTrigger(shutdown_handler.trigger_id)
                shutdown_handler.func(**shutdown_handler.kwargs)
            except Exception as e:
                logger.error("Error calling shutdown sync handler: %s", e)
        self._sync_shutdown_handlers.clear()

        for db in self.get_datastores().databases:
            db._db_pool.close()

    def register_async_shutdown_handler(
        self,
        *,
        phase: str,
        eventType: str,
        desc: "LiteralString",
        shutdown_func: Callable[..., Any],
        **kwargs: object,
    ) -> None:
        """
        Register a system event trigger with the HomeServer so it can be cleanly
        removed when the HomeServer is shutdown.
        """
        id = self.get_clock().add_system_event_trigger(
            phase,
            eventType,
            run_as_background_process,
            desc,
            self.config.server.server_name,
            shutdown_func,
            kwargs,
        )
        self._async_shutdown_handlers.append(
            ShutdownInfo(desc=desc, func=shutdown_func, trigger_id=id, kwargs=kwargs)
        )

    def register_sync_shutdown_handler(
        self,
        *,
        phase: str,
        eventType: str,
        desc: "LiteralString",
        shutdown_func: Callable[..., Any],
        **kwargs: object,
    ) -> None:
        """
        Register a system event trigger with the HomeServer so it can be cleanly
        removed when the HomeServer is shutdown.
        """
        id = self.get_clock().add_system_event_trigger(
            phase,
            eventType,
            shutdown_func,
            kwargs,
        )
        self._sync_shutdown_handlers.append(
            ShutdownInfo(desc=desc, func=shutdown_func, trigger_id=id, kwargs=kwargs)
        )

    def register_module_web_resource(self, path: str, resource: Resource) -> None:
        """Allows a module to register a web resource to be served at the given path.

        If multiple modules register a resource for the same path, the module that
        appears the highest in the configuration file takes priority.

        Args:
            path: The path to register the resource for.
            resource: The resource to attach to this path.

        Raises:
            SynapseError(500): A module tried to register a web resource after the HTTP
                listeners have been started.
        """
        if self._module_web_resources_consumed:
            raise RuntimeError(
                "Tried to register a web resource from a module after startup",
            )

        # Don't register a resource that's already been registered.
        if path not in self._module_web_resources.keys():
            self._module_web_resources[path] = resource
        else:
            logger.warning(
                "Module tried to register a web resource for path %s but another module"
                " has already registered a resource for this path.",
                path,
            )

    def get_instance_id(self) -> str:
        """A unique ID for this synapse process instance.

        This is used to distinguish running instances in worker-based
        deployments.
        """
        return self._instance_id

    def get_instance_name(self) -> str:
        """A unique name for this synapse process.

        Used to identify the process over replication and in config. Does not
        change over restarts.
        """
        return self._instance_name

    def setup(self) -> None:
        logger.info("Setting up.")
        self.start_time = int(self.get_clock().time())
        self.datastores = Databases(self.DATASTORE_CLASS, self)
        logger.info("Finished setting up.")

        # Register background tasks required by this server. This must be done
        # somewhat manually due to the background tasks not being registered
        # unless handlers are instantiated.
        if self.config.worker.run_background_tasks:
            self.start_background_tasks()

    # def __del__(self) -> None:
    #    """
    #    Called when an the homeserver is garbage collected.
    #
    #    Make sure we actually do some clean-up, rather than leak data.
    #    """
    #
    #    # NOTE: This is a chicken and egg problem.
    #    # __del__ will never be called since the HomeServer cannot be garbage collected
    #    # until the shutdown function has been called. So it makes no sense to call
    #    # shutdown inside of __del__, even though that is a logical place to assume it
    #    # should be called.
    #    self.shutdown()

    def start_listening(self) -> None:  # noqa: B027 (no-op by design)
        """Start the HTTP, manhole, metrics, etc listeners

        Does nothing in this base class; overridden in derived classes to start the
        appropriate listeners.
        """

    def start_background_tasks(self) -> None:
        """
        Some handlers have side effects on instantiation (like registering
        background updates). This function causes them to be fetched, and
        therefore instantiated, to run those side effects.
        """
        for i in self.REQUIRED_ON_BACKGROUND_TASK_STARTUP:
            getattr(self, "get_" + i + "_handler")()
        self.get_task_scheduler()

    def get_reactor(self) -> ISynapseReactor:
        """
        Fetch the Twisted reactor in use by this HomeServer.
        """
        return self._reactor

    def is_mine(self, domain_specific_string: DomainSpecificString) -> bool:
        return domain_specific_string.domain == self.hostname

    def is_mine_id(self, user_id: str) -> bool:
        """Determines whether a user ID or room alias originates from this homeserver.

        Returns:
            `True` if the hostname part of the user ID or room alias matches this
            homeserver.
            `False` otherwise, or if the user ID or room alias is malformed.
        """
        localpart_hostname = user_id.split(":", 1)
        if len(localpart_hostname) < 2:
            return False
        return localpart_hostname[1] == self.hostname

    def is_mine_server_name(self, server_name: str) -> bool:
        """Determines whether a server name refers to this homeserver."""
        return server_name == self.hostname

    @cache_in_self
    def get_clock(self) -> Clock:
<<<<<<< HEAD
        # Ignore the linter error since this is the one place the `Clock` should be created.
        return Clock(self._reactor)  # type: ignore[multiple-internal-clocks]
=======
        return Clock(self._reactor, server_name=self.hostname)
>>>>>>> 5143f93d

    def get_datastores(self) -> Databases:
        if not self.datastores:
            raise Exception("HomeServer.setup must be called before getting datastores")

        return self.datastores

    @cache_in_self
    def get_distributor(self) -> Distributor:
        return Distributor(server_name=self.hostname)

    @cache_in_self
    def get_registration_ratelimiter(self) -> Ratelimiter:
        return Ratelimiter(
            store=self.get_datastores().main,
            clock=self.get_clock(),
            cfg=self.config.ratelimiting.rc_registration,
        )

    @cache_in_self
    def get_federation_client(self) -> FederationClient:
        return FederationClient(self)

    @cache_in_self
    def get_federation_server(self) -> FederationServer:
        return FederationServer(self)

    @cache_in_self
    def get_notifier(self) -> Notifier:
        return Notifier(self)

    @cache_in_self
    def get_replication_notifier(self) -> ReplicationNotifier:
        return ReplicationNotifier()

    @cache_in_self
    def get_auth(self) -> Auth:
        if self.config.mas.enabled:
            return MasDelegatedAuth(self)
        if self.config.experimental.msc3861.enabled:
            from synapse.api.auth.msc3861_delegated import MSC3861DelegatedAuth

            return MSC3861DelegatedAuth(self)
        return InternalAuth(self)

    @cache_in_self
    def get_auth_blocking(self) -> AuthBlocking:
        return AuthBlocking(self)

    @cache_in_self
    def get_http_client_context_factory(self) -> IPolicyForHTTPS:
        if self.config.tls.use_insecure_ssl_client_just_for_testing_do_not_use:
            return InsecureInterceptableContextFactory()
        return RegularPolicyForHTTPS()

    @cache_in_self
    def get_simple_http_client(self) -> SimpleHttpClient:
        """
        An HTTP client with no special configuration.
        """
        return SimpleHttpClient(self)

    @cache_in_self
    def get_proxied_http_client(self) -> SimpleHttpClient:
        """
        An HTTP client that uses configured HTTP(S) proxies.
        """
        return SimpleHttpClient(self, use_proxy=True)

    @cache_in_self
    def get_proxied_blocklisted_http_client(self) -> SimpleHttpClient:
        """
        An HTTP client that uses configured HTTP(S) proxies and blocks IPs
        based on the configured IP ranges.
        """
        return SimpleHttpClient(
            self,
            ip_allowlist=self.config.server.ip_range_allowlist,
            ip_blocklist=self.config.server.ip_range_blocklist,
            use_proxy=True,
        )

    @cache_in_self
    def get_federation_http_client(self) -> MatrixFederationHttpClient:
        """
        An HTTP client for federation.
        """
        tls_client_options_factory = context_factory.FederationPolicyForHTTPS(
            self.config
        )
        return MatrixFederationHttpClient(self, tls_client_options_factory)

    @cache_in_self
    def get_replication_client(self) -> ReplicationClient:
        """
        An HTTP client for HTTP replication.
        """
        return ReplicationClient(self)

    @cache_in_self
    def get_room_creation_handler(self) -> RoomCreationHandler:
        return RoomCreationHandler(self)

    @cache_in_self
    def get_room_shutdown_handler(self) -> RoomShutdownHandler:
        return RoomShutdownHandler(self)

    @cache_in_self
    def get_state_handler(self) -> StateHandler:
        return StateHandler(self)

    @cache_in_self
    def get_state_resolution_handler(self) -> StateResolutionHandler:
        return StateResolutionHandler(self)

    @cache_in_self
    def get_presence_handler(self) -> BasePresenceHandler:
        if self.get_instance_name() in self.config.worker.writers.presence:
            return PresenceHandler(self)
        else:
            return WorkerPresenceHandler(self)

    @cache_in_self
    def get_typing_writer_handler(self) -> TypingWriterHandler:
        if self.get_instance_name() in self.config.worker.writers.typing:
            return TypingWriterHandler(self)
        else:
            raise Exception("Workers cannot write typing")

    @cache_in_self
    def get_presence_router(self) -> PresenceRouter:
        return PresenceRouter(self)

    @cache_in_self
    def get_typing_handler(self) -> FollowerTypingHandler:
        if self.get_instance_name() in self.config.worker.writers.typing:
            # Use get_typing_writer_handler to ensure that we use the same
            # cached version.
            return self.get_typing_writer_handler()
        else:
            return FollowerTypingHandler(self)

    @cache_in_self
    def get_sso_handler(self) -> SsoHandler:
        return SsoHandler(self)

    @cache_in_self
    def get_jwt_handler(self) -> "JwtHandler":
        from synapse.handlers.jwt import JwtHandler

        return JwtHandler(self)

    @cache_in_self
    def get_sync_handler(self) -> SyncHandler:
        return SyncHandler(self)

    @cache_in_self
    def get_sliding_sync_handler(self) -> SlidingSyncHandler:
        return SlidingSyncHandler(self)

    @cache_in_self
    def get_room_list_handler(self) -> RoomListHandler:
        return RoomListHandler(self)

    @cache_in_self
    def get_auth_handler(self) -> AuthHandler:
        return AuthHandler(self)

    @cache_in_self
    def get_macaroon_generator(self) -> MacaroonGenerator:
        return MacaroonGenerator(
            self.get_clock(), self.hostname, self.config.key.macaroon_secret_key
        )

    @cache_in_self
    def get_device_handler(self) -> DeviceHandler:
        if self.get_instance_name() in self.config.worker.writers.device_lists:
            return DeviceWriterHandler(self)

        return DeviceHandler(self)

    @cache_in_self
    def get_device_message_handler(self) -> DeviceMessageHandler:
        return DeviceMessageHandler(self)

    @cache_in_self
    def get_directory_handler(self) -> DirectoryHandler:
        return DirectoryHandler(self)

    @cache_in_self
    def get_e2e_keys_handler(self) -> E2eKeysHandler:
        return E2eKeysHandler(self)

    @cache_in_self
    def get_e2e_room_keys_handler(self) -> E2eRoomKeysHandler:
        return E2eRoomKeysHandler(self)

    @cache_in_self
    def get_admin_handler(self) -> AdminHandler:
        return AdminHandler(self)

    @cache_in_self
    def get_application_service_api(self) -> ApplicationServiceApi:
        return ApplicationServiceApi(self)

    @cache_in_self
    def get_application_service_scheduler(self) -> ApplicationServiceScheduler:
        return ApplicationServiceScheduler(self)

    @cache_in_self
    def get_application_service_handler(self) -> ApplicationServicesHandler:
        return ApplicationServicesHandler(self)

    @cache_in_self
    def get_event_handler(self) -> EventHandler:
        return EventHandler(self)

    @cache_in_self
    def get_event_stream_handler(self) -> EventStreamHandler:
        return EventStreamHandler(self)

    @cache_in_self
    def get_federation_handler(self) -> FederationHandler:
        return FederationHandler(self)

    @cache_in_self
    def get_federation_event_handler(self) -> FederationEventHandler:
        return FederationEventHandler(self)

    @cache_in_self
    def get_identity_handler(self) -> IdentityHandler:
        return IdentityHandler(self)

    @cache_in_self
    def get_initial_sync_handler(self) -> InitialSyncHandler:
        return InitialSyncHandler(self)

    @cache_in_self
    def get_profile_handler(self) -> ProfileHandler:
        return ProfileHandler(self)

    @cache_in_self
    def get_event_creation_handler(self) -> EventCreationHandler:
        return EventCreationHandler(self)

    @cache_in_self
    def get_deactivate_account_handler(self) -> DeactivateAccountHandler:
        return DeactivateAccountHandler(self)

    @cache_in_self
    def get_search_handler(self) -> SearchHandler:
        return SearchHandler(self)

    @cache_in_self
    def get_send_email_handler(self) -> SendEmailHandler:
        return SendEmailHandler(self)

    @cache_in_self
    def get_set_password_handler(self) -> SetPasswordHandler:
        return SetPasswordHandler(self)

    @cache_in_self
    def get_event_sources(self) -> EventSources:
        return EventSources(self)

    @cache_in_self
    def get_keyring(self) -> Keyring:
        return Keyring(self)

    @cache_in_self
    def get_event_builder_factory(self) -> EventBuilderFactory:
        return EventBuilderFactory(self)

    @cache_in_self
    def get_filtering(self) -> Filtering:
        return Filtering(self)

    @cache_in_self
    def get_pusherpool(self) -> PusherPool:
        return PusherPool(self)

    @cache_in_self
    def get_media_repository_resource(self) -> MediaRepositoryResource:
        # build the media repo resource. This indirects through the HomeServer
        # to ensure that we only have a single instance of
        return MediaRepositoryResource(self)

    @cache_in_self
    def get_media_repository(self) -> MediaRepository:
        return MediaRepository(self)

    @cache_in_self
    def get_federation_transport_client(self) -> TransportLayerClient:
        return TransportLayerClient(self)

    @cache_in_self
    def get_federation_sender(self) -> AbstractFederationSender:
        if self.should_send_federation():
            return FederationSender(self)
        elif not self.config.worker.worker_app:
            return FederationRemoteSendQueue(self)
        else:
            raise Exception("Workers cannot send federation traffic")

    @cache_in_self
    def get_receipts_handler(self) -> ReceiptsHandler:
        return ReceiptsHandler(self)

    @cache_in_self
    def get_reports_handler(self) -> ReportsHandler:
        return ReportsHandler(self)

    @cache_in_self
    def get_read_marker_handler(self) -> ReadMarkerHandler:
        return ReadMarkerHandler(self)

    @cache_in_self
    def get_replication_command_handler(self) -> ReplicationCommandHandler:
        return ReplicationCommandHandler(self)

    @cache_in_self
    def get_bulk_push_rule_evaluator(self) -> BulkPushRuleEvaluator:
        return BulkPushRuleEvaluator(self)

    @cache_in_self
    def get_user_directory_handler(self) -> UserDirectoryHandler:
        return UserDirectoryHandler(self)

    @cache_in_self
    def get_stats_handler(self) -> StatsHandler:
        return StatsHandler(self)

    @cache_in_self
    def get_password_auth_provider(self) -> PasswordAuthProvider:
        return PasswordAuthProvider()

    @cache_in_self
    def get_room_member_handler(self) -> RoomMemberHandler:
        if self.config.worker.worker_app:
            return RoomMemberWorkerHandler(self)
        return RoomMemberMasterHandler(self)

    @cache_in_self
    def get_federation_registry(self) -> FederationHandlerRegistry:
        return FederationHandlerRegistry(self)

    @cache_in_self
    def get_server_notices_manager(self) -> ServerNoticesManager:
        if self.config.worker.worker_app:
            raise Exception("Workers cannot send server notices")
        return ServerNoticesManager(self)

    @cache_in_self
    def get_server_notices_sender(self) -> WorkerServerNoticesSender:
        if self.config.worker.worker_app:
            return WorkerServerNoticesSender(self)
        return ServerNoticesSender(self)

    @cache_in_self
    def get_message_handler(self) -> MessageHandler:
        return MessageHandler(self)

    @cache_in_self
    def get_pagination_handler(self) -> PaginationHandler:
        return PaginationHandler(self)

    @cache_in_self
    def get_relations_handler(self) -> RelationsHandler:
        return RelationsHandler(self)

    @cache_in_self
    def get_room_context_handler(self) -> RoomContextHandler:
        return RoomContextHandler(self)

    @cache_in_self
    def get_timestamp_lookup_handler(self) -> TimestampLookupHandler:
        return TimestampLookupHandler(self)

    @cache_in_self
    def get_thread_subscriptions_handler(self) -> ThreadSubscriptionsHandler:
        return ThreadSubscriptionsHandler(self)

    @cache_in_self
    def get_registration_handler(self) -> RegistrationHandler:
        return RegistrationHandler(self)

    @cache_in_self
    def get_account_validity_handler(self) -> AccountValidityHandler:
        return AccountValidityHandler(self)

    @cache_in_self
    def get_cas_handler(self) -> CasHandler:
        return CasHandler(self)

    @cache_in_self
    def get_saml_handler(self) -> "SamlHandler":
        from synapse.handlers.saml import SamlHandler

        return SamlHandler(self)

    @cache_in_self
    def get_oidc_handler(self) -> "OidcHandler":
        from synapse.handlers.oidc import OidcHandler

        return OidcHandler(self)

    @cache_in_self
    def get_room_policy_handler(self) -> RoomPolicyHandler:
        return RoomPolicyHandler(self)

    @cache_in_self
    def get_event_client_serializer(self) -> EventClientSerializer:
        return EventClientSerializer(self)

    @cache_in_self
    def get_password_policy_handler(self) -> PasswordPolicyHandler:
        return PasswordPolicyHandler(self)

    @cache_in_self
    def get_storage_controllers(self) -> StorageControllers:
        return StorageControllers(self, self.get_datastores())

    @cache_in_self
    def get_replication_streamer(self) -> ReplicationStreamer:
        return ReplicationStreamer(self)

    @cache_in_self
    def get_replication_data_handler(self) -> ReplicationDataHandler:
        return ReplicationDataHandler(self)

    @cache_in_self
    def get_replication_streams(self) -> Dict[str, Stream]:
        return {stream.NAME: stream(self) for stream in STREAMS_MAP.values()}

    @cache_in_self
    def get_federation_ratelimiter(self) -> FederationRateLimiter:
        return FederationRateLimiter(
            our_server_name=self.hostname,
            clock=self.get_clock(),
            config=self.config.ratelimiting.rc_federation,
            metrics_name="federation_servlets",
        )

    @cache_in_self
    def get_module_api(self) -> ModuleApi:
        return ModuleApi(self, self.get_auth_handler())

    @cache_in_self
    def get_module_api_callbacks(self) -> ModuleApiCallbacks:
        return ModuleApiCallbacks(self)

    @cache_in_self
    def get_account_data_handler(self) -> AccountDataHandler:
        return AccountDataHandler(self)

    @cache_in_self
    def get_room_summary_handler(self) -> RoomSummaryHandler:
        return RoomSummaryHandler(self)

    @cache_in_self
    def get_event_auth_handler(self) -> EventAuthHandler:
        return EventAuthHandler(self)

    @cache_in_self
    def get_external_cache(self) -> ExternalCache:
        return ExternalCache(self)

    @cache_in_self
    def get_account_handler(self) -> AccountHandler:
        return AccountHandler(self)

    @cache_in_self
    def get_push_rules_handler(self) -> PushRulesHandler:
        return PushRulesHandler(self)

    @cache_in_self
    def get_room_forgetter_handler(self) -> RoomForgetterHandler:
        return RoomForgetterHandler(self)

    @cache_in_self
    def get_rendezvous_handler(self) -> RendezvousHandler:
        return RendezvousHandler(self)

    @cache_in_self
    def get_outbound_redis_connection(self) -> "ConnectionHandler":
        """
        The Redis connection used for replication.

        Raises:
            AssertionError: if Redis is not enabled in the homeserver config.
        """
        assert self.config.redis.redis_enabled

        # We only want to import redis module if we're using it, as we have
        # `txredisapi` as an optional dependency.
        from synapse.replication.tcp.redis import lazyConnection, lazyUnixConnection

        if self.config.redis.redis_path is None:
            logger.info(
                "Connecting to redis (host=%r port=%r) for external cache",
                self.config.redis.redis_host,
                self.config.redis.redis_port,
            )

            return lazyConnection(
                hs=self,
                host=self.config.redis.redis_host,
                port=self.config.redis.redis_port,
                dbid=self.config.redis.redis_dbid,
                password=self.config.redis.redis_password,
                reconnect=True,
            )
        else:
            logger.info(
                "Connecting to redis (path=%r) for external cache",
                self.config.redis.redis_path,
            )

            return lazyUnixConnection(
                hs=self,
                path=self.config.redis.redis_path,
                dbid=self.config.redis.redis_dbid,
                password=self.config.redis.redis_password,
                reconnect=True,
            )

    def should_send_federation(self) -> bool:
        "Should this server be sending federation traffic directly?"
        return self.config.worker.send_federation

    @cache_in_self
    def get_request_ratelimiter(self) -> RequestRatelimiter:
        return RequestRatelimiter(
            self.get_datastores().main,
            self.get_clock(),
            self.config.ratelimiting.rc_message,
            self.config.ratelimiting.rc_admin_redaction,
        )

    @cache_in_self
    def get_common_usage_metrics_manager(self) -> CommonUsageMetricsManager:
        """Usage metrics shared between phone home stats and the prometheus exporter."""
        return CommonUsageMetricsManager(self)

    @cache_in_self
    def get_worker_locks_handler(self) -> WorkerLocksHandler:
        return WorkerLocksHandler(self)

    @cache_in_self
    def get_task_scheduler(self) -> TaskScheduler:
        return TaskScheduler(self)

    @cache_in_self
    def get_media_sender_thread_pool(self) -> ThreadPool:
        """Fetch the threadpool used to read files when responding to media
        download requests."""

        # We can choose a large threadpool size as these threads predominately
        # do IO rather than CPU work.
        media_threadpool = ThreadPool(
            name="media_threadpool", minthreads=1, maxthreads=50
        )

        media_threadpool.start()
        self.register_sync_shutdown_handler(
            phase="during",
            eventType="shutdown",
            desc="Homeserver media_threadpool.stop",
            shutdown_func=media_threadpool.stop,
        )

        # Register the threadpool with our metrics.
        server_name = self.hostname
        register_threadpool(
            name="media", server_name=server_name, threadpool=media_threadpool
        )

        return media_threadpool

    @cache_in_self
    def get_delayed_events_handler(self) -> DelayedEventsHandler:
        return DelayedEventsHandler(self)<|MERGE_RESOLUTION|>--- conflicted
+++ resolved
@@ -672,12 +672,8 @@
 
     @cache_in_self
     def get_clock(self) -> Clock:
-<<<<<<< HEAD
         # Ignore the linter error since this is the one place the `Clock` should be created.
-        return Clock(self._reactor)  # type: ignore[multiple-internal-clocks]
-=======
-        return Clock(self._reactor, server_name=self.hostname)
->>>>>>> 5143f93d
+        return Clock(self._reactor, server_name=self.hostname)  # type: ignore[multiple-internal-clocks]
 
     def get_datastores(self) -> Databases:
         if not self.datastores:
