--- conflicted
+++ resolved
@@ -146,15 +146,11 @@
 )
 from synapse.http.matrixfederationclient import MatrixFederationHttpClient
 from synapse.media.media_repository import MediaRepository
-<<<<<<< HEAD
-from synapse.metrics import LaterGauge, register_threadpool
-from synapse.metrics.background_process_metrics import run_as_background_process
-=======
 from synapse.metrics import (
     all_later_gauges_to_clean_up_on_shutdown,
     register_threadpool,
 )
->>>>>>> b2997a8f
+from synapse.metrics.background_process_metrics import run_as_background_process
 from synapse.metrics.common_usage_metrics import CommonUsageMetricsManager
 from synapse.module_api import ModuleApi
 from synapse.module_api.callbacks import ModuleApiCallbacks
@@ -362,7 +358,6 @@
         # This attribute is set by the free function `refresh_certificate`.
         self.tls_server_context_factory: Optional[IOpenSSLContextFactory] = None
 
-        self._later_gauges: List[LaterGauge] = []
         self._background_processes: List[defer.Deferred] = []
         self._async_shutdown_handlers: List[ShutdownInfo] = []
         self._sync_shutdown_handlers: List[ShutdownInfo] = []
@@ -409,9 +404,16 @@
 
         self.get_keyring().shutdown()
 
-        for later_gauge in self._later_gauges:
-            later_gauge.unregister()
-        self._later_gauges.clear()
+        # Cleanup metrics associated with the homeserver
+        for later_gauge in all_later_gauges_to_clean_up_on_shutdown.values():
+            later_gauge.unregister_hooks_for_homeserver_instance_id(
+                self.get_instance_id()
+            )
+
+        CACHE_METRIC_REGISTRY.unregister_hooks_for_homeserver_instance_id(
+            self.config.server.server_name
+        )
+
         # TODO: What about the other gauge types?
         # from synapse.metrics import all_gauges
         # all_gauges.clear()
@@ -423,12 +425,11 @@
         self.get_clock().cancel_all_delayed_calls()
 
         for process in self._background_processes:
-            process.cancel()
+            try:
+                process.cancel()
+            except:
+                pass
         self._background_processes.clear()
-
-        CACHE_METRIC_REGISTRY.unregister_hooks_for_homeserver_instance_id(
-            self.config.server.server_name
-        )
 
         for shutdown_handler in self._async_shutdown_handlers:
             try:
@@ -505,13 +506,6 @@
             )
         )
 
-    def register_later_gauge(self, later_gauge: LaterGauge) -> None:
-        """
-        Register a LaterGauge specific to this instance with the HomeServer so it
-        can be cleanly removed when the HomeServer is shutdown.
-        """
-        self._later_gauges.append(later_gauge)
-
     def register_background_process(self, process: defer.Deferred) -> None:
         """
         Register a background process with the HomeServer so it can be cleanly
@@ -576,36 +570,19 @@
         if self.config.worker.run_background_tasks:
             self.setup_background_tasks()
 
-    def __del__(self) -> None:
-        """
-        Called when an the homeserver is garbage collected.
-
-        Make sure we actually do some clean-up, rather than leak data.
-        """
-        self.cleanup()
-
-    def cleanup(self) -> None:
-        """
-        WIP: Clean-up any references to the homeserver and stop any running related
-        processes, timers, loops, replication stream, etc.
-
-        This should be called wherever you care about the HomeServer being completely
-        garbage collected like in tests. It's not necessary to call if you plan to just
-        shut down the whole Python process anyway.
-
-        Can be called multiple times.
-        """
-        logger.info("Received cleanup request for %s.", self.hostname)
-
-        # TODO: Stop background processes, timers, loops, replication stream, etc.
-
-        # Cleanup metrics associated with the homeserver
-        for later_gauge in all_later_gauges_to_clean_up_on_shutdown.values():
-            later_gauge.unregister_hooks_for_homeserver_instance_id(
-                self.get_instance_id()
-            )
-
-        logger.info("Cleanup complete for %s.", self.hostname)
+    # def __del__(self) -> None:
+    #    """
+    #    Called when an the homeserver is garbage collected.
+    #
+    #    Make sure we actually do some clean-up, rather than leak data.
+    #    """
+    #
+    #    # NOTE: This is a chicken an egg problem.
+    #    # __del__ will never be called since the HomeServer cannot be garbage collected
+    #    # until the shutdown function has been called. So it makes no sense to call
+    #    # shutdown inside of __del__, even though that is a logical place to assume it
+    #    # should be called.
+    #    self.shutdown()
 
     def start_listening(self) -> None:  # noqa: B027 (no-op by design)
         """Start the HTTP, manhole, metrics, etc listeners
