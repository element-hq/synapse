--- conflicted
+++ resolved
@@ -26,11 +26,7 @@
 import hmac
 import logging
 import sys
-<<<<<<< HEAD
-from typing import Any, Callable, Iterable, Optional, TextIO
-=======
-from typing import Any, Callable
->>>>>>> a50923b6
+from typing import Any, Callable, Iterable, TextIO
 
 import requests
 import yaml
