--- conflicted
+++ resolved
@@ -90,9 +90,6 @@
 
     @defer.inlineCallbacks
     def insert_client_ip(self, user, access_token, device_id, ip, user_agent):
-<<<<<<< HEAD
-        return self._simple_upsert(
-=======
         now = int(self._clock.time_msec())
         key = (user.to_string(), access_token, device_id, ip)
 
@@ -107,22 +104,17 @@
 
         self.client_ip_last_seen.prefill(*key + (now,))
 
-        yield self._simple_insert(
->>>>>>> 65fd446b
+        yield self._simple_upsert(
             "user_ips",
             keyvalues={
                 "user": user.to_string(),
                 "access_token": access_token,
                 "ip": ip,
                 "user_agent": user_agent,
-<<<<<<< HEAD
             },
             values={
                 "device_id": device_id,
-                "last_seen": int(self._clock.time_msec()),
-=======
                 "last_seen": now,
->>>>>>> 65fd446b
             },
             desc="insert_client_ip",
         )
