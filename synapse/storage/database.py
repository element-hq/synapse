--- conflicted
+++ resolved
@@ -611,21 +611,12 @@
         )
 
         self.updates = BackgroundUpdater(hs, self)
-<<<<<<< HEAD
         hs.register_later_gauge(LaterGauge(
-            "synapse_background_update_status",
-            "Background update status",
-            [],
-            self.updates.get_status,
-        ))
-=======
-        LaterGauge(
             name="synapse_background_update_status",
             desc="Background update status",
             labelnames=[SERVER_NAME_LABEL],
             caller=lambda: {(self.server_name,): self.updates.get_status()},
-        )
->>>>>>> c0878ac9
+        ))
 
         self._previous_txn_total_time = 0.0
         self._current_txn_total_time = 0.0
