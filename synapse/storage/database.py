#
# This file is licensed under the Affero General Public License (AGPL) version 3.
#
# Copyright 2019 The Matrix.org Foundation C.I.C.
# Copyright 2014-2016 OpenMarket Ltd
# Copyright (C) 2023 New Vector, Ltd
#
# This program is free software: you can redistribute it and/or modify
# it under the terms of the GNU Affero General Public License as
# published by the Free Software Foundation, either version 3 of the
# License, or (at your option) any later version.
#
# See the GNU Affero General Public License for more details:
# <https://www.gnu.org/licenses/agpl-3.0.html>.
#
# Originally licensed under the Apache License, Version 2.0:
# <http://www.apache.org/licenses/LICENSE-2.0>.
#
# [This file includes modifications made by New Vector Limited]
#
#
import inspect
import itertools
import logging
import time
import types
from collections import defaultdict
from time import monotonic as monotonic_time
from typing import (
    TYPE_CHECKING,
    Any,
    Awaitable,
    Callable,
    Collection,
    Dict,
    Iterable,
    Iterator,
    List,
    Literal,
    Mapping,
    Optional,
    Sequence,
    Tuple,
    Type,
    TypeVar,
    cast,
    overload,
)

import attr
from prometheus_client import Counter, Histogram
from typing_extensions import Concatenate, ParamSpec

from twisted.enterprise import adbapi
from twisted.internet.interfaces import IReactorCore

from synapse.api.errors import StoreError
from synapse.config.database import DatabaseConnectionConfig
from synapse.logging import opentracing
from synapse.logging.context import (
    LoggingContext,
    current_context,
    make_deferred_yieldable,
)
from synapse.metrics import SERVER_NAME_LABEL, register_threadpool
from synapse.metrics.background_process_metrics import run_as_background_process
from synapse.storage.background_updates import BackgroundUpdater
from synapse.storage.engines import (
    BaseDatabaseEngine,
    PostgresEngine,
    Psycopg2Engine,
    PsycopgEngine,
    Sqlite3Engine,
)
from synapse.storage.engines._base import IsolationLevel
from synapse.storage.types import Connection, Cursor, SQLQueryParameters
from synapse.types import StrCollection
from synapse.util.async_helpers import delay_cancellation
from synapse.util.iterutils import batch_iter

if TYPE_CHECKING:
    from synapse.server import HomeServer

# python 3 does not have a maximum int value
MAX_TXN_ID = 2**63 - 1

logger = logging.getLogger(__name__)

sql_logger = logging.getLogger("synapse.storage.SQL")
transaction_logger = logging.getLogger("synapse.storage.txn")
perf_logger = logging.getLogger("synapse.storage.TIME")

sql_scheduling_timer = Histogram(
    "synapse_storage_schedule_time", "sec", labelnames=[SERVER_NAME_LABEL]
)

sql_query_timer = Histogram(
    "synapse_storage_query_time", "sec", labelnames=["verb", SERVER_NAME_LABEL]
)
sql_txn_count = Counter(
    "synapse_storage_transaction_time_count",
    "sec",
    labelnames=["desc", SERVER_NAME_LABEL],
)
sql_txn_duration = Counter(
    "synapse_storage_transaction_time_sum",
    "sec",
    labelnames=["desc", SERVER_NAME_LABEL],
)


# Unique indexes which have been added in background updates. Maps from table name
# to the name of the background update which added the unique index to that table.
#
# This is used by the upsert logic to figure out which tables are safe to do a proper
# UPSERT on: until the relevant background update has completed, we
# have to emulate an upsert by locking the table.
#
UNIQUE_INDEX_BACKGROUND_UPDATES = {
    "user_ips": "user_ips_device_unique_index",
    "device_lists_remote_extremeties": "device_lists_remote_extremeties_unique_idx",
    "device_lists_remote_cache": "device_lists_remote_cache_unique_idx",
    "event_search": "event_search_event_id_idx",
    "local_media_repository_thumbnails": "local_media_repository_thumbnails_method_idx",
    "remote_media_cache_thumbnails": "remote_media_repository_thumbnails_method_idx",
    "event_push_summary": "event_push_summary_unique_index2",
    "receipts_linearized": "receipts_linearized_unique_index",
    "receipts_graph": "receipts_graph_unique_index",
}


class _PoolConnection(Connection):
    """
    A Connection from twisted.enterprise.adbapi.Connection.
    """

    def reconnect(self) -> None: ...


def make_pool(
    *,
    reactor: IReactorCore,
    db_config: DatabaseConnectionConfig,
    engine: BaseDatabaseEngine,
    server_name: str,
) -> adbapi.ConnectionPool:
    """Get the connection pool for the database."""

    # By default enable `cp_reconnect`. We need to fiddle with db_args in case
    # someone has explicitly set `cp_reconnect`.
    db_args = dict(db_config.config.get("args", {}))
    db_args.setdefault("cp_reconnect", True)

    def _on_new_connection(conn: Connection) -> None:
        # Ensure we have a logging context so we can correctly track queries,
        # etc.
        with LoggingContext(name="db.on_new_connection", server_name=server_name):
            engine.on_new_connection(
                LoggingDatabaseConnection(
                    conn=conn,
                    engine=engine,
                    default_txn_name="on_new_connection",
                    server_name=server_name,
                )
            )

    connection_pool = adbapi.ConnectionPool(
        db_config.config["name"],
        cp_reactor=reactor,
        cp_openfun=_on_new_connection,
        **db_args,
    )

    register_threadpool(
        name=f"database-{db_config.name}",
        server_name=server_name,
        threadpool=connection_pool.threadpool,
    )

    return connection_pool


def make_conn(
    *,
    db_config: DatabaseConnectionConfig,
    engine: BaseDatabaseEngine,
    default_txn_name: str,
    server_name: str,
) -> "LoggingDatabaseConnection":
    """Make a new connection to the database and return it.

    Returns:
        Connection
    """

    db_params = {
        k: v
        for k, v in db_config.config.get("args", {}).items()
        if not k.startswith("cp_")
    }
    native_db_conn = engine.module.connect(**db_params)
    db_conn = LoggingDatabaseConnection(
        conn=native_db_conn,
        engine=engine,
        default_txn_name=default_txn_name,
        server_name=server_name,
    )

    engine.on_new_connection(db_conn)
    return db_conn


@attr.s(slots=True, auto_attribs=True, kw_only=True)
class LoggingDatabaseConnection:
    """A wrapper around a database connection that returns `LoggingTransaction`
    as its cursor class.

    This is mainly used on startup to ensure that queries get logged correctly
    """

    conn: Connection
    engine: BaseDatabaseEngine
    default_txn_name: str
    server_name: str

    def cursor(
        self,
        *,
        txn_name: Optional[str] = None,
        after_callbacks: Optional[List["_CallbackListEntry"]] = None,
        async_after_callbacks: Optional[List["_AsyncCallbackListEntry"]] = None,
        exception_callbacks: Optional[List["_CallbackListEntry"]] = None,
    ) -> "LoggingTransaction":
        if not txn_name:
            txn_name = self.default_txn_name

        return LoggingTransaction(
            txn=self.conn.cursor(),
            name=txn_name,
            server_name=self.server_name,
            database_engine=self.engine,
            after_callbacks=after_callbacks,
            async_after_callbacks=async_after_callbacks,
            exception_callbacks=exception_callbacks,
        )

    def close(self) -> None:
        self.conn.close()

    def commit(self) -> None:
        self.conn.commit()

    def rollback(self) -> None:
        self.conn.rollback()

    def __enter__(self) -> "LoggingDatabaseConnection":
        self.conn.__enter__()
        return self

    def __exit__(
        self,
        exc_type: Optional[Type[BaseException]],
        exc_value: Optional[BaseException],
        traceback: Optional[types.TracebackType],
    ) -> Optional[bool]:
        return self.conn.__exit__(exc_type, exc_value, traceback)

    # Proxy through any unknown lookups to the DB conn class.
    def __getattr__(self, name: str) -> Any:
        return getattr(self.conn, name)


# The type of entry which goes on our after_callbacks and exception_callbacks lists.
_CallbackListEntry = Tuple[Callable[..., object], Tuple[object, ...], Dict[str, object]]
_AsyncCallbackListEntry = Tuple[
    Callable[..., Awaitable], Tuple[object, ...], Dict[str, object]
]

P = ParamSpec("P")
R = TypeVar("R")


class LoggingTransaction:
    """An object that almost-transparently proxies for the 'txn' object
    passed to the constructor. Adds logging and metrics to the .execute()
    method.

    Args:
        txn: The database transaction object to wrap.
        name: The name of this transactions for logging.
        database_engine
        after_callbacks: A list that callbacks will be appended to
            that have been added by `call_after` which should be run on
            successful completion of the transaction. None indicates that no
            callbacks should be allowed to be scheduled to run.
        async_after_callbacks: A list that asynchronous callbacks will be appended
            to by `async_call_after` which should run, before after_callbacks, on
            successful completion of the transaction. None indicates that no
            callbacks should be allowed to be scheduled to run.
        exception_callbacks: A list that callbacks will be appended
            to that have been added by `call_on_exception` which should be run
            if transaction ends with an error. None indicates that no callbacks
            should be allowed to be scheduled to run.
    """

    __slots__ = [
        "txn",
        "name",
        "server_name",
        "database_engine",
        "after_callbacks",
        "async_after_callbacks",
        "exception_callbacks",
    ]

    def __init__(
        self,
        *,
        txn: Cursor,
        name: str,
        server_name: str,
        database_engine: BaseDatabaseEngine,
        after_callbacks: Optional[List[_CallbackListEntry]] = None,
        async_after_callbacks: Optional[List[_AsyncCallbackListEntry]] = None,
        exception_callbacks: Optional[List[_CallbackListEntry]] = None,
    ):
        self.txn = txn
        self.name = name
        self.server_name = server_name
        self.database_engine = database_engine
        self.after_callbacks = after_callbacks
        self.async_after_callbacks = async_after_callbacks
        self.exception_callbacks = exception_callbacks

    def call_after(
        self, callback: Callable[P, object], *args: P.args, **kwargs: P.kwargs
    ) -> None:
        """Call the given callback on the main twisted thread after the transaction has
        finished.

        Mostly used to invalidate the caches on the correct thread.

        Note that transactions may be retried a few times if they encounter database
        errors such as serialization failures. Callbacks given to `call_after`
        will accumulate across transaction attempts and will _all_ be called once a
        transaction attempt succeeds, regardless of whether previous transaction
        attempts failed. Otherwise, if all transaction attempts fail, all
        `call_on_exception` callbacks will be run instead.
        """
        # if self.after_callbacks is None, that means that whatever constructed the
        # LoggingTransaction isn't expecting there to be any callbacks; assert that
        # is not the case.
        assert self.after_callbacks is not None
        self.after_callbacks.append((callback, args, kwargs))

    def async_call_after(
        self, callback: Callable[P, Awaitable], *args: P.args, **kwargs: P.kwargs
    ) -> None:
        """Call the given asynchronous callback on the main twisted thread after
        the transaction has finished (but before those added in `call_after`).

        Mostly used to invalidate remote caches after transactions.

        Note that transactions may be retried a few times if they encounter database
        errors such as serialization failures. Callbacks given to `async_call_after`
        will accumulate across transaction attempts and will _all_ be called once a
        transaction attempt succeeds, regardless of whether previous transaction
        attempts failed. Otherwise, if all transaction attempts fail, all
        `call_on_exception` callbacks will be run instead.
        """
        # if self.async_after_callbacks is None, that means that whatever constructed the
        # LoggingTransaction isn't expecting there to be any callbacks; assert that
        # is not the case.
        assert self.async_after_callbacks is not None
        self.async_after_callbacks.append((callback, args, kwargs))

    def call_on_exception(
        self, callback: Callable[P, object], *args: P.args, **kwargs: P.kwargs
    ) -> None:
        """Call the given callback on the main twisted thread after the transaction has
        failed.

        Note that transactions may be retried a few times if they encounter database
        errors such as serialization failures. Callbacks given to `call_on_exception`
        will accumulate across transaction attempts and will _all_ be called once the
        final transaction attempt fails. No `call_on_exception` callbacks will be run
        if any transaction attempt succeeds.
        """
        # if self.exception_callbacks is None, that means that whatever constructed the
        # LoggingTransaction isn't expecting there to be any callbacks; assert that
        # is not the case.
        assert self.exception_callbacks is not None
        self.exception_callbacks.append((callback, args, kwargs))

    def fetchone(self) -> Optional[Tuple]:
        return self.txn.fetchone()

    def fetchmany(self, size: Optional[int] = None) -> List[Tuple]:
        return self.txn.fetchmany(size=size)

    def fetchall(self) -> List[Tuple]:
        return self.txn.fetchall()

    def __iter__(self) -> Iterator[Tuple]:
        return self.txn.__iter__()

    @property
    def rowcount(self) -> int:
        return self.txn.rowcount

    @property
    def description(
        self,
    ) -> Optional[Sequence[Any]]:
        return self.txn.description

    def execute_batch(self, sql: str, args: Iterable[Iterable[Any]]) -> None:
        """Similar to `executemany`, except `txn.rowcount` will not be correct
        afterwards.

        More efficient than `executemany` on PostgreSQL
        """

        if isinstance(self.database_engine, Psycopg2Engine):
            from psycopg2.extras import execute_batch

            # TODO: is it safe for values to be Iterable[Iterable[Any]] here?
            # https://www.psycopg.org/docs/extras.html?highlight=execute_batch#psycopg2.extras.execute_batch
            # suggests each arg in args should be a sequence or mapping
            self._do_execute(
                lambda the_sql: execute_batch(self.txn, the_sql, args), sql
            )

            # TODO Can psycopg3 do anything better?
        else:
            # TODO: is it safe for values to be Iterable[Iterable[Any]] here?
            # https://docs.python.org/3/library/sqlite3.html?highlight=sqlite3#sqlite3.Cursor.executemany
            # suggests that the outer collection may be iterable, but
            # https://docs.python.org/3/library/sqlite3.html?highlight=sqlite3#how-to-use-placeholders-to-bind-values-in-sql-queries
            # suggests that the inner collection should be a sequence or dict.
            self.executemany(sql, args)

    def execute_values(
        self,
        sql: str,
        values: Collection[Iterable[Any]],
        template: Optional[str] = None,
        fetch: bool = True,
    ) -> Iterable[Tuple]:
        """Corresponds to psycopg2.extras.execute_values. Only available when
        using postgres.

        The `fetch` parameter must be set to False if the query does not return
        rows (e.g. INSERTs).

        The `template` is the snippet to merge to every item in argslist to
        compose the query.
        """
        assert isinstance(self.database_engine, PostgresEngine)

        # If there's no work to do, skip.
        if not len(values):
            return []

        if isinstance(self.database_engine, Psycopg2Engine):
            from psycopg2.extras import execute_values

            return self._do_execute(
                # TODO: is it safe for values to be Iterable[Iterable[Any]] here?
                # https://www.psycopg.org/docs/extras.html?highlight=execute_batch#psycopg2.extras.execute_values says values should be Sequence[Sequence]
                lambda the_sql, the_values: execute_values(
                    self.txn, the_sql, the_values, template=template, fetch=fetch
                ),
                sql,
                values,
            )
        else:
            # We use fetch = False to mean a writable query. You *might* be able
            # to morph that into a COPY (...) FROM STDIN, but it isn't worth the
            # effort for the few places we set fetch = False.
            assert fetch is True

            # execute_values requires a single replacement, but we need to expand it
            # for COPY. This assumes all inner sequences are the same length.
            value_str = "(" + ", ".join("?" for _ in next(iter(values))) + ")"
            sql = sql.replace("?", ", ".join(value_str for _ in values))

            # Wrap the SQL in the COPY statement.
            sql = f"COPY ({sql}) TO STDOUT"

            def f(
                the_sql: str, the_args: Sequence[Sequence[Any]]
            ) -> Iterable[Tuple[Any, ...]]:
                with self.txn.copy(the_sql, the_args) as copy:  # type: ignore[attr-defined]
                    yield from copy.rows()

            # Flatten the values.
            return self._do_execute(f, sql, list(itertools.chain.from_iterable(values)))

    def copy_write(
        self, sql: str, args: Iterable[Any], values: Iterable[Iterable[Any]]
    ) -> None:
        """Corresponds to a PostgreSQL COPY (...) FROM STDIN call."""
        assert isinstance(self.database_engine, PsycopgEngine)

        def f(
            the_sql: str, the_args: Iterable[Any], the_values: Iterable[Iterable[Any]]
        ) -> None:
            with self.txn.copy(the_sql, the_args) as copy:  # type: ignore[attr-defined]
                for record in the_values:
                    copy.write_row(record)

        self._do_execute(f, sql, args, values)

    def execute(self, sql: str, parameters: SQLQueryParameters = ()) -> None:
        self._do_execute(self.txn.execute, sql, parameters)

    def executemany(self, sql: str, *args: Any) -> None:
        """Repeatedly execute the same piece of SQL with different parameters.

        See https://peps.python.org/pep-0249/#executemany. Note in particular that

        > Use of this method for an operation which produces one or more result sets
        > constitutes undefined behavior

        so you can't use this for e.g. a SELECT, an UPDATE ... RETURNING, or a
        DELETE FROM... RETURNING.
        """
        # TODO: we should add a type for *args here. Looking at Cursor.executemany
        # and DBAPI2 it ought to be Sequence[_Parameter], but we pass in
        # Iterable[Iterable[Any]] in execute_batch and execute_values above, which mypy
        # complains about.
        self._do_execute(self.txn.executemany, sql, *args)

    def executescript(self, sql: str) -> None:
        if isinstance(self.database_engine, Sqlite3Engine):
            self._do_execute(self.txn.executescript, sql)  # type: ignore[attr-defined]
        else:
            raise NotImplementedError(
                f"executescript only exists for sqlite driver, not {type(self.database_engine)}"
            )

    def _make_sql_one_line(self, sql: str) -> str:
        "Strip newlines out of SQL so that the loggers in the DB are on one line"
        return " ".join(line.strip() for line in sql.splitlines() if line.strip())

    def _do_execute(
        self,
        func: Callable[Concatenate[str, P], R],
        sql: str,
        *args: P.args,
        **kwargs: P.kwargs,
    ) -> R:
        # Generate a one-line version of the SQL to better log it.
        one_line_sql = self._make_sql_one_line(sql)

        # TODO(paul): Maybe use 'info' and 'debug' for values?
        sql_logger.debug("[SQL] {%s} %s", self.name, one_line_sql)

        if isinstance(sql, str):
            sql = self.database_engine.convert_param_style(sql)
        if args:
            try:
                sql_logger.debug("[SQL values] {%s} %r", self.name, args[0])
            except Exception:
                # Don't let logging failures stop SQL from working
                pass

        start = time.time()

        try:
            with opentracing.start_active_span(
                "db.query",
                tags={
                    opentracing.tags.DATABASE_TYPE: "sql",
                    opentracing.tags.DATABASE_STATEMENT: one_line_sql,
                },
            ):
                return func(sql, *args, **kwargs)
        except Exception as e:
            sql_logger.debug("[SQL FAIL] {%s} %s", self.name, e)
            raise
        finally:
            secs = time.time() - start
            sql_logger.debug("[SQL time] {%s} %f sec", self.name, secs)
<<<<<<< HEAD
            sql_query_timer.labels(one_line_sql.split()[0]).observe(secs)
=======
            sql_query_timer.labels(
                verb=sql.split()[0], **{SERVER_NAME_LABEL: self.server_name}
            ).observe(secs)
>>>>>>> ad8dcc21

    def close(self) -> None:
        self.txn.close()

    def __enter__(self) -> "LoggingTransaction":
        return self

    def __exit__(
        self,
        exc_type: Optional[Type[BaseException]],
        exc_value: Optional[BaseException],
        traceback: Optional[types.TracebackType],
    ) -> None:
        self.close()


class PerformanceCounters:
    def __init__(self) -> None:
        self.current_counters: Dict[str, Tuple[int, float]] = {}
        self.previous_counters: Dict[str, Tuple[int, float]] = {}

    def update(self, key: str, duration_secs: float) -> None:
        count, cum_time = self.current_counters.get(key, (0, 0.0))
        count += 1
        cum_time += duration_secs
        self.current_counters[key] = (count, cum_time)

    def interval(self, interval_duration_secs: float, limit: int = 3) -> str:
        counters = []
        for name, (count, cum_time) in self.current_counters.items():
            prev_count, prev_time = self.previous_counters.get(name, (0, 0))
            counters.append(
                (
                    (cum_time - prev_time) / interval_duration_secs,
                    count - prev_count,
                    name,
                )
            )

        self.previous_counters = dict(self.current_counters)

        counters.sort(reverse=True)

        top_n_counters = ", ".join(
            "%s(%d): %.3f%%" % (name, count, 100 * ratio)
            for ratio, count, name in counters[:limit]
        )

        return top_n_counters


class DatabasePool:
    """Wraps a single physical database and connection pool.

    A single database may be used by multiple data stores.
    """

    _TXN_ID = 0
    engine: BaseDatabaseEngine

    def __init__(
        self,
        hs: "HomeServer",
        database_config: DatabaseConnectionConfig,
        engine: BaseDatabaseEngine,
    ):
        self.hs = hs
        self.server_name = hs.hostname
        self._clock = hs.get_clock()
        self._txn_limit = database_config.config.get("txn_limit", 0)
        self._database_config = database_config
        self._db_pool = make_pool(
            reactor=hs.get_reactor(),
            db_config=database_config,
            engine=engine,
            server_name=self.server_name,
        )

        self.updates = BackgroundUpdater(hs, self)

        self._previous_txn_total_time = 0.0
        self._current_txn_total_time = 0.0
        self._previous_loop_ts = 0.0

        # Transaction counter: key is the twisted thread id, value is the current count
        self._txn_counters: Dict[int, int] = defaultdict(int)

        # TODO(paul): These can eventually be removed once the metrics code
        #   is running in mainline, and we have some nice monitoring frontends
        #   to watch it
        self._txn_perf_counters = PerformanceCounters()

        self.engine = engine

        # A set of tables that are not safe to use native upserts in.
        self._unsafe_to_upsert_tables = set(UNIQUE_INDEX_BACKGROUND_UPDATES.keys())

        # The user_directory_search table is unsafe to use native upserts
        # on SQLite because the existing search table does not have an index.
        if isinstance(self.engine, Sqlite3Engine):
            self._unsafe_to_upsert_tables.add("user_directory_search")

        # Check ASAP (and then later, every 1s) to see if we have finished
        # background updates of tables that aren't safe to update.
        self._clock.call_later(
            0.0,
            run_as_background_process,
            "upsert_safety_check",
            self.server_name,
            self._check_safe_to_upsert,
        )

    def name(self) -> str:
        "Return the name of this database"
        return self._database_config.name

    def is_running(self) -> bool:
        """Is the database pool currently running"""
        return self._db_pool.running

    async def _check_safe_to_upsert(self) -> None:
        """
        Is it safe to use native UPSERT?

        If there are background updates, we will need to wait, as they may be
        the addition of indexes that set the UNIQUE constraint that we require.

        If the background updates have not completed, wait 15 sec and check again.
        """
        updates = cast(
            List[Tuple[str]],
            await self.simple_select_list(
                "background_updates",
                keyvalues=None,
                retcols=["update_name"],
                desc="check_background_updates",
            ),
        )
        background_update_names = [x[0] for x in updates]

        for table, update_name in UNIQUE_INDEX_BACKGROUND_UPDATES.items():
            if update_name not in background_update_names:
                logger.debug("Now safe to upsert in %s", table)
                self._unsafe_to_upsert_tables.discard(table)

        # If there's any updates still running, reschedule to run.
        if background_update_names:
            self._clock.call_later(
                15.0,
                run_as_background_process,
                "upsert_safety_check",
                self.server_name,
                self._check_safe_to_upsert,
            )

    def start_profiling(self) -> None:
        self._previous_loop_ts = monotonic_time()

        def loop() -> None:
            curr = self._current_txn_total_time
            prev = self._previous_txn_total_time
            self._previous_txn_total_time = curr

            time_now = monotonic_time()
            time_then = self._previous_loop_ts
            self._previous_loop_ts = time_now

            duration = time_now - time_then
            ratio = (curr - prev) / duration

            top_three_counters = self._txn_perf_counters.interval(duration, limit=3)

            perf_logger.debug(
                "Total database time: %.3f%% {%s}", ratio * 100, top_three_counters
            )

        self._clock.looping_call(loop, 10000)

    def new_transaction(
        self,
        conn: LoggingDatabaseConnection,
        desc: str,
        after_callbacks: List[_CallbackListEntry],
        async_after_callbacks: List[_AsyncCallbackListEntry],
        exception_callbacks: List[_CallbackListEntry],
        func: Callable[Concatenate[LoggingTransaction, P], R],
        *args: P.args,
        **kwargs: P.kwargs,
    ) -> R:
        """Start a new database transaction with the given connection.

        Note: The given func may be called multiple times under certain
        failure modes. This is normally fine when in a standard transaction,
        but care must be taken if the connection is in `autocommit` mode that
        the function will correctly handle being aborted and retried half way
        through its execution.

        Similarly, the arguments to `func` (`args`, `kwargs`) should not be generators,
        since they could be evaluated multiple times (which would produce an empty
        result on the second or subsequent evaluation). Likewise, the closure of `func`
        must not reference any generators.  This method attempts to detect such usage
        and will log an error.

        Args:
            conn
            desc
            after_callbacks
            async_after_callbacks
            exception_callbacks
            func
            *args
            **kwargs
        """

        # Robustness check: ensure that none of the arguments are generators, since that
        # will fail if we have to repeat the transaction.
        # For now, we just log an error, and hope that it works on the first attempt.
        # TODO: raise an exception.

        for i, arg in enumerate(args):
            if inspect.isgenerator(arg):
                logger.error(
                    "Programming error: generator passed to new_transaction as "
                    "argument %i to function %s",
                    i,
                    func,
                )
        for name, val in kwargs.items():
            if inspect.isgenerator(val):
                logger.error(
                    "Programming error: generator passed to new_transaction as "
                    "argument %s to function %s",
                    name,
                    func,
                )
        # also check variables referenced in func's closure
        if inspect.isfunction(func):
            # Keep the cast for now---it helps PyCharm to understand what `func` is.
            f = cast(types.FunctionType, func)  # type: ignore[redundant-cast]
            if f.__closure__:
                for i, cell in enumerate(f.__closure__):
                    try:
                        contents = cell.cell_contents
                    except ValueError:
                        # cell.cell_contents can raise if the "cell" is empty,
                        # which indicates that the variable is currently
                        # unbound.
                        continue

                    if inspect.isgenerator(contents):
                        logger.error(
                            "Programming error: function %s references generator %s "
                            "via its closure",
                            f,
                            f.__code__.co_freevars[i],
                        )

        start = monotonic_time()
        txn_id = self._TXN_ID

        # We don't really need these to be unique, so lets stop it from
        # growing really large.
        self._TXN_ID = (self._TXN_ID + 1) % (MAX_TXN_ID)

        name = "%s-%x" % (desc, txn_id)

        transaction_logger.debug("[TXN START] {%s}", name)

        try:
            i = 0
            N = 5
            while True:
                cursor = conn.cursor(
                    txn_name=name,
                    after_callbacks=after_callbacks,
                    async_after_callbacks=async_after_callbacks,
                    exception_callbacks=exception_callbacks,
                )
                try:
                    with opentracing.start_active_span(
                        "db.txn",
                        tags={
                            opentracing.SynapseTags.DB_TXN_DESC: desc,
                            opentracing.SynapseTags.DB_TXN_ID: name,
                        },
                    ):
                        r = func(cursor, *args, **kwargs)
                        opentracing.log_kv({"message": "commit"})
                        conn.commit()
                        return r
                except self.engine.module.OperationalError as e:
                    # This can happen if the database disappears mid
                    # transaction.
                    transaction_logger.warning(
                        "[TXN OPERROR] {%s} %s %d/%d",
                        name,
                        e,
                        i,
                        N,
                    )
                    if i < N:
                        i += 1
                        try:
                            with opentracing.start_active_span("db.rollback"):
                                conn.rollback()
                        except self.engine.module.Error as e1:
                            transaction_logger.warning("[TXN EROLL] {%s} %s", name, e1)
                        continue
                    raise
                except self.engine.module.DatabaseError as e:
                    if self.engine.is_deadlock(e):
                        transaction_logger.warning(
                            "[TXN DEADLOCK] {%s} %d/%d", name, i, N
                        )
                        if i < N:
                            i += 1
                            try:
                                with opentracing.start_active_span("db.rollback"):
                                    conn.rollback()
                            except self.engine.module.Error as e1:
                                transaction_logger.warning(
                                    "[TXN EROLL] {%s} %s",
                                    name,
                                    e1,
                                )
                            continue
                    raise
                finally:
                    # we're either about to retry with a new cursor, or we're about to
                    # release the connection. Once we release the connection, it could
                    # get used for another query, which might do a conn.rollback().
                    #
                    # In the latter case, even though that probably wouldn't affect the
                    # results of this transaction, python's sqlite will reset all
                    # statements on the connection [1], which will make our cursor
                    # invalid [2].
                    #
                    # In any case, continuing to read rows after commit()ing seems
                    # dubious from the PoV of ACID transactional semantics
                    # (sqlite explicitly says that once you commit, you may see rows
                    # from subsequent updates.)
                    #
                    # In psycopg2, cursors are essentially a client-side fabrication -
                    # all the data is transferred to the client side when the statement
                    # finishes executing - so in theory we could go on streaming results
                    # from the cursor, but attempting to do so would make us
                    # incompatible with sqlite, so let's make sure we're not doing that
                    # by closing the cursor.
                    #
                    # (*named* cursors in psycopg2 are different and are proper server-
                    # side things, but (a) we don't use them and (b) they are implicitly
                    # closed by ending the transaction anyway.)
                    #
                    # In short, if we haven't finished with the cursor yet, that's a
                    # problem waiting to bite us.
                    #
                    # TL;DR: we're done with the cursor, so we can close it.
                    #
                    # [1]: https://github.com/python/cpython/blob/v3.8.0/Modules/_sqlite/connection.c#L465
                    # [2]: https://github.com/python/cpython/blob/v3.8.0/Modules/_sqlite/cursor.c#L236
                    cursor.close()
        except Exception as e:
            transaction_logger.debug("[TXN FAIL] {%s} %s", name, e)
            raise
        finally:
            end = monotonic_time()
            duration = end - start

            current_context().add_database_transaction(duration)

            transaction_logger.debug("[TXN END] {%s} %f sec", name, duration)

            self._current_txn_total_time += duration
            self._txn_perf_counters.update(desc, duration)
            sql_txn_count.labels(
                desc=desc,
                **{SERVER_NAME_LABEL: self.server_name},
            ).inc(1)
            sql_txn_duration.labels(
                desc=desc,
                **{SERVER_NAME_LABEL: self.server_name},
            ).inc(duration)

    async def runInteraction(
        self,
        desc: str,
        func: Callable[..., R],
        *args: Any,
        db_autocommit: bool = False,
        isolation_level: Optional[IsolationLevel] = None,
        **kwargs: Any,
    ) -> R:
        """Starts a transaction on the database and runs a given function

        Arguments:
            desc: description of the transaction, for logging and metrics
            func: callback function, which will be called with a
                database transaction (twisted.enterprise.adbapi.Transaction) as
                its first argument, followed by `args` and `kwargs`.

            db_autocommit: Whether to run the function in "autocommit" mode,
                i.e. outside of a transaction. This is useful for transactions
                that are only a single query.

                Currently, this is only implemented for Postgres. SQLite will still
                run the function inside a transaction.

                WARNING: This means that if func fails half way through then
                the changes will *not* be rolled back. `func` may also get
                called multiple times if the transaction is retried, so must
                correctly handle that case.

            isolation_level: Set the server isolation level for this transaction.
            args: positional args to pass to `func`
            kwargs: named args to pass to `func`

        Returns:
            The result of func
        """

        async def _runInteraction() -> R:
            after_callbacks: List[_CallbackListEntry] = []
            async_after_callbacks: List[_AsyncCallbackListEntry] = []
            exception_callbacks: List[_CallbackListEntry] = []

            if not current_context():
                logger.warning("Starting db txn '%s' from sentinel context", desc)

            try:
                with opentracing.start_active_span(f"db.{desc}"):
                    result: R = await self.runWithConnection(
                        # mypy seems to have an issue with this, maybe a bug?
                        self.new_transaction,
                        desc,
                        after_callbacks,
                        async_after_callbacks,
                        exception_callbacks,
                        func,
                        *args,
                        db_autocommit=db_autocommit,
                        isolation_level=isolation_level,
                        **kwargs,
                    )

                # We order these assuming that async functions call out to external
                # systems (e.g. to invalidate a cache) and the sync functions make these
                # changes on any local in-memory caches/similar, and thus must be second.
                for async_callback, async_args, async_kwargs in async_after_callbacks:
                    await async_callback(*async_args, **async_kwargs)
                for after_callback, after_args, after_kwargs in after_callbacks:
                    after_callback(*after_args, **after_kwargs)
                return result
            except Exception:
                for exception_callback, after_args, after_kwargs in exception_callbacks:
                    exception_callback(*after_args, **after_kwargs)
                raise

        # To handle cancellation, we ensure that `after_callback`s and
        # `exception_callback`s are always run, since the transaction will complete
        # on another thread regardless of cancellation.
        #
        # We also wait until everything above is done before releasing the
        # `CancelledError`, so that logging contexts won't get used after they have been
        # finished.
        return await delay_cancellation(_runInteraction())

    async def runWithConnection(
        self,
        func: Callable[Concatenate[LoggingDatabaseConnection, P], R],
        *args: Any,
        db_autocommit: bool = False,
        isolation_level: Optional[IsolationLevel] = None,
        **kwargs: Any,
    ) -> R:
        """Wraps the .runWithConnection() method on the underlying db_pool.

        Arguments:
            func: callback function, which will be called with a
                database connection (twisted.enterprise.adbapi.Connection) as
                its first argument, followed by `args` and `kwargs`.
            args: positional args to pass to `func`
            db_autocommit: Whether to run the function in "autocommit" mode,
                i.e. outside of a transaction. This is useful for transaction
                that are only a single query. Currently only affects postgres.
            isolation_level: Set the server isolation level for this transaction.
            kwargs: named args to pass to `func`

        Returns:
            The result of func
        """
        curr_context = current_context()
        if not curr_context:
            logger.warning(
                "Starting db connection from sentinel context: metrics will be lost"
            )
            parent_context = None
        else:
            assert isinstance(curr_context, LoggingContext)
            parent_context = curr_context

        start_time = monotonic_time()

        def inner_func(conn: _PoolConnection, *args: P.args, **kwargs: P.kwargs) -> R:
            # We shouldn't be in a transaction. If we are then something
            # somewhere hasn't committed after doing work. (This is likely only
            # possible during startup, as `run*` will ensure changes are
            # committed/rolled back before putting the connection back in the
            # pool).
            assert not self.engine.in_transaction(conn)

            with LoggingContext(
                name=str(curr_context),
                server_name=self.server_name,
                parent_context=parent_context,
            ) as context:
                with opentracing.start_active_span(
                    operation_name="db.connection",
                ):
                    sched_duration_sec = monotonic_time() - start_time
                    sql_scheduling_timer.labels(
                        **{SERVER_NAME_LABEL: self.server_name}
                    ).observe(sched_duration_sec)
                    context.add_database_scheduled(sched_duration_sec)

                    if self._txn_limit > 0:
                        tid = self._db_pool.threadID()
                        self._txn_counters[tid] += 1

                        if self._txn_counters[tid] > self._txn_limit:
                            logger.debug(
                                "Reconnecting database connection over transaction limit"
                            )
                            conn.reconnect()
                            opentracing.log_kv(
                                {"message": "reconnected due to txn limit"}
                            )
                            self._txn_counters[tid] = 1

                    if self.engine.is_connection_closed(conn):
                        logger.debug("Reconnecting closed database connection")
                        conn.reconnect()
                        opentracing.log_kv({"message": "reconnected"})
                        if self._txn_limit > 0:
                            self._txn_counters[tid] = 1

                    try:
                        if db_autocommit:
                            self.engine.attempt_to_set_autocommit(conn, True)
                        if isolation_level is not None:
                            self.engine.attempt_to_set_isolation_level(
                                conn, isolation_level
                            )

                        db_conn = LoggingDatabaseConnection(
                            conn=conn,
                            engine=self.engine,
                            default_txn_name="runWithConnection",
                            server_name=self.server_name,
                        )
                        return func(db_conn, *args, **kwargs)
                    finally:
                        if db_autocommit:
                            self.engine.attempt_to_set_autocommit(conn, False)
                        if isolation_level:
                            self.engine.attempt_to_set_isolation_level(conn, None)

        return await make_deferred_yieldable(
            self._db_pool.runWithConnection(inner_func, *args, **kwargs)
        )

    async def execute(self, desc: str, query: str, *args: Any) -> List[Tuple[Any, ...]]:
        """Runs a single query for a result set.

        Args:
            desc: description of the transaction, for logging and metrics
            query - The query string to execute
            *args - Query args.
        Returns:
            The result of decoder(results)
        """

        def interaction(txn: LoggingTransaction) -> List[Tuple[Any, ...]]:
            txn.execute(query, args)
            return txn.fetchall()

        return await self.runInteraction(desc, interaction)

    # "Simple" SQL API methods that operate on a single table with no JOINs,
    # no complex WHERE clauses, just a dict of values for columns.

    async def simple_insert(
        self,
        table: str,
        values: Dict[str, Any],
        desc: str = "simple_insert",
    ) -> None:
        """Executes an INSERT query on the named table.

        Args:
            table: string giving the table name
            values: dict of new column names and values for them
            desc: description of the transaction, for logging and metrics
        """
        await self.runInteraction(desc, self.simple_insert_txn, table, values)

    @staticmethod
    def simple_insert_txn(
        txn: LoggingTransaction, table: str, values: Dict[str, Any]
    ) -> None:
        keys, vals = zip(*values.items())

        sql = "INSERT INTO %s (%s) VALUES(%s)" % (
            table,
            ", ".join(k for k in keys),
            ", ".join("?" for _ in keys),
        )

        txn.execute(sql, vals)

    @staticmethod
    def simple_insert_returning_txn(
        txn: LoggingTransaction,
        table: str,
        values: Dict[str, Any],
        returning: StrCollection,
    ) -> Tuple[Any, ...]:
        """Executes a `INSERT INTO... RETURNING...` statement (or equivalent for
        SQLite versions that don't support it).
        """

        if txn.database_engine.supports_returning:
            sql = "INSERT INTO %s (%s) VALUES(%s) RETURNING %s" % (
                table,
                ", ".join(k for k in values.keys()),
                ", ".join("?" for _ in values.keys()),
                ", ".join(k for k in returning),
            )

            txn.execute(sql, list(values.values()))
            row = txn.fetchone()
            assert row is not None
            return row
        else:
            # For old versions of SQLite we do a standard insert and then can
            # use `last_insert_rowid` to get at the row we just inserted
            DatabasePool.simple_insert_txn(
                txn,
                table=table,
                values=values,
            )
            txn.execute("SELECT last_insert_rowid()")
            row = txn.fetchone()
            assert row is not None
            (rowid,) = row

            row = DatabasePool.simple_select_one_txn(
                txn, table=table, keyvalues={"rowid": rowid}, retcols=returning
            )
            assert row is not None
            return row

    async def simple_insert_many(
        self,
        table: str,
        keys: Collection[str],
        values: Collection[Collection[Any]],
        desc: str,
    ) -> None:
        """Executes an INSERT query on the named table.

        The input is given as a list of rows, where each row is a list of values.
        (Actually any iterable is fine.)

        Args:
            table: string giving the table name
            keys: list of column names
            values: for each row, a list of values in the same order as `keys`
            desc: description of the transaction, for logging and metrics
        """
        await self.runInteraction(
            desc, self.simple_insert_many_txn, table, keys, values
        )

    @staticmethod
    def simple_insert_many_txn(
        txn: LoggingTransaction,
        table: str,
        keys: Sequence[str],
        values: Collection[Iterable[Any]],
    ) -> None:
        """Executes an INSERT query on the named table.

        The input is given as a list of rows, where each row is a list of values.
        (Actually any iterable is fine.)

        Args:
            txn: The transaction to use.
            table: string giving the table name
            keys: list of column names
            values: for each row, a list of values in the same order as `keys`
        """
        # If there's nothing to insert, then skip executing the query.
        if not values:
            return

        if isinstance(txn.database_engine, Psycopg2Engine):
            # We use `execute_values` as it can be a lot faster than `execute_batch`,
            # but it's only available on postgres.
            sql = "INSERT INTO %s (%s) VALUES ?" % (
                table,
                ", ".join(k for k in keys),
            )

            txn.execute_values(sql, values, fetch=False)

        elif isinstance(txn.database_engine, PsycopgEngine):
            sql = "COPY %s (%s) FROM STDIN" % (
                table,
                ", ".join(k for k in keys),
            )
            txn.copy_write(sql, (), values)

        else:
            sql = "INSERT INTO %s (%s) VALUES(%s)" % (
                table,
                ", ".join(k for k in keys),
                ", ".join("?" for _ in keys),
            )

            txn.execute_batch(sql, values)

    async def simple_upsert(
        self,
        table: str,
        keyvalues: Dict[str, Any],
        values: Dict[str, Any],
        insertion_values: Optional[Dict[str, Any]] = None,
        where_clause: Optional[str] = None,
        desc: str = "simple_upsert",
    ) -> bool:
        """Insert a row with values + insertion_values; on conflict, update with values.

        All of our supported databases accept the nonstandard "upsert" statement in
        their dialect of SQL. We call this a "native upsert". The syntax looks roughly
        like:

            INSERT INTO table VALUES (values + insertion_values)
            ON CONFLICT (keyvalues)
            DO UPDATE SET (values); -- overwrite `values` columns only

        If (values) is empty, the resulting query is slighlty simpler:

            INSERT INTO table VALUES (insertion_values)
            ON CONFLICT (keyvalues)
            DO NOTHING;             -- do not overwrite any columns

        This function is a helper to build such queries.

        In order for upserts to make sense, the database must be able to determine when
        an upsert CONFLICTs with an existing row. Postgres and SQLite ensure this by
        requiring that a unique index exist on the column names used to detect a
        conflict (i.e. `keyvalues.keys()`).

        If there is no such index yet[*], we can "emulate" an upsert with a SELECT
        followed by either an INSERT or an UPDATE. This is unsafe unless *all* upserters
        run at the SERIALIZABLE isolation level: we cannot make the same atomicity
        guarantees that a native upsert can and are very vulnerable to races and
        crashes. Therefore to upsert without an appropriate unique index, we acquire a
        table-level lock before the emulated upsert.

        [*]: Some tables have unique indices added to them in the background. Those
             tables `T` are keys in the dictionary UNIQUE_INDEX_BACKGROUND_UPDATES,
             where `T` maps to the background update that adds a unique index to `T`.
             This dictionary is maintained by hand.

             At runtime, we constantly check to see if each of these background updates
             has run. If so, we deem the coresponding table safe to upsert into, because
             we can now use a native insert to do so. If not, we deem the table unsafe
             to upsert into and require an emulated upsert.

             Tables that do not appear in this dictionary are assumed to have an
             appropriate unique index and therefore be safe to upsert into.

        Args:
            table: The table to upsert into
            keyvalues: The unique key columns and their new values
            values: The nonunique columns and their new values
            insertion_values: additional key/values to use only when inserting
            where_clause: An index predicate to apply to the upsert.
            desc: description of the transaction, for logging and metrics
        Returns:
            Returns True if a row was inserted or updated (i.e. if `values` is
            not empty then this always returns True)
        """
        insertion_values = insertion_values or {}

        attempts = 0
        while True:
            try:
                # We can autocommit if it is safe to upsert
                autocommit = table not in self._unsafe_to_upsert_tables

                return await self.runInteraction(
                    desc,
                    self.simple_upsert_txn,
                    table,
                    keyvalues,
                    values,
                    insertion_values,
                    where_clause,
                    db_autocommit=autocommit,
                )
            except self.engine.module.IntegrityError as e:
                attempts += 1
                if attempts >= 5:
                    # don't retry forever, because things other than races
                    # can cause IntegrityErrors
                    raise

                # presumably we raced with another transaction: let's retry.
                logger.warning(
                    "IntegrityError when upserting into %s; retrying: %s", table, e
                )

    def simple_upsert_txn(
        self,
        txn: LoggingTransaction,
        table: str,
        keyvalues: Mapping[str, Any],
        values: Mapping[str, Any],
        insertion_values: Optional[Mapping[str, Any]] = None,
        where_clause: Optional[str] = None,
    ) -> bool:
        """
        Pick the UPSERT method which works best on the platform. Either the
        native one (Pg9.5+, SQLite >= 3.24), or fall back to an emulated method.

        Args:
            txn: The transaction to use.
            table: The table to upsert into
            keyvalues: The unique key tables and their new values
            values: The nonunique columns and their new values
            insertion_values: additional key/values to use only when inserting
            where_clause: An index predicate to apply to the upsert.
        Returns:
            Returns True if a row was inserted or updated (i.e. if `values` is
            not empty then this always returns True)
        """
        insertion_values = insertion_values or {}

        if table not in self._unsafe_to_upsert_tables:
            return self.simple_upsert_txn_native_upsert(
                txn,
                table,
                keyvalues,
                values,
                insertion_values=insertion_values,
                where_clause=where_clause,
            )
        else:
            return self.simple_upsert_txn_emulated(
                txn,
                table,
                keyvalues,
                values,
                insertion_values=insertion_values,
                where_clause=where_clause,
            )

    def simple_upsert_txn_emulated(
        self,
        txn: LoggingTransaction,
        table: str,
        keyvalues: Mapping[str, Any],
        values: Mapping[str, Any],
        insertion_values: Optional[Mapping[str, Any]] = None,
        where_clause: Optional[str] = None,
        lock: bool = True,
    ) -> bool:
        """
        Args:
            table: The table to upsert into
            keyvalues: The unique key tables and their new values
            values: The nonunique columns and their new values
            insertion_values: additional key/values to use only when inserting
            where_clause: An index predicate to apply to the upsert.
            lock: True to lock the table when doing the upsert.
                Must not be False unless the table has already been locked.
        Returns:
            Returns True if a row was inserted or updated (i.e. if `values` is
            not empty then this always returns True)
        """
        insertion_values = insertion_values or {}

        if lock:
            # We need to lock the table :(
            txn.database_engine.lock_table(txn, table)

        def _getwhere(key: str) -> str:
            # If the value we're passing in is None (aka NULL), we need to use
            # IS, not =, as NULL = NULL equals NULL (False).
            if keyvalues[key] is None:
                return "%s IS ?" % (key,)
            else:
                return "%s = ?" % (key,)

        # Generate a where clause of each keyvalue and optionally the provided
        # index predicate.
        where = [_getwhere(k) for k in keyvalues]
        if where_clause:
            where.append(where_clause)

        if not values:
            # If `values` is empty, then all of the values we care about are in
            # the unique key, so there is nothing to UPDATE. We can just do a
            # SELECT instead to see if it exists.
            sql = "SELECT 1 FROM %s WHERE %s" % (table, " AND ".join(where))
            sqlargs = list(keyvalues.values())
            txn.execute(sql, sqlargs)
            if txn.fetchall():
                # We have an existing record.
                return False
        else:
            # First try to update.
            sql = "UPDATE %s SET %s WHERE %s" % (
                table,
                ", ".join("%s = ?" % (k,) for k in values),
                " AND ".join(where),
            )
            sqlargs = list(values.values()) + list(keyvalues.values())

            txn.execute(sql, sqlargs)
            if txn.rowcount > 0:
                return True

        # We didn't find any existing rows, so insert a new one
        allvalues: Dict[str, Any] = {}
        allvalues.update(keyvalues)
        allvalues.update(values)
        allvalues.update(insertion_values)

        sql = "INSERT INTO %s (%s) VALUES (%s)" % (
            table,
            ", ".join(k for k in allvalues),
            ", ".join("?" for _ in allvalues),
        )
        txn.execute(sql, list(allvalues.values()))
        # successfully inserted
        return True

    @staticmethod
    def simple_upsert_txn_native_upsert(
        txn: LoggingTransaction,
        table: str,
        keyvalues: Mapping[str, Any],
        values: Mapping[str, Any],
        insertion_values: Optional[Mapping[str, Any]] = None,
        where_clause: Optional[str] = None,
    ) -> bool:
        """
        Use the native UPSERT functionality in PostgreSQL.

        Args:
            table: The table to upsert into
            keyvalues: The unique key tables and their new values
            values: The nonunique columns and their new values
            insertion_values: additional key/values to use only when inserting
            where_clause: An index predicate to apply to the upsert.

        Returns:
            Returns True if a row was inserted or updated (i.e. if `values` is
            not empty then this always returns True)
        """
        allvalues: Dict[str, Any] = {}
        allvalues.update(keyvalues)
        allvalues.update(insertion_values or {})

        if not values:
            latter = "NOTHING"
        else:
            allvalues.update(values)
            latter = "UPDATE SET " + ", ".join(k + "=EXCLUDED." + k for k in values)

        sql = "INSERT INTO %s (%s) VALUES (%s) ON CONFLICT (%s) %sDO %s" % (
            table,
            ", ".join(k for k in allvalues),
            ", ".join("?" for _ in allvalues),
            ", ".join(k for k in keyvalues),
            f"WHERE {where_clause} " if where_clause else "",
            latter,
        )
        txn.execute(sql, list(allvalues.values()))

        return bool(txn.rowcount)

    async def simple_upsert_many(
        self,
        table: str,
        key_names: Collection[str],
        key_values: Collection[Collection[Any]],
        value_names: Collection[str],
        value_values: Collection[Collection[Any]],
        desc: str,
    ) -> None:
        """
        Upsert, many times.

        This executes a query equivalent to `INSERT INTO ... ON CONFLICT DO UPDATE`,
        with multiple value rows.
        The query may use emulated upserts if the database engine does not support upserts,
        or if the table is currently unsafe to upsert.

        If there are no value columns, this instead generates a `ON CONFLICT DO NOTHING`.

        Args:
            table: The table to upsert into
            key_names: The unique key column names. These are the columns used in the ON CONFLICT clause.
            key_values: A list of each row's key column values, in the same order as `key_names`.
            value_names: The non-unique value column names
            value_values: A list of each row's value column values, in the same order as `value_names`.
                Ignored if value_names is empty.

        Example:
            ```python
            simple_upsert_many(
                "mytable",
                key_names=("room_id", "user_id"),
                key_values=[
                    ("!room1:example.org", "@user1:example.org"),
                    ("!room2:example.org", "@user2:example.org"),
                ],
                value_names=("wombat_count", "is_updated"),
                value_values=[
                    (42, True),
                    (7, False)
                ],
            )
            ```

            gives something equivalent to:

            ```sql
            INSERT INTO mytable (room_id, user_id, wombat_count, is_updated)
            VALUES
                ('!room1:example.org', '@user1:example.org', 42, True),
                ('!room2:example.org', '@user2:example.org', 7, False)
            ON CONFLICT DO UPDATE SET
                wombat_count = EXCLUDED.wombat_count,
                is_updated = EXCLUDED.is_updated
            ```
        """

        # We can autocommit if it safe to upsert
        autocommit = table not in self._unsafe_to_upsert_tables

        await self.runInteraction(
            desc,
            self.simple_upsert_many_txn,
            table,
            key_names,
            key_values,
            value_names,
            value_values,
            db_autocommit=autocommit,
        )

    def simple_upsert_many_txn(
        self,
        txn: LoggingTransaction,
        table: str,
        key_names: Collection[str],
        key_values: Collection[Iterable[Any]],
        value_names: Collection[str],
        value_values: Collection[Iterable[Any]],
    ) -> None:
        """
        Upsert, many times.

        See the documentation for `simple_upsert_many` for examples.

        Args:
            table: The table to upsert into
            key_names: The key column names.
            key_values: A list of each row's key column values.
            value_names: The value column names
            value_values: A list of each row's value column values.
                Ignored if value_names is empty.
        """
        # If there's nothing to upsert, then skip executing the query.
        if not key_values:
            return

        # No value columns, therefore make a blank list so that the following
        # zip() works correctly.
        if not value_names:
            value_values = [() for x in range(len(key_values))]
        elif len(value_values) != len(key_values):
            raise ValueError(
                f"{len(key_values)} key rows and {len(value_values)} value rows: should be the same number."
            )

        if table not in self._unsafe_to_upsert_tables:
            return self.simple_upsert_many_txn_native_upsert(
                txn, table, key_names, key_values, value_names, value_values
            )
        else:
            return self.simple_upsert_many_txn_emulated(
                txn,
                table,
                key_names,
                key_values,
                value_names,
                value_values,
            )

    def simple_upsert_many_txn_emulated(
        self,
        txn: LoggingTransaction,
        table: str,
        key_names: Iterable[str],
        key_values: Collection[Iterable[Any]],
        value_names: Collection[str],
        value_values: Iterable[Iterable[Any]],
    ) -> None:
        """
        Upsert, many times, but without native UPSERT support or batching.

        Args:
            table: The table to upsert into
            key_names: The key column names.
            key_values: A list of each row's key column values.
            value_names: The value column names
            value_values: A list of each row's value column values.
                Ignored if value_names is empty.
        """

        # Lock the table just once, to prevent it being done once per row.
        # Note that, according to Postgres' documentation, once obtained,
        # the lock is held for the remainder of the current transaction.
        self.engine.lock_table(txn, table)

        for keyv, valv in zip(key_values, value_values):
            _keys = dict(zip(key_names, keyv))
            _vals = dict(zip(value_names, valv))

            self.simple_upsert_txn_emulated(txn, table, _keys, _vals, lock=False)

    @staticmethod
    def simple_upsert_many_txn_native_upsert(
        txn: LoggingTransaction,
        table: str,
        key_names: Collection[str],
        key_values: Collection[Iterable[Any]],
        value_names: Collection[str],
        value_values: Iterable[Iterable[Any]],
    ) -> None:
        """
        Upsert, many times, using batching where possible.

        Args:
            table: The table to upsert into
            key_names: The key column names.
            key_values: A list of each row's key column values.
            value_names: The value column names
            value_values: A list of each row's value column values.
                Ignored if value_names is empty.
        """
        allnames: List[str] = []
        allnames.extend(key_names)
        allnames.extend(value_names)

        if not value_names:
            latter = "NOTHING"
        else:
            latter = "UPDATE SET " + ", ".join(
                k + "=EXCLUDED." + k for k in value_names
            )

        args = []

        for x, y in zip(key_values, value_values):
            args.append(tuple(x) + tuple(y))

        if isinstance(txn.database_engine, Psycopg2Engine):
            # We use `execute_values` as it can be a lot faster than `execute_batch`,
            # but it's only available on postgres.
            sql = "INSERT INTO %s (%s) VALUES ? ON CONFLICT (%s) DO %s" % (
                table,
                ", ".join(k for k in allnames),
                ", ".join(key_names),
                latter,
            )

            txn.execute_values(sql, args, fetch=False)

            # TODO Maybe improve for psycopg.

        else:
            sql = "INSERT INTO %s (%s) VALUES (%s) ON CONFLICT (%s) DO %s" % (
                table,
                ", ".join(k for k in allnames),
                ", ".join("?" for _ in allnames),
                ", ".join(key_names),
                latter,
            )

            return txn.execute_batch(sql, args)

    @overload
    async def simple_select_one(
        self,
        table: str,
        keyvalues: Dict[str, Any],
        retcols: Collection[str],
        allow_none: Literal[False] = False,
        desc: str = "simple_select_one",
    ) -> Tuple[Any, ...]: ...

    @overload
    async def simple_select_one(
        self,
        table: str,
        keyvalues: Dict[str, Any],
        retcols: Collection[str],
        allow_none: Literal[True] = True,
        desc: str = "simple_select_one",
    ) -> Optional[Tuple[Any, ...]]: ...

    async def simple_select_one(
        self,
        table: str,
        keyvalues: Dict[str, Any],
        retcols: Collection[str],
        allow_none: bool = False,
        desc: str = "simple_select_one",
    ) -> Optional[Tuple[Any, ...]]:
        """Executes a SELECT query on the named table, which is expected to
        return a single row, returning multiple columns from it.

        Args:
            table: string giving the table name
            keyvalues: dict of column names and values to select the row with
            retcols: list of strings giving the names of the columns to return
            allow_none: If true, return None instead of failing if the SELECT
                statement returns no rows
            desc: description of the transaction, for logging and metrics
        """
        return await self.runInteraction(
            desc,
            self.simple_select_one_txn,
            table,
            keyvalues,
            retcols,
            allow_none,
            db_autocommit=True,
        )

    @overload
    async def simple_select_one_onecol(
        self,
        table: str,
        keyvalues: Dict[str, Any],
        retcol: str,
        allow_none: Literal[False] = False,
        desc: str = "simple_select_one_onecol",
    ) -> Any: ...

    @overload
    async def simple_select_one_onecol(
        self,
        table: str,
        keyvalues: Dict[str, Any],
        retcol: str,
        allow_none: Literal[True] = True,
        desc: str = "simple_select_one_onecol",
    ) -> Optional[Any]: ...

    async def simple_select_one_onecol(
        self,
        table: str,
        keyvalues: Dict[str, Any],
        retcol: str,
        allow_none: bool = False,
        desc: str = "simple_select_one_onecol",
    ) -> Optional[Any]:
        """Executes a SELECT query on the named table, which is expected to
        return a single row, returning a single column from it.

        Args:
            table: string giving the table name
            keyvalues: dict of column names and values to select the row with
            retcol: string giving the name of the column to return
            allow_none: If true, return None instead of raising StoreError if the SELECT
                statement returns no rows
            desc: description of the transaction, for logging and metrics
        """
        return await self.runInteraction(
            desc,
            self.simple_select_one_onecol_txn,
            table,
            keyvalues,
            retcol,
            allow_none=allow_none,
            db_autocommit=True,
        )

    @overload
    @classmethod
    def simple_select_one_onecol_txn(
        cls,
        txn: LoggingTransaction,
        table: str,
        keyvalues: Dict[str, Any],
        retcol: str,
        allow_none: Literal[False] = False,
    ) -> Any: ...

    @overload
    @classmethod
    def simple_select_one_onecol_txn(
        cls,
        txn: LoggingTransaction,
        table: str,
        keyvalues: Dict[str, Any],
        retcol: str,
        allow_none: Literal[True] = True,
    ) -> Optional[Any]: ...

    @classmethod
    def simple_select_one_onecol_txn(
        cls,
        txn: LoggingTransaction,
        table: str,
        keyvalues: Dict[str, Any],
        retcol: str,
        allow_none: bool = False,
    ) -> Optional[Any]:
        ret = cls.simple_select_onecol_txn(
            txn, table=table, keyvalues=keyvalues, retcol=retcol
        )

        if ret:
            return ret[0]
        else:
            if allow_none:
                return None
            else:
                raise StoreError(404, "No row found")

    @staticmethod
    def simple_select_onecol_txn(
        txn: LoggingTransaction,
        table: str,
        keyvalues: Dict[str, Any],
        retcol: str,
    ) -> List[Any]:
        sql = ("SELECT %(retcol)s FROM %(table)s") % {"retcol": retcol, "table": table}

        if keyvalues:
            sql += " WHERE %s" % " AND ".join("%s = ?" % k for k in keyvalues.keys())
            txn.execute(sql, list(keyvalues.values()))
        else:
            txn.execute(sql)

        return [r[0] for r in txn]

    async def simple_select_onecol(
        self,
        table: str,
        keyvalues: Optional[Dict[str, Any]],
        retcol: str,
        desc: str = "simple_select_onecol",
    ) -> List[Any]:
        """Executes a SELECT query on the named table, which returns a list
        comprising of the values of the named column from the selected rows.

        Args:
            table: table name
            keyvalues: column names and values to select the rows with
            retcol: column whos value we wish to retrieve.
            desc: description of the transaction, for logging and metrics

        Returns:
            Results in a list
        """
        return await self.runInteraction(
            desc,
            self.simple_select_onecol_txn,
            table,
            keyvalues,
            retcol,
            db_autocommit=True,
        )

    async def simple_select_list(
        self,
        table: str,
        keyvalues: Optional[Dict[str, Any]],
        retcols: Collection[str],
        desc: str = "simple_select_list",
    ) -> List[Tuple[Any, ...]]:
        """Executes a SELECT query on the named table, which may return zero or
        more rows, returning the result as a list of tuples.

        Args:
            table: the table name
            keyvalues:
                column names and values to select the rows with, or None to not
                apply a WHERE clause.
            retcols: the names of the columns to return
            desc: description of the transaction, for logging and metrics

        Returns:
            A list of tuples, one per result row, each the retcolumn's value for the row.
        """
        return await self.runInteraction(
            desc,
            self.simple_select_list_txn,
            table,
            keyvalues,
            retcols,
            db_autocommit=True,
        )

    @classmethod
    def simple_select_list_txn(
        cls,
        txn: LoggingTransaction,
        table: str,
        keyvalues: Optional[Dict[str, Any]],
        retcols: Iterable[str],
    ) -> List[Tuple[Any, ...]]:
        """Executes a SELECT query on the named table, which may return zero or
        more rows, returning the result as a list of tuples.

        Args:
            txn: Transaction object
            table: the table name
            keyvalues:
                column names and values to select the rows with, or None to not
                apply a WHERE clause.
            retcols: the names of the columns to return

        Returns:
            A list of tuples, one per result row, each the retcolumn's value for the row.
        """
        if keyvalues:
            sql = "SELECT %s FROM %s WHERE %s" % (
                ", ".join(retcols),
                table,
                " AND ".join("%s = ?" % (k,) for k in keyvalues),
            )
            txn.execute(sql, list(keyvalues.values()))
        else:
            sql = "SELECT %s FROM %s" % (", ".join(retcols), table)
            txn.execute(sql)

        return txn.fetchall()

    async def simple_select_many_batch(
        self,
        table: str,
        column: str,
        iterable: Iterable[Any],
        retcols: Collection[str],
        keyvalues: Optional[Dict[str, Any]] = None,
        desc: str = "simple_select_many_batch",
        batch_size: int = 100,
    ) -> List[Tuple[Any, ...]]:
        """Executes a SELECT query on the named table, which may return zero or
        more rows.

        Filters rows by whether the value of `column` is in `iterable`.

        Args:
            table: string giving the table name
            column: column name to test for inclusion against `iterable`
            iterable: list
            retcols: list of strings giving the names of the columns to return
            keyvalues: dict of column names and values to select the rows with
            desc: description of the transaction, for logging and metrics
            batch_size: the number of rows for each select query

        Returns:
            The results as a list of tuples.
        """
        keyvalues = keyvalues or {}

        results: List[Tuple[Any, ...]] = []

        for chunk in batch_iter(iterable, batch_size):
            rows = await self.runInteraction(
                desc,
                self.simple_select_many_txn,
                table,
                column,
                chunk,
                keyvalues,
                retcols,
                db_autocommit=True,
            )

            results.extend(rows)

        return results

    @classmethod
    def simple_select_many_txn(
        cls,
        txn: LoggingTransaction,
        table: str,
        column: str,
        iterable: Collection[Any],
        keyvalues: Dict[str, Any],
        retcols: Iterable[str],
    ) -> List[Tuple[Any, ...]]:
        """Executes a SELECT query on the named table, which may return zero or
        more rows.

        Filters rows by whether the value of `column` is in `iterable`.

        Args:
            txn: Transaction object
            table: string giving the table name
            column: column name to test for inclusion against `iterable`
            iterable: list
            keyvalues: dict of column names and values to select the rows with
            retcols: list of strings giving the names of the columns to return

        Returns:
            The results as a list of tuples.
        """
        # If there's nothing to select, then skip executing the query.
        if not iterable:
            return []

        clause, values = make_in_list_sql_clause(txn.database_engine, column, iterable)
        clauses = [clause]

        for key, value in keyvalues.items():
            clauses.append("%s = ?" % (key,))
            values.append(value)

        sql = "SELECT %s FROM %s WHERE %s" % (
            ", ".join(retcols),
            table,
            " AND ".join(clauses),
        )

        txn.execute(sql, values)
        return txn.fetchall()

    async def simple_update(
        self,
        table: str,
        keyvalues: Dict[str, Any],
        updatevalues: Dict[str, Any],
        desc: str,
    ) -> int:
        """
        Update rows in the given database table.
        If the given keyvalues don't match anything, nothing will be updated.

        Args:
            table: The database table to update.
            keyvalues: A mapping of column name to value to match rows on.
            updatevalues: A mapping of column name to value to replace in any matched rows.
            desc: description of the transaction, for logging and metrics.

        Returns:
            The number of rows that were updated. Will be 0 if no matching rows were found.
        """
        return await self.runInteraction(
            desc, self.simple_update_txn, table, keyvalues, updatevalues
        )

    @staticmethod
    def simple_update_txn(
        txn: LoggingTransaction,
        table: str,
        keyvalues: Mapping[str, Any],
        updatevalues: Mapping[str, Any],
    ) -> int:
        """
        Update rows in the given database table.
        If the given keyvalues don't match anything, nothing will be updated.

        Args:
            txn: The database transaction object.
            table: The database table to update.
            keyvalues: A mapping of column name to value to match rows on.
            updatevalues: A mapping of column name to value to replace in any matched rows.

        Returns:
            The number of rows that were updated. Will be 0 if no matching rows were found.
        """
        if keyvalues:
            where = "WHERE %s" % " AND ".join("%s = ?" % k for k in keyvalues.keys())
        else:
            where = ""

        update_sql = "UPDATE %s SET %s %s" % (
            table,
            ", ".join("%s = ?" % (k,) for k in updatevalues),
            where,
        )

        txn.execute(update_sql, list(updatevalues.values()) + list(keyvalues.values()))

        return txn.rowcount

    async def simple_update_many(
        self,
        table: str,
        key_names: Collection[str],
        key_values: Collection[Iterable[Any]],
        value_names: Collection[str],
        value_values: Iterable[Iterable[Any]],
        desc: str,
    ) -> None:
        """
        Update, many times, using batching where possible.
        If the keys don't match anything, nothing will be updated.

        Args:
            table: The table to update
            key_names: The key column names.
            key_values: A list of each row's key column values.
            value_names: The names of value columns to update.
            value_values: A list of each row's value column values.
        """

        await self.runInteraction(
            desc,
            self.simple_update_many_txn,
            table,
            key_names,
            key_values,
            value_names,
            value_values,
        )

    @staticmethod
    def simple_update_many_txn(
        txn: LoggingTransaction,
        table: str,
        key_names: Collection[str],
        key_values: Collection[Iterable[Any]],
        value_names: Collection[str],
        value_values: Collection[Iterable[Any]],
    ) -> None:
        """
        Update, many times, using batching where possible.
        If the keys don't match anything, nothing will be updated.

        Args:
            table: The table to update
            key_names: The key column names.
            key_values: A list of each row's key column values.
            value_names: The names of value columns to update.
            value_values: A list of each row's value column values.
        """

        if len(value_values) != len(key_values):
            raise ValueError(
                f"{len(key_values)} key rows and {len(value_values)} value rows: should be the same number."
            )
        # If there is nothing to update, then skip executing the query.
        if not key_values:
            return

        # List of tuples of (value values, then key values)
        # (This matches the order needed for the query)
        args = [tuple(vv) + tuple(kv) for vv, kv in zip(value_values, key_values)]

        # 'col1 = ?, col2 = ?, ...'
        set_clause = ", ".join(f"{n} = ?" for n in value_names)

        if key_names:
            # 'WHERE col3 = ? AND col4 = ? AND col5 = ?'
            where_clause = "WHERE " + (" AND ".join(f"{n} = ?" for n in key_names))
        else:
            where_clause = ""

        # UPDATE mytable SET col1 = ?, col2 = ? WHERE col3 = ? AND col4 = ?
        sql = f"UPDATE {table} SET {set_clause} {where_clause}"

        txn.execute_batch(sql, args)

    async def simple_update_one(
        self,
        table: str,
        keyvalues: Dict[str, Any],
        updatevalues: Dict[str, Any],
        desc: str = "simple_update_one",
    ) -> None:
        """Executes an UPDATE query on the named table, setting new values for
        columns in a row matching the key values.

        Args:
            table: string giving the table name
            keyvalues: dict of column names and values to select the row with
            updatevalues: dict giving column names and values to update
            desc: description of the transaction, for logging and metrics
        """
        await self.runInteraction(
            desc,
            self.simple_update_one_txn,
            table,
            keyvalues,
            updatevalues,
            db_autocommit=True,
        )

    @classmethod
    def simple_update_one_txn(
        cls,
        txn: LoggingTransaction,
        table: str,
        keyvalues: Dict[str, Any],
        updatevalues: Dict[str, Any],
    ) -> None:
        rowcount = cls.simple_update_txn(txn, table, keyvalues, updatevalues)

        if rowcount == 0:
            raise StoreError(404, "No row found (%s)" % (table,))
        if rowcount > 1:
            raise StoreError(500, "More than one row matched (%s)" % (table,))

    @overload
    @staticmethod
    def simple_select_one_txn(
        txn: LoggingTransaction,
        table: str,
        keyvalues: Dict[str, Any],
        retcols: Collection[str],
        allow_none: Literal[False] = False,
    ) -> Tuple[Any, ...]: ...

    @overload
    @staticmethod
    def simple_select_one_txn(
        txn: LoggingTransaction,
        table: str,
        keyvalues: Dict[str, Any],
        retcols: Collection[str],
        allow_none: Literal[True] = True,
    ) -> Optional[Tuple[Any, ...]]: ...

    @staticmethod
    def simple_select_one_txn(
        txn: LoggingTransaction,
        table: str,
        keyvalues: Dict[str, Any],
        retcols: Collection[str],
        allow_none: bool = False,
    ) -> Optional[Tuple[Any, ...]]:
        select_sql = "SELECT %s FROM %s" % (", ".join(retcols), table)

        if keyvalues:
            select_sql += " WHERE %s" % (" AND ".join("%s = ?" % k for k in keyvalues),)
            txn.execute(select_sql, list(keyvalues.values()))
        else:
            txn.execute(select_sql)

        row = txn.fetchone()

        if not row:
            if allow_none:
                return None
            raise StoreError(404, "No row found (%s)" % (table,))
        if txn.rowcount > 1:
            raise StoreError(500, "More than one row matched (%s)" % (table,))

        return row

    async def simple_delete_one(
        self, table: str, keyvalues: Dict[str, Any], desc: str = "simple_delete_one"
    ) -> None:
        """Executes a DELETE query on the named table, expecting to delete a
        single row.

        Args:
            table: string giving the table name
            keyvalues: dict of column names and values to select the row with
            desc: description of the transaction, for logging and metrics
        """
        await self.runInteraction(
            desc,
            self.simple_delete_one_txn,
            table,
            keyvalues,
            db_autocommit=True,
        )

    @staticmethod
    def simple_delete_one_txn(
        txn: LoggingTransaction, table: str, keyvalues: Dict[str, Any]
    ) -> None:
        """Executes a DELETE query on the named table, expecting to delete a
        single row.

        Args:
            table: string giving the table name
            keyvalues: dict of column names and values to select the row with
        """
        sql = "DELETE FROM %s WHERE %s" % (
            table,
            " AND ".join("%s = ?" % (k,) for k in keyvalues),
        )

        txn.execute(sql, list(keyvalues.values()))
        if txn.rowcount == 0:
            raise StoreError(404, "No row found (%s)" % (table,))
        if txn.rowcount > 1:
            raise StoreError(500, "More than one row matched (%s)" % (table,))

    async def simple_delete(
        self, table: str, keyvalues: Dict[str, Any], desc: str
    ) -> int:
        """Executes a DELETE query on the named table.

        Filters rows by the key-value pairs.

        Args:
            table: string giving the table name
            keyvalues: dict of column names and values to select the row with
            desc: description of the transaction, for logging and metrics

        Returns:
            The number of deleted rows.
        """
        return await self.runInteraction(
            desc, self.simple_delete_txn, table, keyvalues, db_autocommit=True
        )

    @staticmethod
    def simple_delete_txn(
        txn: LoggingTransaction, table: str, keyvalues: Dict[str, Any]
    ) -> int:
        """Executes a DELETE query on the named table.

        Filters rows by the key-value pairs.

        Args:
            table: string giving the table name
            keyvalues: dict of column names and values to select the row with

        Returns:
            The number of deleted rows.
        """
        sql = "DELETE FROM %s WHERE %s" % (
            table,
            " AND ".join("%s = ?" % (k,) for k in keyvalues),
        )

        txn.execute(sql, list(keyvalues.values()))
        return txn.rowcount

    async def simple_delete_many(
        self,
        table: str,
        column: str,
        iterable: Collection[Any],
        keyvalues: Dict[str, Any],
        desc: str,
    ) -> int:
        """Executes a DELETE query on the named table.

        Filters rows by if value of `column` is in `iterable`.

        Args:
            table: string giving the table name
            column: column name to test for inclusion against `iterable`
            iterable: list of values to match against `column`. NB cannot be a generator
                as it may be evaluated multiple times.
            keyvalues: dict of column names and values to select the rows with
            desc: description of the transaction, for logging and metrics

        Returns:
            Number rows deleted
        """
        return await self.runInteraction(
            desc,
            self.simple_delete_many_txn,
            table,
            column,
            iterable,
            keyvalues,
            db_autocommit=True,
        )

    @staticmethod
    def simple_delete_many_txn(
        txn: LoggingTransaction,
        table: str,
        column: str,
        values: Collection[Any],
        keyvalues: Dict[str, Any],
    ) -> int:
        """Executes a DELETE query on the named table.

        Deletes the rows:
          - whose value of `column` is in `values`; AND
          - that match extra column-value pairs specified in `keyvalues`.

        Args:
            txn: Transaction object
            table: string giving the table name
            column: column name to test for inclusion against `values`
            values: values of `column` which choose rows to delete
            keyvalues: dict of extra column names and values to select the rows
                with. They will be ANDed together with the main predicate.

        Returns:
            Number rows deleted
        """
        # If there's nothing to delete, then skip executing the query.
        if not values:
            return 0

        clause, values = make_in_list_sql_clause(txn.database_engine, column, values)
        clauses = [clause]

        for key, value in keyvalues.items():
            clauses.append("%s = ?" % (key,))
            values.append(value)

        sql = "DELETE FROM %s WHERE %s" % (table, " AND ".join(clauses))
        txn.execute(sql, values)

        return txn.rowcount

    @staticmethod
    def simple_delete_many_batch_txn(
        txn: LoggingTransaction,
        table: str,
        keys: Collection[str],
        values: Sequence[Iterable[Any]],
    ) -> None:
        """Executes a DELETE query on the named table.

        The input is given as a list of rows, where each row is a list of values.
        (Actually any iterable is fine.)

        Args:
            txn: The transaction to use.
            table: string giving the table name
            keys: list of column names
            values: for each row, a list of values in the same order as `keys`
        """

        if isinstance(txn.database_engine, Psycopg2Engine):
            # We use `execute_values` as it can be a lot faster than `execute_batch`,
            # but it's only available on postgres.
            sql = "DELETE FROM %s WHERE (%s) IN (VALUES ?)" % (
                table,
                ", ".join(k for k in keys),
            )

            txn.execute_values(sql, values, fetch=False)
        else:
            sql = "DELETE FROM %s WHERE (%s) = (%s)" % (
                table,
                ", ".join(k for k in keys),
                ", ".join("?" for _ in keys),
            )

            txn.execute_batch(sql, values)

    def get_cache_dict(
        self,
        db_conn: LoggingDatabaseConnection,
        table: str,
        entity_column: str,
        stream_column: str,
        max_value: int,
        limit: int = 100000,
    ) -> Tuple[Dict[Any, int], int]:
        """Gets roughly the last N changes in the given stream table as a
        map from entity to the stream ID of the most recent change.

        Also returns the minimum stream ID.
        """

        # This may return many rows for the same entity, but the `limit` is only
        # a suggestion so we don't care that much.
        #
        # Note: Some stream tables can have multiple rows with the same stream
        # ID. Instead of handling this with complicated SQL, we instead simply
        # add one to the returned minimum stream ID to ensure correctness.
        sql = f"""
            SELECT {entity_column}, {stream_column}
            FROM {table}
            ORDER BY {stream_column} DESC
            LIMIT ?
        """

        txn = db_conn.cursor(txn_name="get_cache_dict")
        txn.execute(sql, (limit,))

        # The rows come out in reverse stream ID order, so we want to keep the
        # stream ID of the first row for each entity.
        cache: Dict[Any, int] = {}
        for row in txn:
            cache.setdefault(row[0], int(row[1]))

        txn.close()

        if cache:
            # We add one here as we don't know if we have all rows for the
            # minimum stream ID.
            min_val = min(cache.values()) + 1
        else:
            min_val = max_value

        return cache, min_val

    @classmethod
    def simple_select_list_paginate_txn(
        cls,
        txn: LoggingTransaction,
        table: str,
        orderby: str,
        start: int,
        limit: int,
        retcols: Iterable[str],
        filters: Optional[Dict[str, Any]] = None,
        keyvalues: Optional[Dict[str, Any]] = None,
        exclude_keyvalues: Optional[Dict[str, Any]] = None,
        order_direction: str = "ASC",
    ) -> List[Tuple[Any, ...]]:
        """
        Executes a SELECT query on the named table with start and limit,
        of row numbers, which may return zero or number of rows from start to limit,
        returning the result as a list of dicts.

        Use `filters` to search attributes using SQL wildcards and/or `keyvalues` to
        select attributes with exact matches. All constraints are joined together
        using 'AND'.

        Args:
            txn: Transaction object
            table: the table name
            orderby: Column to order the results by.
            start: Index to begin the query at.
            limit: Number of results to return.
            retcols: the names of the columns to return
            filters:
                column names and values to filter the rows with, or None to not
                apply a WHERE ? LIKE ? clause.
            keyvalues:
                column names and values to select the rows with, or None to not
                apply a WHERE key = value clause.
            exclude_keyvalues:
                column names and values to exclude rows with, or None to not
                apply a WHERE key != value clause.
            order_direction: Whether the results should be ordered "ASC" or "DESC".

        Returns:
            The result as a list of tuples.
        """
        if order_direction not in ["ASC", "DESC"]:
            raise ValueError("order_direction must be one of 'ASC' or 'DESC'.")

        where_clause = "WHERE " if filters or keyvalues or exclude_keyvalues else ""
        arg_list: List[Any] = []
        if filters:
            where_clause += " AND ".join("%s LIKE ?" % (k,) for k in filters)
            arg_list += list(filters.values())
        where_clause += " AND " if filters and keyvalues else ""
        if keyvalues:
            where_clause += " AND ".join("%s = ?" % (k,) for k in keyvalues)
            arg_list += list(keyvalues.values())
        if exclude_keyvalues:
            where_clause += " AND ".join("%s != ?" % (k,) for k in exclude_keyvalues)
            arg_list += list(exclude_keyvalues.values())

        sql = "SELECT %s FROM %s %s ORDER BY %s %s LIMIT ? OFFSET ?" % (
            ", ".join(retcols),
            table,
            where_clause,
            orderby,
            order_direction,
        )
        txn.execute(sql, arg_list + [limit, start])

        return txn.fetchall()


def make_in_list_sql_clause(
    database_engine: BaseDatabaseEngine,
    column: str,
    iterable: Collection[Any],
    *,
    negative: bool = False,
) -> Tuple[str, list]:
    """Returns an SQL clause that checks the given column is in the iterable.

    On SQLite this expands to `column IN (?, ?, ...)`, whereas on Postgres
    it expands to `column = ANY(?)`. While both DBs support the `IN` form,
    using the `ANY` form on postgres means that it views queries with
    different length iterables as the same, helping the query stats.

    Args:
        database_engine
        column: Name of the column
        iterable: The values to check the column against.
        negative: Whether we should check for inequality, i.e. `NOT IN`

    Returns:
        A tuple of SQL query and the args
    """

    if database_engine.supports_using_any_list:
        # This should hopefully be faster, but also makes postgres query
        # stats easier to understand.
        if not negative:
            clause = f"{column} = ANY(?)"
        else:
            clause = f"{column} != ALL(?)"

        return clause, [list(iterable)]
    else:
        params = ",".join("?" for _ in iterable)
        if not negative:
            clause = f"{column} IN ({params})"
        else:
            clause = f"{column} NOT IN ({params})"
        return clause, list(iterable)


# These overloads ensure that `columns` and `iterable` values have the same length.
@overload
def make_tuple_in_list_sql_clause(
    database_engine: BaseDatabaseEngine,
    columns: Tuple[str, str],
    iterable: Collection[Tuple[Any, Any]],
) -> Tuple[str, list]: ...


@overload
def make_tuple_in_list_sql_clause(
    database_engine: BaseDatabaseEngine,
    columns: Tuple[str, str, str],
    iterable: Collection[Tuple[Any, Any, Any]],
) -> Tuple[str, list]: ...


def make_tuple_in_list_sql_clause(
    database_engine: BaseDatabaseEngine,
    columns: Tuple[str, ...],
    iterable: Collection[Tuple[Any, ...]],
) -> Tuple[str, list]:
    """Returns an SQL clause that checks the given tuple of columns is in the iterable.

    Args:
        database_engine
        columns: Names of the columns in the tuple.
        iterable: The tuples to check the columns against.

    Returns:
        A tuple of SQL query and the args
    """
    if len(columns) == 0:
        # Should be unreachable due to mypy, as long as the overloads are set up right.
        if () in iterable:
            return "TRUE", []
        else:
            return "FALSE", []

    if len(columns) == 1:
        # Use `= ANY(?)` on postgres.
        return make_in_list_sql_clause(
            database_engine, next(iter(columns)), [values[0] for values in iterable]
        )

    # There are multiple columns. Avoid using an `= ANY(?)` clause on postgres, as
    # indices are not used when there are multiple columns. Instead, use an `IN`
    # expression.
    #
    # `IN ((?, ...), ...)` with tuples is supported by postgres only, whereas
    # `IN (VALUES (?, ...), ...)` is supported by both sqlite and postgres.
    # Thus, the latter is chosen.

    if len(iterable) == 0:
        # A 0-length `VALUES` list is not allowed in sqlite or postgres.
        # Also note that a 0-length `IN (...)` clause (not using `VALUES`) is not
        # allowed in postgres.
        return "FALSE", []

    tuple_sql = "(%s)" % (",".join("?" for _ in columns),)
    return "(%s) IN (VALUES %s)" % (
        ",".join(column for column in columns),
        ",".join(tuple_sql for _ in iterable),
    ), [value for values in iterable for value in values]


KV = TypeVar("KV")


def make_tuple_comparison_clause(keys: List[Tuple[str, KV]]) -> Tuple[str, List[KV]]:
    """Returns a tuple comparison SQL clause

    Builds a SQL clause that looks like "(a, b) > (?, ?)"

    Args:
        keys: A set of (column, value) pairs to be compared.

    Returns:
        A tuple of SQL query and the args
    """
    return (
        "(%s) > (%s)" % (",".join(k[0] for k in keys), ",".join("?" for _ in keys)),
        [k[1] for k in keys],
    )<|MERGE_RESOLUTION|>--- conflicted
+++ resolved
@@ -583,13 +583,9 @@
         finally:
             secs = time.time() - start
             sql_logger.debug("[SQL time] {%s} %f sec", self.name, secs)
-<<<<<<< HEAD
-            sql_query_timer.labels(one_line_sql.split()[0]).observe(secs)
-=======
             sql_query_timer.labels(
-                verb=sql.split()[0], **{SERVER_NAME_LABEL: self.server_name}
+                verb=one_line_sql.split()[0], **{SERVER_NAME_LABEL: self.server_name}
             ).observe(secs)
->>>>>>> ad8dcc21
 
     def close(self) -> None:
         self.txn.close()
