#
# This file is licensed under the Affero General Public License (AGPL) version 3.
#
# Copyright 2019 The Matrix.org Foundation C.I.C.
# Copyright 2014-2016 OpenMarket Ltd
# Copyright (C) 2023 New Vector, Ltd
#
# This program is free software: you can redistribute it and/or modify
# it under the terms of the GNU Affero General Public License as
# published by the Free Software Foundation, either version 3 of the
# License, or (at your option) any later version.
#
# See the GNU Affero General Public License for more details:
# <https://www.gnu.org/licenses/agpl-3.0.html>.
#
# Originally licensed under the Apache License, Version 2.0:
# <http://www.apache.org/licenses/LICENSE-2.0>.
#
# [This file includes modifications made by New Vector Limited]
#
#
import inspect
import itertools
import logging
import time
import types
from collections import defaultdict
from time import monotonic as monotonic_time
from typing import (
    TYPE_CHECKING,
    Any,
    Awaitable,
    Callable,
    Collection,
    Iterable,
    Iterator,
    Literal,
    Mapping,
    Sequence,
    TypeVar,
    cast,
    overload,
)

import attr
from prometheus_client import Counter, Histogram
from typing_extensions import Concatenate, ParamSpec

from twisted.enterprise import adbapi
from twisted.internet.interfaces import IReactorCore

from synapse.api.errors import StoreError
from synapse.config.database import DatabaseConnectionConfig
from synapse.logging import opentracing
from synapse.logging.context import (
    LoggingContext,
    current_context,
    make_deferred_yieldable,
)
from synapse.metrics import SERVER_NAME_LABEL, register_threadpool
from synapse.storage.background_updates import BackgroundUpdater
from synapse.storage.engines import (
    BaseDatabaseEngine,
    PostgresEngine,
    Psycopg2Engine,
    PsycopgEngine,
    Sqlite3Engine,
)
from synapse.storage.engines._base import IsolationLevel
from synapse.storage.types import Connection, Cursor, SQLQueryParameters
from synapse.types import StrCollection
from synapse.util.async_helpers import delay_cancellation
from synapse.util.iterutils import batch_iter

if TYPE_CHECKING:
    from synapse.server import HomeServer

# python 3 does not have a maximum int value
MAX_TXN_ID = 2**63 - 1

logger = logging.getLogger(__name__)

sql_logger = logging.getLogger("synapse.storage.SQL")
transaction_logger = logging.getLogger("synapse.storage.txn")
perf_logger = logging.getLogger("synapse.storage.TIME")

sql_scheduling_timer = Histogram(
    "synapse_storage_schedule_time", "sec", labelnames=[SERVER_NAME_LABEL]
)

sql_query_timer = Histogram(
    "synapse_storage_query_time", "sec", labelnames=["verb", SERVER_NAME_LABEL]
)
sql_txn_count = Counter(
    "synapse_storage_transaction_time_count",
    "sec",
    labelnames=["desc", SERVER_NAME_LABEL],
)
sql_txn_duration = Counter(
    "synapse_storage_transaction_time_sum",
    "sec",
    labelnames=["desc", SERVER_NAME_LABEL],
)


# Unique indexes which have been added in background updates. Maps from table name
# to the name of the background update which added the unique index to that table.
#
# This is used by the upsert logic to figure out which tables are safe to do a proper
# UPSERT on: until the relevant background update has completed, we
# have to emulate an upsert by locking the table.
#
UNIQUE_INDEX_BACKGROUND_UPDATES = {
    "user_ips": "user_ips_device_unique_index",
    "device_lists_remote_extremeties": "device_lists_remote_extremeties_unique_idx",
    "device_lists_remote_cache": "device_lists_remote_cache_unique_idx",
    "event_search": "event_search_event_id_idx",
    "local_media_repository_thumbnails": "local_media_repository_thumbnails_method_idx",
    "remote_media_cache_thumbnails": "remote_media_repository_thumbnails_method_idx",
    "event_push_summary": "event_push_summary_unique_index2",
    "receipts_linearized": "receipts_linearized_unique_index",
    "receipts_graph": "receipts_graph_unique_index",
}


class _PoolConnection(Connection):
    """
    A Connection from twisted.enterprise.adbapi.Connection.
    """

    def reconnect(self) -> None: ...


def make_pool(
    *,
    reactor: IReactorCore,
    db_config: DatabaseConnectionConfig,
    engine: BaseDatabaseEngine,
    server_name: str,
) -> adbapi.ConnectionPool:
    """Get the connection pool for the database."""

    # By default enable `cp_reconnect`. We need to fiddle with db_args in case
    # someone has explicitly set `cp_reconnect`.
    db_args = dict(db_config.config.get("args", {}))
    db_args.setdefault("cp_reconnect", True)

    def _on_new_connection(conn: Connection) -> None:
        # Ensure we have a logging context so we can correctly track queries,
        # etc.
        with LoggingContext(name="db.on_new_connection", server_name=server_name):
            engine.on_new_connection(
                LoggingDatabaseConnection(
                    conn=conn,
                    engine=engine,
                    default_txn_name="on_new_connection",
                    server_name=server_name,
                )
            )

    connection_pool = adbapi.ConnectionPool(
        db_config.config["name"],
        cp_reactor=reactor,
        cp_openfun=_on_new_connection,
        **db_args,
    )

    register_threadpool(
        name=f"database-{db_config.name}",
        server_name=server_name,
        threadpool=connection_pool.threadpool,
    )

    return connection_pool


def make_conn(
    *,
    db_config: DatabaseConnectionConfig,
    engine: BaseDatabaseEngine,
    default_txn_name: str,
    server_name: str,
) -> "LoggingDatabaseConnection":
    """Make a new connection to the database and return it.

    Returns:
        Connection
    """

    db_params = {
        k: v
        for k, v in db_config.config.get("args", {}).items()
        if not k.startswith("cp_")
    }
    native_db_conn = engine.module.connect(**db_params)
    db_conn = LoggingDatabaseConnection(
        conn=native_db_conn,
        engine=engine,
        default_txn_name=default_txn_name,
        server_name=server_name,
    )

    engine.on_new_connection(db_conn)
    return db_conn


@attr.s(slots=True, auto_attribs=True, kw_only=True)
class LoggingDatabaseConnection:
    """A wrapper around a database connection that returns `LoggingTransaction`
    as its cursor class.

    This is mainly used on startup to ensure that queries get logged correctly
    """

    conn: Connection
    engine: BaseDatabaseEngine
    default_txn_name: str
    server_name: str

    def cursor(
        self,
        *,
        txn_name: str | None = None,
        after_callbacks: list["_CallbackListEntry"] | None = None,
        async_after_callbacks: list["_AsyncCallbackListEntry"] | None = None,
        exception_callbacks: list["_CallbackListEntry"] | None = None,
    ) -> "LoggingTransaction":
        if not txn_name:
            txn_name = self.default_txn_name

        return LoggingTransaction(
            txn=self.conn.cursor(),
            name=txn_name,
            server_name=self.server_name,
            database_engine=self.engine,
            after_callbacks=after_callbacks,
            async_after_callbacks=async_after_callbacks,
            exception_callbacks=exception_callbacks,
        )

    def close(self) -> None:
        self.conn.close()

    def commit(self) -> None:
        self.conn.commit()

    def rollback(self) -> None:
        self.conn.rollback()

    def __enter__(self) -> "LoggingDatabaseConnection":
        self.conn.__enter__()
        return self

    def __exit__(
        self,
        exc_type: type[BaseException] | None,
        exc_value: BaseException | None,
        traceback: types.TracebackType | None,
    ) -> bool | None:
        return self.conn.__exit__(exc_type, exc_value, traceback)

    # Proxy through any unknown lookups to the DB conn class.
    def __getattr__(self, name: str) -> Any:
        return getattr(self.conn, name)


# The type of entry which goes on our after_callbacks and exception_callbacks lists.
_CallbackListEntry = tuple[Callable[..., object], tuple[object, ...], dict[str, object]]
_AsyncCallbackListEntry = tuple[
    Callable[..., Awaitable], tuple[object, ...], dict[str, object]
]

P = ParamSpec("P")
R = TypeVar("R")


class LoggingTransaction:
    """An object that almost-transparently proxies for the 'txn' object
    passed to the constructor. Adds logging and metrics to the .execute()
    method.

    Args:
        txn: The database transaction object to wrap.
        name: The name of this transactions for logging.
        database_engine
        after_callbacks: A list that callbacks will be appended to
            that have been added by `call_after` which should be run on
            successful completion of the transaction. None indicates that no
            callbacks should be allowed to be scheduled to run.
        async_after_callbacks: A list that asynchronous callbacks will be appended
            to by `async_call_after` which should run, before after_callbacks, on
            successful completion of the transaction. None indicates that no
            callbacks should be allowed to be scheduled to run.
        exception_callbacks: A list that callbacks will be appended
            to that have been added by `call_on_exception` which should be run
            if transaction ends with an error. None indicates that no callbacks
            should be allowed to be scheduled to run.
    """

    __slots__ = [
        "txn",
        "name",
        "server_name",
        "database_engine",
        "after_callbacks",
        "async_after_callbacks",
        "exception_callbacks",
    ]

    def __init__(
        self,
        *,
        txn: Cursor,
        name: str,
        server_name: str,
        database_engine: BaseDatabaseEngine,
        after_callbacks: list[_CallbackListEntry] | None = None,
        async_after_callbacks: list[_AsyncCallbackListEntry] | None = None,
        exception_callbacks: list[_CallbackListEntry] | None = None,
    ):
        self.txn = txn
        self.name = name
        self.server_name = server_name
        self.database_engine = database_engine
        self.after_callbacks = after_callbacks
        self.async_after_callbacks = async_after_callbacks
        self.exception_callbacks = exception_callbacks

    def call_after(
        self, callback: Callable[P, object], *args: P.args, **kwargs: P.kwargs
    ) -> None:
        """Call the given callback on the main twisted thread after the transaction has
        finished successfully.

        Mostly used to invalidate the caches on the correct thread.

        Note that transactions may be retried a few times if they encounter database
        errors such as serialization failures. Callbacks given to `call_after`
        will accumulate across transaction attempts and will _all_ be called once a
        transaction attempt succeeds, regardless of whether previous transaction
        attempts failed. Otherwise, if all transaction attempts fail, all
        `call_on_exception` callbacks will be run instead.
        """
        # if self.after_callbacks is None, that means that whatever constructed the
        # LoggingTransaction isn't expecting there to be any callbacks; assert that
        # is not the case.
        assert self.after_callbacks is not None
        self.after_callbacks.append((callback, args, kwargs))

    def async_call_after(
        self, callback: Callable[P, Awaitable], *args: P.args, **kwargs: P.kwargs
    ) -> None:
        """Call the given asynchronous callback on the main twisted thread after
        the transaction has finished successfully (but before those added in `call_after`).

        Mostly used to invalidate remote caches after transactions.

        Note that transactions may be retried a few times if they encounter database
        errors such as serialization failures. Callbacks given to `async_call_after`
        will accumulate across transaction attempts and will _all_ be called once a
        transaction attempt succeeds, regardless of whether previous transaction
        attempts failed. Otherwise, if all transaction attempts fail, all
        `call_on_exception` callbacks will be run instead.
        """
        # if self.async_after_callbacks is None, that means that whatever constructed the
        # LoggingTransaction isn't expecting there to be any callbacks; assert that
        # is not the case.
        assert self.async_after_callbacks is not None
        self.async_after_callbacks.append((callback, args, kwargs))

    def call_on_exception(
        self, callback: Callable[P, object], *args: P.args, **kwargs: P.kwargs
    ) -> None:
        """Call the given callback on the main twisted thread after the transaction has
        failed.

        Note that transactions may be retried a few times if they encounter database
        errors such as serialization failures. Callbacks given to `call_on_exception`
        will accumulate across transaction attempts and will _all_ be called once the
        final transaction attempt fails. No `call_on_exception` callbacks will be run
        if any transaction attempt succeeds.
        """
        # if self.exception_callbacks is None, that means that whatever constructed the
        # LoggingTransaction isn't expecting there to be any callbacks; assert that
        # is not the case.
        assert self.exception_callbacks is not None
        self.exception_callbacks.append((callback, args, kwargs))

    def fetchone(self) -> tuple | None:
        return self.txn.fetchone()

    def fetchmany(self, size: int | None = None) -> list[tuple]:
        return self.txn.fetchmany(size=size)

    def fetchall(self) -> list[tuple]:
        return self.txn.fetchall()

    def __iter__(self) -> Iterator[tuple]:
        return self.txn.__iter__()

    @property
    def rowcount(self) -> int:
        return self.txn.rowcount

    @property
    def description(
        self,
    ) -> Sequence[Any] | None:
        return self.txn.description

    def execute_batch(self, sql: str, args: Iterable[Iterable[Any]]) -> None:
        """Similar to `executemany`, except `txn.rowcount` will not be correct
        afterwards.

        More efficient than `executemany` on PostgreSQL
        """

        if isinstance(self.database_engine, Psycopg2Engine):
            from psycopg2.extras import execute_batch

            # TODO: is it safe for values to be Iterable[Iterable[Any]] here?
            # https://www.psycopg.org/docs/extras.html?highlight=execute_batch#psycopg2.extras.execute_batch
            # suggests each arg in args should be a sequence or mapping
            self._do_execute(
                lambda the_sql: execute_batch(self.txn, the_sql, args), sql
            )

            # TODO Can psycopg3 do anything better?
        else:
            # TODO: is it safe for values to be Iterable[Iterable[Any]] here?
            # https://docs.python.org/3/library/sqlite3.html?highlight=sqlite3#sqlite3.Cursor.executemany
            # suggests that the outer collection may be iterable, but
            # https://docs.python.org/3/library/sqlite3.html?highlight=sqlite3#how-to-use-placeholders-to-bind-values-in-sql-queries
            # suggests that the inner collection should be a sequence or dict.
            self.executemany(sql, args)

    def execute_values(
        self,
        sql: str,
<<<<<<< HEAD
        values: Collection[Iterable[Any]],
        template: Optional[str] = None,
        fetch: bool = True,
    ) -> Iterable[Tuple]:
=======
        values: Iterable[Iterable[Any]],
        template: str | None = None,
        fetch: bool = True,
    ) -> list[tuple]:
>>>>>>> 54c93a13
        """Corresponds to psycopg2.extras.execute_values. Only available when
        using postgres.

        The `fetch` parameter must be set to False if the query does not return
        rows (e.g. INSERTs).

        The `template` is the snippet to merge to every item in argslist to
        compose the query.
        """
        assert isinstance(self.database_engine, PostgresEngine)

        # If there's no work to do, skip.
        if not len(values):
            return []

        if isinstance(self.database_engine, Psycopg2Engine):
            from psycopg2.extras import execute_values

            return self._do_execute(
                # TODO: is it safe for values to be Iterable[Iterable[Any]] here?
                # https://www.psycopg.org/docs/extras.html?highlight=execute_batch#psycopg2.extras.execute_values says values should be Sequence[Sequence]
                lambda the_sql, the_values: execute_values(
                    self.txn, the_sql, the_values, template=template, fetch=fetch
                ),
                sql,
                values,
            )
        else:
            # We use fetch = False to mean a writable query. You *might* be able
            # to morph that into a COPY (...) FROM STDIN, but it isn't worth the
            # effort for the few places we set fetch = False.
            assert fetch is True

            # execute_values requires a single replacement, but we need to expand it
            # for COPY. This assumes all inner sequences are the same length.
            value_str = "(" + ", ".join("?" for _ in next(iter(values))) + ")"
            sql = sql.replace("?", ", ".join(value_str for _ in values))

            # Wrap the SQL in the COPY statement.
            sql = f"COPY ({sql}) TO STDOUT"

            def f(
                the_sql: str, the_args: Sequence[Sequence[Any]]
            ) -> Iterable[Tuple[Any, ...]]:
                with self.txn.copy(the_sql, the_args) as copy:  # type: ignore[attr-defined]
                    yield from copy.rows()

            # Flatten the values.
            return self._do_execute(f, sql, list(itertools.chain.from_iterable(values)))

    def copy_write(
        self, sql: str, args: Iterable[Any], values: Iterable[Iterable[Any]]
    ) -> None:
        """Corresponds to a PostgreSQL COPY (...) FROM STDIN call."""
        assert isinstance(self.database_engine, PsycopgEngine)

        def f(
            the_sql: str, the_args: Iterable[Any], the_values: Iterable[Iterable[Any]]
        ) -> None:
            with self.txn.copy(the_sql, the_args) as copy:  # type: ignore[attr-defined]
                for record in the_values:
                    copy.write_row(record)

        self._do_execute(f, sql, args, values)

    def execute(self, sql: str, parameters: SQLQueryParameters = ()) -> None:
        self._do_execute(self.txn.execute, sql, parameters)

    def executemany(self, sql: str, *args: Any) -> None:
        """Repeatedly execute the same piece of SQL with different parameters.

        See https://peps.python.org/pep-0249/#executemany. Note in particular that

        > Use of this method for an operation which produces one or more result sets
        > constitutes undefined behavior

        so you can't use this for e.g. a SELECT, an UPDATE ... RETURNING, or a
        DELETE FROM... RETURNING.
        """
        # TODO: we should add a type for *args here. Looking at Cursor.executemany
        # and DBAPI2 it ought to be Sequence[_Parameter], but we pass in
        # Iterable[Iterable[Any]] in execute_batch and execute_values above, which mypy
        # complains about.
        self._do_execute(self.txn.executemany, sql, *args)

    def executescript(self, sql: str) -> None:
        if isinstance(self.database_engine, Sqlite3Engine):
            self._do_execute(self.txn.executescript, sql)  # type: ignore[attr-defined]
        else:
            raise NotImplementedError(
                f"executescript only exists for sqlite driver, not {type(self.database_engine)}"
            )

    def _make_sql_one_line(self, sql: str) -> str:
        "Strip newlines out of SQL so that the loggers in the DB are on one line"
        return " ".join(line.strip() for line in sql.splitlines() if line.strip())

    def _do_execute(
        self,
        func: Callable[Concatenate[str, P], R],
        sql: str,
        *args: P.args,
        **kwargs: P.kwargs,
    ) -> R:
        # Generate a one-line version of the SQL to better log it.
        one_line_sql = self._make_sql_one_line(sql)

        # TODO(paul): Maybe use 'info' and 'debug' for values?
        sql_logger.debug("[SQL] {%s} %s", self.name, one_line_sql)

        if isinstance(sql, str):
            sql = self.database_engine.convert_param_style(sql)
        if args:
            try:
                sql_logger.debug("[SQL values] {%s} %r", self.name, args[0])
            except Exception:
                # Don't let logging failures stop SQL from working
                pass

        start = time.time()

        try:
            with opentracing.start_active_span(
                "db.query",
                tags={
                    opentracing.tags.DATABASE_TYPE: "sql",
                    opentracing.tags.DATABASE_STATEMENT: one_line_sql,
                },
            ):
                return func(sql, *args, **kwargs)
        except Exception as e:
            sql_logger.debug("[SQL FAIL] {%s} %s", self.name, e)
            raise
        finally:
            secs = time.time() - start
            sql_logger.debug("[SQL time] {%s} %f sec", self.name, secs)
            sql_query_timer.labels(
                verb=one_line_sql.split()[0], **{SERVER_NAME_LABEL: self.server_name}
            ).observe(secs)

    def close(self) -> None:
        self.txn.close()

    def __enter__(self) -> "LoggingTransaction":
        return self

    def __exit__(
        self,
        exc_type: type[BaseException] | None,
        exc_value: BaseException | None,
        traceback: types.TracebackType | None,
    ) -> None:
        self.close()


class PerformanceCounters:
    def __init__(self) -> None:
        self.current_counters: dict[str, tuple[int, float]] = {}
        self.previous_counters: dict[str, tuple[int, float]] = {}

    def update(self, key: str, duration_secs: float) -> None:
        count, cum_time = self.current_counters.get(key, (0, 0.0))
        count += 1
        cum_time += duration_secs
        self.current_counters[key] = (count, cum_time)

    def interval(self, interval_duration_secs: float, limit: int = 3) -> str:
        counters = []
        for name, (count, cum_time) in self.current_counters.items():
            prev_count, prev_time = self.previous_counters.get(name, (0, 0))
            counters.append(
                (
                    (cum_time - prev_time) / interval_duration_secs,
                    count - prev_count,
                    name,
                )
            )

        self.previous_counters = dict(self.current_counters)

        counters.sort(reverse=True)

        top_n_counters = ", ".join(
            "%s(%d): %.3f%%" % (name, count, 100 * ratio)
            for ratio, count, name in counters[:limit]
        )

        return top_n_counters


class DatabasePool:
    """Wraps a single physical database and connection pool.

    A single database may be used by multiple data stores.
    """

    _TXN_ID = 0
    engine: BaseDatabaseEngine

    def __init__(
        self,
        hs: "HomeServer",
        database_config: DatabaseConnectionConfig,
        engine: BaseDatabaseEngine,
    ):
        self.hs = hs
        self.server_name = hs.hostname
        self._clock = hs.get_clock()
        self._txn_limit = database_config.config.get("txn_limit", 0)
        self._database_config = database_config
        self._db_pool = make_pool(
            reactor=hs.get_reactor(),
            db_config=database_config,
            engine=engine,
            server_name=self.server_name,
        )

        self.updates = BackgroundUpdater(hs, self)

        self._previous_txn_total_time = 0.0
        self._current_txn_total_time = 0.0
        self._previous_loop_ts = 0.0

        # Transaction counter: key is the twisted thread id, value is the current count
        self._txn_counters: dict[int, int] = defaultdict(int)

        # TODO(paul): These can eventually be removed once the metrics code
        #   is running in mainline, and we have some nice monitoring frontends
        #   to watch it
        self._txn_perf_counters = PerformanceCounters()

        self.engine = engine

        # A set of tables that are not safe to use native upserts in.
        self._unsafe_to_upsert_tables = set(UNIQUE_INDEX_BACKGROUND_UPDATES.keys())

        # The user_directory_search table is unsafe to use native upserts
        # on SQLite because the existing search table does not have an index.
        if isinstance(self.engine, Sqlite3Engine):
            self._unsafe_to_upsert_tables.add("user_directory_search")

        # Check ASAP (and then later, every 1s) to see if we have finished
        # background updates of tables that aren't safe to update.
        self._clock.call_later(
            0.0,
            self.hs.run_as_background_process,
            "upsert_safety_check",
            self._check_safe_to_upsert,
        )

    def stop_background_updates(self) -> None:
        """
        Stops the database from running any further background updates.
        """
        self.updates.shutdown()

    def name(self) -> str:
        "Return the name of this database"
        return self._database_config.name

    def is_running(self) -> bool:
        """Is the database pool currently running"""
        return self._db_pool.running

    async def _check_safe_to_upsert(self) -> None:
        """
        Is it safe to use native UPSERT?

        If there are background updates, we will need to wait, as they may be
        the addition of indexes that set the UNIQUE constraint that we require.

        If the background updates have not completed, wait 15 sec and check again.
        """
        updates = cast(
            list[tuple[str]],
            await self.simple_select_list(
                "background_updates",
                keyvalues=None,
                retcols=["update_name"],
                desc="check_background_updates",
            ),
        )
        background_update_names = [x[0] for x in updates]

        for table, update_name in UNIQUE_INDEX_BACKGROUND_UPDATES.items():
            if update_name not in background_update_names:
                logger.debug("Now safe to upsert in %s", table)
                self._unsafe_to_upsert_tables.discard(table)

        # If there's any updates still running, reschedule to run.
        if background_update_names:
            self._clock.call_later(
                15.0,
                self.hs.run_as_background_process,
                "upsert_safety_check",
                self._check_safe_to_upsert,
            )

    def start_profiling(self) -> None:
        self._previous_loop_ts = monotonic_time()

        def loop() -> None:
            curr = self._current_txn_total_time
            prev = self._previous_txn_total_time
            self._previous_txn_total_time = curr

            time_now = monotonic_time()
            time_then = self._previous_loop_ts
            self._previous_loop_ts = time_now

            duration = time_now - time_then
            ratio = (curr - prev) / duration

            top_three_counters = self._txn_perf_counters.interval(duration, limit=3)

            perf_logger.debug(
                "Total database time: %.3f%% {%s}", ratio * 100, top_three_counters
            )

        self._clock.looping_call(loop, 10000)

    def new_transaction(
        self,
        conn: LoggingDatabaseConnection,
        desc: str,
        after_callbacks: list[_CallbackListEntry],
        async_after_callbacks: list[_AsyncCallbackListEntry],
        exception_callbacks: list[_CallbackListEntry],
        func: Callable[Concatenate[LoggingTransaction, P], R],
        *args: P.args,
        **kwargs: P.kwargs,
    ) -> R:
        """Start a new database transaction with the given connection.

        Note: The given func may be called multiple times under certain
        failure modes. This is normally fine when in a standard transaction,
        but care must be taken if the connection is in `autocommit` mode that
        the function will correctly handle being aborted and retried half way
        through its execution.

        Similarly, the arguments to `func` (`args`, `kwargs`) should not be generators,
        since they could be evaluated multiple times (which would produce an empty
        result on the second or subsequent evaluation). Likewise, the closure of `func`
        must not reference any generators.  This method attempts to detect such usage
        and will log an error.

        Args:
            conn
            desc
            after_callbacks
            async_after_callbacks
            exception_callbacks
            func
            *args
            **kwargs
        """

        # Robustness check: ensure that none of the arguments are generators, since that
        # will fail if we have to repeat the transaction.
        # For now, we just log an error, and hope that it works on the first attempt.
        # TODO: raise an exception.

        for i, arg in enumerate(args):
            if inspect.isgenerator(arg):
                logger.error(
                    "Programming error: generator passed to new_transaction as "
                    "argument %i to function %s",
                    i,
                    func,
                )
        for name, val in kwargs.items():
            if inspect.isgenerator(val):
                logger.error(
                    "Programming error: generator passed to new_transaction as "
                    "argument %s to function %s",
                    name,
                    func,
                )
        # also check variables referenced in func's closure
        if inspect.isfunction(func):
            # Keep the cast for now---it helps PyCharm to understand what `func` is.
            f = cast(types.FunctionType, func)  # type: ignore[redundant-cast]
            if f.__closure__:
                for i, cell in enumerate(f.__closure__):
                    try:
                        contents = cell.cell_contents
                    except ValueError:
                        # cell.cell_contents can raise if the "cell" is empty,
                        # which indicates that the variable is currently
                        # unbound.
                        continue

                    if inspect.isgenerator(contents):
                        logger.error(
                            "Programming error: function %s references generator %s "
                            "via its closure",
                            f,
                            f.__code__.co_freevars[i],
                        )

        start = monotonic_time()
        txn_id = self._TXN_ID

        # We don't really need these to be unique, so lets stop it from
        # growing really large.
        self._TXN_ID = (self._TXN_ID + 1) % (MAX_TXN_ID)

        name = "%s-%x" % (desc, txn_id)

        transaction_logger.debug("[TXN START] {%s}", name)

        try:
            i = 0
            N = 5
            while True:
                cursor = conn.cursor(
                    txn_name=name,
                    after_callbacks=after_callbacks,
                    async_after_callbacks=async_after_callbacks,
                    exception_callbacks=exception_callbacks,
                )
                try:
                    with opentracing.start_active_span(
                        "db.txn",
                        tags={
                            opentracing.SynapseTags.DB_TXN_DESC: desc,
                            opentracing.SynapseTags.DB_TXN_ID: name,
                        },
                    ):
                        r = func(cursor, *args, **kwargs)
                        opentracing.log_kv({"message": "commit"})
                        conn.commit()
                        return r
                except self.engine.module.OperationalError as e:
                    # This can happen if the database disappears mid
                    # transaction.
                    transaction_logger.warning(
                        "[TXN OPERROR] {%s} %s %d/%d",
                        name,
                        e,
                        i,
                        N,
                    )
                    if i < N:
                        i += 1
                        try:
                            with opentracing.start_active_span("db.rollback"):
                                conn.rollback()
                        except self.engine.module.Error as e1:
                            transaction_logger.warning("[TXN EROLL] {%s} %s", name, e1)
                        continue
                    raise
                except self.engine.module.DatabaseError as e:
                    if self.engine.is_deadlock(e):
                        transaction_logger.warning(
                            "[TXN DEADLOCK] {%s} %d/%d", name, i, N
                        )
                        if i < N:
                            i += 1
                            try:
                                with opentracing.start_active_span("db.rollback"):
                                    conn.rollback()
                            except self.engine.module.Error as e1:
                                transaction_logger.warning(
                                    "[TXN EROLL] {%s} %s",
                                    name,
                                    e1,
                                )
                            continue
                    raise
                finally:
                    # we're either about to retry with a new cursor, or we're about to
                    # release the connection. Once we release the connection, it could
                    # get used for another query, which might do a conn.rollback().
                    #
                    # In the latter case, even though that probably wouldn't affect the
                    # results of this transaction, python's sqlite will reset all
                    # statements on the connection [1], which will make our cursor
                    # invalid [2].
                    #
                    # In any case, continuing to read rows after commit()ing seems
                    # dubious from the PoV of ACID transactional semantics
                    # (sqlite explicitly says that once you commit, you may see rows
                    # from subsequent updates.)
                    #
                    # In psycopg2, cursors are essentially a client-side fabrication -
                    # all the data is transferred to the client side when the statement
                    # finishes executing - so in theory we could go on streaming results
                    # from the cursor, but attempting to do so would make us
                    # incompatible with sqlite, so let's make sure we're not doing that
                    # by closing the cursor.
                    #
                    # (*named* cursors in psycopg2 are different and are proper server-
                    # side things, but (a) we don't use them and (b) they are implicitly
                    # closed by ending the transaction anyway.)
                    #
                    # In short, if we haven't finished with the cursor yet, that's a
                    # problem waiting to bite us.
                    #
                    # TL;DR: we're done with the cursor, so we can close it.
                    #
                    # [1]: https://github.com/python/cpython/blob/v3.8.0/Modules/_sqlite/connection.c#L465
                    # [2]: https://github.com/python/cpython/blob/v3.8.0/Modules/_sqlite/cursor.c#L236
                    cursor.close()
        except Exception as e:
            transaction_logger.debug("[TXN FAIL] {%s} %s", name, e)
            raise
        finally:
            end = monotonic_time()
            duration = end - start

            current_context().add_database_transaction(duration)

            transaction_logger.debug("[TXN END] {%s} %f sec", name, duration)

            self._current_txn_total_time += duration
            self._txn_perf_counters.update(desc, duration)
            sql_txn_count.labels(
                desc=desc,
                **{SERVER_NAME_LABEL: self.server_name},
            ).inc(1)
            sql_txn_duration.labels(
                desc=desc,
                **{SERVER_NAME_LABEL: self.server_name},
            ).inc(duration)

    async def runInteraction(
        self,
        desc: str,
        func: Callable[..., R],
        *args: Any,
        db_autocommit: bool = False,
<<<<<<< HEAD
        isolation_level: Optional[IsolationLevel] = None,
=======
        isolation_level: int | None = None,
>>>>>>> 54c93a13
        **kwargs: Any,
    ) -> R:
        """Starts a transaction on the database and runs a given function

        Arguments:
            desc: description of the transaction, for logging and metrics
            func: callback function, which will be called with a
                database transaction (twisted.enterprise.adbapi.Transaction) as
                its first argument, followed by `args` and `kwargs`.

            db_autocommit: Whether to run the function in "autocommit" mode,
                i.e. outside of a transaction. This is useful for transactions
                that are only a single query.

                Currently, this is only implemented for Postgres. SQLite will still
                run the function inside a transaction.

                WARNING: This means that if func fails half way through then
                the changes will *not* be rolled back. `func` may also get
                called multiple times if the transaction is retried, so must
                correctly handle that case.

            isolation_level: Set the server isolation level for this transaction.
            args: positional args to pass to `func`
            kwargs: named args to pass to `func`

        Returns:
            The result of func
        """

        async def _runInteraction() -> R:
            after_callbacks: list[_CallbackListEntry] = []
            async_after_callbacks: list[_AsyncCallbackListEntry] = []
            exception_callbacks: list[_CallbackListEntry] = []

            if not current_context():
                logger.warning("Starting db txn '%s' from sentinel context", desc)

            try:
                with opentracing.start_active_span(f"db.{desc}"):
                    result: R = await self.runWithConnection(
                        # mypy seems to have an issue with this, maybe a bug?
                        self.new_transaction,
                        desc,
                        after_callbacks,
                        async_after_callbacks,
                        exception_callbacks,
                        func,
                        *args,
                        db_autocommit=db_autocommit,
                        isolation_level=isolation_level,
                        **kwargs,
                    )

                # We order these assuming that async functions call out to external
                # systems (e.g. to invalidate a cache) and the sync functions make these
                # changes on any local in-memory caches/similar, and thus must be second.
                for async_callback, async_args, async_kwargs in async_after_callbacks:
                    await async_callback(*async_args, **async_kwargs)
                for after_callback, after_args, after_kwargs in after_callbacks:
                    after_callback(*after_args, **after_kwargs)
                return result
            except Exception:
                for exception_callback, after_args, after_kwargs in exception_callbacks:
                    exception_callback(*after_args, **after_kwargs)
                raise

        # To handle cancellation, we ensure that `after_callback`s and
        # `exception_callback`s are always run, since the transaction will complete
        # on another thread regardless of cancellation.
        #
        # We also wait until everything above is done before releasing the
        # `CancelledError`, so that logging contexts won't get used after they have been
        # finished.
        return await delay_cancellation(_runInteraction())

    async def runWithConnection(
        self,
        func: Callable[Concatenate[LoggingDatabaseConnection, P], R],
        *args: Any,
        db_autocommit: bool = False,
<<<<<<< HEAD
        isolation_level: Optional[IsolationLevel] = None,
=======
        isolation_level: int | None = None,
>>>>>>> 54c93a13
        **kwargs: Any,
    ) -> R:
        """Wraps the .runWithConnection() method on the underlying db_pool.

        Arguments:
            func: callback function, which will be called with a
                database connection (twisted.enterprise.adbapi.Connection) as
                its first argument, followed by `args` and `kwargs`.
            args: positional args to pass to `func`
            db_autocommit: Whether to run the function in "autocommit" mode,
                i.e. outside of a transaction. This is useful for transaction
                that are only a single query. Currently only affects postgres.
            isolation_level: Set the server isolation level for this transaction.
            kwargs: named args to pass to `func`

        Returns:
            The result of func
        """
        curr_context = current_context()
        if not curr_context:
            logger.warning(
                "Starting db connection from sentinel context: metrics will be lost"
            )
            parent_context = None
        else:
            assert isinstance(curr_context, LoggingContext)
            parent_context = curr_context

        start_time = monotonic_time()

        def inner_func(conn: _PoolConnection, *args: P.args, **kwargs: P.kwargs) -> R:
            # We shouldn't be in a transaction. If we are then something
            # somewhere hasn't committed after doing work. (This is likely only
            # possible during startup, as `run*` will ensure changes are
            # committed/rolled back before putting the connection back in the
            # pool).
            assert not self.engine.in_transaction(conn)

            with LoggingContext(
                name=str(curr_context),
                server_name=self.server_name,
                parent_context=parent_context,
            ) as context:
                with opentracing.start_active_span(
                    operation_name="db.connection",
                ):
                    sched_duration_sec = monotonic_time() - start_time
                    sql_scheduling_timer.labels(
                        **{SERVER_NAME_LABEL: self.server_name}
                    ).observe(sched_duration_sec)
                    context.add_database_scheduled(sched_duration_sec)

                    if self._txn_limit > 0:
                        tid = self._db_pool.threadID()
                        self._txn_counters[tid] += 1

                        if self._txn_counters[tid] > self._txn_limit:
                            logger.debug(
                                "Reconnecting database connection over transaction limit"
                            )
                            conn.reconnect()
                            opentracing.log_kv(
                                {"message": "reconnected due to txn limit"}
                            )
                            self._txn_counters[tid] = 1

                    if self.engine.is_connection_closed(conn):
                        logger.debug("Reconnecting closed database connection")
                        conn.reconnect()
                        opentracing.log_kv({"message": "reconnected"})
                        if self._txn_limit > 0:
                            self._txn_counters[tid] = 1

                    try:
                        if db_autocommit:
                            self.engine.attempt_to_set_autocommit(conn, True)
                        if isolation_level is not None:
                            self.engine.attempt_to_set_isolation_level(
                                conn, isolation_level
                            )

                        db_conn = LoggingDatabaseConnection(
                            conn=conn,
                            engine=self.engine,
                            default_txn_name="runWithConnection",
                            server_name=self.server_name,
                        )
                        return func(db_conn, *args, **kwargs)
                    finally:
                        if db_autocommit:
                            self.engine.attempt_to_set_autocommit(conn, False)
                        if isolation_level:
                            self.engine.attempt_to_set_isolation_level(conn, None)

        return await make_deferred_yieldable(
            self._db_pool.runWithConnection(inner_func, *args, **kwargs)
        )

    async def execute(self, desc: str, query: str, *args: Any) -> list[tuple[Any, ...]]:
        """Runs a single query for a result set.

        Args:
            desc: description of the transaction, for logging and metrics
            query - The query string to execute
            *args - Query args.
        Returns:
            The result of decoder(results)
        """

        def interaction(txn: LoggingTransaction) -> list[tuple[Any, ...]]:
            txn.execute(query, args)
            return txn.fetchall()

        return await self.runInteraction(desc, interaction)

    # "Simple" SQL API methods that operate on a single table with no JOINs,
    # no complex WHERE clauses, just a dict of values for columns.

    async def simple_insert(
        self,
        table: str,
        values: dict[str, Any],
        desc: str = "simple_insert",
    ) -> None:
        """Executes an INSERT query on the named table.

        Args:
            table: string giving the table name
            values: dict of new column names and values for them
            desc: description of the transaction, for logging and metrics
        """
        await self.runInteraction(desc, self.simple_insert_txn, table, values)

    @staticmethod
    def simple_insert_txn(
        txn: LoggingTransaction, table: str, values: dict[str, Any]
    ) -> None:
        keys, vals = zip(*values.items())

        sql = "INSERT INTO %s (%s) VALUES(%s)" % (
            table,
            ", ".join(k for k in keys),
            ", ".join("?" for _ in keys),
        )

        txn.execute(sql, vals)

    @staticmethod
    def simple_insert_returning_txn(
        txn: LoggingTransaction,
        table: str,
        values: dict[str, Any],
        returning: StrCollection,
    ) -> tuple[Any, ...]:
        """Executes a `INSERT INTO... RETURNING...` statement (or equivalent for
        SQLite versions that don't support it).
        """

        sql = "INSERT INTO %s (%s) VALUES(%s) RETURNING %s" % (
            table,
            ", ".join(k for k in values.keys()),
            ", ".join("?" for _ in values.keys()),
            ", ".join(k for k in returning),
        )

        txn.execute(sql, list(values.values()))
        row = txn.fetchone()
        assert row is not None
        return row

    async def simple_insert_many(
        self,
        table: str,
        keys: Collection[str],
        values: Collection[Collection[Any]],
        desc: str,
    ) -> None:
        """Executes an INSERT query on the named table.

        The input is given as a list of rows, where each row is a list of values.
        (Actually any iterable is fine.)

        Args:
            table: string giving the table name
            keys: list of column names
            values: for each row, a list of values in the same order as `keys`
            desc: description of the transaction, for logging and metrics
        """
        await self.runInteraction(
            desc, self.simple_insert_many_txn, table, keys, values
        )

    @staticmethod
    def simple_insert_many_txn(
        txn: LoggingTransaction,
        table: str,
        keys: Sequence[str],
        values: Collection[Iterable[Any]],
    ) -> None:
        """Executes an INSERT query on the named table.

        The input is given as a list of rows, where each row is a list of values.
        (Actually any iterable is fine.)

        Args:
            txn: The transaction to use.
            table: string giving the table name
            keys: list of column names
            values: for each row, a list of values in the same order as `keys`
        """
        # If there's nothing to insert, then skip executing the query.
        if not values:
            return

        if isinstance(txn.database_engine, Psycopg2Engine):
            # We use `execute_values` as it can be a lot faster than `execute_batch`,
            # but it's only available on postgres.
            sql = "INSERT INTO %s (%s) VALUES ?" % (
                table,
                ", ".join(k for k in keys),
            )

            txn.execute_values(sql, values, fetch=False)

        elif isinstance(txn.database_engine, PsycopgEngine):
            sql = "COPY %s (%s) FROM STDIN" % (
                table,
                ", ".join(k for k in keys),
            )
            txn.copy_write(sql, (), values)

        else:
            sql = "INSERT INTO %s (%s) VALUES(%s)" % (
                table,
                ", ".join(k for k in keys),
                ", ".join("?" for _ in keys),
            )

            txn.execute_batch(sql, values)

    async def simple_upsert(
        self,
        table: str,
        keyvalues: dict[str, Any],
        values: dict[str, Any],
        insertion_values: dict[str, Any] | None = None,
        where_clause: str | None = None,
        desc: str = "simple_upsert",
    ) -> bool:
        """Insert a row with values + insertion_values; on conflict, update with values.

        All of our supported databases accept the nonstandard "upsert" statement in
        their dialect of SQL. We call this a "native upsert". The syntax looks roughly
        like:

            INSERT INTO table VALUES (values + insertion_values)
            ON CONFLICT (keyvalues)
            DO UPDATE SET (values); -- overwrite `values` columns only

        If (values) is empty, the resulting query is slighlty simpler:

            INSERT INTO table VALUES (insertion_values)
            ON CONFLICT (keyvalues)
            DO NOTHING;             -- do not overwrite any columns

        This function is a helper to build such queries.

        In order for upserts to make sense, the database must be able to determine when
        an upsert CONFLICTs with an existing row. Postgres and SQLite ensure this by
        requiring that a unique index exist on the column names used to detect a
        conflict (i.e. `keyvalues.keys()`).

        If there is no such index yet[*], we can "emulate" an upsert with a SELECT
        followed by either an INSERT or an UPDATE. This is unsafe unless *all* upserters
        run at the SERIALIZABLE isolation level: we cannot make the same atomicity
        guarantees that a native upsert can and are very vulnerable to races and
        crashes. Therefore to upsert without an appropriate unique index, we acquire a
        table-level lock before the emulated upsert.

        [*]: Some tables have unique indices added to them in the background. Those
             tables `T` are keys in the dictionary UNIQUE_INDEX_BACKGROUND_UPDATES,
             where `T` maps to the background update that adds a unique index to `T`.
             This dictionary is maintained by hand.

             At runtime, we constantly check to see if each of these background updates
             has run. If so, we deem the coresponding table safe to upsert into, because
             we can now use a native insert to do so. If not, we deem the table unsafe
             to upsert into and require an emulated upsert.

             Tables that do not appear in this dictionary are assumed to have an
             appropriate unique index and therefore be safe to upsert into.

        Args:
            table: The table to upsert into
            keyvalues: The unique key columns and their new values
            values: The nonunique columns and their new values
            insertion_values: additional key/values to use only when inserting
            where_clause: An index predicate to apply to the upsert.
            desc: description of the transaction, for logging and metrics
        Returns:
            Returns True if a row was inserted or updated (i.e. if `values` is
            not empty then this always returns True)
        """
        insertion_values = insertion_values or {}

        attempts = 0
        while True:
            try:
                # We can autocommit if it is safe to upsert
                autocommit = table not in self._unsafe_to_upsert_tables

                return await self.runInteraction(
                    desc,
                    self.simple_upsert_txn,
                    table,
                    keyvalues,
                    values,
                    insertion_values,
                    where_clause,
                    db_autocommit=autocommit,
                )
            except self.engine.module.IntegrityError as e:
                attempts += 1
                if attempts >= 5:
                    # don't retry forever, because things other than races
                    # can cause IntegrityErrors
                    raise

                # presumably we raced with another transaction: let's retry.
                logger.warning(
                    "IntegrityError when upserting into %s; retrying: %s", table, e
                )

    def simple_upsert_txn(
        self,
        txn: LoggingTransaction,
        table: str,
        keyvalues: Mapping[str, Any],
        values: Mapping[str, Any],
        insertion_values: Mapping[str, Any] | None = None,
        where_clause: str | None = None,
    ) -> bool:
        """
        Pick the UPSERT method which works best on the platform. Either the
        native one (Pg9.5+, SQLite >= 3.24), or fall back to an emulated method.

        Args:
            txn: The transaction to use.
            table: The table to upsert into
            keyvalues: The unique key tables and their new values
            values: The nonunique columns and their new values
            insertion_values: additional key/values to use only when inserting
            where_clause: An index predicate to apply to the upsert.
        Returns:
            Returns True if a row was inserted or updated (i.e. if `values` is
            not empty then this always returns True)
        """
        insertion_values = insertion_values or {}

        if table not in self._unsafe_to_upsert_tables:
            return self.simple_upsert_txn_native_upsert(
                txn,
                table,
                keyvalues,
                values,
                insertion_values=insertion_values,
                where_clause=where_clause,
            )
        else:
            return self.simple_upsert_txn_emulated(
                txn,
                table,
                keyvalues,
                values,
                insertion_values=insertion_values,
                where_clause=where_clause,
            )

    def simple_upsert_txn_emulated(
        self,
        txn: LoggingTransaction,
        table: str,
        keyvalues: Mapping[str, Any],
        values: Mapping[str, Any],
        insertion_values: Mapping[str, Any] | None = None,
        where_clause: str | None = None,
        lock: bool = True,
    ) -> bool:
        """
        Args:
            table: The table to upsert into
            keyvalues: The unique key tables and their new values
            values: The nonunique columns and their new values
            insertion_values: additional key/values to use only when inserting
            where_clause: An index predicate to apply to the upsert.
            lock: True to lock the table when doing the upsert.
                Must not be False unless the table has already been locked.
        Returns:
            Returns True if a row was inserted or updated (i.e. if `values` is
            not empty then this always returns True)
        """
        insertion_values = insertion_values or {}

        if lock:
            # We need to lock the table :(
            txn.database_engine.lock_table(txn, table)

        def _getwhere(key: str) -> str:
            # If the value we're passing in is None (aka NULL), we need to use
            # IS, not =, as NULL = NULL equals NULL (False).
            if keyvalues[key] is None:
                return "%s IS ?" % (key,)
            else:
                return "%s = ?" % (key,)

        # Generate a where clause of each keyvalue and optionally the provided
        # index predicate.
        where = [_getwhere(k) for k in keyvalues]
        if where_clause:
            where.append(where_clause)

        if not values:
            # If `values` is empty, then all of the values we care about are in
            # the unique key, so there is nothing to UPDATE. We can just do a
            # SELECT instead to see if it exists.
            sql = "SELECT 1 FROM %s WHERE %s" % (table, " AND ".join(where))
            sqlargs = list(keyvalues.values())
            txn.execute(sql, sqlargs)
            if txn.fetchall():
                # We have an existing record.
                return False
        else:
            # First try to update.
            sql = "UPDATE %s SET %s WHERE %s" % (
                table,
                ", ".join("%s = ?" % (k,) for k in values),
                " AND ".join(where),
            )
            sqlargs = list(values.values()) + list(keyvalues.values())

            txn.execute(sql, sqlargs)
            if txn.rowcount > 0:
                return True

        # We didn't find any existing rows, so insert a new one
        allvalues: dict[str, Any] = {}
        allvalues.update(keyvalues)
        allvalues.update(values)
        allvalues.update(insertion_values)

        sql = "INSERT INTO %s (%s) VALUES (%s)" % (
            table,
            ", ".join(k for k in allvalues),
            ", ".join("?" for _ in allvalues),
        )
        txn.execute(sql, list(allvalues.values()))
        # successfully inserted
        return True

    @staticmethod
    def simple_upsert_txn_native_upsert(
        txn: LoggingTransaction,
        table: str,
        keyvalues: Mapping[str, Any],
        values: Mapping[str, Any],
        insertion_values: Mapping[str, Any] | None = None,
        where_clause: str | None = None,
    ) -> bool:
        """
        Use the native UPSERT functionality in PostgreSQL.

        Args:
            table: The table to upsert into
            keyvalues: The unique key tables and their new values
            values: The nonunique columns and their new values
            insertion_values: additional key/values to use only when inserting
            where_clause: An index predicate to apply to the upsert.

        Returns:
            Returns True if a row was inserted or updated (i.e. if `values` is
            not empty then this always returns True)
        """
        allvalues: dict[str, Any] = {}
        allvalues.update(keyvalues)
        allvalues.update(insertion_values or {})

        if not values:
            latter = "NOTHING"
        else:
            allvalues.update(values)
            latter = "UPDATE SET " + ", ".join(k + "=EXCLUDED." + k for k in values)

        sql = "INSERT INTO %s (%s) VALUES (%s) ON CONFLICT (%s) %sDO %s" % (
            table,
            ", ".join(k for k in allvalues),
            ", ".join("?" for _ in allvalues),
            ", ".join(k for k in keyvalues),
            f"WHERE {where_clause} " if where_clause else "",
            latter,
        )
        txn.execute(sql, list(allvalues.values()))

        return bool(txn.rowcount)

    async def simple_upsert_many(
        self,
        table: str,
        key_names: Collection[str],
        key_values: Collection[Collection[Any]],
        value_names: Collection[str],
        value_values: Collection[Collection[Any]],
        desc: str,
    ) -> None:
        """
        Upsert, many times.

        This executes a query equivalent to `INSERT INTO ... ON CONFLICT DO UPDATE`,
        with multiple value rows.
        The query may use emulated upserts if the database engine does not support upserts,
        or if the table is currently unsafe to upsert.

        If there are no value columns, this instead generates a `ON CONFLICT DO NOTHING`.

        Args:
            table: The table to upsert into
            key_names: The unique key column names. These are the columns used in the ON CONFLICT clause.
            key_values: A list of each row's key column values, in the same order as `key_names`.
            value_names: The non-unique value column names
            value_values: A list of each row's value column values, in the same order as `value_names`.
                Ignored if value_names is empty.

        Example:
            ```python
            simple_upsert_many(
                "mytable",
                key_names=("room_id", "user_id"),
                key_values=[
                    ("!room1:example.org", "@user1:example.org"),
                    ("!room2:example.org", "@user2:example.org"),
                ],
                value_names=("wombat_count", "is_updated"),
                value_values=[
                    (42, True),
                    (7, False)
                ],
            )
            ```

            gives something equivalent to:

            ```sql
            INSERT INTO mytable (room_id, user_id, wombat_count, is_updated)
            VALUES
                ('!room1:example.org', '@user1:example.org', 42, True),
                ('!room2:example.org', '@user2:example.org', 7, False)
            ON CONFLICT DO UPDATE SET
                wombat_count = EXCLUDED.wombat_count,
                is_updated = EXCLUDED.is_updated
            ```
        """

        # We can autocommit if it safe to upsert
        autocommit = table not in self._unsafe_to_upsert_tables

        await self.runInteraction(
            desc,
            self.simple_upsert_many_txn,
            table,
            key_names,
            key_values,
            value_names,
            value_values,
            db_autocommit=autocommit,
        )

    def simple_upsert_many_txn(
        self,
        txn: LoggingTransaction,
        table: str,
        key_names: Collection[str],
        key_values: Collection[Iterable[Any]],
        value_names: Collection[str],
        value_values: Collection[Iterable[Any]],
    ) -> None:
        """
        Upsert, many times.

        See the documentation for `simple_upsert_many` for examples.

        Args:
            table: The table to upsert into
            key_names: The key column names.
            key_values: A list of each row's key column values.
            value_names: The value column names
            value_values: A list of each row's value column values.
                Ignored if value_names is empty.
        """
        # If there's nothing to upsert, then skip executing the query.
        if not key_values:
            return

        # No value columns, therefore make a blank list so that the following
        # zip() works correctly.
        if not value_names:
            value_values = [() for x in range(len(key_values))]
        elif len(value_values) != len(key_values):
            raise ValueError(
                f"{len(key_values)} key rows and {len(value_values)} value rows: should be the same number."
            )

        if table not in self._unsafe_to_upsert_tables:
            return self.simple_upsert_many_txn_native_upsert(
                txn, table, key_names, key_values, value_names, value_values
            )
        else:
            return self.simple_upsert_many_txn_emulated(
                txn,
                table,
                key_names,
                key_values,
                value_names,
                value_values,
            )

    def simple_upsert_many_txn_emulated(
        self,
        txn: LoggingTransaction,
        table: str,
        key_names: Iterable[str],
        key_values: Collection[Iterable[Any]],
        value_names: Collection[str],
        value_values: Iterable[Iterable[Any]],
    ) -> None:
        """
        Upsert, many times, but without native UPSERT support or batching.

        Args:
            table: The table to upsert into
            key_names: The key column names.
            key_values: A list of each row's key column values.
            value_names: The value column names
            value_values: A list of each row's value column values.
                Ignored if value_names is empty.
        """

        # Lock the table just once, to prevent it being done once per row.
        # Note that, according to Postgres' documentation, once obtained,
        # the lock is held for the remainder of the current transaction.
        self.engine.lock_table(txn, table)

        for keyv, valv in zip(key_values, value_values):
            _keys = dict(zip(key_names, keyv))
            _vals = dict(zip(value_names, valv))

            self.simple_upsert_txn_emulated(txn, table, _keys, _vals, lock=False)

    @staticmethod
    def simple_upsert_many_txn_native_upsert(
        txn: LoggingTransaction,
        table: str,
        key_names: Collection[str],
        key_values: Collection[Iterable[Any]],
        value_names: Collection[str],
        value_values: Iterable[Iterable[Any]],
    ) -> None:
        """
        Upsert, many times, using batching where possible.

        Args:
            table: The table to upsert into
            key_names: The key column names.
            key_values: A list of each row's key column values.
            value_names: The value column names
            value_values: A list of each row's value column values.
                Ignored if value_names is empty.
        """
        allnames: list[str] = []
        allnames.extend(key_names)
        allnames.extend(value_names)

        if not value_names:
            latter = "NOTHING"
        else:
            latter = "UPDATE SET " + ", ".join(
                k + "=EXCLUDED." + k for k in value_names
            )

        args = []

        for x, y in zip(key_values, value_values):
            args.append(tuple(x) + tuple(y))

        if isinstance(txn.database_engine, Psycopg2Engine):
            # We use `execute_values` as it can be a lot faster than `execute_batch`,
            # but it's only available on postgres.
            sql = "INSERT INTO %s (%s) VALUES ? ON CONFLICT (%s) DO %s" % (
                table,
                ", ".join(k for k in allnames),
                ", ".join(key_names),
                latter,
            )

            txn.execute_values(sql, args, fetch=False)

            # TODO Maybe improve for psycopg.

        else:
            sql = "INSERT INTO %s (%s) VALUES (%s) ON CONFLICT (%s) DO %s" % (
                table,
                ", ".join(k for k in allnames),
                ", ".join("?" for _ in allnames),
                ", ".join(key_names),
                latter,
            )

            return txn.execute_batch(sql, args)

    @overload
    async def simple_select_one(
        self,
        table: str,
        keyvalues: dict[str, Any],
        retcols: Collection[str],
        allow_none: Literal[False] = False,
        desc: str = "simple_select_one",
    ) -> tuple[Any, ...]: ...

    @overload
    async def simple_select_one(
        self,
        table: str,
        keyvalues: dict[str, Any],
        retcols: Collection[str],
        allow_none: Literal[True] = True,
        desc: str = "simple_select_one",
    ) -> tuple[Any, ...] | None: ...

    async def simple_select_one(
        self,
        table: str,
        keyvalues: dict[str, Any],
        retcols: Collection[str],
        allow_none: bool = False,
        desc: str = "simple_select_one",
    ) -> tuple[Any, ...] | None:
        """Executes a SELECT query on the named table, which is expected to
        return a single row, returning multiple columns from it.

        Args:
            table: string giving the table name
            keyvalues: dict of column names and values to select the row with
            retcols: list of strings giving the names of the columns to return
            allow_none: If true, return None instead of failing if the SELECT
                statement returns no rows
            desc: description of the transaction, for logging and metrics
        """
        return await self.runInteraction(
            desc,
            self.simple_select_one_txn,
            table,
            keyvalues,
            retcols,
            allow_none,
            db_autocommit=True,
        )

    @overload
    async def simple_select_one_onecol(
        self,
        table: str,
        keyvalues: dict[str, Any],
        retcol: str,
        allow_none: Literal[False] = False,
        desc: str = "simple_select_one_onecol",
    ) -> Any: ...

    @overload
    async def simple_select_one_onecol(
        self,
        table: str,
        keyvalues: dict[str, Any],
        retcol: str,
        allow_none: Literal[True] = True,
        desc: str = "simple_select_one_onecol",
    ) -> Any | None: ...

    async def simple_select_one_onecol(
        self,
        table: str,
        keyvalues: dict[str, Any],
        retcol: str,
        allow_none: bool = False,
        desc: str = "simple_select_one_onecol",
    ) -> Any | None:
        """Executes a SELECT query on the named table, which is expected to
        return a single row, returning a single column from it.

        Args:
            table: string giving the table name
            keyvalues: dict of column names and values to select the row with
            retcol: string giving the name of the column to return
            allow_none: If true, return None instead of raising StoreError if the SELECT
                statement returns no rows
            desc: description of the transaction, for logging and metrics
        """
        return await self.runInteraction(
            desc,
            self.simple_select_one_onecol_txn,
            table,
            keyvalues,
            retcol,
            allow_none=allow_none,
            db_autocommit=True,
        )

    @overload
    @classmethod
    def simple_select_one_onecol_txn(
        cls,
        txn: LoggingTransaction,
        table: str,
        keyvalues: dict[str, Any],
        retcol: str,
        allow_none: Literal[False] = False,
    ) -> Any: ...

    @overload
    @classmethod
    def simple_select_one_onecol_txn(
        cls,
        txn: LoggingTransaction,
        table: str,
        keyvalues: dict[str, Any],
        retcol: str,
        allow_none: Literal[True] = True,
    ) -> Any | None: ...

    @classmethod
    def simple_select_one_onecol_txn(
        cls,
        txn: LoggingTransaction,
        table: str,
        keyvalues: dict[str, Any],
        retcol: str,
        allow_none: bool = False,
    ) -> Any | None:
        ret = cls.simple_select_onecol_txn(
            txn, table=table, keyvalues=keyvalues, retcol=retcol
        )

        if ret:
            return ret[0]
        else:
            if allow_none:
                return None
            else:
                raise StoreError(404, "No row found")

    @staticmethod
    def simple_select_onecol_txn(
        txn: LoggingTransaction,
        table: str,
        keyvalues: dict[str, Any],
        retcol: str,
    ) -> list[Any]:
        sql = ("SELECT %(retcol)s FROM %(table)s") % {"retcol": retcol, "table": table}

        if keyvalues:
            sql += " WHERE %s" % " AND ".join("%s = ?" % k for k in keyvalues.keys())
            txn.execute(sql, list(keyvalues.values()))
        else:
            txn.execute(sql)

        return [r[0] for r in txn]

    async def simple_select_onecol(
        self,
        table: str,
        keyvalues: dict[str, Any] | None,
        retcol: str,
        desc: str = "simple_select_onecol",
    ) -> list[Any]:
        """Executes a SELECT query on the named table, which returns a list
        comprising of the values of the named column from the selected rows.

        Args:
            table: table name
            keyvalues: column names and values to select the rows with
            retcol: column whos value we wish to retrieve.
            desc: description of the transaction, for logging and metrics

        Returns:
            Results in a list
        """
        return await self.runInteraction(
            desc,
            self.simple_select_onecol_txn,
            table,
            keyvalues,
            retcol,
            db_autocommit=True,
        )

    async def simple_select_list(
        self,
        table: str,
        keyvalues: dict[str, Any] | None,
        retcols: Collection[str],
        desc: str = "simple_select_list",
    ) -> list[tuple[Any, ...]]:
        """Executes a SELECT query on the named table, which may return zero or
        more rows, returning the result as a list of tuples.

        Args:
            table: the table name
            keyvalues:
                column names and values to select the rows with, or None to not
                apply a WHERE clause.
            retcols: the names of the columns to return
            desc: description of the transaction, for logging and metrics

        Returns:
            A list of tuples, one per result row, each the retcolumn's value for the row.
        """
        return await self.runInteraction(
            desc,
            self.simple_select_list_txn,
            table,
            keyvalues,
            retcols,
            db_autocommit=True,
        )

    @classmethod
    def simple_select_list_txn(
        cls,
        txn: LoggingTransaction,
        table: str,
        keyvalues: dict[str, Any] | None,
        retcols: Iterable[str],
    ) -> list[tuple[Any, ...]]:
        """Executes a SELECT query on the named table, which may return zero or
        more rows, returning the result as a list of tuples.

        Args:
            txn: Transaction object
            table: the table name
            keyvalues:
                column names and values to select the rows with, or None to not
                apply a WHERE clause.
            retcols: the names of the columns to return

        Returns:
            A list of tuples, one per result row, each the retcolumn's value for the row.
        """
        if keyvalues:
            sql = "SELECT %s FROM %s WHERE %s" % (
                ", ".join(retcols),
                table,
                " AND ".join("%s = ?" % (k,) for k in keyvalues),
            )
            txn.execute(sql, list(keyvalues.values()))
        else:
            sql = "SELECT %s FROM %s" % (", ".join(retcols), table)
            txn.execute(sql)

        return txn.fetchall()

    async def simple_select_many_batch(
        self,
        table: str,
        column: str,
        iterable: Iterable[Any],
        retcols: Collection[str],
        keyvalues: dict[str, Any] | None = None,
        desc: str = "simple_select_many_batch",
        batch_size: int = 100,
    ) -> list[tuple[Any, ...]]:
        """Executes a SELECT query on the named table, which may return zero or
        more rows.

        Filters rows by whether the value of `column` is in `iterable`.

        Args:
            table: string giving the table name
            column: column name to test for inclusion against `iterable`
            iterable: list
            retcols: list of strings giving the names of the columns to return
            keyvalues: dict of column names and values to select the rows with
            desc: description of the transaction, for logging and metrics
            batch_size: the number of rows for each select query

        Returns:
            The results as a list of tuples.
        """
        keyvalues = keyvalues or {}

        results: list[tuple[Any, ...]] = []

        for chunk in batch_iter(iterable, batch_size):
            rows = await self.runInteraction(
                desc,
                self.simple_select_many_txn,
                table,
                column,
                chunk,
                keyvalues,
                retcols,
                db_autocommit=True,
            )

            results.extend(rows)

        return results

    @classmethod
    def simple_select_many_txn(
        cls,
        txn: LoggingTransaction,
        table: str,
        column: str,
        iterable: Collection[Any],
        keyvalues: dict[str, Any],
        retcols: Iterable[str],
    ) -> list[tuple[Any, ...]]:
        """Executes a SELECT query on the named table, which may return zero or
        more rows.

        Filters rows by whether the value of `column` is in `iterable`.

        Args:
            txn: Transaction object
            table: string giving the table name
            column: column name to test for inclusion against `iterable`
            iterable: list
            keyvalues: dict of column names and values to select the rows with
            retcols: list of strings giving the names of the columns to return

        Returns:
            The results as a list of tuples.
        """
        # If there's nothing to select, then skip executing the query.
        if not iterable:
            return []

        clause, values = make_in_list_sql_clause(txn.database_engine, column, iterable)
        clauses = [clause]

        for key, value in keyvalues.items():
            clauses.append("%s = ?" % (key,))
            values.append(value)

        sql = "SELECT %s FROM %s WHERE %s" % (
            ", ".join(retcols),
            table,
            " AND ".join(clauses),
        )

        txn.execute(sql, values)
        return txn.fetchall()

    async def simple_update(
        self,
        table: str,
        keyvalues: dict[str, Any],
        updatevalues: dict[str, Any],
        desc: str,
    ) -> int:
        """
        Update rows in the given database table.
        If the given keyvalues don't match anything, nothing will be updated.

        Args:
            table: The database table to update.
            keyvalues: A mapping of column name to value to match rows on.
            updatevalues: A mapping of column name to value to replace in any matched rows.
            desc: description of the transaction, for logging and metrics.

        Returns:
            The number of rows that were updated. Will be 0 if no matching rows were found.
        """
        return await self.runInteraction(
            desc, self.simple_update_txn, table, keyvalues, updatevalues
        )

    @staticmethod
    def simple_update_txn(
        txn: LoggingTransaction,
        table: str,
        keyvalues: Mapping[str, Any],
        updatevalues: Mapping[str, Any],
    ) -> int:
        """
        Update rows in the given database table.
        If the given keyvalues don't match anything, nothing will be updated.

        Args:
            txn: The database transaction object.
            table: The database table to update.
            keyvalues: A mapping of column name to value to match rows on.
            updatevalues: A mapping of column name to value to replace in any matched rows.

        Returns:
            The number of rows that were updated. Will be 0 if no matching rows were found.
        """
        if keyvalues:
            where = "WHERE %s" % " AND ".join("%s = ?" % k for k in keyvalues.keys())
        else:
            where = ""

        update_sql = "UPDATE %s SET %s %s" % (
            table,
            ", ".join("%s = ?" % (k,) for k in updatevalues),
            where,
        )

        txn.execute(update_sql, list(updatevalues.values()) + list(keyvalues.values()))

        return txn.rowcount

    async def simple_update_many(
        self,
        table: str,
        key_names: Collection[str],
        key_values: Collection[Iterable[Any]],
        value_names: Collection[str],
        value_values: Iterable[Iterable[Any]],
        desc: str,
    ) -> None:
        """
        Update, many times, using batching where possible.
        If the keys don't match anything, nothing will be updated.

        Args:
            table: The table to update
            key_names: The key column names.
            key_values: A list of each row's key column values.
            value_names: The names of value columns to update.
            value_values: A list of each row's value column values.
        """

        await self.runInteraction(
            desc,
            self.simple_update_many_txn,
            table,
            key_names,
            key_values,
            value_names,
            value_values,
        )

    @staticmethod
    def simple_update_many_txn(
        txn: LoggingTransaction,
        table: str,
        key_names: Collection[str],
        key_values: Collection[Iterable[Any]],
        value_names: Collection[str],
        value_values: Collection[Iterable[Any]],
    ) -> None:
        """
        Update, many times, using batching where possible.
        If the keys don't match anything, nothing will be updated.

        Args:
            table: The table to update
            key_names: The key column names.
            key_values: A list of each row's key column values.
            value_names: The names of value columns to update.
            value_values: A list of each row's value column values.
        """

        if len(value_values) != len(key_values):
            raise ValueError(
                f"{len(key_values)} key rows and {len(value_values)} value rows: should be the same number."
            )
        # If there is nothing to update, then skip executing the query.
        if not key_values:
            return

        # List of tuples of (value values, then key values)
        # (This matches the order needed for the query)
        args = [tuple(vv) + tuple(kv) for vv, kv in zip(value_values, key_values)]

        # 'col1 = ?, col2 = ?, ...'
        set_clause = ", ".join(f"{n} = ?" for n in value_names)

        if key_names:
            # 'WHERE col3 = ? AND col4 = ? AND col5 = ?'
            where_clause = "WHERE " + (" AND ".join(f"{n} = ?" for n in key_names))
        else:
            where_clause = ""

        # UPDATE mytable SET col1 = ?, col2 = ? WHERE col3 = ? AND col4 = ?
        sql = f"UPDATE {table} SET {set_clause} {where_clause}"

        txn.execute_batch(sql, args)

    async def simple_update_one(
        self,
        table: str,
        keyvalues: dict[str, Any],
        updatevalues: dict[str, Any],
        desc: str = "simple_update_one",
    ) -> None:
        """Executes an UPDATE query on the named table, setting new values for
        columns in a row matching the key values.

        Args:
            table: string giving the table name
            keyvalues: dict of column names and values to select the row with
            updatevalues: dict giving column names and values to update
            desc: description of the transaction, for logging and metrics
        """
        await self.runInteraction(
            desc,
            self.simple_update_one_txn,
            table,
            keyvalues,
            updatevalues,
            db_autocommit=True,
        )

    @classmethod
    def simple_update_one_txn(
        cls,
        txn: LoggingTransaction,
        table: str,
        keyvalues: dict[str, Any],
        updatevalues: dict[str, Any],
    ) -> None:
        rowcount = cls.simple_update_txn(txn, table, keyvalues, updatevalues)

        if rowcount == 0:
            raise StoreError(404, "No row found (%s)" % (table,))
        if rowcount > 1:
            raise StoreError(500, "More than one row matched (%s)" % (table,))

    @overload
    @staticmethod
    def simple_select_one_txn(
        txn: LoggingTransaction,
        table: str,
        keyvalues: dict[str, Any],
        retcols: Collection[str],
        allow_none: Literal[False] = False,
    ) -> tuple[Any, ...]: ...

    @overload
    @staticmethod
    def simple_select_one_txn(
        txn: LoggingTransaction,
        table: str,
        keyvalues: dict[str, Any],
        retcols: Collection[str],
        allow_none: Literal[True] = True,
    ) -> tuple[Any, ...] | None: ...

    @staticmethod
    def simple_select_one_txn(
        txn: LoggingTransaction,
        table: str,
        keyvalues: dict[str, Any],
        retcols: Collection[str],
        allow_none: bool = False,
    ) -> tuple[Any, ...] | None:
        select_sql = "SELECT %s FROM %s" % (", ".join(retcols), table)

        if keyvalues:
            select_sql += " WHERE %s" % (" AND ".join("%s = ?" % k for k in keyvalues),)
            txn.execute(select_sql, list(keyvalues.values()))
        else:
            txn.execute(select_sql)

        row = txn.fetchone()

        if not row:
            if allow_none:
                return None
            raise StoreError(404, "No row found (%s)" % (table,))
        if txn.rowcount > 1:
            raise StoreError(500, "More than one row matched (%s)" % (table,))

        return row

    async def simple_delete_one(
        self, table: str, keyvalues: dict[str, Any], desc: str = "simple_delete_one"
    ) -> None:
        """Executes a DELETE query on the named table, expecting to delete a
        single row.

        Args:
            table: string giving the table name
            keyvalues: dict of column names and values to select the row with
            desc: description of the transaction, for logging and metrics
        """
        await self.runInteraction(
            desc,
            self.simple_delete_one_txn,
            table,
            keyvalues,
            db_autocommit=True,
        )

    @staticmethod
    def simple_delete_one_txn(
        txn: LoggingTransaction, table: str, keyvalues: dict[str, Any]
    ) -> None:
        """Executes a DELETE query on the named table, expecting to delete a
        single row.

        Args:
            table: string giving the table name
            keyvalues: dict of column names and values to select the row with
        """
        sql = "DELETE FROM %s WHERE %s" % (
            table,
            " AND ".join("%s = ?" % (k,) for k in keyvalues),
        )

        txn.execute(sql, list(keyvalues.values()))
        if txn.rowcount == 0:
            raise StoreError(404, "No row found (%s)" % (table,))
        if txn.rowcount > 1:
            raise StoreError(500, "More than one row matched (%s)" % (table,))

    async def simple_delete(
        self, table: str, keyvalues: dict[str, Any], desc: str
    ) -> int:
        """Executes a DELETE query on the named table.

        Filters rows by the key-value pairs.

        Args:
            table: string giving the table name
            keyvalues: dict of column names and values to select the row with
            desc: description of the transaction, for logging and metrics

        Returns:
            The number of deleted rows.
        """
        return await self.runInteraction(
            desc, self.simple_delete_txn, table, keyvalues, db_autocommit=True
        )

    @staticmethod
    def simple_delete_txn(
        txn: LoggingTransaction, table: str, keyvalues: dict[str, Any]
    ) -> int:
        """Executes a DELETE query on the named table.

        Filters rows by the key-value pairs.

        Args:
            table: string giving the table name
            keyvalues: dict of column names and values to select the row with

        Returns:
            The number of deleted rows.
        """
        sql = "DELETE FROM %s WHERE %s" % (
            table,
            " AND ".join("%s = ?" % (k,) for k in keyvalues),
        )

        txn.execute(sql, list(keyvalues.values()))
        return txn.rowcount

    async def simple_delete_many(
        self,
        table: str,
        column: str,
        iterable: Collection[Any],
        keyvalues: dict[str, Any],
        desc: str,
    ) -> int:
        """Executes a DELETE query on the named table.

        Filters rows by if value of `column` is in `iterable`.

        Args:
            table: string giving the table name
            column: column name to test for inclusion against `iterable`
            iterable: list of values to match against `column`. NB cannot be a generator
                as it may be evaluated multiple times.
            keyvalues: dict of column names and values to select the rows with
            desc: description of the transaction, for logging and metrics

        Returns:
            Number rows deleted
        """
        return await self.runInteraction(
            desc,
            self.simple_delete_many_txn,
            table,
            column,
            iterable,
            keyvalues,
            db_autocommit=True,
        )

    @staticmethod
    def simple_delete_many_txn(
        txn: LoggingTransaction,
        table: str,
        column: str,
        values: Collection[Any],
        keyvalues: dict[str, Any],
    ) -> int:
        """Executes a DELETE query on the named table.

        Deletes the rows:
          - whose value of `column` is in `values`; AND
          - that match extra column-value pairs specified in `keyvalues`.

        Args:
            txn: Transaction object
            table: string giving the table name
            column: column name to test for inclusion against `values`
            values: values of `column` which choose rows to delete
            keyvalues: dict of extra column names and values to select the rows
                with. They will be ANDed together with the main predicate.

        Returns:
            Number rows deleted
        """
        # If there's nothing to delete, then skip executing the query.
        if not values:
            return 0

        clause, values = make_in_list_sql_clause(txn.database_engine, column, values)
        clauses = [clause]

        for key, value in keyvalues.items():
            clauses.append("%s = ?" % (key,))
            values.append(value)

        sql = "DELETE FROM %s WHERE %s" % (table, " AND ".join(clauses))
        txn.execute(sql, values)

        return txn.rowcount

    @staticmethod
    def simple_delete_many_batch_txn(
        txn: LoggingTransaction,
        table: str,
        keys: Collection[str],
        values: Sequence[Iterable[Any]],
    ) -> None:
        """Executes a DELETE query on the named table.

        The input is given as a list of rows, where each row is a list of values.
        (Actually any iterable is fine.)

        Args:
            txn: The transaction to use.
            table: string giving the table name
            keys: list of column names
            values: for each row, a list of values in the same order as `keys`
        """

        if isinstance(txn.database_engine, Psycopg2Engine):
            # We use `execute_values` as it can be a lot faster than `execute_batch`,
            # but it's only available on postgres.
            sql = "DELETE FROM %s WHERE (%s) IN (VALUES ?)" % (
                table,
                ", ".join(k for k in keys),
            )

            txn.execute_values(sql, values, fetch=False)
        else:
            sql = "DELETE FROM %s WHERE (%s) = (%s)" % (
                table,
                ", ".join(k for k in keys),
                ", ".join("?" for _ in keys),
            )

            txn.execute_batch(sql, values)

    def get_cache_dict(
        self,
        db_conn: LoggingDatabaseConnection,
        table: str,
        entity_column: str,
        stream_column: str,
        max_value: int,
        limit: int = 100000,
    ) -> tuple[dict[Any, int], int]:
        """Gets roughly the last N changes in the given stream table as a
        map from entity to the stream ID of the most recent change.

        Also returns the minimum stream ID.
        """

        # This may return many rows for the same entity, but the `limit` is only
        # a suggestion so we don't care that much.
        #
        # Note: Some stream tables can have multiple rows with the same stream
        # ID. Instead of handling this with complicated SQL, we instead simply
        # add one to the returned minimum stream ID to ensure correctness.
        sql = f"""
            SELECT {entity_column}, {stream_column}
            FROM {table}
            ORDER BY {stream_column} DESC
            LIMIT ?
        """

        txn = db_conn.cursor(txn_name="get_cache_dict")
        txn.execute(sql, (limit,))

        # The rows come out in reverse stream ID order, so we want to keep the
        # stream ID of the first row for each entity.
        cache: dict[Any, int] = {}
        for row in txn:
            cache.setdefault(row[0], int(row[1]))

        txn.close()

        if cache:
            # We add one here as we don't know if we have all rows for the
            # minimum stream ID.
            min_val = min(cache.values()) + 1
        else:
            min_val = max_value

        return cache, min_val

    @classmethod
    def simple_select_list_paginate_txn(
        cls,
        txn: LoggingTransaction,
        table: str,
        orderby: str,
        start: int,
        limit: int,
        retcols: Iterable[str],
        filters: dict[str, Any] | None = None,
        keyvalues: dict[str, Any] | None = None,
        exclude_keyvalues: dict[str, Any] | None = None,
        order_direction: str = "ASC",
    ) -> list[tuple[Any, ...]]:
        """
        Executes a SELECT query on the named table with start and limit,
        of row numbers, which may return zero or number of rows from start to limit,
        returning the result as a list of dicts.

        Use `filters` to search attributes using SQL wildcards and/or `keyvalues` to
        select attributes with exact matches. All constraints are joined together
        using 'AND'.

        Args:
            txn: Transaction object
            table: the table name
            orderby: Column to order the results by.
            start: Index to begin the query at.
            limit: Number of results to return.
            retcols: the names of the columns to return
            filters:
                column names and values to filter the rows with, or None to not
                apply a WHERE ? LIKE ? clause.
            keyvalues:
                column names and values to select the rows with, or None to not
                apply a WHERE key = value clause.
            exclude_keyvalues:
                column names and values to exclude rows with, or None to not
                apply a WHERE key != value clause.
            order_direction: Whether the results should be ordered "ASC" or "DESC".

        Returns:
            The result as a list of tuples.
        """
        if order_direction not in ["ASC", "DESC"]:
            raise ValueError("order_direction must be one of 'ASC' or 'DESC'.")

        where_clause = "WHERE " if filters or keyvalues or exclude_keyvalues else ""
        arg_list: list[Any] = []
        if filters:
            where_clause += " AND ".join("%s LIKE ?" % (k,) for k in filters)
            arg_list += list(filters.values())
        where_clause += " AND " if filters and keyvalues else ""
        if keyvalues:
            where_clause += " AND ".join("%s = ?" % (k,) for k in keyvalues)
            arg_list += list(keyvalues.values())
        if exclude_keyvalues:
            where_clause += " AND ".join("%s != ?" % (k,) for k in exclude_keyvalues)
            arg_list += list(exclude_keyvalues.values())

        sql = "SELECT %s FROM %s %s ORDER BY %s %s LIMIT ? OFFSET ?" % (
            ", ".join(retcols),
            table,
            where_clause,
            orderby,
            order_direction,
        )
        txn.execute(sql, arg_list + [limit, start])

        return txn.fetchall()


def make_in_list_sql_clause(
    database_engine: BaseDatabaseEngine,
    column: str,
    iterable: Collection[Any],
    *,
    negative: bool = False,
) -> tuple[str, list]:
    """Returns an SQL clause that checks the given column is in the iterable.

    On SQLite this expands to `column IN (?, ?, ...)`, whereas on Postgres
    it expands to `column = ANY(?)`. While both DBs support the `IN` form,
    using the `ANY` form on postgres means that it views queries with
    different length iterables as the same, helping the query stats.

    Args:
        database_engine
        column: Name of the column
        iterable: The values to check the column against.
        negative: Whether we should check for inequality, i.e. `NOT IN`

    Returns:
        A tuple of SQL query and the args
    """

    if database_engine.supports_using_any_list:
        # This should hopefully be faster, but also makes postgres query
        # stats easier to understand.
        if not negative:
            clause = f"{column} = ANY(?)"
        else:
            clause = f"{column} != ALL(?)"

        return clause, [list(iterable)]
    else:
        params = ",".join("?" for _ in iterable)
        if not negative:
            clause = f"{column} IN ({params})"
        else:
            clause = f"{column} NOT IN ({params})"
        return clause, list(iterable)


# These overloads ensure that `columns` and `iterable` values have the same length.
@overload
def make_tuple_in_list_sql_clause(
    database_engine: BaseDatabaseEngine,
    columns: tuple[str, str],
    iterable: Collection[tuple[Any, Any]],
) -> tuple[str, list]: ...


@overload
def make_tuple_in_list_sql_clause(
    database_engine: BaseDatabaseEngine,
    columns: tuple[str, str, str],
    iterable: Collection[tuple[Any, Any, Any]],
) -> tuple[str, list]: ...


def make_tuple_in_list_sql_clause(
    database_engine: BaseDatabaseEngine,
    columns: tuple[str, ...],
    iterable: Collection[tuple[Any, ...]],
) -> tuple[str, list]:
    """Returns an SQL clause that checks the given tuple of columns is in the iterable.

    Args:
        database_engine
        columns: Names of the columns in the tuple.
        iterable: The tuples to check the columns against.

    Returns:
        A tuple of SQL query and the args
    """
    if len(columns) == 0:
        # Should be unreachable due to mypy, as long as the overloads are set up right.
        if () in iterable:
            return "TRUE", []
        else:
            return "FALSE", []

    if len(columns) == 1:
        # Use `= ANY(?)` on postgres.
        return make_in_list_sql_clause(
            database_engine, next(iter(columns)), [values[0] for values in iterable]
        )

    # There are multiple columns. Avoid using an `= ANY(?)` clause on postgres, as
    # indices are not used when there are multiple columns. Instead, use an `IN`
    # expression.
    #
    # `IN ((?, ...), ...)` with tuples is supported by postgres only, whereas
    # `IN (VALUES (?, ...), ...)` is supported by both sqlite and postgres.
    # Thus, the latter is chosen.

    if len(iterable) == 0:
        # A 0-length `VALUES` list is not allowed in sqlite or postgres.
        # Also note that a 0-length `IN (...)` clause (not using `VALUES`) is not
        # allowed in postgres.
        return "FALSE", []

    tuple_sql = "(%s)" % (",".join("?" for _ in columns),)
    return "(%s) IN (VALUES %s)" % (
        ",".join(column for column in columns),
        ",".join(tuple_sql for _ in iterable),
    ), [value for values in iterable for value in values]


KV = TypeVar("KV")


def make_tuple_comparison_clause(keys: list[tuple[str, KV]]) -> tuple[str, list[KV]]:
    """Returns a tuple comparison SQL clause

    Builds a SQL clause that looks like "(a, b) > (?, ?)"

    Args:
        keys: A set of (column, value) pairs to be compared.

    Returns:
        A tuple of SQL query and the args
    """
    return (
        "(%s) > (%s)" % (",".join(k[0] for k in keys), ",".join("?" for _ in keys)),
        [k[1] for k in keys],
    )<|MERGE_RESOLUTION|>--- conflicted
+++ resolved
@@ -437,17 +437,10 @@
     def execute_values(
         self,
         sql: str,
-<<<<<<< HEAD
         values: Collection[Iterable[Any]],
-        template: Optional[str] = None,
-        fetch: bool = True,
-    ) -> Iterable[Tuple]:
-=======
-        values: Iterable[Iterable[Any]],
         template: str | None = None,
         fetch: bool = True,
-    ) -> list[tuple]:
->>>>>>> 54c93a13
+    ) -> Iterable[tuple]:
         """Corresponds to psycopg2.extras.execute_values. Only available when
         using postgres.
 
@@ -980,11 +973,7 @@
         func: Callable[..., R],
         *args: Any,
         db_autocommit: bool = False,
-<<<<<<< HEAD
-        isolation_level: Optional[IsolationLevel] = None,
-=======
-        isolation_level: int | None = None,
->>>>>>> 54c93a13
+        isolation_level: IsolationLevel | None = None,
         **kwargs: Any,
     ) -> R:
         """Starts a transaction on the database and runs a given function
@@ -1066,11 +1055,7 @@
         func: Callable[Concatenate[LoggingDatabaseConnection, P], R],
         *args: Any,
         db_autocommit: bool = False,
-<<<<<<< HEAD
-        isolation_level: Optional[IsolationLevel] = None,
-=======
-        isolation_level: int | None = None,
->>>>>>> 54c93a13
+        isolation_level: IsolationLevel | None = None,
         **kwargs: Any,
     ) -> R:
         """Wraps the .runWithConnection() method on the underlying db_pool.
