--- conflicted
+++ resolved
@@ -21,13 +21,7 @@
 
 import abc
 import logging
-<<<<<<< HEAD
-from typing import TYPE_CHECKING, Any, Mapping, Optional, Tuple, cast
-=======
 from typing import TYPE_CHECKING, Any, Mapping, NoReturn, cast
-
-import psycopg2.extensions
->>>>>>> 54c93a13
 
 from synapse.storage.engines._base import (
     AUTO_INCREMENT_PRIMARY_KEYPLACEHOLDER,
@@ -207,7 +201,6 @@
         """Do we support using `a = ANY(?)` and passing a list"""
         return True
 
-<<<<<<< HEAD
     @property
     def supports_returning(self) -> bool:
         """Do we support the `RETURNING` clause in insert/update/delete?"""
@@ -216,18 +209,6 @@
     def is_connection_closed(self, conn: ConnectionType) -> bool:
         # Both psycopg and psycopg2 connections have a closed attributed.
         return bool(conn.closed)  # type: ignore[attr-defined]
-=======
-    def is_deadlock(self, error: Exception) -> bool:
-        if isinstance(error, psycopg2.DatabaseError):
-            # https://www.postgresql.org/docs/current/static/errcodes-appendix.html
-            # "40001" serialization_failure
-            # "40P01" deadlock_detected
-            return error.pgcode in ["40001", "40P01"]
-        return False
-
-    def is_connection_closed(self, conn: psycopg2.extensions.connection) -> bool:
-        return bool(conn.closed)
->>>>>>> 54c93a13
 
     def lock_table(self, txn: Cursor, table: str) -> None:
         txn.execute("LOCK TABLE %s in EXCLUSIVE MODE" % (table,))
@@ -250,26 +231,6 @@
     def row_id_name(self) -> str:
         return "ctid"
 
-<<<<<<< HEAD
-=======
-    def in_transaction(self, conn: psycopg2.extensions.connection) -> bool:
-        return conn.status != psycopg2.extensions.STATUS_READY
-
-    def attempt_to_set_autocommit(
-        self, conn: psycopg2.extensions.connection, autocommit: bool
-    ) -> None:
-        return conn.set_session(autocommit=autocommit)
-
-    def attempt_to_set_isolation_level(
-        self, conn: psycopg2.extensions.connection, isolation_level: int | None
-    ) -> None:
-        if isolation_level is None:
-            isolation_level = self.default_isolation_level
-        else:
-            isolation_level = self.isolation_level_map[isolation_level]
-        return conn.set_isolation_level(isolation_level)
-
->>>>>>> 54c93a13
     @staticmethod
     def executescript(cursor: CursorType, script: str) -> None:
         """Execute a chunk of SQL containing multiple semicolon-delimited statements.
