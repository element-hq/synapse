--- conflicted
+++ resolved
@@ -144,11 +144,7 @@
         pass
 
     def attempt_to_set_isolation_level(
-<<<<<<< HEAD
-        self, conn: sqlite3.Connection, isolation_level: Optional[IsolationLevel] = None
-=======
-        self, conn: sqlite3.Connection, isolation_level: int | None
->>>>>>> 54c93a13
+        self, conn: sqlite3.Connection, isolation_level: IsolationLevel | None = None
     ) -> None:
         # All transactions are SERIALIZABLE by default in sqlite
         pass
