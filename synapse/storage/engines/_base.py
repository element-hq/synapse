#
# This file is licensed under the Affero General Public License (AGPL) version 3.
#
# Copyright 2015, 2016 OpenMarket Ltd
# Copyright (C) 2023 New Vector, Ltd
#
# This program is free software: you can redistribute it and/or modify
# it under the terms of the GNU Affero General Public License as
# published by the Free Software Foundation, either version 3 of the
# License, or (at your option) any later version.
#
# See the GNU Affero General Public License for more details:
# <https://www.gnu.org/licenses/agpl-3.0.html>.
#
# Originally licensed under the Apache License, Version 2.0:
# <http://www.apache.org/licenses/LICENSE-2.0>.
#
# [This file includes modifications made by New Vector Limited]
#
#
import abc
from enum import IntEnum
from typing import TYPE_CHECKING, Any, Generic, Mapping, TypeVar

from synapse.storage.types import Connection, Cursor, DBAPI2Module

if TYPE_CHECKING:
    from synapse.storage.database import LoggingDatabaseConnection


# A string that will be replaced with the appropriate auto increment directive
# for the database engine, expands to an auto incrementing integer primary key.
AUTO_INCREMENT_PRIMARY_KEYPLACEHOLDER = "$%AUTO_INCREMENT_PRIMARY_KEY%$"


class IsolationLevel(IntEnum):
    READ_COMMITTED = 1
    REPEATABLE_READ = 2
    SERIALIZABLE = 3


class IncorrectDatabaseSetup(RuntimeError):
    pass


ConnectionType = TypeVar("ConnectionType", bound=Connection)
CursorType = TypeVar("CursorType", bound=Cursor)
IsolationLevelType = TypeVar("IsolationLevelType")


class BaseDatabaseEngine(
    Generic[ConnectionType, CursorType, IsolationLevelType], metaclass=abc.ABCMeta
):
    def __init__(self, module: DBAPI2Module, config: Mapping[str, Any]):
        self.module = module

    @property
    @abc.abstractmethod
    def single_threaded(self) -> bool: ...

    @property
    @abc.abstractmethod
    def supports_using_any_list(self) -> bool:
        """
        Do we support using `a = ANY(?)` and passing a list
        """
        ...

    @abc.abstractmethod
    def check_database(
        self, db_conn: ConnectionType, allow_outdated_version: bool = False
    ) -> None: ...

    @abc.abstractmethod
    def check_new_database(self, txn: CursorType) -> None:
        """Gets called when setting up a brand new database. This allows us to
        apply stricter checks on new databases versus existing database.
        """
        ...

    @abc.abstractmethod
    def convert_param_style(self, sql: str) -> str: ...

    # This method would ideally take a plain ConnectionType, but it seems that
    # the Sqlite engine expects to use LoggingDatabaseConnection.cursor
    # instead of sqlite3.Connection.cursor: only the former takes a txn_name.
    @abc.abstractmethod
    def on_new_connection(self, db_conn: "LoggingDatabaseConnection") -> None: ...

    @abc.abstractmethod
    def is_deadlock(self, error: Exception) -> bool: ...

    @abc.abstractmethod
    def is_connection_closed(self, conn: ConnectionType) -> bool: ...

    @abc.abstractmethod
    def lock_table(self, txn: Cursor, table: str) -> None: ...

    @property
    @abc.abstractmethod
    def server_version(self) -> str:
        """Gets a string giving the server version. For example: '3.22.0'"""
        ...

    @property
    @abc.abstractmethod
    def row_id_name(self) -> str:
        """Gets the literal name representing a row id for this engine."""
        ...

    @abc.abstractmethod
    def in_transaction(self, conn: ConnectionType) -> bool:
        """Whether the connection is currently in a transaction."""
        ...

    @abc.abstractmethod
    def attempt_to_set_autocommit(self, conn: ConnectionType, autocommit: bool) -> None:
        """Attempt to set the connections autocommit mode.

        When True queries are run outside of transactions.

        Note: This has no effect on SQLite3, so callers still need to
        commit/rollback the connections.
        """
        ...

    @abc.abstractmethod
    def attempt_to_set_isolation_level(
<<<<<<< HEAD
        self, conn: ConnectionType, isolation_level: Optional[IsolationLevel] = None
=======
        self, conn: ConnectionType, isolation_level: int | None
>>>>>>> 54c93a13
    ) -> None:
        """Attempt to set the connections isolation level.

        Note: This has no effect on SQLite3, as transactions are SERIALIZABLE by default.
        """
        ...

    @staticmethod
    @abc.abstractmethod
    def executescript(cursor: CursorType, script: str) -> None:
        """Execute a chunk of SQL containing multiple semicolon-delimited statements.

        This is not provided by DBAPI2, and so needs engine-specific support.

        Any ongoing transaction is committed before executing the script in its own
        transaction. The script transaction is left open and it is the responsibility of
        the caller to commit it.
        """
        ...

    @classmethod
    def execute_script_file(cls, cursor: CursorType, filepath: str) -> None:
        """Execute a file containing multiple semicolon-delimited SQL statements.

        This is not provided by DBAPI2, and so needs engine-specific support.
        """
        with open(filepath) as f:
            cls.executescript(cursor, f.read())<|MERGE_RESOLUTION|>--- conflicted
+++ resolved
@@ -126,11 +126,7 @@
 
     @abc.abstractmethod
     def attempt_to_set_isolation_level(
-<<<<<<< HEAD
-        self, conn: ConnectionType, isolation_level: Optional[IsolationLevel] = None
-=======
-        self, conn: ConnectionType, isolation_level: int | None
->>>>>>> 54c93a13
+        self, conn: ConnectionType, isolation_level: IsolationLevel | None = None
     ) -> None:
         """Attempt to set the connections isolation level.
 
