--- conflicted
+++ resolved
@@ -530,11 +530,7 @@
         self,
         context: EventContext,
         state_types_to_include: List[EventTypes],
-<<<<<<< HEAD
-        membership_user_id: Optional[str],
-=======
         membership_user_id: Optional[str] = None,
->>>>>>> f27a7896
     ) -> List[JsonDict]:
         """
         Retrieve the stripped state from a room, given an event context to retrieve state
