#
# This file is licensed under the Affero General Public License (AGPL) version 3.
#
# Copyright 2019-2022 The Matrix.org Foundation C.I.C.
# Copyright (C) 2023 New Vector, Ltd
#
# This program is free software: you can redistribute it and/or modify
# it under the terms of the GNU Affero General Public License as
# published by the Free Software Foundation, either version 3 of the
# License, or (at your option) any later version.
#
# See the GNU Affero General Public License for more details:
# <https://www.gnu.org/licenses/agpl-3.0.html>.
#
# Originally licensed under the Apache License, Version 2.0:
# <http://www.apache.org/licenses/LICENSE-2.0>.
#
# [This file includes modifications made by New Vector Limited]
#
#

import logging
from typing import TYPE_CHECKING, Dict, List, Optional, Set, Tuple, cast

import attr

from synapse.api.constants import EventContentFields, Membership, RelationTypes
from synapse.api.room_versions import KNOWN_ROOM_VERSIONS
from synapse.events import EventBase, make_event_from_dict
from synapse.storage._base import SQLBaseStore, db_to_json, make_in_list_sql_clause
from synapse.storage.database import (
    DatabasePool,
    LoggingDatabaseConnection,
    LoggingTransaction,
    make_tuple_comparison_clause,
)
from synapse.storage.databases.main.events import (
    SLIDING_SYNC_RELEVANT_STATE_SET,
    PersistEventsStore,
    SlidingSyncMembershipInfoWithEventPos,
    SlidingSyncMembershipSnapshotSharedInsertValues,
    SlidingSyncStateInsertValues,
)
from synapse.storage.databases.main.events_worker import (
    DatabaseCorruptionError,
    InvalidEventError,
)
from synapse.storage.databases.main.state_deltas import StateDeltasStore
from synapse.storage.databases.main.stream import StreamWorkerStore
from synapse.storage.engines import PostgresEngine
from synapse.storage.types import Cursor
from synapse.types import JsonDict, RoomStreamToken, StateMap, StrCollection
from synapse.types.handlers import SLIDING_SYNC_DEFAULT_BUMP_EVENT_TYPES
from synapse.types.state import StateFilter
from synapse.util import json_encoder
from synapse.util.iterutils import batch_iter

if TYPE_CHECKING:
    from synapse.server import HomeServer

logger = logging.getLogger(__name__)


_REPLACE_STREAM_ORDERING_SQL_COMMANDS = (
    # there should be no leftover rows without a stream_ordering2, but just in case...
    "UPDATE events SET stream_ordering2 = stream_ordering WHERE stream_ordering2 IS NULL",
    # now we can drop the rule and switch the columns
    "DROP RULE populate_stream_ordering2 ON events",
    "ALTER TABLE events DROP COLUMN stream_ordering",
    "ALTER TABLE events RENAME COLUMN stream_ordering2 TO stream_ordering",
    # ... and finally, rename the indexes into place for consistency with sqlite
    "ALTER INDEX event_contains_url_index2 RENAME TO event_contains_url_index",
    "ALTER INDEX events_order_room2 RENAME TO events_order_room",
    "ALTER INDEX events_room_stream2 RENAME TO events_room_stream",
    "ALTER INDEX events_ts2 RENAME TO events_ts",
)


class _BackgroundUpdates:
    EVENT_ORIGIN_SERVER_TS_NAME = "event_origin_server_ts"
    EVENT_FIELDS_SENDER_URL_UPDATE_NAME = "event_fields_sender_url"
    DELETE_SOFT_FAILED_EXTREMITIES = "delete_soft_failed_extremities"
    POPULATE_STREAM_ORDERING2 = "populate_stream_ordering2"
    INDEX_STREAM_ORDERING2 = "index_stream_ordering2"
    INDEX_STREAM_ORDERING2_CONTAINS_URL = "index_stream_ordering2_contains_url"
    INDEX_STREAM_ORDERING2_ROOM_ORDER = "index_stream_ordering2_room_order"
    INDEX_STREAM_ORDERING2_ROOM_STREAM = "index_stream_ordering2_room_stream"
    INDEX_STREAM_ORDERING2_TS = "index_stream_ordering2_ts"
    REPLACE_STREAM_ORDERING_COLUMN = "replace_stream_ordering_column"

    EVENT_EDGES_DROP_INVALID_ROWS = "event_edges_drop_invalid_rows"
    EVENT_EDGES_REPLACE_INDEX = "event_edges_replace_index"

    EVENTS_POPULATE_STATE_KEY_REJECTIONS = "events_populate_state_key_rejections"

    EVENTS_JUMP_TO_DATE_INDEX = "events_jump_to_date_index"

    SLIDING_SYNC_PREFILL_JOINED_ROOMS_TO_RECALCULATE_TABLE_BG_UPDATE = (
        "sliding_sync_prefill_joined_rooms_to_recalculate_table_bg_update"
    )
    SLIDING_SYNC_JOINED_ROOMS_BG_UPDATE = "sliding_sync_joined_rooms_bg_update"
    SLIDING_SYNC_MEMBERSHIP_SNAPSHOTS_BG_UPDATE = (
        "sliding_sync_membership_snapshots_bg_update"
    )


@attr.s(slots=True, frozen=True, auto_attribs=True)
class _CalculateChainCover:
    """Return value for _calculate_chain_cover_txn."""

    # The last room_id/depth/stream processed.
    room_id: str
    depth: int
    stream: int

    # Number of rows processed
    processed_count: int

    # Map from room_id to last depth/stream processed for each room that we have
    # processed all events for (i.e. the rooms we can flip the
    # `has_auth_chain_index` for)
    finished_room_map: Dict[str, Tuple[int, int]]


@attr.s(slots=True, frozen=True, auto_attribs=True)
class _JoinedRoomStreamOrderingUpdate:
    """
    Intermediate container class used in `SLIDING_SYNC_JOINED_ROOMS_BG_UPDATE`
    """

    # The most recent event stream_ordering for the room
    most_recent_event_stream_ordering: int
    # The most recent event `bump_stamp` for the room
    most_recent_bump_stamp: Optional[int]


class EventsBackgroundUpdatesStore(StreamWorkerStore, StateDeltasStore, SQLBaseStore):
    def __init__(
        self,
        database: DatabasePool,
        db_conn: LoggingDatabaseConnection,
        hs: "HomeServer",
    ):
        super().__init__(database, db_conn, hs)

        self.db_pool.updates.register_background_update_handler(
            _BackgroundUpdates.EVENT_ORIGIN_SERVER_TS_NAME,
            self._background_reindex_origin_server_ts,
        )
        self.db_pool.updates.register_background_update_handler(
            _BackgroundUpdates.EVENT_FIELDS_SENDER_URL_UPDATE_NAME,
            self._background_reindex_fields_sender,
        )

        self.db_pool.updates.register_background_index_update(
            "event_contains_url_index",
            index_name="event_contains_url_index",
            table="events",
            columns=["room_id", "topological_ordering", "stream_ordering"],
            where_clause="contains_url = true AND outlier = false",
        )

        # an event_id index on event_search is useful for the purge_history
        # api. Plus it means we get to enforce some integrity with a UNIQUE
        # clause
        self.db_pool.updates.register_background_index_update(
            "event_search_event_id_idx",
            index_name="event_search_event_id_idx",
            table="event_search",
            columns=["event_id"],
            unique=True,
            psql_only=True,
        )

        self.db_pool.updates.register_background_update_handler(
            _BackgroundUpdates.DELETE_SOFT_FAILED_EXTREMITIES,
            self._cleanup_extremities_bg_update,
        )

        self.db_pool.updates.register_background_update_handler(
            "redactions_received_ts", self._redactions_received_ts
        )

        # This index gets deleted in `event_fix_redactions_bytes` update
        self.db_pool.updates.register_background_index_update(
            "event_fix_redactions_bytes_create_index",
            index_name="redactions_censored_redacts",
            table="redactions",
            columns=["redacts"],
            where_clause="have_censored",
        )

        self.db_pool.updates.register_background_update_handler(
            "event_fix_redactions_bytes", self._event_fix_redactions_bytes
        )

        self.db_pool.updates.register_background_update_handler(
            "event_store_labels", self._event_store_labels
        )

        self.db_pool.updates.register_background_index_update(
            "redactions_have_censored_ts_idx",
            index_name="redactions_have_censored_ts",
            table="redactions",
            columns=["received_ts"],
            where_clause="NOT have_censored",
        )

        self.db_pool.updates.register_background_index_update(
            "users_have_local_media",
            index_name="users_have_local_media",
            table="local_media_repository",
            columns=["user_id", "created_ts"],
        )

        self.db_pool.updates.register_background_update_handler(
            "rejected_events_metadata",
            self._rejected_events_metadata,
        )

        self.db_pool.updates.register_background_update_handler(
            "chain_cover",
            self._chain_cover_index,
        )

        self.db_pool.updates.register_background_update_handler(
            "purged_chain_cover",
            self._purged_chain_cover_index,
        )

        self.db_pool.updates.register_background_update_handler(
            "event_arbitrary_relations",
            self._event_arbitrary_relations,
        )

        ################################################################################

        # bg updates for replacing stream_ordering with a BIGINT
        # (these only run on postgres.)

        self.db_pool.updates.register_background_update_handler(
            _BackgroundUpdates.POPULATE_STREAM_ORDERING2,
            self._background_populate_stream_ordering2,
        )
        # CREATE UNIQUE INDEX events_stream_ordering ON events(stream_ordering2);
        self.db_pool.updates.register_background_index_update(
            _BackgroundUpdates.INDEX_STREAM_ORDERING2,
            index_name="events_stream_ordering",
            table="events",
            columns=["stream_ordering2"],
            unique=True,
        )
        # CREATE INDEX event_contains_url_index ON events(room_id, topological_ordering, stream_ordering) WHERE contains_url = true AND outlier = false;
        self.db_pool.updates.register_background_index_update(
            _BackgroundUpdates.INDEX_STREAM_ORDERING2_CONTAINS_URL,
            index_name="event_contains_url_index2",
            table="events",
            columns=["room_id", "topological_ordering", "stream_ordering2"],
            where_clause="contains_url = true AND outlier = false",
        )
        # CREATE INDEX events_order_room ON events(room_id, topological_ordering, stream_ordering);
        self.db_pool.updates.register_background_index_update(
            _BackgroundUpdates.INDEX_STREAM_ORDERING2_ROOM_ORDER,
            index_name="events_order_room2",
            table="events",
            columns=["room_id", "topological_ordering", "stream_ordering2"],
        )
        # CREATE INDEX events_room_stream ON events(room_id, stream_ordering);
        self.db_pool.updates.register_background_index_update(
            _BackgroundUpdates.INDEX_STREAM_ORDERING2_ROOM_STREAM,
            index_name="events_room_stream2",
            table="events",
            columns=["room_id", "stream_ordering2"],
        )
        # CREATE INDEX events_ts ON events(origin_server_ts, stream_ordering);
        self.db_pool.updates.register_background_index_update(
            _BackgroundUpdates.INDEX_STREAM_ORDERING2_TS,
            index_name="events_ts2",
            table="events",
            columns=["origin_server_ts", "stream_ordering2"],
        )
        self.db_pool.updates.register_background_update_handler(
            _BackgroundUpdates.REPLACE_STREAM_ORDERING_COLUMN,
            self._background_replace_stream_ordering_column,
        )

        ################################################################################

        self.db_pool.updates.register_background_update_handler(
            _BackgroundUpdates.EVENT_EDGES_DROP_INVALID_ROWS,
            self._background_drop_invalid_event_edges_rows,
        )

        self.db_pool.updates.register_background_index_update(
            _BackgroundUpdates.EVENT_EDGES_REPLACE_INDEX,
            index_name="event_edges_event_id_prev_event_id_idx",
            table="event_edges",
            columns=["event_id", "prev_event_id"],
            unique=True,
            # the old index which just covered event_id is now redundant.
            replaces_index="ev_edges_id",
        )

        self.db_pool.updates.register_background_update_handler(
            _BackgroundUpdates.EVENTS_POPULATE_STATE_KEY_REJECTIONS,
            self._background_events_populate_state_key_rejections,
        )

        # Add an index that would be useful for jumping to date using
        # get_event_id_for_timestamp.
        self.db_pool.updates.register_background_index_update(
            _BackgroundUpdates.EVENTS_JUMP_TO_DATE_INDEX,
            index_name="events_jump_to_date_idx",
            table="events",
            columns=["room_id", "origin_server_ts"],
            where_clause="NOT outlier",
        )

        # Handle background updates for Sliding Sync tables
        #
        self.db_pool.updates.register_background_update_handler(
            _BackgroundUpdates.SLIDING_SYNC_PREFILL_JOINED_ROOMS_TO_RECALCULATE_TABLE_BG_UPDATE,
            self._sliding_sync_prefill_joined_rooms_to_recalculate_table_bg_update,
        )
        # Add some background updates to populate the sliding sync tables
        self.db_pool.updates.register_background_update_handler(
            _BackgroundUpdates.SLIDING_SYNC_JOINED_ROOMS_BG_UPDATE,
            self._sliding_sync_joined_rooms_bg_update,
        )
        self.db_pool.updates.register_background_update_handler(
            _BackgroundUpdates.SLIDING_SYNC_MEMBERSHIP_SNAPSHOTS_BG_UPDATE,
            self._sliding_sync_membership_snapshots_bg_update,
        )

        # We want this to run on the main database at startup before we start processing
        # events.
        #
        # FIXME: This can be removed once we bump `SCHEMA_COMPAT_VERSION` and run the
        # foreground update for
        # `sliding_sync_joined_rooms`/`sliding_sync_membership_snapshots` (tracked by
        # https://github.com/element-hq/synapse/issues/17623)
        with db_conn.cursor(txn_name="resolve_sliding_sync") as txn:
            _resolve_stale_data_in_sliding_sync_tables(
                txn=txn,
            )

    async def _background_reindex_fields_sender(
        self, progress: JsonDict, batch_size: int
    ) -> int:
        target_min_stream_id = progress["target_min_stream_id_inclusive"]
        max_stream_id = progress["max_stream_id_exclusive"]
        rows_inserted = progress.get("rows_inserted", 0)

        def reindex_txn(txn: LoggingTransaction) -> int:
            sql = (
                "SELECT stream_ordering, event_id, json FROM events"
                " INNER JOIN event_json USING (event_id)"
                " WHERE ? <= stream_ordering AND stream_ordering < ?"
                " ORDER BY stream_ordering DESC"
                " LIMIT ?"
            )

            txn.execute(sql, (target_min_stream_id, max_stream_id, batch_size))

            rows = txn.fetchall()
            if not rows:
                return 0

            min_stream_id = rows[-1][0]

            update_rows = []
            for row in rows:
                try:
                    event_id = row[1]
                    event_json = db_to_json(row[2])
                    sender = event_json["sender"]
                    content = event_json["content"]

                    contains_url = "url" in content
                    if contains_url:
                        contains_url &= isinstance(content["url"], str)
                except (KeyError, AttributeError):
                    # If the event is missing a necessary field then
                    # skip over it.
                    continue

                update_rows.append((sender, contains_url, event_id))

            sql = "UPDATE events SET sender = ?, contains_url = ? WHERE event_id = ?"

            txn.execute_batch(sql, update_rows)

            progress = {
                "target_min_stream_id_inclusive": target_min_stream_id,
                "max_stream_id_exclusive": min_stream_id,
                "rows_inserted": rows_inserted + len(rows),
            }

            self.db_pool.updates._background_update_progress_txn(
                txn, _BackgroundUpdates.EVENT_FIELDS_SENDER_URL_UPDATE_NAME, progress
            )

            return len(rows)

        result = await self.db_pool.runInteraction(
            _BackgroundUpdates.EVENT_FIELDS_SENDER_URL_UPDATE_NAME, reindex_txn
        )

        if not result:
            await self.db_pool.updates._end_background_update(
                _BackgroundUpdates.EVENT_FIELDS_SENDER_URL_UPDATE_NAME
            )

        return result

    async def _background_reindex_origin_server_ts(
        self, progress: JsonDict, batch_size: int
    ) -> int:
        target_min_stream_id = progress["target_min_stream_id_inclusive"]
        max_stream_id = progress["max_stream_id_exclusive"]
        rows_inserted = progress.get("rows_inserted", 0)

        def reindex_search_txn(txn: LoggingTransaction) -> int:
            sql = (
                "SELECT stream_ordering, event_id FROM events"
                " WHERE ? <= stream_ordering AND stream_ordering < ?"
                " ORDER BY stream_ordering DESC"
                " LIMIT ?"
            )

            txn.execute(sql, (target_min_stream_id, max_stream_id, batch_size))

            rows = txn.fetchall()
            if not rows:
                return 0

            min_stream_id = rows[-1][0]
            event_ids = [row[1] for row in rows]

            rows_to_update = []

            chunks = [event_ids[i : i + 100] for i in range(0, len(event_ids), 100)]
            for chunk in chunks:
                ev_rows = cast(
                    List[Tuple[str, str]],
                    self.db_pool.simple_select_many_txn(
                        txn,
                        table="event_json",
                        column="event_id",
                        iterable=chunk,
                        retcols=["event_id", "json"],
                        keyvalues={},
                    ),
                )

                for event_id, json in ev_rows:
                    event_json = db_to_json(json)
                    try:
                        origin_server_ts = event_json["origin_server_ts"]
                    except (KeyError, AttributeError):
                        # If the event is missing a necessary field then
                        # skip over it.
                        continue

                    rows_to_update.append((origin_server_ts, event_id))

            sql = "UPDATE events SET origin_server_ts = ? WHERE event_id = ?"

            txn.execute_batch(sql, rows_to_update)

            progress = {
                "target_min_stream_id_inclusive": target_min_stream_id,
                "max_stream_id_exclusive": min_stream_id,
                "rows_inserted": rows_inserted + len(rows_to_update),
            }

            self.db_pool.updates._background_update_progress_txn(
                txn, _BackgroundUpdates.EVENT_ORIGIN_SERVER_TS_NAME, progress
            )

            return len(rows_to_update)

        result = await self.db_pool.runInteraction(
            _BackgroundUpdates.EVENT_ORIGIN_SERVER_TS_NAME, reindex_search_txn
        )

        if not result:
            await self.db_pool.updates._end_background_update(
                _BackgroundUpdates.EVENT_ORIGIN_SERVER_TS_NAME
            )

        return result

    async def _cleanup_extremities_bg_update(
        self, progress: JsonDict, batch_size: int
    ) -> int:
        """Background update to clean out extremities that should have been
        deleted previously.

        Mainly used to deal with the aftermath of https://github.com/matrix-org/synapse/issues/5269.
        """

        # This works by first copying all existing forward extremities into the
        # `_extremities_to_check` table at start up, and then checking each
        # event in that table whether we have any descendants that are not
        # soft-failed/rejected. If that is the case then we delete that event
        # from the forward extremities table.
        #
        # For efficiency, we do this in batches by recursively pulling out all
        # descendants of a batch until we find the non soft-failed/rejected
        # events, i.e. the set of descendants whose chain of prev events back
        # to the batch of extremities are all soft-failed or rejected.
        # Typically, we won't find any such events as extremities will rarely
        # have any descendants, but if they do then we should delete those
        # extremities.

        def _cleanup_extremities_bg_update_txn(txn: LoggingTransaction) -> int:
            # The set of extremity event IDs that we're checking this round
            original_set = set()

            # A dict[str, Set[str]] of event ID to their prev events.
            graph: Dict[str, Set[str]] = {}

            # The set of descendants of the original set that are not rejected
            # nor soft-failed. Ancestors of these events should be removed
            # from the forward extremities table.
            non_rejected_leaves = set()

            # Set of event IDs that have been soft failed, and for which we
            # should check if they have descendants which haven't been soft
            # failed.
            soft_failed_events_to_lookup = set()

            # First, we get `batch_size` events from the table, pulling out
            # their successor events, if any, and the successor events'
            # rejection status.
            txn.execute(
                """SELECT prev_event_id, event_id, internal_metadata,
                    rejections.event_id IS NOT NULL, events.outlier
                FROM (
                    SELECT event_id AS prev_event_id
                    FROM _extremities_to_check
                    LIMIT ?
                ) AS f
                LEFT JOIN event_edges USING (prev_event_id)
                LEFT JOIN events USING (event_id)
                LEFT JOIN event_json USING (event_id)
                LEFT JOIN rejections USING (event_id)
                """,
                (batch_size,),
            )

            for prev_event_id, event_id, metadata, rejected, outlier in txn:
                original_set.add(prev_event_id)

                if not event_id or outlier:
                    # Common case where the forward extremity doesn't have any
                    # descendants.
                    continue

                graph.setdefault(event_id, set()).add(prev_event_id)

                soft_failed = False
                if metadata:
                    soft_failed = db_to_json(metadata).get("soft_failed")

                if soft_failed or rejected:
                    soft_failed_events_to_lookup.add(event_id)
                else:
                    non_rejected_leaves.add(event_id)

            # Now we recursively check all the soft-failed descendants we
            # found above in the same way, until we have nothing left to
            # check.
            while soft_failed_events_to_lookup:
                # We only want to do 100 at a time, so we split given list
                # into two.
                batch = list(soft_failed_events_to_lookup)
                to_check, to_defer = batch[:100], batch[100:]
                soft_failed_events_to_lookup = set(to_defer)

                sql = """SELECT prev_event_id, event_id, internal_metadata,
                    rejections.event_id IS NOT NULL
                    FROM event_edges
                    INNER JOIN events USING (event_id)
                    INNER JOIN event_json USING (event_id)
                    LEFT JOIN rejections USING (event_id)
                    WHERE
                        NOT events.outlier
                        AND
                """
                clause, args = make_in_list_sql_clause(
                    self.database_engine, "prev_event_id", to_check
                )
                txn.execute(sql + clause, list(args))

                for prev_event_id, event_id, metadata, rejected in txn:
                    if event_id in graph:
                        # Already handled this event previously, but we still
                        # want to record the edge.
                        graph[event_id].add(prev_event_id)
                        continue

                    graph[event_id] = {prev_event_id}

                    soft_failed = db_to_json(metadata).get("soft_failed")
                    if soft_failed or rejected:
                        soft_failed_events_to_lookup.add(event_id)
                    else:
                        non_rejected_leaves.add(event_id)

            # We have a set of non-soft-failed descendants, so we recurse up
            # the graph to find all ancestors and add them to the set of event
            # IDs that we can delete from forward extremities table.
            to_delete = set()
            while non_rejected_leaves:
                event_id = non_rejected_leaves.pop()
                prev_event_ids = graph.get(event_id, set())
                non_rejected_leaves.update(prev_event_ids)
                to_delete.update(prev_event_ids)

            to_delete.intersection_update(original_set)

            deleted = self.db_pool.simple_delete_many_txn(
                txn=txn,
                table="event_forward_extremities",
                column="event_id",
                values=to_delete,
                keyvalues={},
            )

            logger.info(
                "Deleted %d forward extremities of %d checked, to clean up matrix-org/synapse#5269",
                deleted,
                len(original_set),
            )

            if deleted:
                # We now need to invalidate the caches of these rooms
                rows = cast(
                    List[Tuple[str]],
                    self.db_pool.simple_select_many_txn(
                        txn,
                        table="events",
                        column="event_id",
                        iterable=to_delete,
                        keyvalues={},
                        retcols=("room_id",),
                    ),
                )
                room_ids = {row[0] for row in rows}
                for room_id in room_ids:
                    txn.call_after(
                        self.get_latest_event_ids_in_room.invalidate,  # type: ignore[attr-defined]
                        (room_id,),
                    )

            self.db_pool.simple_delete_many_txn(
                txn=txn,
                table="_extremities_to_check",
                column="event_id",
                values=original_set,
                keyvalues={},
            )

            return len(original_set)

        num_handled = await self.db_pool.runInteraction(
            "_cleanup_extremities_bg_update", _cleanup_extremities_bg_update_txn
        )

        if not num_handled:
            await self.db_pool.updates._end_background_update(
                _BackgroundUpdates.DELETE_SOFT_FAILED_EXTREMITIES
            )

            def _drop_table_txn(txn: LoggingTransaction) -> None:
                txn.execute("DROP TABLE _extremities_to_check")

            await self.db_pool.runInteraction(
                "_cleanup_extremities_bg_update_drop_table", _drop_table_txn
            )

        return num_handled

    async def _redactions_received_ts(self, progress: JsonDict, batch_size: int) -> int:
        """Handles filling out the `received_ts` column in redactions."""
        last_event_id = progress.get("last_event_id", "")

        def _redactions_received_ts_txn(txn: LoggingTransaction) -> int:
            # Fetch the set of event IDs that we want to update
            sql = """
                SELECT event_id FROM redactions
                WHERE event_id > ?
                ORDER BY event_id ASC
                LIMIT ?
            """

            txn.execute(sql, (last_event_id, batch_size))

            rows = txn.fetchall()
            if not rows:
                return 0

            (upper_event_id,) = rows[-1]

            # Update the redactions with the received_ts.
            #
            # Note: Not all events have an associated received_ts, so we
            # fallback to using origin_server_ts. If we for some reason don't
            # have an origin_server_ts, lets just use the current timestamp.
            #
            # We don't want to leave it null, as then we'll never try and
            # censor those redactions.
            sql = """
                UPDATE redactions
                SET received_ts = (
                    SELECT COALESCE(received_ts, origin_server_ts, ?) FROM events
                    WHERE events.event_id = redactions.event_id
                )
                WHERE ? <= event_id AND event_id <= ?
            """

            txn.execute(sql, (self._clock.time_msec(), last_event_id, upper_event_id))

            self.db_pool.updates._background_update_progress_txn(
                txn, "redactions_received_ts", {"last_event_id": upper_event_id}
            )

            return len(rows)

        count = await self.db_pool.runInteraction(
            "_redactions_received_ts", _redactions_received_ts_txn
        )

        if not count:
            await self.db_pool.updates._end_background_update("redactions_received_ts")

        return count

    async def _event_fix_redactions_bytes(
        self, progress: JsonDict, batch_size: int
    ) -> int:
        """Undoes hex encoded censored redacted event JSON."""

        def _event_fix_redactions_bytes_txn(txn: LoggingTransaction) -> None:
            # This update is quite fast due to new index.
            txn.execute(
                """
                UPDATE event_json
                SET
                    json = convert_from(json::bytea, 'utf8')
                FROM redactions
                WHERE
                    redactions.have_censored
                    AND event_json.event_id = redactions.redacts
                    AND json NOT LIKE '{%';
                """
            )

            txn.execute("DROP INDEX redactions_censored_redacts")

        await self.db_pool.runInteraction(
            "_event_fix_redactions_bytes", _event_fix_redactions_bytes_txn
        )

        await self.db_pool.updates._end_background_update("event_fix_redactions_bytes")

        return 1

    async def _event_store_labels(self, progress: JsonDict, batch_size: int) -> int:
        """Background update handler which will store labels for existing events."""
        last_event_id = progress.get("last_event_id", "")

        def _event_store_labels_txn(txn: LoggingTransaction) -> int:
            txn.execute(
                """
                SELECT event_id, json FROM event_json
                LEFT JOIN event_labels USING (event_id)
                WHERE event_id > ? AND label IS NULL
                ORDER BY event_id LIMIT ?
                """,
                (last_event_id, batch_size),
            )

            results = list(txn)

            nbrows = 0
            last_row_event_id = ""
            for event_id, event_json_raw in results:
                try:
                    event_json = db_to_json(event_json_raw)

                    self.db_pool.simple_insert_many_txn(
                        txn=txn,
                        table="event_labels",
                        keys=("event_id", "label", "room_id", "topological_ordering"),
                        values=[
                            (
                                event_id,
                                label,
                                event_json["room_id"],
                                event_json["depth"],
                            )
                            for label in event_json["content"].get(
                                EventContentFields.LABELS, []
                            )
                            if isinstance(label, str)
                        ],
                    )
                except Exception as e:
                    logger.warning(
                        "Unable to load event %s (no labels will be imported): %s",
                        event_id,
                        e,
                    )

                nbrows += 1
                last_row_event_id = event_id

            self.db_pool.updates._background_update_progress_txn(
                txn, "event_store_labels", {"last_event_id": last_row_event_id}
            )

            return nbrows

        num_rows = await self.db_pool.runInteraction(
            desc="event_store_labels", func=_event_store_labels_txn
        )

        if not num_rows:
            await self.db_pool.updates._end_background_update("event_store_labels")

        return num_rows

    async def _rejected_events_metadata(self, progress: dict, batch_size: int) -> int:
        """Adds rejected events to the `state_events` and `event_auth` metadata
        tables.
        """

        last_event_id = progress.get("last_event_id", "")

        def get_rejected_events(
            txn: Cursor,
        ) -> List[Tuple[str, str, JsonDict, bool, bool]]:
            # Fetch rejected event json, their room version and whether we have
            # inserted them into the state_events or auth_events tables.
            #
            # Note we can assume that events that don't have a corresponding
            # room version are V1 rooms.
            sql = """
                SELECT DISTINCT
                    event_id,
                    COALESCE(room_version, '1'),
                    json,
                    state_events.event_id IS NOT NULL,
                    event_auth.event_id IS NOT NULL
                FROM rejections
                INNER JOIN event_json USING (event_id)
                LEFT JOIN rooms USING (room_id)
                LEFT JOIN state_events USING (event_id)
                LEFT JOIN event_auth USING (event_id)
                WHERE event_id > ?
                ORDER BY event_id
                LIMIT ?
            """

            txn.execute(
                sql,
                (
                    last_event_id,
                    batch_size,
                ),
            )

            return cast(
                List[Tuple[str, str, JsonDict, bool, bool]],
                [(row[0], row[1], db_to_json(row[2]), row[3], row[4]) for row in txn],
            )

        results = await self.db_pool.runInteraction(
            desc="_rejected_events_metadata_get", func=get_rejected_events
        )

        if not results:
            await self.db_pool.updates._end_background_update(
                "rejected_events_metadata"
            )
            return 0

        state_events = []
        auth_events = []
        for event_id, room_version, event_json, has_state, has_event_auth in results:
            last_event_id = event_id

            if has_state and has_event_auth:
                continue

            room_version_obj = KNOWN_ROOM_VERSIONS.get(room_version)
            if not room_version_obj:
                # We no longer support this room version, so we just ignore the
                # events entirely.
                logger.info(
                    "Ignoring event with unknown room version %r: %r",
                    room_version,
                    event_id,
                )
                continue

            event = make_event_from_dict(event_json, room_version_obj)

            if not event.is_state():
                continue

            if not has_state:
                state_events.append(
                    (event.event_id, event.room_id, event.type, event.state_key)
                )

            if not has_event_auth:
                # Old, dodgy, events may have duplicate auth events, which we
                # need to deduplicate as we have a unique constraint.
                for auth_id in set(event.auth_event_ids()):
                    auth_events.append((event.event_id, event.room_id, auth_id))

        if state_events:
            await self.db_pool.simple_insert_many(
                table="state_events",
                keys=("event_id", "room_id", "type", "state_key"),
                values=state_events,
                desc="_rejected_events_metadata_state_events",
            )

        if auth_events:
            await self.db_pool.simple_insert_many(
                table="event_auth",
                keys=("event_id", "room_id", "auth_id"),
                values=auth_events,
                desc="_rejected_events_metadata_event_auth",
            )

        await self.db_pool.updates._background_update_progress(
            "rejected_events_metadata", {"last_event_id": last_event_id}
        )

        if len(results) < batch_size:
            await self.db_pool.updates._end_background_update(
                "rejected_events_metadata"
            )

        return len(results)

    async def _chain_cover_index(self, progress: dict, batch_size: int) -> int:
        """A background updates that iterates over all rooms and generates the
        chain cover index for them.
        """

        current_room_id = progress.get("current_room_id", "")

        # Where we've processed up to in the room, defaults to the start of the
        # room.
        last_depth = progress.get("last_depth", -1)
        last_stream = progress.get("last_stream", -1)

        result = await self.db_pool.runInteraction(
            "_chain_cover_index",
            self._calculate_chain_cover_txn,
            current_room_id,
            last_depth,
            last_stream,
            batch_size,
            single_room=False,
        )

        finished = result.processed_count == 0

        total_rows_processed = result.processed_count
        current_room_id = result.room_id
        last_depth = result.depth
        last_stream = result.stream

        for room_id, (depth, stream) in result.finished_room_map.items():
            # If we've done all the events in the room we flip the
            # `has_auth_chain_index` in the DB. Note that its possible for
            # further events to be persisted between the above and setting the
            # flag without having the chain cover calculated for them. This is
            # fine as a) the code gracefully handles these cases and b) we'll
            # calculate them below.

            await self.db_pool.simple_update(
                table="rooms",
                keyvalues={"room_id": room_id},
                updatevalues={"has_auth_chain_index": True},
                desc="_chain_cover_index",
            )

            # Handle any events that might have raced with us flipping the
            # bit above.
            result = await self.db_pool.runInteraction(
                "_chain_cover_index",
                self._calculate_chain_cover_txn,
                room_id,
                depth,
                stream,
                batch_size=None,
                single_room=True,
            )

            total_rows_processed += result.processed_count

        if finished:
            await self.db_pool.updates._end_background_update("chain_cover")
            return total_rows_processed

        await self.db_pool.updates._background_update_progress(
            "chain_cover",
            {
                "current_room_id": current_room_id,
                "last_depth": last_depth,
                "last_stream": last_stream,
            },
        )

        return total_rows_processed

    def _calculate_chain_cover_txn(
        self,
        txn: LoggingTransaction,
        last_room_id: str,
        last_depth: int,
        last_stream: int,
        batch_size: Optional[int],
        single_room: bool,
    ) -> _CalculateChainCover:
        """Calculate the chain cover for `batch_size` events, ordered by
        `(room_id, depth, stream)`.

        Args:
            txn,
            last_room_id, last_depth, last_stream: The `(room_id, depth, stream)`
                tuple to fetch results after.
            batch_size: The maximum number of events to process. If None then
                no limit.
            single_room: Whether to calculate the index for just the given
                room.
        """

        # Get the next set of events in the room (that we haven't already
        # computed chain cover for). We do this in topological order.

        # We want to do a `(topological_ordering, stream_ordering) > (?,?)`
        # comparison, but that is not supported on older SQLite versions
        tuple_clause, tuple_args = make_tuple_comparison_clause(
            [
                ("events.room_id", last_room_id),
                ("topological_ordering", last_depth),
                ("stream_ordering", last_stream),
            ],
        )

        extra_clause = ""
        if single_room:
            extra_clause = "AND events.room_id = ?"
            tuple_args.append(last_room_id)

        sql = """
            SELECT
                event_id, state_events.type, state_events.state_key,
                topological_ordering, stream_ordering,
                events.room_id
            FROM events
            INNER JOIN state_events USING (event_id)
            LEFT JOIN event_auth_chains USING (event_id)
            LEFT JOIN event_auth_chain_to_calculate USING (event_id)
            WHERE event_auth_chains.event_id IS NULL
                AND event_auth_chain_to_calculate.event_id IS NULL
                AND %(tuple_cmp)s
                %(extra)s
            ORDER BY events.room_id, topological_ordering, stream_ordering
            %(limit)s
        """ % {
            "tuple_cmp": tuple_clause,
            "limit": "LIMIT ?" if batch_size is not None else "",
            "extra": extra_clause,
        }

        if batch_size is not None:
            tuple_args.append(batch_size)

        txn.execute(sql, tuple_args)
        rows = txn.fetchall()

        # Put the results in the necessary format for
        # `_add_chain_cover_index`
        event_to_room_id = {row[0]: row[5] for row in rows}
        event_to_types = {row[0]: (row[1], row[2]) for row in rows}

        # Calculate the new last position we've processed up to.
        new_last_depth: int = rows[-1][3] if rows else last_depth
        new_last_stream: int = rows[-1][4] if rows else last_stream
        new_last_room_id: str = rows[-1][5] if rows else ""

        # Map from room_id to last depth/stream_ordering processed for the room,
        # excluding the last room (which we're likely still processing). We also
        # need to include the room passed in if it's not included in the result
        # set (as we then know we've processed all events in said room).
        #
        # This is the set of rooms that we can now safely flip the
        # `has_auth_chain_index` bit for.
        finished_rooms = {
            row[5]: (row[3], row[4]) for row in rows if row[5] != new_last_room_id
        }
        if last_room_id not in finished_rooms and last_room_id != new_last_room_id:
            finished_rooms[last_room_id] = (last_depth, last_stream)

        count = len(rows)

        # We also need to fetch the auth events for them.
        auth_events = cast(
            List[Tuple[str, str]],
            self.db_pool.simple_select_many_txn(
                txn,
                table="event_auth",
                column="event_id",
                iterable=event_to_room_id,
                keyvalues={},
                retcols=("event_id", "auth_id"),
            ),
        )

        event_to_auth_chain: Dict[str, List[str]] = {}
        for event_id, auth_id in auth_events:
            event_to_auth_chain.setdefault(event_id, []).append(auth_id)

        # Calculate and persist the chain cover index for this set of events.
        #
        # Annoyingly we need to gut wrench into the persit event store so that
        # we can reuse the function to calculate the chain cover for rooms.
        PersistEventsStore._add_chain_cover_index(
            txn,
            self.db_pool,
            self.event_chain_id_gen,
            event_to_room_id,
            event_to_types,
            cast(Dict[str, StrCollection], event_to_auth_chain),
        )

        return _CalculateChainCover(
            room_id=new_last_room_id,
            depth=new_last_depth,
            stream=new_last_stream,
            processed_count=count,
            finished_room_map=finished_rooms,
        )

    async def _purged_chain_cover_index(self, progress: dict, batch_size: int) -> int:
        """
        A background updates that iterates over the chain cover and deletes the
        chain cover for events that have been purged.

        This may be due to fully purging a room or via setting a retention policy.
        """
        current_event_id = progress.get("current_event_id", "")

        def purged_chain_cover_txn(txn: LoggingTransaction) -> int:
            # The event ID from events will be null if the chain ID / sequence
            # number points to a purged event.
            sql = """
                SELECT event_id, chain_id, sequence_number, e.event_id IS NOT NULL
                FROM event_auth_chains
                LEFT JOIN events AS e USING (event_id)
                WHERE event_id > ? ORDER BY event_auth_chains.event_id ASC LIMIT ?
            """
            txn.execute(sql, (current_event_id, batch_size))

            rows = txn.fetchall()
            if not rows:
                return 0

            # The event IDs and chain IDs / sequence numbers where the event has
            # been purged.
            unreferenced_event_ids = []
            unreferenced_chain_id_tuples = []
            event_id = ""
            for event_id, chain_id, sequence_number, has_event in rows:
                if not has_event:
                    unreferenced_event_ids.append((event_id,))
                    unreferenced_chain_id_tuples.append((chain_id, sequence_number))

            # Delete the unreferenced auth chains from event_auth_chain_links and
            # event_auth_chains.
            txn.executemany(
                """
                DELETE FROM event_auth_chains WHERE event_id = ?
                """,
                unreferenced_event_ids,
            )
            # We should also delete matching target_*, but there is no index on
            # target_chain_id. Hopefully any purged events are due to a room
            # being fully purged and they will be removed from the origin_*
            # searches.
            txn.executemany(
                """
                DELETE FROM event_auth_chain_links WHERE
                origin_chain_id = ? AND origin_sequence_number = ?
                """,
                unreferenced_chain_id_tuples,
            )

            progress = {
                "current_event_id": event_id,
            }

            self.db_pool.updates._background_update_progress_txn(
                txn, "purged_chain_cover", progress
            )

            return len(rows)

        result = await self.db_pool.runInteraction(
            "_purged_chain_cover_index",
            purged_chain_cover_txn,
        )

        if not result:
            await self.db_pool.updates._end_background_update("purged_chain_cover")

        return result

    async def _event_arbitrary_relations(
        self, progress: JsonDict, batch_size: int
    ) -> int:
        """Background update handler which will store previously unknown relations for existing events."""
        last_event_id = progress.get("last_event_id", "")

        def _event_arbitrary_relations_txn(txn: LoggingTransaction) -> int:
            # Fetch events and then filter based on whether the event has a
            # relation or not.
            txn.execute(
                """
                SELECT event_id, json FROM event_json
                WHERE event_id > ?
                ORDER BY event_id LIMIT ?
                """,
                (last_event_id, batch_size),
            )

            results = list(txn)
            # (event_id, parent_id, rel_type) for each relation
            relations_to_insert: List[Tuple[str, str, str, str]] = []
            for event_id, event_json_raw in results:
                try:
                    event_json = db_to_json(event_json_raw)
                except Exception as e:
                    logger.warning(
                        "Unable to load event %s (no relations will be updated): %s",
                        event_id,
                        e,
                    )
                    continue

                # If there's no relation, skip!
                relates_to = event_json["content"].get("m.relates_to")
                if not relates_to or not isinstance(relates_to, dict):
                    continue

                # If the relation type or parent event ID is not a string, skip it.
                #
                # Do not consider relation types that have existed for a long time,
                # since they will already be listed in the `event_relations` table.
                rel_type = relates_to.get("rel_type")
                if not isinstance(rel_type, str) or rel_type in (
                    RelationTypes.ANNOTATION,
                    RelationTypes.REFERENCE,
                    RelationTypes.REPLACE,
                ):
                    continue

                parent_id = relates_to.get("event_id")
                if not isinstance(parent_id, str):
                    continue

                room_id = event_json["room_id"]
                relations_to_insert.append((room_id, event_id, parent_id, rel_type))

            # Insert the missing data, note that we upsert here in case the event
            # has already been processed.
            if relations_to_insert:
                self.db_pool.simple_upsert_many_txn(
                    txn=txn,
                    table="event_relations",
                    key_names=("event_id",),
                    key_values=[(r[1],) for r in relations_to_insert],
                    value_names=("relates_to_id", "relation_type"),
                    value_values=[r[2:] for r in relations_to_insert],
                )

                # Iterate the parent IDs and invalidate caches.
                self._invalidate_cache_and_stream_bulk(  # type: ignore[attr-defined]
                    txn,
                    self.get_relations_for_event,  # type: ignore[attr-defined]
                    {
                        (
                            r[0],  # room_id
                            r[2],  # parent_id
                        )
                        for r in relations_to_insert
                    },
                )
                self._invalidate_cache_and_stream_bulk(  # type: ignore[attr-defined]
                    txn,
                    self.get_thread_summary,  # type: ignore[attr-defined]
                    {(r[1],) for r in relations_to_insert},
                )

            if results:
                latest_event_id = results[-1][0]
                self.db_pool.updates._background_update_progress_txn(
                    txn, "event_arbitrary_relations", {"last_event_id": latest_event_id}
                )

            return len(results)

        num_rows = await self.db_pool.runInteraction(
            desc="event_arbitrary_relations", func=_event_arbitrary_relations_txn
        )

        if not num_rows:
            await self.db_pool.updates._end_background_update(
                "event_arbitrary_relations"
            )

        return num_rows

    async def _background_populate_stream_ordering2(
        self, progress: JsonDict, batch_size: int
    ) -> int:
        """Populate events.stream_ordering2, then replace stream_ordering

        This is to deal with the fact that stream_ordering was initially created as a
        32-bit integer field.
        """
        batch_size = max(batch_size, 1)

        def process(txn: LoggingTransaction) -> int:
            last_stream = progress.get("last_stream", -(1 << 31))
            txn.execute(
                """
                UPDATE events SET stream_ordering2=stream_ordering
                WHERE stream_ordering IN (
                   SELECT stream_ordering FROM events WHERE stream_ordering > ?
                   ORDER BY stream_ordering LIMIT ?
                )
                RETURNING stream_ordering;
                """,
                (last_stream, batch_size),
            )
            row_count = txn.rowcount
            if row_count == 0:
                return 0
            last_stream = max(row[0] for row in txn)
            logger.info("populated stream_ordering2 up to %i", last_stream)

            self.db_pool.updates._background_update_progress_txn(
                txn,
                _BackgroundUpdates.POPULATE_STREAM_ORDERING2,
                {"last_stream": last_stream},
            )
            return row_count

        result = await self.db_pool.runInteraction(
            "_background_populate_stream_ordering2", process
        )

        if result != 0:
            return result

        await self.db_pool.updates._end_background_update(
            _BackgroundUpdates.POPULATE_STREAM_ORDERING2
        )
        return 0

    async def _background_replace_stream_ordering_column(
        self, progress: JsonDict, batch_size: int
    ) -> int:
        """Drop the old 'stream_ordering' column and rename 'stream_ordering2' into its place."""

        def process(txn: Cursor) -> None:
            for sql in _REPLACE_STREAM_ORDERING_SQL_COMMANDS:
                logger.info("completing stream_ordering migration: %s", sql)
                txn.execute(sql)

        # ANALYZE the new column to build stats on it, to encourage PostgreSQL to use the
        # indexes on it.
        await self.db_pool.runInteraction(
            "background_analyze_new_stream_ordering_column",
            lambda txn: txn.execute("ANALYZE events(stream_ordering2)"),
        )

        await self.db_pool.runInteraction(
            "_background_replace_stream_ordering_column", process
        )

        await self.db_pool.updates._end_background_update(
            _BackgroundUpdates.REPLACE_STREAM_ORDERING_COLUMN
        )

        return 0

    async def _background_drop_invalid_event_edges_rows(
        self, progress: JsonDict, batch_size: int
    ) -> int:
        """Drop invalid rows from event_edges

        This only runs for postgres. For SQLite, it all happens synchronously.

        Firstly, drop any rows with is_state=True. These may have been added a long time
        ago, but they are no longer used.

        We also drop rows that do not correspond to entries in `events`, and add a
        foreign key.
        """

        last_event_id = progress.get("last_event_id", "")

        def drop_invalid_event_edges_txn(txn: LoggingTransaction) -> bool:
            """Returns True if we're done."""

            # first we need to find an endpoint.
            txn.execute(
                """
                SELECT event_id FROM event_edges
                WHERE event_id > ?
                ORDER BY event_id
                LIMIT 1 OFFSET ?
                """,
                (last_event_id, batch_size),
            )

            endpoint = None
            row = txn.fetchone()

            if row:
                endpoint = row[0]

            where_clause = "ee.event_id > ?"
            args = [last_event_id]
            if endpoint:
                where_clause += " AND ee.event_id <= ?"
                args.append(endpoint)

            # now delete any that:
            #   - have is_state=TRUE, or
            #   - do not correspond to a row in `events`
            txn.execute(
                f"""
                DELETE FROM event_edges
                WHERE event_id IN (
                   SELECT ee.event_id
                   FROM event_edges ee
                     LEFT JOIN events ev USING (event_id)
                   WHERE ({where_clause}) AND
                     (is_state OR ev.event_id IS NULL)
                )""",
                args,
            )

            logger.info(
                "cleaned up event_edges up to %s: removed %i/%i rows",
                endpoint,
                txn.rowcount,
                batch_size,
            )

            if endpoint is not None:
                self.db_pool.updates._background_update_progress_txn(
                    txn,
                    _BackgroundUpdates.EVENT_EDGES_DROP_INVALID_ROWS,
                    {"last_event_id": endpoint},
                )
                return False

            # if that was the final batch, we validate the foreign key.
            #
            # The constraint should have been in place and enforced for new rows since
            # before we started deleting invalid rows, so there's no chance for any
            # invalid rows to have snuck in the meantime. In other words, this really
            # ought to succeed.
            logger.info("cleaned up event_edges; enabling foreign key")
            txn.execute(
                "ALTER TABLE event_edges VALIDATE CONSTRAINT event_edges_event_id_fkey"
            )
            return True

        done = await self.db_pool.runInteraction(
            desc="drop_invalid_event_edges", func=drop_invalid_event_edges_txn
        )

        if done:
            await self.db_pool.updates._end_background_update(
                _BackgroundUpdates.EVENT_EDGES_DROP_INVALID_ROWS
            )

        return batch_size

    async def _background_events_populate_state_key_rejections(
        self, progress: JsonDict, batch_size: int
    ) -> int:
        """Back-populate `events.state_key` and `events.rejection_reason"""

        min_stream_ordering_exclusive = progress["min_stream_ordering_exclusive"]
        max_stream_ordering_inclusive = progress["max_stream_ordering_inclusive"]

        def _populate_txn(txn: LoggingTransaction) -> bool:
            """Returns True if we're done."""

            # first we need to find an endpoint.
            # we need to find the final row in the batch of batch_size, which means
            # we need to skip over (batch_size-1) rows and get the next row.
            txn.execute(
                """
                SELECT stream_ordering FROM events
                WHERE stream_ordering > ? AND stream_ordering <= ?
                ORDER BY stream_ordering
                LIMIT 1 OFFSET ?
                """,
                (
                    min_stream_ordering_exclusive,
                    max_stream_ordering_inclusive,
                    batch_size - 1,
                ),
            )

            row = txn.fetchone()
            if row:
                endpoint = row[0]
            else:
                # if the query didn't return a row, we must be almost done. We just
                # need to go up to the recorded max_stream_ordering.
                endpoint = max_stream_ordering_inclusive

            where_clause = "stream_ordering > ? AND stream_ordering <= ?"
            args = [min_stream_ordering_exclusive, endpoint]

            # now do the updates.
            txn.execute(
                f"""
                UPDATE events
                SET state_key = (SELECT state_key FROM state_events se WHERE se.event_id = events.event_id),
                    rejection_reason = (SELECT reason FROM rejections rej WHERE rej.event_id = events.event_id)
                WHERE ({where_clause})
                """,
                args,
            )

            logger.info(
                "populated new `events` columns up to %i/%i: updated %i rows",
                endpoint,
                max_stream_ordering_inclusive,
                txn.rowcount,
            )

            if endpoint >= max_stream_ordering_inclusive:
                # we're done
                return True

            progress["min_stream_ordering_exclusive"] = endpoint
            self.db_pool.updates._background_update_progress_txn(
                txn,
                _BackgroundUpdates.EVENTS_POPULATE_STATE_KEY_REJECTIONS,
                progress,
            )
            return False

        done = await self.db_pool.runInteraction(
            desc="events_populate_state_key_rejections", func=_populate_txn
        )

        if done:
            await self.db_pool.updates._end_background_update(
                _BackgroundUpdates.EVENTS_POPULATE_STATE_KEY_REJECTIONS
            )

        return batch_size

    async def _sliding_sync_prefill_joined_rooms_to_recalculate_table_bg_update(
        self, progress: JsonDict, _batch_size: int
    ) -> int:
        """
        Prefill `sliding_sync_joined_rooms_to_recalculate` table with all rooms we know about already.
        """

        def _txn(txn: LoggingTransaction) -> None:
            # We do this as one big bulk insert. This has been tested on a bigger
            # homeserver with ~10M rooms and took 60s. There is potential for this to
            # starve disk usage while this goes on.
            #
            # We upsert in case we have to run this multiple times.
            txn.execute(
                """
                INSERT INTO sliding_sync_joined_rooms_to_recalculate
                    (room_id)
                SELECT DISTINCT room_id FROM local_current_membership
                WHERE membership = 'join'
                ON CONFLICT (room_id)
                DO NOTHING;
                """,
            )

        await self.db_pool.runInteraction(
            "_sliding_sync_prefill_joined_rooms_to_recalculate_table_bg_update",
            _txn,
        )

        # Background update is done.
        await self.db_pool.updates._end_background_update(
            _BackgroundUpdates.SLIDING_SYNC_PREFILL_JOINED_ROOMS_TO_RECALCULATE_TABLE_BG_UPDATE
        )
        return 0

    async def _sliding_sync_joined_rooms_bg_update(
        self, progress: JsonDict, batch_size: int
    ) -> int:
        """
        Background update to populate the `sliding_sync_joined_rooms` table.
        """
        # We don't need to fetch any progress state because we just grab the next N
        # events in `sliding_sync_joined_rooms_to_recalculate`

        def _get_rooms_to_update_txn(txn: LoggingTransaction) -> List[Tuple[str]]:
            """
            Returns:
                A list of room ID's to update along with the progress value
                (event_stream_ordering) indicating the continuation point in the
                `current_state_events` table for the next batch.
            """
            # Fetch the set of room IDs that we want to update
            #
            # We use `current_state_events` table as the barometer for whether the
            # server is still participating in the room because if we're
            # `no_longer_in_room`, this table would be cleared out for the given
            # `room_id`.
            txn.execute(
                """
                SELECT room_id
                FROM sliding_sync_joined_rooms_to_recalculate
                LIMIT ?
                """,
                (batch_size,),
            )

            rooms_to_update_rows = cast(List[Tuple[str]], txn.fetchall())

            return rooms_to_update_rows

        rooms_to_update = await self.db_pool.runInteraction(
            "_sliding_sync_joined_rooms_bg_update._get_rooms_to_update_txn",
            _get_rooms_to_update_txn,
        )

        if not rooms_to_update:
            await self.db_pool.updates._end_background_update(
                _BackgroundUpdates.SLIDING_SYNC_JOINED_ROOMS_BG_UPDATE
            )
            return 0

        # Map from room_id to insert/update state values in the `sliding_sync_joined_rooms` table.
        joined_room_updates: Dict[str, SlidingSyncStateInsertValues] = {}
        # Map from room_id to stream_ordering/bump_stamp, etc values
        joined_room_stream_ordering_updates: Dict[
            str, _JoinedRoomStreamOrderingUpdate
        ] = {}
        # As long as we get this value before we fetch the current state, we can use it
        # to check if something has changed since that point.
        most_recent_current_state_delta_stream_id = (
            await self.get_max_stream_id_in_current_state_deltas()
        )
        for (room_id,) in rooms_to_update:
            current_state_ids_map = await self.db_pool.runInteraction(
                "_sliding_sync_joined_rooms_bg_update._get_relevant_sliding_sync_current_state_event_ids_txn",
                PersistEventsStore._get_relevant_sliding_sync_current_state_event_ids_txn,
                room_id,
            )

            # If we're not joined to the room a) it doesn't belong in the
            # `sliding_sync_joined_rooms` table so we should skip and b) we won't have
            # any `current_state_events` for the room.
            if not current_state_ids_map:
                continue

            try:
                fetched_events = await self.get_events(current_state_ids_map.values())
            except (DatabaseCorruptionError, InvalidEventError) as e:
                logger.warning(
                    "Failed to fetch state for room '%s' due to corrupted events. Ignoring. Error: %s",
                    room_id,
                    e,
                )
                continue

            current_state_map: StateMap[EventBase] = {
                state_key: fetched_events[event_id]
                for state_key, event_id in current_state_ids_map.items()
                # `get_events(...)` will filter out events for unknown room versions
                if event_id in fetched_events
            }

            # Even if we are joined to the room, this can happen for unknown room
            # versions (old room versions that aren't known anymore) since
            # `get_events(...)` will filter out events for unknown room versions
            if not current_state_map:
                continue

            state_insert_values = (
                PersistEventsStore._get_sliding_sync_insert_values_from_state_map(
                    current_state_map
                )
            )
            # We should have some insert values for each room, even if they are `None`
            assert state_insert_values
            joined_room_updates[room_id] = state_insert_values

            # Figure out the stream_ordering of the latest event in the room
            most_recent_event_pos_results = await self.get_last_event_pos_in_room(
                room_id, event_types=None
            )
            assert most_recent_event_pos_results is not None, (
                f"We should not be seeing `None` here because the room ({room_id}) should at-least have a create event "
                + "given we pulled the room out of `current_state_events`"
            )
            most_recent_event_stream_ordering = most_recent_event_pos_results[1].stream

            # The `most_recent_event_stream_ordering` should be positive,
            # however there are (very rare) rooms where that is not the case in
            # the matrix.org database. It's not clear how they got into that
            # state, but does mean that we cannot assert that the stream
            # ordering is indeed positive.

            # Figure out the latest `bump_stamp` in the room. This could be `None` for a
            # federated room you just joined where all of events are still `outliers` or
            # backfilled history. In the Sliding Sync API, we default to the user's
            # membership event `stream_ordering` if we don't have a `bump_stamp` so
            # having it as `None` in this table is fine.
            bump_stamp_event_pos_results = await self.get_last_event_pos_in_room(
                room_id, event_types=SLIDING_SYNC_DEFAULT_BUMP_EVENT_TYPES
            )
            most_recent_bump_stamp = None
            if (
                bump_stamp_event_pos_results is not None
                and bump_stamp_event_pos_results[1].stream > 0
            ):
                most_recent_bump_stamp = bump_stamp_event_pos_results[1].stream

            joined_room_stream_ordering_updates[room_id] = (
                _JoinedRoomStreamOrderingUpdate(
                    most_recent_event_stream_ordering=most_recent_event_stream_ordering,
                    most_recent_bump_stamp=most_recent_bump_stamp,
                )
            )

        def _fill_table_txn(txn: LoggingTransaction) -> None:
            # Handle updating the `sliding_sync_joined_rooms` table
            #
            for (
                room_id,
                update_map,
            ) in joined_room_updates.items():
                joined_room_stream_ordering_update = (
                    joined_room_stream_ordering_updates[room_id]
                )
                event_stream_ordering = (
                    joined_room_stream_ordering_update.most_recent_event_stream_ordering
                )
                bump_stamp = joined_room_stream_ordering_update.most_recent_bump_stamp

                # Check if the current state has been updated since we gathered it.
                # We're being careful not to insert/overwrite with stale data.
                state_deltas_since_we_gathered_current_state = (
                    self.get_current_state_deltas_for_room_txn(
                        txn,
                        room_id,
                        from_token=RoomStreamToken(
                            stream=most_recent_current_state_delta_stream_id
                        ),
                        to_token=None,
                    )
                )
                for state_delta in state_deltas_since_we_gathered_current_state:
                    # We only need to check for the state is relevant to the
                    # `sliding_sync_joined_rooms` table.
                    if (
                        state_delta.event_type,
                        state_delta.state_key,
                    ) in SLIDING_SYNC_RELEVANT_STATE_SET:
                        # Raising exception so we can just exit and try again. It would
                        # be hard to resolve this within the transaction because we need
                        # to get full events out that take redactions into account. We
                        # could add some retry logic here, but it's easier to just let
                        # the background update try again.
                        raise Exception(
                            "Current state was updated after we gathered it to update "
                            + "`sliding_sync_joined_rooms` in the background update. "
                            + "Raising exception so we can just try again."
                        )

                # Since we fully insert rows into `sliding_sync_joined_rooms`, we can
                # just do everything on insert and `ON CONFLICT DO NOTHING`.
                #
                self.db_pool.simple_upsert_txn(
                    txn,
                    table="sliding_sync_joined_rooms",
                    keyvalues={"room_id": room_id},
                    values={},
                    insertion_values={
                        **update_map,
                        # The reason we're only *inserting* (not *updating*) `event_stream_ordering`
                        # and `bump_stamp` is because if they are present, that means they are already
                        # up-to-date.
                        "event_stream_ordering": event_stream_ordering,
                        "bump_stamp": bump_stamp,
                    },
                )

            # Now that we've processed all the room, we can remove them from the
            # queue.
            #
            # Note: we need to remove all the rooms from the queue we pulled out
            # from the DB, not just the ones we've processed above. Otherwise
            # we'll simply keep pulling out the same rooms over and over again.
            self.db_pool.simple_delete_many_batch_txn(
                txn,
                table="sliding_sync_joined_rooms_to_recalculate",
                keys=("room_id",),
                values=rooms_to_update,
            )

        await self.db_pool.runInteraction(
            "sliding_sync_joined_rooms_bg_update", _fill_table_txn
        )

        return len(rooms_to_update)

    async def _sliding_sync_membership_snapshots_bg_update(
        self, progress: JsonDict, batch_size: int
    ) -> int:
        """
        Background update to populate the `sliding_sync_membership_snapshots` table.
        """
        # We do this in two phases: a) the initial phase where we go through all
        # room memberships, and then b) a second phase where we look at new
        # memberships (this is to handle the case where we downgrade and then
        # upgrade again).
        #
        # We have to do this as two phases (rather than just the second phase
        # where we iterate on event_stream_ordering), as the
        # `event_stream_ordering` column may have null values for old rows.
        # Therefore we first do the set of historic rooms and *then* look at any
        # new rows (which will have a non-null `event_stream_ordering`).
        initial_phase = progress.get("initial_phase")
        if initial_phase is None:
            # If this is the first run, store the current max stream position.
            # We know we will go through all memberships less than the current
            # max in the initial phase.
            progress = {
                "initial_phase": True,
                "last_event_stream_ordering": self.get_room_max_stream_ordering(),
            }
            await self.db_pool.updates._background_update_progress(
                _BackgroundUpdates.SLIDING_SYNC_MEMBERSHIP_SNAPSHOTS_BG_UPDATE,
                progress,
            )
            initial_phase = True

        last_room_id = progress.get("last_room_id", "")
        last_user_id = progress.get("last_user_id", "")
        last_event_stream_ordering = progress["last_event_stream_ordering"]

        def _find_memberships_to_update_txn(
            txn: LoggingTransaction,
        ) -> List[
            Tuple[
                str,
                Optional[str],
                Optional[str],
                str,
                str,
                str,
                str,
                int,
                Optional[str],
                bool,
            ]
        ]:
            # Fetch the set of event IDs that we want to update
            #
            # We skip over rows which we've already handled, i.e. have a
            # matching row in `sliding_sync_membership_snapshots` with the same
            # room, user and event ID.
            #
            # We also ignore rooms that the user has left themselves (i.e. not
            # kicked). This is to avoid having to port lots of old rooms that we
            # will never send down sliding sync (as we exclude such rooms from
            # initial syncs).

            if initial_phase:
                # There are some old out-of-band memberships (before
                # https://github.com/matrix-org/synapse/issues/6983) where we don't have
                # the corresponding room stored in the `rooms` table`. We use `LEFT JOIN
                # rooms AS r USING (room_id)` to find the rooms missing from `rooms` and
                # insert a row for them below.
                txn.execute(
                    """
                    SELECT
                        c.room_id,
                        r.room_id,
                        r.room_version,
                        c.user_id,
                        e.sender,
                        c.event_id,
                        c.membership,
                        e.stream_ordering,
                        e.instance_name,
                        e.outlier
                    FROM local_current_membership AS c
                    LEFT JOIN sliding_sync_membership_snapshots AS m USING (room_id, user_id)
                    INNER JOIN events AS e USING (event_id)
                    LEFT JOIN rooms AS r ON (c.room_id = r.room_id)
                    WHERE (c.room_id, c.user_id) > (?, ?)
                        AND (m.user_id IS NULL OR c.event_id != m.membership_event_id)
                        AND (c.membership != ? OR c.user_id != e.sender)
                    ORDER BY c.room_id ASC, c.user_id ASC
                    LIMIT ?
                    """,
                    (last_room_id, last_user_id, Membership.LEAVE, batch_size),
                )
            elif last_event_stream_ordering is not None:
                # It's important to sort by `event_stream_ordering` *ascending* (oldest to
                # newest) so that if we see that this background update in progress and want
                # to start the catch-up process, we can safely assume that it will
                # eventually get to the rooms we want to catch-up on anyway (see
                # `_resolve_stale_data_in_sliding_sync_tables()`).
                #
                # `c.room_id` is duplicated to make it match what we're doing in the
                # `initial_phase`. But we can avoid doing the extra `rooms` table join
                # because we can assume all of these new events won't have this problem.
                txn.execute(
                    """
                    SELECT
                        c.room_id,
                        r.room_id,
                        r.room_version,
                        c.user_id,
                        e.sender,
                        c.event_id,
                        c.membership,
                        c.event_stream_ordering,
                        e.instance_name,
                        e.outlier
                    FROM local_current_membership AS c
                    LEFT JOIN sliding_sync_membership_snapshots AS m USING (room_id, user_id)
                    INNER JOIN events AS e USING (event_id)
                    LEFT JOIN rooms AS r ON (c.room_id = r.room_id)
                    WHERE c.event_stream_ordering > ?
                        AND (m.user_id IS NULL OR c.event_id != m.membership_event_id)
                        AND (c.membership != ? OR c.user_id != e.sender)
                    ORDER BY c.event_stream_ordering ASC
                    LIMIT ?
                    """,
                    (last_event_stream_ordering, Membership.LEAVE, batch_size),
                )
            else:
                raise Exception("last_event_stream_ordering should not be None")

            memberships_to_update_rows = cast(
                List[
                    Tuple[
                        str,
                        Optional[str],
                        Optional[str],
                        str,
                        str,
                        str,
                        str,
                        int,
                        Optional[str],
                        bool,
                    ]
                ],
                txn.fetchall(),
            )

            return memberships_to_update_rows

        memberships_to_update_rows = await self.db_pool.runInteraction(
            "sliding_sync_membership_snapshots_bg_update._find_memberships_to_update_txn",
            _find_memberships_to_update_txn,
        )

        if not memberships_to_update_rows:
            if initial_phase:
                # Move onto the next phase.
                await self.db_pool.updates._background_update_progress(
                    _BackgroundUpdates.SLIDING_SYNC_MEMBERSHIP_SNAPSHOTS_BG_UPDATE,
                    {
                        "initial_phase": False,
                        "last_event_stream_ordering": last_event_stream_ordering,
                    },
                )
                return 0
            else:
                # We've finished both phases, we're done.
                await self.db_pool.updates._end_background_update(
                    _BackgroundUpdates.SLIDING_SYNC_MEMBERSHIP_SNAPSHOTS_BG_UPDATE
                )
                return 0

        def _find_previous_invite_or_knock_membership_txn(
            txn: LoggingTransaction, room_id: str, user_id: str, event_id: str
        ) -> Optional[Tuple[str, str]]:
            # Find the previous invite/knock event before the leave event
            #
            # Here are some notes on how we landed on this query:
            #
            # We're using `topological_ordering` instead of `stream_ordering` because
            # somehow it's possible to have your `leave` event backfilled with a
            # negative `stream_ordering` and your previous `invite` event with a
            # positive `stream_ordering` so we wouldn't have a chance of finding the
            # previous membership with a naive `event_stream_ordering < ?` comparison.
            #
            # Also be careful because `room_memberships.event_stream_ordering` is
            # nullable and not always filled in. You would need to join on `events` to
            # rely on `events.stream_ordering` instead. Even though the
            # `events.stream_ordering` also doesn't have a `NOT NULL` constraint, it
            # doesn't have any rows where this is the case (checked on `matrix.org`).
            # The fact the `events.stream_ordering` is a nullable column is a holdover
            # from a rename of the column.
            #
            # You might also consider using the `event_auth` table to find the previous
            # membership, but there are cases where somehow a membership event doesn't
            # point back to the previous membership event in the auth events (unknown
            # cause).
            txn.execute(
                """
                SELECT event_id, membership
                FROM room_memberships AS m
                INNER JOIN events AS e USING (room_id, event_id)
                WHERE
                    room_id = ?
                    AND m.user_id = ?
                    AND (m.membership = ? OR m.membership = ?)
                    AND e.event_id != ?
                ORDER BY e.topological_ordering DESC
                LIMIT 1
                """,
                (
                    room_id,
                    user_id,
                    # We look explicitly for `invite` and `knock` events instead of
                    # just their previous membership as someone could have been `invite`
                    # -> `ban` -> unbanned (`leave`) and we want to find the `invite`
                    # event where the stripped state is.
                    Membership.INVITE,
                    Membership.KNOCK,
                    event_id,
                ),
            )
            row = txn.fetchone()

            if row is None:
                # Generally we should have an invite or knock event for leaves
                # that are outliers, however this may not always be the case
                # (e.g. a local user got kicked but the kick event got pulled in
                # as an outlier).
                return None

            event_id, membership = row

            return event_id, membership

        # Map from (room_id, user_id) to ...
        to_insert_membership_snapshots: Dict[
            Tuple[str, str], SlidingSyncMembershipSnapshotSharedInsertValues
        ] = {}
        to_insert_membership_infos: Dict[
            Tuple[str, str], SlidingSyncMembershipInfoWithEventPos
        ] = {}
        for (
            room_id,
            room_id_from_rooms_table,
            room_version_id,
            user_id,
            sender,
            membership_event_id,
            membership,
            membership_event_stream_ordering,
            membership_event_instance_name,
            is_outlier,
        ) in memberships_to_update_rows:
            # We don't know how to handle `membership` values other than these. The
            # code below would need to be updated.
            assert membership in (
                Membership.JOIN,
                Membership.INVITE,
                Membership.KNOCK,
                Membership.LEAVE,
                Membership.BAN,
            )

            if (
                room_version_id is not None
                and room_version_id not in KNOWN_ROOM_VERSIONS
            ):
                # Ignore rooms with unknown room versions (these were
                # experimental rooms, that we no longer support).
                continue

            # There are some old out-of-band memberships (before
            # https://github.com/matrix-org/synapse/issues/6983) where we don't have the
            # corresponding room stored in the `rooms` table`. We have a `FOREIGN KEY`
            # constraint on the `sliding_sync_membership_snapshots` table so we have to
            # fix-up these memberships by adding the room to the `rooms` table.
            if room_id_from_rooms_table is None:
                await self.db_pool.simple_insert(
                    table="rooms",
                    values={
                        "room_id": room_id,
                        # Only out-of-band memberships are missing from the `rooms`
                        # table so that is the only type of membership we're dealing
                        # with here. Since we don't calculate the "chain cover" for
                        # out-of-band memberships, we can just set this to `True` as if
                        # the user ever joins the room, we will end up calculating the
                        # "chain cover" anyway.
                        "has_auth_chain_index": True,
                    },
                )

            # Map of values to insert/update in the `sliding_sync_membership_snapshots` table
            sliding_sync_membership_snapshots_insert_map: SlidingSyncMembershipSnapshotSharedInsertValues = {}
            if membership == Membership.JOIN:
                # If we're still joined, we can pull from current state.
                current_state_ids_map: StateMap[
                    str
                ] = await self.hs.get_storage_controllers().state.get_current_state_ids(
                    room_id,
                    state_filter=StateFilter.from_types(
                        SLIDING_SYNC_RELEVANT_STATE_SET
                    ),
                    # Partially-stated rooms should have all state events except for
                    # remote membership events so we don't need to wait at all because
                    # we only want some non-membership state
                    await_full_state=False,
                )
                # We're iterating over rooms that we are joined to so they should
                # have `current_state_events` and we should have some current state
                # for each room
                if current_state_ids_map:
                    try:
                        fetched_events = await self.get_events(
                            current_state_ids_map.values()
                        )
                    except (DatabaseCorruptionError, InvalidEventError) as e:
                        logger.warning(
                            "Failed to fetch state for room '%s' due to corrupted events. Ignoring. Error: %s",
                            room_id,
                            e,
                        )
                        continue

                    current_state_map: StateMap[EventBase] = {
                        state_key: fetched_events[event_id]
                        for state_key, event_id in current_state_ids_map.items()
                        # `get_events(...)` will filter out events for unknown room versions
                        if event_id in fetched_events
                    }

                    # Can happen for unknown room versions (old room versions that aren't known
                    # anymore) since `get_events(...)` will filter out events for unknown room
                    # versions
                    if not current_state_map:
                        continue

                    state_insert_values = PersistEventsStore._get_sliding_sync_insert_values_from_state_map(
                        current_state_map
                    )
                    sliding_sync_membership_snapshots_insert_map.update(
                        state_insert_values
                    )
                    # We should have some insert values for each room, even if they are `None`
                    assert sliding_sync_membership_snapshots_insert_map

                    # We have current state to work from
                    sliding_sync_membership_snapshots_insert_map["has_known_state"] = (
                        True
                    )
                else:
                    # Although we expect every room to have a create event (even
                    # past unknown room versions since we haven't supported one
                    # without it), there seem to be some corrupted rooms in
                    # practice that don't have the create event in the
                    # `current_state_events` table. The create event does exist
                    # in the events table though. We'll just say that we don't
                    # know the state for these rooms and continue on with our
                    # day.
                    sliding_sync_membership_snapshots_insert_map = {
                        "has_known_state": False,
                        "room_type": None,
                        "room_name": None,
                        "is_encrypted": False,
                    }
            elif membership in (Membership.INVITE, Membership.KNOCK) or (
                membership in (Membership.LEAVE, Membership.BAN) and is_outlier
            ):
                invite_or_knock_event_id = None
                invite_or_knock_membership = None

                # If the event is an `out_of_band_membership` (special case of
                # `outlier`), we never had historical state so we have to pull from
                # the stripped state on the previous invite/knock event. This gives
                # us a consistent view of the room state regardless of your
                # membership (i.e. the room shouldn't disappear if your using the
                # `is_encrypted` filter and you leave).
                if membership in (Membership.LEAVE, Membership.BAN) and is_outlier:
<<<<<<< HEAD
                    previous_membership = await self.db_pool.runInteraction(
                        "sliding_sync_membership_snapshots_bg_update._find_previous_membership",
                        _find_previous_membership_txn,
=======
                    (
                        invite_or_knock_event_id,
                        invite_or_knock_membership,
                    ) = await self.db_pool.runInteraction(
                        "sliding_sync_membership_snapshots_bg_update._find_previous_invite_or_knock_membership_txn",
                        _find_previous_invite_or_knock_membership_txn,
>>>>>>> d8b926d3
                        room_id,
                        user_id,
                        membership_event_id,
                    )
                    if previous_membership is not None:
                        (
                            invite_or_knock_event_id,
                            invite_or_knock_membership,
                        ) = previous_membership
                else:
                    invite_or_knock_event_id = membership_event_id
                    invite_or_knock_membership = membership

                if (
                    invite_or_knock_event_id is not None
                    and invite_or_knock_membership is not None
                ):
                    # Pull from the stripped state on the invite/knock event
                    invite_or_knock_event = await self.get_event(
                        invite_or_knock_event_id
                    )

                    raw_stripped_state_events = None
                    if invite_or_knock_membership == Membership.INVITE:
                        invite_room_state = invite_or_knock_event.unsigned.get(
                            "invite_room_state"
                        )
                        raw_stripped_state_events = invite_room_state
                    elif invite_or_knock_membership == Membership.KNOCK:
                        knock_room_state = invite_or_knock_event.unsigned.get(
                            "knock_room_state"
                        )
                        raw_stripped_state_events = knock_room_state

                    sliding_sync_membership_snapshots_insert_map = PersistEventsStore._get_sliding_sync_insert_values_from_stripped_state(
                        raw_stripped_state_events
                    )
                else:
                    # We couldn't find any state for the membership, so we just have to
                    # leave it as empty.
                    sliding_sync_membership_snapshots_insert_map = {
                        "has_known_state": False,
                        "room_type": None,
                        "room_name": None,
                        "is_encrypted": False,
                    }

                # We should have some insert values for each room, even if no
                # stripped state is on the event because we still want to record
                # that we have no known state
                assert sliding_sync_membership_snapshots_insert_map
            elif membership in (Membership.LEAVE, Membership.BAN):
                # Pull from historical state
                state_ids_map = await self.hs.get_storage_controllers().state.get_state_ids_for_event(
                    membership_event_id,
                    state_filter=StateFilter.from_types(
                        SLIDING_SYNC_RELEVANT_STATE_SET
                    ),
                    # Partially-stated rooms should have all state events except for
                    # remote membership events so we don't need to wait at all because
                    # we only want some non-membership state
                    await_full_state=False,
                )

                try:
                    fetched_events = await self.get_events(state_ids_map.values())
                except (DatabaseCorruptionError, InvalidEventError) as e:
                    logger.warning(
                        "Failed to fetch state for room '%s' due to corrupted events. Ignoring. Error: %s",
                        room_id,
                        e,
                    )
                    continue

                state_map: StateMap[EventBase] = {
                    state_key: fetched_events[event_id]
                    for state_key, event_id in state_ids_map.items()
                    # `get_events(...)` will filter out events for unknown room versions
                    if event_id in fetched_events
                }

                # Can happen for unknown room versions (old room versions that aren't known
                # anymore) since `get_events(...)` will filter out events for unknown room
                # versions
                if not state_map:
                    continue

                state_insert_values = (
                    PersistEventsStore._get_sliding_sync_insert_values_from_state_map(
                        state_map
                    )
                )
                sliding_sync_membership_snapshots_insert_map.update(state_insert_values)
                # We should have some insert values for each room, even if they are `None`
                assert sliding_sync_membership_snapshots_insert_map

                # We have historical state to work from
                sliding_sync_membership_snapshots_insert_map["has_known_state"] = True
            else:
                # We don't know how to handle this type of membership yet
                #
                # FIXME: We should use `assert_never` here but for some reason
                # the exhaustive matching doesn't recognize the `Never` here.
                # assert_never(membership)
                raise AssertionError(
                    f"Unexpected membership {membership} ({membership_event_id}) that we don't know how to handle yet"
                )

            to_insert_membership_snapshots[(room_id, user_id)] = (
                sliding_sync_membership_snapshots_insert_map
            )
            to_insert_membership_infos[(room_id, user_id)] = (
                SlidingSyncMembershipInfoWithEventPos(
                    user_id=user_id,
                    sender=sender,
                    membership_event_id=membership_event_id,
                    membership=membership,
                    membership_event_stream_ordering=membership_event_stream_ordering,
                    # If instance_name is null we default to "master"
                    membership_event_instance_name=membership_event_instance_name
                    or "master",
                )
            )

        def _fill_table_txn(txn: LoggingTransaction) -> None:
            # Handle updating the `sliding_sync_membership_snapshots` table
            #
            for key, insert_map in to_insert_membership_snapshots.items():
                room_id, user_id = key
                membership_info = to_insert_membership_infos[key]
                sender = membership_info.sender
                membership_event_id = membership_info.membership_event_id
                membership = membership_info.membership
                membership_event_stream_ordering = (
                    membership_info.membership_event_stream_ordering
                )
                membership_event_instance_name = (
                    membership_info.membership_event_instance_name
                )

                # We don't need to upsert the state because we never partially
                # insert/update the snapshots and anything already there is up-to-date
                # EXCEPT for the `forgotten` field since that is updated out-of-band
                # from the membership changes.
                #
                # Even though we're only doing insertions, we're using
                # `simple_upsert_txn()` here to avoid unique violation errors that would
                # happen from `simple_insert_txn()`
                self.db_pool.simple_upsert_txn(
                    txn,
                    table="sliding_sync_membership_snapshots",
                    keyvalues={"room_id": room_id, "user_id": user_id},
                    values={},
                    insertion_values={
                        **insert_map,
                        "sender": sender,
                        "membership_event_id": membership_event_id,
                        "membership": membership,
                        "event_stream_ordering": membership_event_stream_ordering,
                        "event_instance_name": membership_event_instance_name,
                    },
                )
                # We need to find the `forgotten` value during the transaction because
                # we can't risk inserting stale data.
                if isinstance(txn.database_engine, PostgresEngine):
                    txn.execute(
                        """
                        UPDATE sliding_sync_membership_snapshots
                        SET
                            forgotten = m.forgotten
                        FROM room_memberships AS m
                        WHERE sliding_sync_membership_snapshots.room_id = ?
                            AND sliding_sync_membership_snapshots.user_id = ?
                            AND membership_event_id = ?
                            AND membership_event_id = m.event_id
                            AND m.event_id IS NOT NULL
                        """,
                        (
                            room_id,
                            user_id,
                            membership_event_id,
                        ),
                    )
                else:
                    # SQLite doesn't support UPDATE FROM before 3.33.0, so we do
                    # this via sub-selects.
                    txn.execute(
                        """
                        UPDATE sliding_sync_membership_snapshots
                        SET
                            forgotten = (SELECT forgotten FROM room_memberships WHERE event_id = ?)
                        WHERE room_id = ? and user_id = ? AND membership_event_id = ?
                        """,
                        (
                            membership_event_id,
                            room_id,
                            user_id,
                            membership_event_id,
                        ),
                    )

        await self.db_pool.runInteraction(
            "sliding_sync_membership_snapshots_bg_update", _fill_table_txn
        )

        # Update the progress
        (
            room_id,
            _room_id_from_rooms_table,
            _room_version_id,
            user_id,
            _sender,
            _membership_event_id,
            _membership,
            membership_event_stream_ordering,
            _membership_event_instance_name,
            _is_outlier,
        ) = memberships_to_update_rows[-1]

        progress = {
            "initial_phase": initial_phase,
            "last_room_id": room_id,
            "last_user_id": user_id,
            "last_event_stream_ordering": last_event_stream_ordering,
        }
        if not initial_phase:
            progress["last_event_stream_ordering"] = membership_event_stream_ordering

        await self.db_pool.updates._background_update_progress(
            _BackgroundUpdates.SLIDING_SYNC_MEMBERSHIP_SNAPSHOTS_BG_UPDATE,
            progress,
        )

        return len(memberships_to_update_rows)


def _resolve_stale_data_in_sliding_sync_tables(
    txn: LoggingTransaction,
) -> None:
    """
    Clears stale/out-of-date entries from the
    `sliding_sync_joined_rooms`/`sliding_sync_membership_snapshots` tables.

    This accounts for when someone downgrades their Synapse version and then upgrades it
    again. This will ensure that we don't have any stale/out-of-date data in the
    `sliding_sync_joined_rooms`/`sliding_sync_membership_snapshots` tables since any new
    events sent in rooms would have also needed to be written to the sliding sync
    tables. For example a new event needs to bump `event_stream_ordering` in
    `sliding_sync_joined_rooms` table or some state in the room changing (like the room
    name). Or another example of someone's membership changing in a room affecting
    `sliding_sync_membership_snapshots`.

    This way, if a row exists in the sliding sync tables, we are able to rely on it
    (accurate data). And if a row doesn't exist, we use a fallback to get the same info
    until the background updates fill in the rows or a new event comes in triggering it
    to be fully inserted.

    FIXME: This can be removed once we bump `SCHEMA_COMPAT_VERSION` and run the
    foreground update for
    `sliding_sync_joined_rooms`/`sliding_sync_membership_snapshots` (tracked by
    https://github.com/element-hq/synapse/issues/17623)
    """

    _resolve_stale_data_in_sliding_sync_joined_rooms_table(txn)
    _resolve_stale_data_in_sliding_sync_membership_snapshots_table(txn)


def _resolve_stale_data_in_sliding_sync_joined_rooms_table(
    txn: LoggingTransaction,
) -> None:
    """
    Clears stale/out-of-date entries from the `sliding_sync_joined_rooms` table and
    kicks-off the background update to catch-up with what we missed while Synapse was
    downgraded.

    See `_resolve_stale_data_in_sliding_sync_tables()` description above for more
    context.
    """

    # Find the point when we stopped writing to the `sliding_sync_joined_rooms` table
    txn.execute(
        """
        SELECT event_stream_ordering
        FROM sliding_sync_joined_rooms
        ORDER BY event_stream_ordering DESC
        LIMIT 1
        """,
    )

    # If we have nothing written to the `sliding_sync_joined_rooms` table, there is
    # nothing to clean up
    row = cast(Optional[Tuple[int]], txn.fetchone())
    max_stream_ordering_sliding_sync_joined_rooms_table = None
    depends_on = None
    if row is not None:
        (max_stream_ordering_sliding_sync_joined_rooms_table,) = row

        txn.execute(
            """
            SELECT room_id
            FROM events
            WHERE stream_ordering > ?
            GROUP BY room_id
            ORDER BY MAX(stream_ordering) ASC
            """,
            (max_stream_ordering_sliding_sync_joined_rooms_table,),
        )

        room_rows = txn.fetchall()
        # No new events have been written to the `events` table since the last time we wrote
        # to the `sliding_sync_joined_rooms` table so there is nothing to clean up. This is
        # the expected normal scenario for people who have not downgraded their Synapse
        # version.
        if not room_rows:
            return

        # 1000 is an arbitrary batch size with no testing
        for chunk in batch_iter(room_rows, 1000):
            # Handle updating the `sliding_sync_joined_rooms` table
            #
            # Clear out the stale data
            DatabasePool.simple_delete_many_batch_txn(
                txn,
                table="sliding_sync_joined_rooms",
                keys=("room_id",),
                values=chunk,
            )

            # Update the `sliding_sync_joined_rooms_to_recalculate` table with the rooms
            # that went stale and now need to be recalculated.
            DatabasePool.simple_upsert_many_txn_native_upsert(
                txn,
                table="sliding_sync_joined_rooms_to_recalculate",
                key_names=("room_id",),
                key_values=chunk,
                value_names=(),
                # No value columns, therefore make a blank list so that the following
                # zip() works correctly.
                value_values=[() for x in range(len(chunk))],
            )
    else:
        # Avoid adding the background updates when there is no data to run them on (if
        # the homeserver has no rooms). The portdb script refuses to run with pending
        # background updates and since we potentially add them every time the server
        # starts, we add this check for to allow the script to breath.
        txn.execute("SELECT 1 FROM local_current_membership LIMIT 1")
        row = txn.fetchone()
        if row is None:
            # There are no rooms, so don't schedule the bg update.
            return

        # Re-run the `sliding_sync_joined_rooms_to_recalculate` prefill if there is
        # nothing in the `sliding_sync_joined_rooms` table
        DatabasePool.simple_upsert_txn_native_upsert(
            txn,
            table="background_updates",
            keyvalues={
                "update_name": _BackgroundUpdates.SLIDING_SYNC_PREFILL_JOINED_ROOMS_TO_RECALCULATE_TABLE_BG_UPDATE
            },
            values={},
            # Only insert the row if it doesn't already exist. If it already exists,
            # we're already working on it
            insertion_values={
                "progress_json": "{}",
            },
        )
        depends_on = _BackgroundUpdates.SLIDING_SYNC_PREFILL_JOINED_ROOMS_TO_RECALCULATE_TABLE_BG_UPDATE

    # Now kick-off the background update to catch-up with what we missed while Synapse
    # was downgraded.
    #
    # We may need to catch-up on everything if we have nothing written to the
    # `sliding_sync_joined_rooms` table yet. This could happen if someone had zero rooms
    # on their server (so the normal background update completes), downgrade Synapse
    # versions, join and create some new rooms, and upgrade again.
    DatabasePool.simple_upsert_txn_native_upsert(
        txn,
        table="background_updates",
        keyvalues={
            "update_name": _BackgroundUpdates.SLIDING_SYNC_JOINED_ROOMS_BG_UPDATE
        },
        values={},
        # Only insert the row if it doesn't already exist. If it already exists, we will
        # eventually fill in the rows we're trying to populate.
        insertion_values={
            # Empty progress is expected since it's not used for this background update.
            "progress_json": "{}",
            # Wait for the prefill to finish
            "depends_on": depends_on,
        },
    )


def _resolve_stale_data_in_sliding_sync_membership_snapshots_table(
    txn: LoggingTransaction,
) -> None:
    """
    Clears stale/out-of-date entries from the `sliding_sync_membership_snapshots` table
    and kicks-off the background update to catch-up with what we missed while Synapse
    was downgraded.

    See `_resolve_stale_data_in_sliding_sync_tables()` description above for more
    context.
    """

    # Find the point when we stopped writing to the `sliding_sync_membership_snapshots` table
    txn.execute(
        """
        SELECT event_stream_ordering
        FROM sliding_sync_membership_snapshots
        ORDER BY event_stream_ordering DESC
        LIMIT 1
        """,
    )

    # If we have nothing written to the `sliding_sync_membership_snapshots` table,
    # there is nothing to clean up
    row = cast(Optional[Tuple[int]], txn.fetchone())
    max_stream_ordering_sliding_sync_membership_snapshots_table = None
    if row is not None:
        (max_stream_ordering_sliding_sync_membership_snapshots_table,) = row

        # XXX: Since `forgotten` is simply a flag on the `room_memberships` table that is
        # set out-of-band, there is no way to tell whether it was set while Synapse was
        # downgraded. The only thing the user can do is `/forget` again if they run into
        # this.
        #
        # This only picks up changes to memberships.
        txn.execute(
            """
            SELECT user_id, room_id
            FROM local_current_membership
            WHERE event_stream_ordering > ?
            ORDER BY event_stream_ordering ASC
            """,
            (max_stream_ordering_sliding_sync_membership_snapshots_table,),
        )

        membership_rows = txn.fetchall()
        # No new events have been written to the `events` table since the last time we wrote
        # to the `sliding_sync_membership_snapshots` table so there is nothing to clean up.
        # This is the expected normal scenario for people who have not downgraded their
        # Synapse version.
        if not membership_rows:
            return

        # 1000 is an arbitrary batch size with no testing
        for chunk in batch_iter(membership_rows, 1000):
            # Handle updating the `sliding_sync_membership_snapshots` table
            #
            DatabasePool.simple_delete_many_batch_txn(
                txn,
                table="sliding_sync_membership_snapshots",
                keys=("user_id", "room_id"),
                values=chunk,
            )
    else:
        # Avoid adding the background updates when there is no data to run them on (if
        # the homeserver has no rooms). The portdb script refuses to run with pending
        # background updates and since we potentially add them every time the server
        # starts, we add this check for to allow the script to breath.
        txn.execute("SELECT 1 FROM local_current_membership LIMIT 1")
        row = txn.fetchone()
        if row is None:
            # There are no rooms, so don't schedule the bg update.
            return

    # Now kick-off the background update to catch-up with what we missed while Synapse
    # was downgraded.
    #
    # We may need to catch-up on everything if we have nothing written to the
    # `sliding_sync_membership_snapshots` table yet. This could happen if someone had
    # zero rooms on their server (so the normal background update completes), downgrade
    # Synapse versions, join and create some new rooms, and upgrade again.
    #
    progress_json: JsonDict = {}
    if max_stream_ordering_sliding_sync_membership_snapshots_table is not None:
        progress_json["initial_phase"] = False
        progress_json["last_event_stream_ordering"] = (
            max_stream_ordering_sliding_sync_membership_snapshots_table
        )

    DatabasePool.simple_upsert_txn_native_upsert(
        txn,
        table="background_updates",
        keyvalues={
            "update_name": _BackgroundUpdates.SLIDING_SYNC_MEMBERSHIP_SNAPSHOTS_BG_UPDATE
        },
        values={},
        # Only insert the row if it doesn't already exist. If it already exists, we will
        # eventually fill in the rows we're trying to populate.
        insertion_values={
            "progress_json": json_encoder.encode(progress_json),
        },
    )<|MERGE_RESOLUTION|>--- conflicted
+++ resolved
@@ -2220,18 +2220,9 @@
                 # membership (i.e. the room shouldn't disappear if your using the
                 # `is_encrypted` filter and you leave).
                 if membership in (Membership.LEAVE, Membership.BAN) and is_outlier:
-<<<<<<< HEAD
                     previous_membership = await self.db_pool.runInteraction(
-                        "sliding_sync_membership_snapshots_bg_update._find_previous_membership",
-                        _find_previous_membership_txn,
-=======
-                    (
-                        invite_or_knock_event_id,
-                        invite_or_knock_membership,
-                    ) = await self.db_pool.runInteraction(
                         "sliding_sync_membership_snapshots_bg_update._find_previous_invite_or_knock_membership_txn",
                         _find_previous_invite_or_knock_membership_txn,
->>>>>>> d8b926d3
                         room_id,
                         user_id,
                         membership_event_id,
