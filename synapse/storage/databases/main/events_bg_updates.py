--- conflicted
+++ resolved
@@ -52,7 +52,6 @@
 )
 from synapse.storage.databases.main.state_deltas import StateDeltasStore
 from synapse.storage.databases.main.stream import StreamWorkerStore
-from synapse.storage.engines import PostgresEngine
 from synapse.storage.types import Cursor
 from synapse.types import JsonDict, RoomStreamToken, StateMap, StrCollection
 from synapse.types.handlers import SLIDING_SYNC_DEFAULT_BUMP_EVENT_TYPES
@@ -1979,7 +1978,6 @@
         ]:
             # Fetch the set of event IDs that we want to update
             #
-<<<<<<< HEAD
             # It's important to sort by `stream_ordering` *ascending* (oldest to
             # newest) (at-least per-room) so that we can re-use the snapshots along the
             # way if nothing has changed.
@@ -1992,7 +1990,6 @@
             # The fact the `events.stream_ordering` is a nullable column is a holdover
             # from a rename of the column.
             #
-=======
             # We skip over rows which we've already handled, i.e. have a
             # matching row in `sliding_sync_membership_snapshots` with the same
             # room, user and event ID.
@@ -2001,8 +1998,6 @@
             # kicked). This is to avoid having to port lots of old rooms that we
             # will never send down sliding sync (as we exclude such rooms from
             # initial syncs).
-
->>>>>>> 6b131a99
             if initial_phase:
                 # There are some old out-of-band memberships (before
                 # https://github.com/matrix-org/synapse/issues/6983) where we don't have
@@ -2027,12 +2022,8 @@
                     INNER JOIN events AS e USING (event_id)
                     LEFT JOIN rooms AS r ON (c.room_id = r.room_id)
                     WHERE (c.room_id, c.user_id) > (?, ?)
-<<<<<<< HEAD
+                        AND (m.user_id IS NULL OR c.event_id != m.membership_event_id)
                     ORDER BY c.room_id ASC, e.stream_ordering ASC, c.user_id ASC
-=======
-                        AND (m.user_id IS NULL OR c.event_id != m.membership_event_id)
-                    ORDER BY c.room_id ASC, c.user_id ASC
->>>>>>> 6b131a99
                     LIMIT ?
                     """,
                     (last_room_id, last_user_id, batch_size),
@@ -2063,15 +2054,10 @@
                     FROM local_current_membership AS c
                     LEFT JOIN sliding_sync_membership_snapshots AS m USING (room_id, user_id)
                     INNER JOIN events AS e USING (event_id)
-<<<<<<< HEAD
+                    LEFT JOIN rooms AS r ON (c.room_id = r.room_id)
                     WHERE e.stream_ordering > ?
+                        AND (m.user_id IS NULL OR c.event_id != m.membership_event_id)
                     ORDER BY e.stream_ordering ASC
-=======
-                    LEFT JOIN rooms AS r ON (c.room_id = r.room_id)
-                    WHERE c.event_stream_ordering > ?
-                        AND (m.user_id IS NULL OR c.event_id != m.membership_event_id)
-                    ORDER BY c.event_stream_ordering ASC
->>>>>>> 6b131a99
                     LIMIT ?
                     """,
                     (last_event_stream_ordering, batch_size),
@@ -2206,7 +2192,6 @@
         to_insert_membership_infos: Dict[
             Tuple[str, str], SlidingSyncMembershipInfoWithEventPos
         ] = {}
-<<<<<<< HEAD
 
         # Map from room_id to the last join membership snapshot/info we inserted.
         # Just some convenience maps for easier lookup by `room_id`.
@@ -2219,7 +2204,18 @@
 
         async def _handle_memberships_to_update_rows_for_room(
             memberships_to_update_rows: List[
-                Tuple[str, Optional[str], str, str, str, str, int, Optional[str], bool]
+                Tuple[
+                    str,
+                    Optional[str],
+                    Optional[str],
+                    str,
+                    str,
+                    str,
+                    str,
+                    int,
+                    Optional[str],
+                    bool,
+                ]
             ],
         ) -> None:
             # We should have exited earlier if there were no rows to process
@@ -2230,6 +2226,7 @@
             for (
                 room_id,
                 room_id_from_rooms_table,
+                room_version_id,
                 user_id,
                 sender,
                 membership_event_id,
@@ -2251,57 +2248,15 @@
                     Membership.KNOCK,
                     Membership.LEAVE,
                     Membership.BAN,
-=======
-        for (
-            room_id,
-            room_id_from_rooms_table,
-            room_version_id,
-            user_id,
-            sender,
-            membership_event_id,
-            membership,
-            membership_event_stream_ordering,
-            membership_event_instance_name,
-            is_outlier,
-        ) in memberships_to_update_rows:
-            # We don't know how to handle `membership` values other than these. The
-            # code below would need to be updated.
-            assert membership in (
-                Membership.JOIN,
-                Membership.INVITE,
-                Membership.KNOCK,
-                Membership.LEAVE,
-                Membership.BAN,
-            )
-
-            if (
-                room_version_id is not None
-                and room_version_id not in KNOWN_ROOM_VERSIONS
-            ):
-                # Ignore rooms with unknown room versions (these were
-                # experimental rooms, that we no longer support).
-                continue
-
-            # There are some old out-of-band memberships (before
-            # https://github.com/matrix-org/synapse/issues/6983) where we don't have the
-            # corresponding room stored in the `rooms` table`. We have a `FOREIGN KEY`
-            # constraint on the `sliding_sync_membership_snapshots` table so we have to
-            # fix-up these memberships by adding the room to the `rooms` table.
-            if room_id_from_rooms_table is None:
-                await self.db_pool.simple_insert(
-                    table="rooms",
-                    values={
-                        "room_id": room_id,
-                        # Only out-of-band memberships are missing from the `rooms`
-                        # table so that is the only type of membership we're dealing
-                        # with here. Since we don't calculate the "chain cover" for
-                        # out-of-band memberships, we can just set this to `True` as if
-                        # the user ever joins the room, we will end up calculating the
-                        # "chain cover" anyway.
-                        "has_auth_chain_index": True,
-                    },
->>>>>>> 6b131a99
                 )
+
+                if (
+                    room_version_id is not None
+                    and room_version_id not in KNOWN_ROOM_VERSIONS
+                ):
+                    # Ignore rooms with unknown room versions (these were
+                    # experimental rooms, that we no longer support).
+                    continue
 
                 # There are some old out-of-band memberships (before
                 # https://github.com/matrix-org/synapse/issues/6983) where we don't have the
@@ -2542,14 +2497,17 @@
                         # in the events table though. We'll just say that we don't
                         # know the state for these rooms and continue on with our
                         # day.
-                        sliding_sync_membership_snapshots_insert_map[
-                            "has_known_state"
-                        ] = False
+                        sliding_sync_membership_snapshots_insert_map = {
+                            "has_known_state": False,
+                            "room_type": None,
+                            "room_name": None,
+                            "is_encrypted": False,
+                        }
                 elif membership in (Membership.INVITE, Membership.KNOCK) or (
                     membership in (Membership.LEAVE, Membership.BAN) and is_outlier
                 ):
-                    invite_or_knock_event_id = membership_event_id
-                    invite_or_knock_membership = membership
+                    invite_or_knock_event_id = None
+                    invite_or_knock_membership = None
 
                     # If the event is an `out_of_band_membership` (special case of
                     # `outlier`), we never had historical state so we have to pull from
@@ -2558,37 +2516,55 @@
                     # membership (i.e. the room shouldn't disappear if your using the
                     # `is_encrypted` filter and you leave).
                     if membership in (Membership.LEAVE, Membership.BAN) and is_outlier:
-                        (
-                            invite_or_knock_event_id,
-                            invite_or_knock_membership,
-                        ) = await self.db_pool.runInteraction(
+                        previous_membership = await self.db_pool.runInteraction(
                             "sliding_sync_membership_snapshots_bg_update._find_previous_invite_or_knock_membership_txn",
                             _find_previous_invite_or_knock_membership_txn,
                             room_id,
                             user_id,
                             membership_event_id,
                         )
-
-                    # Pull from the stripped state on the invite/knock event
-                    invite_or_knock_event = await self.get_event(
-                        invite_or_knock_event_id
-                    )
-
-                    raw_stripped_state_events = None
-                    if invite_or_knock_membership == Membership.INVITE:
-                        invite_room_state = invite_or_knock_event.unsigned.get(
-                            "invite_room_state"
+                        if previous_membership is not None:
+                            (
+                                invite_or_knock_event_id,
+                                invite_or_knock_membership,
+                            ) = previous_membership
+                    else:
+                        invite_or_knock_event_id = membership_event_id
+                        invite_or_knock_membership = membership
+
+                    if (
+                        invite_or_knock_event_id is not None
+                        and invite_or_knock_membership is not None
+                    ):
+                        # Pull from the stripped state on the invite/knock event
+                        invite_or_knock_event = await self.get_event(
+                            invite_or_knock_event_id
                         )
-                        raw_stripped_state_events = invite_room_state
-                    elif invite_or_knock_membership == Membership.KNOCK:
-                        knock_room_state = invite_or_knock_event.unsigned.get(
-                            "knock_room_state"
+
+                        raw_stripped_state_events = None
+                        if invite_or_knock_membership == Membership.INVITE:
+                            invite_room_state = invite_or_knock_event.unsigned.get(
+                                "invite_room_state"
+                            )
+                            raw_stripped_state_events = invite_room_state
+                        elif invite_or_knock_membership == Membership.KNOCK:
+                            knock_room_state = invite_or_knock_event.unsigned.get(
+                                "knock_room_state"
+                            )
+                            raw_stripped_state_events = knock_room_state
+
+                        sliding_sync_membership_snapshots_insert_map = PersistEventsStore._get_sliding_sync_insert_values_from_stripped_state(
+                            raw_stripped_state_events
                         )
-                        raw_stripped_state_events = knock_room_state
-
-                    sliding_sync_membership_snapshots_insert_map = PersistEventsStore._get_sliding_sync_insert_values_from_stripped_state(
-                        raw_stripped_state_events
-                    )
+                    else:
+                        # We couldn't find any state for the membership, so we just have to
+                        # leave it as empty.
+                        sliding_sync_membership_snapshots_insert_map = {
+                            "has_known_state": False,
+                            "room_type": None,
+                            "room_name": None,
+                            "is_encrypted": False,
+                        }
 
                     # We should have some insert values for each room, even if no
                     # stripped state is on the event because we still want to record
@@ -2644,7 +2620,6 @@
                         True
                     )
                 else:
-<<<<<<< HEAD
                     # We don't know how to handle this type of membership yet
                     #
                     # FIXME: We should use `assert_never` here but for some reason
@@ -2652,52 +2627,8 @@
                     # assert_never(membership)
                     raise AssertionError(
                         f"Unexpected membership {membership} ({membership_event_id}) that we don't know how to handle yet"
-=======
-                    # Although we expect every room to have a create event (even
-                    # past unknown room versions since we haven't supported one
-                    # without it), there seem to be some corrupted rooms in
-                    # practice that don't have the create event in the
-                    # `current_state_events` table. The create event does exist
-                    # in the events table though. We'll just say that we don't
-                    # know the state for these rooms and continue on with our
-                    # day.
-                    sliding_sync_membership_snapshots_insert_map = {
-                        "has_known_state": False,
-                        "room_type": None,
-                        "room_name": None,
-                        "is_encrypted": False,
-                    }
-            elif membership in (Membership.INVITE, Membership.KNOCK) or (
-                membership in (Membership.LEAVE, Membership.BAN) and is_outlier
-            ):
-                invite_or_knock_event_id = None
-                invite_or_knock_membership = None
-
-                # If the event is an `out_of_band_membership` (special case of
-                # `outlier`), we never had historical state so we have to pull from
-                # the stripped state on the previous invite/knock event. This gives
-                # us a consistent view of the room state regardless of your
-                # membership (i.e. the room shouldn't disappear if your using the
-                # `is_encrypted` filter and you leave).
-                if membership in (Membership.LEAVE, Membership.BAN) and is_outlier:
-                    previous_membership = await self.db_pool.runInteraction(
-                        "sliding_sync_membership_snapshots_bg_update._find_previous_invite_or_knock_membership_txn",
-                        _find_previous_invite_or_knock_membership_txn,
-                        room_id,
-                        user_id,
-                        membership_event_id,
->>>>>>> 6b131a99
                     )
-                    if previous_membership is not None:
-                        (
-                            invite_or_knock_event_id,
-                            invite_or_knock_membership,
-                        ) = previous_membership
-                else:
-                    invite_or_knock_event_id = membership_event_id
-                    invite_or_knock_membership = membership
-
-<<<<<<< HEAD
+
                 to_insert_membership_snapshots[(room_id, user_id)] = (
                     sliding_sync_membership_snapshots_insert_map
                 )
@@ -2712,57 +2643,6 @@
                         membership_event_instance_name=membership_event_instance_name
                         or "master",
                     )
-=======
-                if (
-                    invite_or_knock_event_id is not None
-                    and invite_or_knock_membership is not None
-                ):
-                    # Pull from the stripped state on the invite/knock event
-                    invite_or_knock_event = await self.get_event(
-                        invite_or_knock_event_id
-                    )
-
-                    raw_stripped_state_events = None
-                    if invite_or_knock_membership == Membership.INVITE:
-                        invite_room_state = invite_or_knock_event.unsigned.get(
-                            "invite_room_state"
-                        )
-                        raw_stripped_state_events = invite_room_state
-                    elif invite_or_knock_membership == Membership.KNOCK:
-                        knock_room_state = invite_or_knock_event.unsigned.get(
-                            "knock_room_state"
-                        )
-                        raw_stripped_state_events = knock_room_state
-
-                    sliding_sync_membership_snapshots_insert_map = PersistEventsStore._get_sliding_sync_insert_values_from_stripped_state(
-                        raw_stripped_state_events
-                    )
-                else:
-                    # We couldn't find any state for the membership, so we just have to
-                    # leave it as empty.
-                    sliding_sync_membership_snapshots_insert_map = {
-                        "has_known_state": False,
-                        "room_type": None,
-                        "room_name": None,
-                        "is_encrypted": False,
-                    }
-
-                # We should have some insert values for each room, even if no
-                # stripped state is on the event because we still want to record
-                # that we have no known state
-                assert sliding_sync_membership_snapshots_insert_map
-            elif membership in (Membership.LEAVE, Membership.BAN):
-                # Pull from historical state
-                state_ids_map = await self.hs.get_storage_controllers().state.get_state_ids_for_event(
-                    membership_event_id,
-                    state_filter=StateFilter.from_types(
-                        SLIDING_SYNC_RELEVANT_STATE_SET
-                    ),
-                    # Partially-stated rooms should have all state events except for
-                    # remote membership events so we don't need to wait at all because
-                    # we only want some non-membership state
-                    await_full_state=False,
->>>>>>> 6b131a99
                 )
                 # Keep track of the last join membership snapshot as we may be able to
                 # re-use all the work we did.
@@ -2778,7 +2658,18 @@
         room_id_to_memberships_to_update_rows: Dict[
             str,
             List[
-                Tuple[str, Optional[str], str, str, str, str, int, Optional[str], bool]
+                Tuple[
+                    str,
+                    Optional[str],
+                    Optional[str],
+                    str,
+                    str,
+                    str,
+                    str,
+                    int,
+                    Optional[str],
+                    bool,
+                ]
             ],
         ] = {}
         for row in memberships_to_update_rows:
@@ -2824,7 +2715,7 @@
                 str,
             ]
         ] = []
-        forgotten_update_query_args: List[Tuple[str, str, str]] = []
+        forgotten_update_query_args: List[Tuple[str, str, str, str]] = []
         for key, insert_map in to_insert_membership_snapshots.items():
             room_id, user_id = key
             membership_info = to_insert_membership_infos[(room_id, user_id)]
@@ -2860,6 +2751,7 @@
                     membership_event_id,
                     room_id,
                     user_id,
+                    membership_event_id,
                 )
             )
 
@@ -2882,7 +2774,6 @@
                 insertion_value_values=insertion_value_values,
             )
 
-<<<<<<< HEAD
             # We need to find the `forgotten` value during the transaction because
             # we can't risk inserting stale data.
             txn.execute_batch(
@@ -2890,72 +2781,10 @@
                 UPDATE sliding_sync_membership_snapshots
                 SET
                     forgotten = (SELECT forgotten FROM room_memberships WHERE event_id = ?)
-                WHERE room_id = ? and user_id = ?
+                WHERE room_id = ? and user_id = ? AND membership_event_id = ?
                 """,
                 forgotten_update_query_args,
             )
-=======
-                # We don't need to upsert the state because we never partially
-                # insert/update the snapshots and anything already there is up-to-date
-                # EXCEPT for the `forgotten` field since that is updated out-of-band
-                # from the membership changes.
-                #
-                # Even though we're only doing insertions, we're using
-                # `simple_upsert_txn()` here to avoid unique violation errors that would
-                # happen from `simple_insert_txn()`
-                self.db_pool.simple_upsert_txn(
-                    txn,
-                    table="sliding_sync_membership_snapshots",
-                    keyvalues={"room_id": room_id, "user_id": user_id},
-                    values={},
-                    insertion_values={
-                        **insert_map,
-                        "sender": sender,
-                        "membership_event_id": membership_event_id,
-                        "membership": membership,
-                        "event_stream_ordering": membership_event_stream_ordering,
-                        "event_instance_name": membership_event_instance_name,
-                    },
-                )
-                # We need to find the `forgotten` value during the transaction because
-                # we can't risk inserting stale data.
-                if isinstance(txn.database_engine, PostgresEngine):
-                    txn.execute(
-                        """
-                        UPDATE sliding_sync_membership_snapshots
-                        SET
-                            forgotten = m.forgotten
-                        FROM room_memberships AS m
-                        WHERE sliding_sync_membership_snapshots.room_id = ?
-                            AND sliding_sync_membership_snapshots.user_id = ?
-                            AND membership_event_id = ?
-                            AND membership_event_id = m.event_id
-                            AND m.event_id IS NOT NULL
-                        """,
-                        (
-                            room_id,
-                            user_id,
-                            membership_event_id,
-                        ),
-                    )
-                else:
-                    # SQLite doesn't support UPDATE FROM before 3.33.0, so we do
-                    # this via sub-selects.
-                    txn.execute(
-                        """
-                        UPDATE sliding_sync_membership_snapshots
-                        SET
-                            forgotten = (SELECT forgotten FROM room_memberships WHERE event_id = ?)
-                        WHERE room_id = ? and user_id = ? AND membership_event_id = ?
-                        """,
-                        (
-                            membership_event_id,
-                            room_id,
-                            user_id,
-                            membership_event_id,
-                        ),
-                    )
->>>>>>> 6b131a99
 
         await self.db_pool.runInteraction(
             "sliding_sync_membership_snapshots_bg_update", _fill_table_txn
