# Copyright 2016 OpenMarket Ltd
# Copyright 2019 New Vector Ltd
# Copyright 2019,2020 The Matrix.org Foundation C.I.C.
#
# Licensed under the Apache License, Version 2.0 (the "License");
# you may not use this file except in compliance with the License.
# You may obtain a copy of the License at
#
#     http://www.apache.org/licenses/LICENSE-2.0
#
# Unless required by applicable law or agreed to in writing, software
# distributed under the License is distributed on an "AS IS" BASIS,
# WITHOUT WARRANTIES OR CONDITIONS OF ANY KIND, either express or implied.
# See the License for the specific language governing permissions and
# limitations under the License.
import abc
import logging
from typing import (
    TYPE_CHECKING,
    Any,
    Collection,
    Dict,
    Iterable,
    List,
    Optional,
    Set,
    Tuple,
)

from synapse.api.errors import Codes, StoreError
from synapse.logging.opentracing import (
    get_active_span_text_map,
    set_tag,
    trace,
    whitelisted_homeserver,
)
from synapse.metrics.background_process_metrics import wrap_as_background_process
from synapse.storage._base import SQLBaseStore, db_to_json, make_in_list_sql_clause
from synapse.storage.database import (
    DatabasePool,
    LoggingTransaction,
    make_tuple_comparison_clause,
)
from synapse.types import JsonDict, get_verify_key_from_cross_signing_key
from synapse.util import json_decoder, json_encoder
from synapse.util.caches.descriptors import cached, cachedList
from synapse.util.caches.lrucache import LruCache
from synapse.util.iterutils import batch_iter
from synapse.util.stringutils import shortstr

if TYPE_CHECKING:
    from synapse.server import HomeServer

logger = logging.getLogger(__name__)

DROP_DEVICE_LIST_STREAMS_NON_UNIQUE_INDEXES = (
    "drop_device_list_streams_non_unique_indexes"
)

BG_UPDATE_REMOVE_DUP_OUTBOUND_POKES = "remove_dup_outbound_pokes"


class DeviceWorkerStore(SQLBaseStore):
    def __init__(self, database: DatabasePool, db_conn, hs: "HomeServer"):
        super().__init__(database, db_conn, hs)

        if hs.config.worker.run_background_tasks:
            self._clock.looping_call(
                self._prune_old_outbound_device_pokes, 60 * 60 * 1000
            )

    async def count_devices_by_users(self, user_ids: Optional[List[str]] = None) -> int:
        """Retrieve number of all devices of given users.
        Only returns number of devices that are not marked as hidden.

        Args:
            user_ids: The IDs of the users which owns devices
        Returns:
            Number of devices of this users.
        """

        def count_devices_by_users_txn(txn, user_ids):
            sql = """
                SELECT count(*)
                FROM devices
                WHERE
                    hidden = '0' AND
            """

            clause, args = make_in_list_sql_clause(
                txn.database_engine, "user_id", user_ids
            )

            txn.execute(sql + clause, args)
            return txn.fetchone()[0]

        if not user_ids:
            return 0

        return await self.db_pool.runInteraction(
            "count_devices_by_users", count_devices_by_users_txn, user_ids
        )

    async def get_device(
        self, user_id: str, device_id: str
    ) -> Optional[Dict[str, Any]]:
        """Retrieve a device. Only returns devices that are not marked as
        hidden.

        Args:
            user_id: The ID of the user which owns the device
            device_id: The ID of the device to retrieve
        Returns:
<<<<<<< HEAD
            A dict containing the device information
        Raises:
            StoreError: if the device is not found
        See also:
            `get_device_opt` which returns None instead if the device is not found
=======
            A dict containing the device information, or `None` if the device does not
            exist.
>>>>>>> e5cdb9e2
        """
        return await self.db_pool.simple_select_one(
            table="devices",
            keyvalues={"user_id": user_id, "device_id": device_id, "hidden": False},
            retcols=("user_id", "device_id", "display_name"),
            desc="get_device",
            allow_none=True,
        )

    async def get_device_opt(
        self, user_id: str, device_id: str
    ) -> Optional[Dict[str, Any]]:
        """Retrieve a device. Only returns devices that are not marked as
        hidden.

        Args:
            user_id: The ID of the user which owns the device
            device_id: The ID of the device to retrieve
        Returns:
            A dict containing the device information, or None if the device does not exist.
        """
        return await self.db_pool.simple_select_one(
            table="devices",
            keyvalues={"user_id": user_id, "device_id": device_id, "hidden": False},
            retcols=("user_id", "device_id", "display_name"),
            desc="get_device",
            allow_none=True,
        )

    async def get_devices_by_user(self, user_id: str) -> Dict[str, Dict[str, str]]:
        """Retrieve all of a user's registered devices. Only returns devices
        that are not marked as hidden.

        Args:
            user_id:
        Returns:
            A mapping from device_id to a dict containing "device_id", "user_id"
            and "display_name" for each device.
        """
        devices = await self.db_pool.simple_select_list(
            table="devices",
            keyvalues={"user_id": user_id, "hidden": False},
            retcols=("user_id", "device_id", "display_name"),
            desc="get_devices_by_user",
        )

        return {d["device_id"]: d for d in devices}

    async def get_devices_by_auth_provider_session_id(
        self, auth_provider_id: str, auth_provider_session_id: str
    ) -> List[Dict[str, Any]]:
        """Retrieve the list of devices associated with a SSO IdP session ID.

        Args:
            auth_provider_id: The SSO IdP ID as defined in the server config
            auth_provider_session_id: The session ID within the IdP
        Returns:
            A list of dicts containing the device_id and the user_id of each device
        """
        return await self.db_pool.simple_select_list(
            table="device_auth_providers",
            keyvalues={
                "auth_provider_id": auth_provider_id,
                "auth_provider_session_id": auth_provider_session_id,
            },
            retcols=("user_id", "device_id"),
            desc="get_devices_by_auth_provider_session_id",
        )

    @trace
    async def get_device_updates_by_remote(
        self, destination: str, from_stream_id: int, limit: int
    ) -> Tuple[int, List[Tuple[str, dict]]]:
        """Get a stream of device updates to send to the given remote server.

        Args:
            destination: The host the device updates are intended for
            from_stream_id: The minimum stream_id to filter updates by, exclusive
            limit: Maximum number of device updates to return

        Returns:
            A mapping from the  current stream id (ie, the stream id of the last
            update included in the response), and the list of updates, where
            each update is a pair of EDU type and EDU contents.
        """
        now_stream_id = self.get_device_stream_token()

        has_changed = self._device_list_federation_stream_cache.has_entity_changed(
            destination, int(from_stream_id)
        )
        if not has_changed:
            return now_stream_id, []

        updates = await self.db_pool.runInteraction(
            "get_device_updates_by_remote",
            self._get_device_updates_by_remote_txn,
            destination,
            from_stream_id,
            now_stream_id,
            limit,
        )

        # Return an empty list if there are no updates
        if not updates:
            return now_stream_id, []

        # get the cross-signing keys of the users in the list, so that we can
        # determine which of the device changes were cross-signing keys
        users = {r[0] for r in updates}
        master_key_by_user = {}
        self_signing_key_by_user = {}
        for user in users:
            cross_signing_key = await self.get_e2e_cross_signing_key(user, "master")
            if cross_signing_key:
                key_id, verify_key = get_verify_key_from_cross_signing_key(
                    cross_signing_key
                )
                # verify_key is a VerifyKey from signedjson, which uses
                # .version to denote the portion of the key ID after the
                # algorithm and colon, which is the device ID
                master_key_by_user[user] = {
                    "key_info": cross_signing_key,
                    "device_id": verify_key.version,
                }

            cross_signing_key = await self.get_e2e_cross_signing_key(
                user, "self_signing"
            )
            if cross_signing_key:
                key_id, verify_key = get_verify_key_from_cross_signing_key(
                    cross_signing_key
                )
                self_signing_key_by_user[user] = {
                    "key_info": cross_signing_key,
                    "device_id": verify_key.version,
                }

        # Perform the equivalent of a GROUP BY
        #
        # Iterate through the updates list and copy non-duplicate
        # (user_id, device_id) entries into a map, with the value being
        # the max stream_id across each set of duplicate entries
        #
        # maps (user_id, device_id) -> (stream_id, opentracing_context)
        #
        # opentracing_context contains the opentracing metadata for the request
        # that created the poke
        #
        # The most recent request's opentracing_context is used as the
        # context which created the Edu.

        query_map = {}
        cross_signing_keys_by_user = {}
        for user_id, device_id, update_stream_id, update_context in updates:
            if (
                user_id in master_key_by_user
                and device_id == master_key_by_user[user_id]["device_id"]
            ):
                result = cross_signing_keys_by_user.setdefault(user_id, {})
                result["master_key"] = master_key_by_user[user_id]["key_info"]
            elif (
                user_id in self_signing_key_by_user
                and device_id == self_signing_key_by_user[user_id]["device_id"]
            ):
                result = cross_signing_keys_by_user.setdefault(user_id, {})
                result["self_signing_key"] = self_signing_key_by_user[user_id][
                    "key_info"
                ]
            else:
                key = (user_id, device_id)

                previous_update_stream_id, _ = query_map.get(key, (0, None))

                if update_stream_id > previous_update_stream_id:
                    query_map[key] = (update_stream_id, update_context)

        results = await self._get_device_update_edus_by_remote(
            destination, from_stream_id, query_map
        )

        # add the updated cross-signing keys to the results list
        for user_id, result in cross_signing_keys_by_user.items():
            result["user_id"] = user_id
            results.append(("m.signing_key_update", result))
            # also send the unstable version
            # FIXME: remove this when enough servers have upgraded
            results.append(("org.matrix.signing_key_update", result))

        return now_stream_id, results

    def _get_device_updates_by_remote_txn(
        self,
        txn: LoggingTransaction,
        destination: str,
        from_stream_id: int,
        now_stream_id: int,
        limit: int,
    ):
        """Return device update information for a given remote destination

        Args:
            txn: The transaction to execute
            destination: The host the device updates are intended for
            from_stream_id: The minimum stream_id to filter updates by, exclusive
            now_stream_id: The maximum stream_id to filter updates by, inclusive
            limit: Maximum number of device updates to return

        Returns:
            List: List of device updates
        """
        # get the list of device updates that need to be sent
        sql = """
            SELECT user_id, device_id, stream_id, opentracing_context FROM device_lists_outbound_pokes
            WHERE destination = ? AND ? < stream_id AND stream_id <= ?
            ORDER BY stream_id
            LIMIT ?
        """
        txn.execute(sql, (destination, from_stream_id, now_stream_id, limit))

        return list(txn)

    async def _get_device_update_edus_by_remote(
        self,
        destination: str,
        from_stream_id: int,
        query_map: Dict[Tuple[str, str], Tuple[int, Optional[str]]],
    ) -> List[Tuple[str, dict]]:
        """Returns a list of device update EDUs as well as E2EE keys

        Args:
            destination: The host the device updates are intended for
            from_stream_id: The minimum stream_id to filter updates by, exclusive
            query_map (Dict[(str, str): (int, str|None)]): Dictionary mapping
                user_id/device_id to update stream_id and the relevant json-encoded
                opentracing context

        Returns:
            List of objects representing an device update EDU
        """
        devices = (
            await self.get_e2e_device_keys_and_signatures(
                query_map.keys(),
                include_all_devices=True,
                include_deleted_devices=True,
            )
            if query_map
            else {}
        )

        results = []
        for user_id, user_devices in devices.items():
            # The prev_id for the first row is always the last row before
            # `from_stream_id`
            prev_id = await self._get_last_device_update_for_remote_user(
                destination, user_id, from_stream_id
            )

            # make sure we go through the devices in stream order
            device_ids = sorted(
                user_devices.keys(),
                key=lambda i: query_map[(user_id, i)][0],
            )

            for device_id in device_ids:
                device = user_devices[device_id]
                stream_id, opentracing_context = query_map[(user_id, device_id)]
                result = {
                    "user_id": user_id,
                    "device_id": device_id,
                    "prev_id": [prev_id] if prev_id else [],
                    "stream_id": stream_id,
                    "org.matrix.opentracing_context": opentracing_context,
                }

                prev_id = stream_id

                if device is not None:
                    keys = device.keys
                    if keys:
                        result["keys"] = keys

                    device_display_name = device.display_name
                    if device_display_name:
                        result["device_display_name"] = device_display_name
                else:
                    result["deleted"] = True

                results.append(("m.device_list_update", result))

        return results

    async def _get_last_device_update_for_remote_user(
        self, destination: str, user_id: str, from_stream_id: int
    ) -> int:
        def f(txn):
            prev_sent_id_sql = """
                SELECT coalesce(max(stream_id), 0) as stream_id
                FROM device_lists_outbound_last_success
                WHERE destination = ? AND user_id = ? AND stream_id <= ?
            """
            txn.execute(prev_sent_id_sql, (destination, user_id, from_stream_id))
            rows = txn.fetchall()
            return rows[0][0]

        return await self.db_pool.runInteraction(
            "get_last_device_update_for_remote_user", f
        )

    async def mark_as_sent_devices_by_remote(
        self, destination: str, stream_id: int
    ) -> None:
        """Mark that updates have successfully been sent to the destination."""
        await self.db_pool.runInteraction(
            "mark_as_sent_devices_by_remote",
            self._mark_as_sent_devices_by_remote_txn,
            destination,
            stream_id,
        )

    def _mark_as_sent_devices_by_remote_txn(
        self, txn: LoggingTransaction, destination: str, stream_id: int
    ) -> None:
        # We update the device_lists_outbound_last_success with the successfully
        # poked users.
        sql = """
            SELECT user_id, coalesce(max(o.stream_id), 0)
            FROM device_lists_outbound_pokes as o
            WHERE destination = ? AND o.stream_id <= ?
            GROUP BY user_id
        """
        txn.execute(sql, (destination, stream_id))
        rows = txn.fetchall()

        self.db_pool.simple_upsert_many_txn(
            txn=txn,
            table="device_lists_outbound_last_success",
            key_names=("destination", "user_id"),
            key_values=((destination, user_id) for user_id, _ in rows),
            value_names=("stream_id",),
            value_values=((stream_id,) for _, stream_id in rows),
        )

        # Delete all sent outbound pokes
        sql = """
            DELETE FROM device_lists_outbound_pokes
            WHERE destination = ? AND stream_id <= ?
        """
        txn.execute(sql, (destination, stream_id))

    async def add_user_signature_change_to_streams(
        self, from_user_id: str, user_ids: List[str]
    ) -> int:
        """Persist that a user has made new signatures

        Args:
            from_user_id: the user who made the signatures
            user_ids: the users who were signed

        Returns:
            The new stream ID.
        """

        async with self._device_list_id_gen.get_next() as stream_id:
            await self.db_pool.runInteraction(
                "add_user_sig_change_to_streams",
                self._add_user_signature_change_txn,
                from_user_id,
                user_ids,
                stream_id,
            )
        return stream_id

    def _add_user_signature_change_txn(
        self,
        txn: LoggingTransaction,
        from_user_id: str,
        user_ids: List[str],
        stream_id: int,
    ) -> None:
        txn.call_after(
            self._user_signature_stream_cache.entity_has_changed,
            from_user_id,
            stream_id,
        )
        self.db_pool.simple_insert_txn(
            txn,
            "user_signature_stream",
            values={
                "stream_id": stream_id,
                "from_user_id": from_user_id,
                "user_ids": json_encoder.encode(user_ids),
            },
        )

    @abc.abstractmethod
    def get_device_stream_token(self) -> int:
        """Get the current stream id from the _device_list_id_gen"""
        ...

    @trace
    async def get_user_devices_from_cache(
        self, query_list: List[Tuple[str, str]]
    ) -> Tuple[Set[str], Dict[str, Dict[str, JsonDict]]]:
        """Get the devices (and keys if any) for remote users from the cache.

        Args:
            query_list: List of (user_id, device_ids), if device_ids is
                falsey then return all device ids for that user.

        Returns:
            A tuple of (user_ids_not_in_cache, results_map), where
            user_ids_not_in_cache is a set of user_ids and results_map is a
            mapping of user_id -> device_id -> device_info.
        """
        user_ids = {user_id for user_id, _ in query_list}
        user_map = await self.get_device_list_last_stream_id_for_remotes(list(user_ids))

        # We go and check if any of the users need to have their device lists
        # resynced. If they do then we remove them from the cached list.
        users_needing_resync = await self.get_user_ids_requiring_device_list_resync(
            user_ids
        )
        user_ids_in_cache = {
            user_id for user_id, stream_id in user_map.items() if stream_id
        } - users_needing_resync
        user_ids_not_in_cache = user_ids - user_ids_in_cache

        results = {}
        for user_id, device_id in query_list:
            if user_id not in user_ids_in_cache:
                continue

            if device_id:
                device = await self._get_cached_user_device(user_id, device_id)
                results.setdefault(user_id, {})[device_id] = device
            else:
                results[user_id] = await self.get_cached_devices_for_user(user_id)

        set_tag("in_cache", results)
        set_tag("not_in_cache", user_ids_not_in_cache)

        return user_ids_not_in_cache, results

    @cached(num_args=2, tree=True)
    async def _get_cached_user_device(self, user_id: str, device_id: str) -> JsonDict:
        content = await self.db_pool.simple_select_one_onecol(
            table="device_lists_remote_cache",
            keyvalues={"user_id": user_id, "device_id": device_id},
            retcol="content",
            desc="_get_cached_user_device",
        )
        return db_to_json(content)

    @cached()
    async def get_cached_devices_for_user(self, user_id: str) -> Dict[str, JsonDict]:
        devices = await self.db_pool.simple_select_list(
            table="device_lists_remote_cache",
            keyvalues={"user_id": user_id},
            retcols=("device_id", "content"),
            desc="get_cached_devices_for_user",
        )
        return {
            device["device_id"]: db_to_json(device["content"]) for device in devices
        }

    async def get_users_whose_devices_changed(
        self, from_key: int, user_ids: Iterable[str]
    ) -> Set[str]:
        """Get set of users whose devices have changed since `from_key` that
        are in the given list of user_ids.

        Args:
            from_key: The device lists stream token
            user_ids: The user IDs to query for devices.

        Returns:
            The set of user_ids whose devices have changed since `from_key`
        """

        # Get set of users who *may* have changed. Users not in the returned
        # list have definitely not changed.
        to_check = self._device_list_stream_cache.get_entities_changed(
            user_ids, from_key
        )

        if not to_check:
            return set()

        def _get_users_whose_devices_changed_txn(txn):
            changes = set()

            sql = """
                SELECT DISTINCT user_id FROM device_lists_stream
                WHERE stream_id > ?
                AND
            """

            for chunk in batch_iter(to_check, 100):
                clause, args = make_in_list_sql_clause(
                    txn.database_engine, "user_id", chunk
                )
                txn.execute(sql + clause, (from_key,) + tuple(args))
                changes.update(user_id for user_id, in txn)

            return changes

        return await self.db_pool.runInteraction(
            "get_users_whose_devices_changed", _get_users_whose_devices_changed_txn
        )

    async def get_users_whose_signatures_changed(
        self, user_id: str, from_key: int
    ) -> Set[str]:
        """Get the users who have new cross-signing signatures made by `user_id` since
        `from_key`.

        Args:
            user_id: the user who made the signatures
            from_key: The device lists stream token

        Returns:
            A set of user IDs with updated signatures.
        """

        if self._user_signature_stream_cache.has_entity_changed(user_id, from_key):
            sql = """
                SELECT DISTINCT user_ids FROM user_signature_stream
                WHERE from_user_id = ? AND stream_id > ?
            """
            rows = await self.db_pool.execute(
                "get_users_whose_signatures_changed", None, sql, user_id, from_key
            )
            return {user for row in rows for user in db_to_json(row[0])}
        else:
            return set()

    async def get_all_device_list_changes_for_remotes(
        self, instance_name: str, last_id: int, current_id: int, limit: int
    ) -> Tuple[List[Tuple[int, tuple]], int, bool]:
        """Get updates for device lists replication stream.

        Args:
            instance_name: The writer we want to fetch updates from. Unused
                here since there is only ever one writer.
            last_id: The token to fetch updates from. Exclusive.
            current_id: The token to fetch updates up to. Inclusive.
            limit: The requested limit for the number of rows to return. The
                function may return more or fewer rows.

        Returns:
            A tuple consisting of: the updates, a token to use to fetch
            subsequent updates, and whether we returned fewer rows than exists
            between the requested tokens due to the limit.

            The token returned can be used in a subsequent call to this
            function to get further updates.

            The updates are a list of 2-tuples of stream ID and the row data
        """

        if last_id == current_id:
            return [], current_id, False

        def _get_all_device_list_changes_for_remotes(txn):
            # This query Does The Right Thing where it'll correctly apply the
            # bounds to the inner queries.
            sql = """
                SELECT stream_id, entity FROM (
                    SELECT stream_id, user_id AS entity FROM device_lists_stream
                    UNION ALL
                    SELECT stream_id, destination AS entity FROM device_lists_outbound_pokes
                ) AS e
                WHERE ? < stream_id AND stream_id <= ?
                LIMIT ?
            """

            txn.execute(sql, (last_id, current_id, limit))
            updates = [(row[0], row[1:]) for row in txn]
            limited = False
            upto_token = current_id
            if len(updates) >= limit:
                upto_token = updates[-1][0]
                limited = True

            return updates, upto_token, limited

        return await self.db_pool.runInteraction(
            "get_all_device_list_changes_for_remotes",
            _get_all_device_list_changes_for_remotes,
        )

    @cached(max_entries=10000)
    async def get_device_list_last_stream_id_for_remote(
        self, user_id: str
    ) -> Optional[Any]:
        """Get the last stream_id we got for a user. May be None if we haven't
        got any information for them.
        """
        return await self.db_pool.simple_select_one_onecol(
            table="device_lists_remote_extremeties",
            keyvalues={"user_id": user_id},
            retcol="stream_id",
            desc="get_device_list_last_stream_id_for_remote",
            allow_none=True,
        )

    @cachedList(
        cached_method_name="get_device_list_last_stream_id_for_remote",
        list_name="user_ids",
    )
    async def get_device_list_last_stream_id_for_remotes(self, user_ids: Iterable[str]):
        rows = await self.db_pool.simple_select_many_batch(
            table="device_lists_remote_extremeties",
            column="user_id",
            iterable=user_ids,
            retcols=("user_id", "stream_id"),
            desc="get_device_list_last_stream_id_for_remotes",
        )

        results = {user_id: None for user_id in user_ids}
        results.update({row["user_id"]: row["stream_id"] for row in rows})

        return results

    async def get_user_ids_requiring_device_list_resync(
        self,
        user_ids: Optional[Collection[str]] = None,
    ) -> Set[str]:
        """Given a list of remote users return the list of users that we
        should resync the device lists for. If None is given instead of a list,
        return every user that we should resync the device lists for.

        Returns:
            The IDs of users whose device lists need resync.
        """
        if user_ids:
            rows = await self.db_pool.simple_select_many_batch(
                table="device_lists_remote_resync",
                column="user_id",
                iterable=user_ids,
                retcols=("user_id",),
                desc="get_user_ids_requiring_device_list_resync_with_iterable",
            )
        else:
            rows = await self.db_pool.simple_select_list(
                table="device_lists_remote_resync",
                keyvalues=None,
                retcols=("user_id",),
                desc="get_user_ids_requiring_device_list_resync",
            )

        return {row["user_id"] for row in rows}

    async def mark_remote_user_device_cache_as_stale(self, user_id: str) -> None:
        """Records that the server has reason to believe the cache of the devices
        for the remote users is out of date.
        """
        await self.db_pool.simple_upsert(
            table="device_lists_remote_resync",
            keyvalues={"user_id": user_id},
            values={},
            insertion_values={"added_ts": self._clock.time_msec()},
            desc="mark_remote_user_device_cache_as_stale",
        )

    async def mark_remote_user_device_cache_as_valid(self, user_id: str) -> None:
        # Remove the database entry that says we need to resync devices, after a resync
        await self.db_pool.simple_delete(
            table="device_lists_remote_resync",
            keyvalues={"user_id": user_id},
            desc="mark_remote_user_device_cache_as_valid",
        )

    async def mark_remote_user_device_list_as_unsubscribed(self, user_id: str) -> None:
        """Mark that we no longer track device lists for remote user."""

        def _mark_remote_user_device_list_as_unsubscribed_txn(txn):
            self.db_pool.simple_delete_txn(
                txn,
                table="device_lists_remote_extremeties",
                keyvalues={"user_id": user_id},
            )
            self._invalidate_cache_and_stream(
                txn, self.get_device_list_last_stream_id_for_remote, (user_id,)
            )

        await self.db_pool.runInteraction(
            "mark_remote_user_device_list_as_unsubscribed",
            _mark_remote_user_device_list_as_unsubscribed_txn,
        )

    async def get_dehydrated_device(
        self, user_id: str
    ) -> Optional[Tuple[str, JsonDict]]:
        """Retrieve the information for a dehydrated device.

        Args:
            user_id: the user whose dehydrated device we are looking for
        Returns:
            a tuple whose first item is the device ID, and the second item is
            the dehydrated device information
        """
        # FIXME: make sure device ID still exists in devices table
        row = await self.db_pool.simple_select_one(
            table="dehydrated_devices",
            keyvalues={"user_id": user_id},
            retcols=["device_id", "device_data"],
            allow_none=True,
        )
        return (
            (row["device_id"], json_decoder.decode(row["device_data"])) if row else None
        )

    def _store_dehydrated_device_txn(
        self, txn, user_id: str, device_id: str, device_data: str
    ) -> Optional[str]:
        old_device_id = self.db_pool.simple_select_one_onecol_txn(
            txn,
            table="dehydrated_devices",
            keyvalues={"user_id": user_id},
            retcol="device_id",
            allow_none=True,
        )
        self.db_pool.simple_upsert_txn(
            txn,
            table="dehydrated_devices",
            keyvalues={"user_id": user_id},
            values={"device_id": device_id, "device_data": device_data},
        )
        return old_device_id

    async def store_dehydrated_device(
        self, user_id: str, device_id: str, device_data: JsonDict
    ) -> Optional[str]:
        """Store a dehydrated device for a user.

        Args:
            user_id: the user that we are storing the device for
            device_id: the ID of the dehydrated device
            device_data: the dehydrated device information
        Returns:
            device id of the user's previous dehydrated device, if any
        """
        return await self.db_pool.runInteraction(
            "store_dehydrated_device_txn",
            self._store_dehydrated_device_txn,
            user_id,
            device_id,
            json_encoder.encode(device_data),
        )

    async def remove_dehydrated_device(self, user_id: str, device_id: str) -> bool:
        """Remove a dehydrated device.

        Args:
            user_id: the user that the dehydrated device belongs to
            device_id: the ID of the dehydrated device
        """
        count = await self.db_pool.simple_delete(
            "dehydrated_devices",
            {"user_id": user_id, "device_id": device_id},
            desc="remove_dehydrated_device",
        )
        return count >= 1

    @wrap_as_background_process("prune_old_outbound_device_pokes")
    async def _prune_old_outbound_device_pokes(
        self, prune_age: int = 24 * 60 * 60 * 1000
    ) -> None:
        """Delete old entries out of the device_lists_outbound_pokes to ensure
        that we don't fill up due to dead servers.

        Normally, we try to send device updates as a delta since a previous known point:
        this is done by setting the prev_id in the m.device_list_update EDU. However,
        for that to work, we have to have a complete record of each change to
        each device, which can add up to quite a lot of data.

        An alternative mechanism is that, if the remote server sees that it has missed
        an entry in the stream_id sequence for a given user, it will request a full
        list of that user's devices. Hence, we can reduce the amount of data we have to
        store (and transmit in some future transaction), by clearing almost everything
        for a given destination out of the database, and having the remote server
        resync.

        All we need to do is make sure we keep at least one row for each
        (user, destination) pair, to remind us to send a m.device_list_update EDU for
        that user when the destination comes back. It doesn't matter which device
        we keep.
        """
        yesterday = self._clock.time_msec() - prune_age

        def _prune_txn(txn):
            # look for (user, destination) pairs which have an update older than
            # the cutoff.
            #
            # For each pair, we also need to know the most recent stream_id, and
            # an arbitrary device_id at that stream_id.
            select_sql = """
            SELECT
                dlop1.destination,
                dlop1.user_id,
                MAX(dlop1.stream_id) AS stream_id,
                (SELECT MIN(dlop2.device_id) AS device_id FROM
                    device_lists_outbound_pokes dlop2
                    WHERE dlop2.destination = dlop1.destination AND
                      dlop2.user_id=dlop1.user_id AND
                      dlop2.stream_id=MAX(dlop1.stream_id)
                )
            FROM device_lists_outbound_pokes dlop1
                GROUP BY destination, user_id
                HAVING min(ts) < ? AND count(*) > 1
            """

            txn.execute(select_sql, (yesterday,))
            rows = txn.fetchall()

            if not rows:
                return

            logger.info(
                "Pruning old outbound device list updates for %i users/destinations: %s",
                len(rows),
                shortstr((row[0], row[1]) for row in rows),
            )

            # we want to keep the update with the highest stream_id for each user.
            #
            # there might be more than one update (with different device_ids) with the
            # same stream_id, so we also delete all but one rows with the max stream id.
            delete_sql = """
                DELETE FROM device_lists_outbound_pokes
                WHERE destination = ? AND user_id = ? AND (
                    stream_id < ? OR
                    (stream_id = ? AND device_id != ?)
                )
            """
            count = 0
            for (destination, user_id, stream_id, device_id) in rows:
                txn.execute(
                    delete_sql, (destination, user_id, stream_id, stream_id, device_id)
                )
                count += txn.rowcount

            # Since we've deleted unsent deltas, we need to remove the entry
            # of last successful sent so that the prev_ids are correctly set.
            sql = """
                DELETE FROM device_lists_outbound_last_success
                WHERE destination = ? AND user_id = ?
            """
            txn.execute_batch(sql, ((row[0], row[1]) for row in rows))

            logger.info("Pruned %d device list outbound pokes", count)

        await self.db_pool.runInteraction(
            "_prune_old_outbound_device_pokes",
            _prune_txn,
        )


class DeviceBackgroundUpdateStore(SQLBaseStore):
    def __init__(self, database: DatabasePool, db_conn, hs: "HomeServer"):
        super().__init__(database, db_conn, hs)

        self.db_pool.updates.register_background_index_update(
            "device_lists_stream_idx",
            index_name="device_lists_stream_user_id",
            table="device_lists_stream",
            columns=["user_id", "device_id"],
        )

        # create a unique index on device_lists_remote_cache
        self.db_pool.updates.register_background_index_update(
            "device_lists_remote_cache_unique_idx",
            index_name="device_lists_remote_cache_unique_id",
            table="device_lists_remote_cache",
            columns=["user_id", "device_id"],
            unique=True,
        )

        # And one on device_lists_remote_extremeties
        self.db_pool.updates.register_background_index_update(
            "device_lists_remote_extremeties_unique_idx",
            index_name="device_lists_remote_extremeties_unique_idx",
            table="device_lists_remote_extremeties",
            columns=["user_id"],
            unique=True,
        )

        # once they complete, we can remove the old non-unique indexes.
        self.db_pool.updates.register_background_update_handler(
            DROP_DEVICE_LIST_STREAMS_NON_UNIQUE_INDEXES,
            self._drop_device_list_streams_non_unique_indexes,
        )

        # clear out duplicate device list outbound pokes
        self.db_pool.updates.register_background_update_handler(
            BG_UPDATE_REMOVE_DUP_OUTBOUND_POKES,
            self._remove_duplicate_outbound_pokes,
        )

        # a pair of background updates that were added during the 1.14 release cycle,
        # but replaced with 58/06dlols_unique_idx.py
        self.db_pool.updates.register_noop_background_update(
            "device_lists_outbound_last_success_unique_idx",
        )
        self.db_pool.updates.register_noop_background_update(
            "drop_device_lists_outbound_last_success_non_unique_idx",
        )

    async def _drop_device_list_streams_non_unique_indexes(self, progress, batch_size):
        def f(conn):
            txn = conn.cursor()
            txn.execute("DROP INDEX IF EXISTS device_lists_remote_cache_id")
            txn.execute("DROP INDEX IF EXISTS device_lists_remote_extremeties_id")
            txn.close()

        await self.db_pool.runWithConnection(f)
        await self.db_pool.updates._end_background_update(
            DROP_DEVICE_LIST_STREAMS_NON_UNIQUE_INDEXES
        )
        return 1

    async def _remove_duplicate_outbound_pokes(self, progress, batch_size):
        # for some reason, we have accumulated duplicate entries in
        # device_lists_outbound_pokes, which makes prune_outbound_device_list_pokes less
        # efficient.
        #
        # For each duplicate, we delete all the existing rows and put one back.

        KEY_COLS = ["stream_id", "destination", "user_id", "device_id"]
        last_row = progress.get(
            "last_row",
            {"stream_id": 0, "destination": "", "user_id": "", "device_id": ""},
        )

        def _txn(txn):
            clause, args = make_tuple_comparison_clause(
                [(x, last_row[x]) for x in KEY_COLS]
            )
            sql = """
                SELECT stream_id, destination, user_id, device_id, MAX(ts) AS ts
                FROM device_lists_outbound_pokes
                WHERE %s
                GROUP BY %s
                HAVING count(*) > 1
                ORDER BY %s
                LIMIT ?
                """ % (
                clause,  # WHERE
                ",".join(KEY_COLS),  # GROUP BY
                ",".join(KEY_COLS),  # ORDER BY
            )
            txn.execute(sql, args + [batch_size])
            rows = self.db_pool.cursor_to_dict(txn)

            row = None
            for row in rows:
                self.db_pool.simple_delete_txn(
                    txn,
                    "device_lists_outbound_pokes",
                    {x: row[x] for x in KEY_COLS},
                )

                row["sent"] = False
                self.db_pool.simple_insert_txn(
                    txn,
                    "device_lists_outbound_pokes",
                    row,
                )

            if row:
                self.db_pool.updates._background_update_progress_txn(
                    txn,
                    BG_UPDATE_REMOVE_DUP_OUTBOUND_POKES,
                    {"last_row": row},
                )

            return len(rows)

        rows = await self.db_pool.runInteraction(
            BG_UPDATE_REMOVE_DUP_OUTBOUND_POKES, _txn
        )

        if not rows:
            await self.db_pool.updates._end_background_update(
                BG_UPDATE_REMOVE_DUP_OUTBOUND_POKES
            )

        return rows


class DeviceStore(DeviceWorkerStore, DeviceBackgroundUpdateStore):
    def __init__(self, database: DatabasePool, db_conn, hs: "HomeServer"):
        super().__init__(database, db_conn, hs)

        # Map of (user_id, device_id) -> bool. If there is an entry that implies
        # the device exists.
        self.device_id_exists_cache = LruCache(
            cache_name="device_id_exists", max_size=10000
        )

    async def store_device(
        self,
        user_id: str,
        device_id: str,
        initial_device_display_name: Optional[str],
        auth_provider_id: Optional[str] = None,
        auth_provider_session_id: Optional[str] = None,
    ) -> bool:
        """Ensure the given device is known; add it to the store if not

        Args:
            user_id: id of user associated with the device
            device_id: id of device
            initial_device_display_name: initial displayname of the device.
                Ignored if device exists.
            auth_provider_id: The SSO IdP the user used, if any.
            auth_provider_session_id: The session ID (sid) got from a OIDC login.

        Returns:
            Whether the device was inserted or an existing device existed with that ID.

        Raises:
            StoreError: if the device is already in use
        """
        key = (user_id, device_id)
        if self.device_id_exists_cache.get(key, None):
            return False

        try:
            inserted = await self.db_pool.simple_upsert(
                "devices",
                keyvalues={
                    "user_id": user_id,
                    "device_id": device_id,
                },
                values={},
                insertion_values={
                    "display_name": initial_device_display_name,
                    "hidden": False,
                },
                desc="store_device",
            )
            if not inserted:
                # if the device already exists, check if it's a real device, or
                # if the device ID is reserved by something else
                hidden = await self.db_pool.simple_select_one_onecol(
                    "devices",
                    keyvalues={"user_id": user_id, "device_id": device_id},
                    retcol="hidden",
                )
                if hidden:
                    raise StoreError(400, "The device ID is in use", Codes.FORBIDDEN)

            if auth_provider_id and auth_provider_session_id:
                await self.db_pool.simple_insert(
                    "device_auth_providers",
                    values={
                        "user_id": user_id,
                        "device_id": device_id,
                        "auth_provider_id": auth_provider_id,
                        "auth_provider_session_id": auth_provider_session_id,
                    },
                    desc="store_device_auth_provider",
                )

            self.device_id_exists_cache.set(key, True)
            return inserted
        except StoreError:
            raise
        except Exception as e:
            logger.error(
                "store_device with device_id=%s(%r) user_id=%s(%r)"
                " display_name=%s(%r) failed: %s",
                type(device_id).__name__,
                device_id,
                type(user_id).__name__,
                user_id,
                type(initial_device_display_name).__name__,
                initial_device_display_name,
                e,
            )
            raise StoreError(500, "Problem storing device.")

    async def delete_device(self, user_id: str, device_id: str) -> None:
        """Delete a device and its device_inbox.

        Args:
            user_id: The ID of the user which owns the device
            device_id: The ID of the device to delete
        """

        await self.delete_devices(user_id, [device_id])

    async def delete_devices(self, user_id: str, device_ids: List[str]) -> None:
        """Deletes several devices.

        Args:
            user_id: The ID of the user which owns the devices
            device_ids: The IDs of the devices to delete
        """

        def _delete_devices_txn(txn: LoggingTransaction) -> None:
            self.db_pool.simple_delete_many_txn(
                txn,
                table="devices",
                column="device_id",
                values=device_ids,
                keyvalues={"user_id": user_id, "hidden": False},
            )

            self.db_pool.simple_delete_many_txn(
                txn,
                table="device_inbox",
                column="device_id",
                values=device_ids,
                keyvalues={"user_id": user_id},
            )

            self.db_pool.simple_delete_many_txn(
                txn,
                table="device_auth_providers",
                column="device_id",
                values=device_ids,
                keyvalues={"user_id": user_id},
            )

        await self.db_pool.runInteraction("delete_devices", _delete_devices_txn)
        for device_id in device_ids:
            self.device_id_exists_cache.invalidate((user_id, device_id))

    async def update_device(
        self, user_id: str, device_id: str, new_display_name: Optional[str] = None
    ) -> None:
        """Update a device. Only updates the device if it is not marked as
        hidden.

        Args:
            user_id: The ID of the user which owns the device
            device_id: The ID of the device to update
            new_display_name: new displayname for device; None to leave unchanged
        Raises:
            StoreError: if the device is not found
        """
        updates = {}
        if new_display_name is not None:
            updates["display_name"] = new_display_name
        if not updates:
            return None
        await self.db_pool.simple_update_one(
            table="devices",
            keyvalues={"user_id": user_id, "device_id": device_id, "hidden": False},
            updatevalues=updates,
            desc="update_device",
        )

    async def update_remote_device_list_cache_entry(
        self, user_id: str, device_id: str, content: JsonDict, stream_id: str
    ) -> None:
        """Updates a single device in the cache of a remote user's devicelist.

        Note: assumes that we are the only thread that can be updating this user's
        device list.

        Args:
            user_id: User to update device list for
            device_id: ID of decivice being updated
            content: new data on this device
            stream_id: the version of the device list
        """
        await self.db_pool.runInteraction(
            "update_remote_device_list_cache_entry",
            self._update_remote_device_list_cache_entry_txn,
            user_id,
            device_id,
            content,
            stream_id,
        )

    def _update_remote_device_list_cache_entry_txn(
        self,
        txn: LoggingTransaction,
        user_id: str,
        device_id: str,
        content: JsonDict,
        stream_id: str,
    ) -> None:
        if content.get("deleted"):
            self.db_pool.simple_delete_txn(
                txn,
                table="device_lists_remote_cache",
                keyvalues={"user_id": user_id, "device_id": device_id},
            )

            txn.call_after(self.device_id_exists_cache.invalidate, (user_id, device_id))
        else:
            self.db_pool.simple_upsert_txn(
                txn,
                table="device_lists_remote_cache",
                keyvalues={"user_id": user_id, "device_id": device_id},
                values={"content": json_encoder.encode(content)},
                # we don't need to lock, because we assume we are the only thread
                # updating this user's devices.
                lock=False,
            )

        txn.call_after(self._get_cached_user_device.invalidate, (user_id, device_id))
        txn.call_after(self.get_cached_devices_for_user.invalidate, (user_id,))
        txn.call_after(
            self.get_device_list_last_stream_id_for_remote.invalidate, (user_id,)
        )

        self.db_pool.simple_upsert_txn(
            txn,
            table="device_lists_remote_extremeties",
            keyvalues={"user_id": user_id},
            values={"stream_id": stream_id},
            # again, we can assume we are the only thread updating this user's
            # extremity.
            lock=False,
        )

    async def update_remote_device_list_cache(
        self, user_id: str, devices: List[dict], stream_id: int
    ) -> None:
        """Replace the entire cache of the remote user's devices.

        Note: assumes that we are the only thread that can be updating this user's
        device list.

        Args:
            user_id: User to update device list for
            devices: list of device objects supplied over federation
            stream_id: the version of the device list
        """
        await self.db_pool.runInteraction(
            "update_remote_device_list_cache",
            self._update_remote_device_list_cache_txn,
            user_id,
            devices,
            stream_id,
        )

    def _update_remote_device_list_cache_txn(
        self, txn: LoggingTransaction, user_id: str, devices: List[dict], stream_id: int
    ) -> None:
        self.db_pool.simple_delete_txn(
            txn, table="device_lists_remote_cache", keyvalues={"user_id": user_id}
        )

        self.db_pool.simple_insert_many_txn(
            txn,
            table="device_lists_remote_cache",
            values=[
                {
                    "user_id": user_id,
                    "device_id": content["device_id"],
                    "content": json_encoder.encode(content),
                }
                for content in devices
            ],
        )

        txn.call_after(self.get_cached_devices_for_user.invalidate, (user_id,))
        txn.call_after(self._get_cached_user_device.invalidate, (user_id,))
        txn.call_after(
            self.get_device_list_last_stream_id_for_remote.invalidate, (user_id,)
        )

        self.db_pool.simple_upsert_txn(
            txn,
            table="device_lists_remote_extremeties",
            keyvalues={"user_id": user_id},
            values={"stream_id": stream_id},
            # we don't need to lock, because we can assume we are the only thread
            # updating this user's extremity.
            lock=False,
        )

    async def add_device_change_to_streams(
        self, user_id: str, device_ids: Collection[str], hosts: List[str]
    ) -> int:
        """Persist that a user's devices have been updated, and which hosts
        (if any) should be poked.
        """
        if not device_ids:
            return

        async with self._device_list_id_gen.get_next_mult(
            len(device_ids)
        ) as stream_ids:
            await self.db_pool.runInteraction(
                "add_device_change_to_stream",
                self._add_device_change_to_stream_txn,
                user_id,
                device_ids,
                stream_ids,
            )

        if not hosts:
            return stream_ids[-1]

        context = get_active_span_text_map()
        async with self._device_list_id_gen.get_next_mult(
            len(hosts) * len(device_ids)
        ) as stream_ids:
            await self.db_pool.runInteraction(
                "add_device_outbound_poke_to_stream",
                self._add_device_outbound_poke_to_stream_txn,
                user_id,
                device_ids,
                hosts,
                stream_ids,
                context,
            )

        return stream_ids[-1]

    def _add_device_change_to_stream_txn(
        self,
        txn: LoggingTransaction,
        user_id: str,
        device_ids: Collection[str],
        stream_ids: List[str],
    ):
        txn.call_after(
            self._device_list_stream_cache.entity_has_changed,
            user_id,
            stream_ids[-1],
        )

        min_stream_id = stream_ids[0]

        # Delete older entries in the table, as we really only care about
        # when the latest change happened.
        txn.execute_batch(
            """
            DELETE FROM device_lists_stream
            WHERE user_id = ? AND device_id = ? AND stream_id < ?
            """,
            [(user_id, device_id, min_stream_id) for device_id in device_ids],
        )

        self.db_pool.simple_insert_many_txn(
            txn,
            table="device_lists_stream",
            values=[
                {"stream_id": stream_id, "user_id": user_id, "device_id": device_id}
                for stream_id, device_id in zip(stream_ids, device_ids)
            ],
        )

    def _add_device_outbound_poke_to_stream_txn(
        self,
        txn: LoggingTransaction,
        user_id: str,
        device_ids: Collection[str],
        hosts: List[str],
        stream_ids: List[str],
        context: Dict[str, str],
    ):
        for host in hosts:
            txn.call_after(
                self._device_list_federation_stream_cache.entity_has_changed,
                host,
                stream_ids[-1],
            )

        now = self._clock.time_msec()
        next_stream_id = iter(stream_ids)

        self.db_pool.simple_insert_many_txn(
            txn,
            table="device_lists_outbound_pokes",
            values=[
                {
                    "destination": destination,
                    "stream_id": next(next_stream_id),
                    "user_id": user_id,
                    "device_id": device_id,
                    "sent": False,
                    "ts": now,
                    "opentracing_context": json_encoder.encode(context)
                    if whitelisted_homeserver(destination)
                    else "{}",
                }
                for destination in hosts
                for device_id in device_ids
            ],
        )<|MERGE_RESOLUTION|>--- conflicted
+++ resolved
@@ -111,16 +111,8 @@
             user_id: The ID of the user which owns the device
             device_id: The ID of the device to retrieve
         Returns:
-<<<<<<< HEAD
-            A dict containing the device information
-        Raises:
-            StoreError: if the device is not found
-        See also:
-            `get_device_opt` which returns None instead if the device is not found
-=======
             A dict containing the device information, or `None` if the device does not
             exist.
->>>>>>> e5cdb9e2
         """
         return await self.db_pool.simple_select_one(
             table="devices",
