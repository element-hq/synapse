--- conflicted
+++ resolved
@@ -1858,370 +1858,6 @@
         Note: assumes that we are the only thread that can be updating this user's
         device list.
 
-<<<<<<< HEAD
-=======
-        self.db_pool.updates.register_background_index_update(
-            "device_lists_stream_idx",
-            index_name="device_lists_stream_user_id",
-            table="device_lists_stream",
-            columns=["user_id", "device_id"],
-        )
-
-        # create a unique index on device_lists_remote_cache
-        self.db_pool.updates.register_background_index_update(
-            "device_lists_remote_cache_unique_idx",
-            index_name="device_lists_remote_cache_unique_id",
-            table="device_lists_remote_cache",
-            columns=["user_id", "device_id"],
-            unique=True,
-        )
-
-        # And one on device_lists_remote_extremeties
-        self.db_pool.updates.register_background_index_update(
-            "device_lists_remote_extremeties_unique_idx",
-            index_name="device_lists_remote_extremeties_unique_idx",
-            table="device_lists_remote_extremeties",
-            columns=["user_id"],
-            unique=True,
-        )
-
-        # once they complete, we can remove the old non-unique indexes.
-        self.db_pool.updates.register_background_update_handler(
-            DROP_DEVICE_LIST_STREAMS_NON_UNIQUE_INDEXES,
-            self._drop_device_list_streams_non_unique_indexes,
-        )
-
-        # clear out duplicate device list outbound pokes
-        self.db_pool.updates.register_background_update_handler(
-            BG_UPDATE_REMOVE_DUP_OUTBOUND_POKES,
-            self._remove_duplicate_outbound_pokes,
-        )
-
-        self.db_pool.updates.register_background_index_update(
-            "device_lists_changes_in_room_by_room_index",
-            index_name="device_lists_changes_in_room_by_room_idx",
-            table="device_lists_changes_in_room",
-            columns=["room_id", "stream_id"],
-        )
-
-    async def _drop_device_list_streams_non_unique_indexes(
-        self, progress: JsonDict, batch_size: int
-    ) -> int:
-        def f(conn: LoggingDatabaseConnection) -> None:
-            txn = conn.cursor()
-            txn.execute("DROP INDEX IF EXISTS device_lists_remote_cache_id")
-            txn.execute("DROP INDEX IF EXISTS device_lists_remote_extremeties_id")
-            txn.close()
-
-        await self.db_pool.runWithConnection(f)
-        await self.db_pool.updates._end_background_update(
-            DROP_DEVICE_LIST_STREAMS_NON_UNIQUE_INDEXES
-        )
-        return 1
-
-    async def _remove_duplicate_outbound_pokes(
-        self, progress: JsonDict, batch_size: int
-    ) -> int:
-        # for some reason, we have accumulated duplicate entries in
-        # device_lists_outbound_pokes, which makes prune_outbound_device_list_pokes less
-        # efficient.
-        #
-        # For each duplicate, we delete all the existing rows and put one back.
-
-        last_row = progress.get(
-            "last_row",
-            {"stream_id": 0, "destination": "", "user_id": "", "device_id": ""},
-        )
-
-        def _txn(txn: LoggingTransaction) -> int:
-            clause, args = make_tuple_comparison_clause(
-                [
-                    ("stream_id", last_row["stream_id"]),
-                    ("destination", last_row["destination"]),
-                    ("user_id", last_row["user_id"]),
-                    ("device_id", last_row["device_id"]),
-                ]
-            )
-            sql = f"""
-                SELECT stream_id, destination, user_id, device_id, MAX(ts) AS ts
-                FROM device_lists_outbound_pokes
-                WHERE {clause}
-                GROUP BY stream_id, destination, user_id, device_id
-                HAVING count(*) > 1
-                ORDER BY stream_id, destination, user_id, device_id
-                LIMIT ?
-                """
-            txn.execute(sql, args + [batch_size])
-            rows = txn.fetchall()
-
-            stream_id, destination, user_id, device_id = None, None, None, None
-            for stream_id, destination, user_id, device_id, _ in rows:
-                self.db_pool.simple_delete_txn(
-                    txn,
-                    "device_lists_outbound_pokes",
-                    {
-                        "stream_id": stream_id,
-                        "destination": destination,
-                        "user_id": user_id,
-                        "device_id": device_id,
-                    },
-                )
-
-                self.db_pool.simple_insert_txn(
-                    txn,
-                    "device_lists_outbound_pokes",
-                    {
-                        "stream_id": stream_id,
-                        "instance_name": self._instance_name,
-                        "destination": destination,
-                        "user_id": user_id,
-                        "device_id": device_id,
-                        "sent": False,
-                    },
-                )
-
-            if rows:
-                self.db_pool.updates._background_update_progress_txn(
-                    txn,
-                    BG_UPDATE_REMOVE_DUP_OUTBOUND_POKES,
-                    {
-                        "last_row": {
-                            "stream_id": stream_id,
-                            "destination": destination,
-                            "user_id": user_id,
-                            "device_id": device_id,
-                        }
-                    },
-                )
-
-            return len(rows)
-
-        rows = await self.db_pool.runInteraction(
-            BG_UPDATE_REMOVE_DUP_OUTBOUND_POKES, _txn
-        )
-
-        if not rows:
-            await self.db_pool.updates._end_background_update(
-                BG_UPDATE_REMOVE_DUP_OUTBOUND_POKES
-            )
-
-        return rows
-
-
-class DeviceStore(DeviceWorkerStore, DeviceBackgroundUpdateStore):
-    def __init__(
-        self,
-        database: DatabasePool,
-        db_conn: LoggingDatabaseConnection,
-        hs: "HomeServer",
-    ):
-        super().__init__(database, db_conn, hs)
-        self.server_name = hs.hostname
-
-        # Map of (user_id, device_id) -> bool. If there is an entry that implies
-        # the device exists.
-        self.device_id_exists_cache: LruCache[Tuple[str, str], Literal[True]] = (
-            LruCache(
-                cache_name="device_id_exists",
-                server_name=self.server_name,
-                max_size=10000,
-            )
-        )
-
-    async def store_device(
-        self,
-        user_id: str,
-        device_id: str,
-        initial_device_display_name: Optional[str],
-        auth_provider_id: Optional[str] = None,
-        auth_provider_session_id: Optional[str] = None,
-    ) -> bool:
-        """Ensure the given device is known; add it to the store if not
-
-        Args:
-            user_id: id of user associated with the device
-            device_id: id of device
-            initial_device_display_name: initial displayname of the device.
-                Ignored if device exists.
-            auth_provider_id: The SSO IdP the user used, if any.
-            auth_provider_session_id: The session ID (sid) got from a OIDC login.
-
-        Returns:
-            Whether the device was inserted or an existing device existed with that ID.
-
-        Raises:
-            StoreError: if the device is already in use
-        """
-        key = (user_id, device_id)
-        if self.device_id_exists_cache.get(key, None):
-            return False
-
-        try:
-            inserted = await self.db_pool.simple_upsert(
-                "devices",
-                keyvalues={
-                    "user_id": user_id,
-                    "device_id": device_id,
-                },
-                values={},
-                insertion_values={
-                    "display_name": initial_device_display_name,
-                    "hidden": False,
-                },
-                desc="store_device",
-            )
-            await self.invalidate_cache_and_stream("get_device", (user_id, device_id))
-
-            if not inserted:
-                # if the device already exists, check if it's a real device, or
-                # if the device ID is reserved by something else
-                hidden = await self.db_pool.simple_select_one_onecol(
-                    "devices",
-                    keyvalues={"user_id": user_id, "device_id": device_id},
-                    retcol="hidden",
-                )
-                if hidden:
-                    raise StoreError(400, "The device ID is in use", Codes.FORBIDDEN)
-
-            if auth_provider_id and auth_provider_session_id:
-                await self.db_pool.simple_insert(
-                    "device_auth_providers",
-                    values={
-                        "user_id": user_id,
-                        "device_id": device_id,
-                        "auth_provider_id": auth_provider_id,
-                        "auth_provider_session_id": auth_provider_session_id,
-                    },
-                    desc="store_device_auth_provider",
-                )
-
-            self.device_id_exists_cache.set(key, True)
-            return inserted
-        except StoreError:
-            raise
-        except Exception as e:
-            logger.error(
-                "store_device with device_id=%s(%r) user_id=%s(%r)"
-                " display_name=%s(%r) failed: %s",
-                type(device_id).__name__,
-                device_id,
-                type(user_id).__name__,
-                user_id,
-                type(initial_device_display_name).__name__,
-                initial_device_display_name,
-                e,
-            )
-            raise StoreError(500, "Problem storing device.")
-
-    async def delete_devices(self, user_id: str, device_ids: StrCollection) -> None:
-        """Deletes several devices.
-
-        Args:
-            user_id: The ID of the user which owns the devices
-            device_ids: The IDs of the devices to delete
-        """
-
-        def _delete_devices_txn(txn: LoggingTransaction, device_ids: List[str]) -> None:
-            self.db_pool.simple_delete_many_txn(
-                txn,
-                table="devices",
-                column="device_id",
-                values=device_ids,
-                keyvalues={"user_id": user_id, "hidden": False},
-            )
-
-            self.db_pool.simple_delete_many_txn(
-                txn,
-                table="device_auth_providers",
-                column="device_id",
-                values=device_ids,
-                keyvalues={"user_id": user_id},
-            )
-
-            # Also delete associated e2e keys.
-            self.db_pool.simple_delete_many_txn(
-                txn,
-                table="e2e_device_keys_json",
-                keyvalues={"user_id": user_id},
-                column="device_id",
-                values=device_ids,
-            )
-            self.db_pool.simple_delete_many_txn(
-                txn,
-                table="e2e_one_time_keys_json",
-                keyvalues={"user_id": user_id},
-                column="device_id",
-                values=device_ids,
-            )
-            self.db_pool.simple_delete_many_txn(
-                txn,
-                table="dehydrated_devices",
-                keyvalues={"user_id": user_id},
-                column="device_id",
-                values=device_ids,
-            )
-            self.db_pool.simple_delete_many_txn(
-                txn,
-                table="e2e_fallback_keys_json",
-                keyvalues={"user_id": user_id},
-                column="device_id",
-                values=device_ids,
-            )
-
-            # We're bulk deleting potentially many devices at once, so
-            # let's not invalidate the cache for each device individually.
-            # Instead, we will invalidate the cache for the user as a whole.
-            self._invalidate_cache_and_stream(txn, self.get_device, (user_id,))
-            self._invalidate_cache_and_stream(
-                txn, self.count_e2e_one_time_keys, (user_id,)
-            )
-            self._invalidate_cache_and_stream(
-                txn, self.get_e2e_unused_fallback_key_types, (user_id,)
-            )
-
-        for batch in batch_iter(device_ids, 1000):
-            await self.db_pool.runInteraction(
-                "delete_devices", _delete_devices_txn, batch
-            )
-
-        for device_id in device_ids:
-            self.device_id_exists_cache.invalidate((user_id, device_id))
-
-    async def update_device(
-        self, user_id: str, device_id: str, new_display_name: Optional[str] = None
-    ) -> None:
-        """Update a device. Only updates the device if it is not marked as
-        hidden.
-
-        Args:
-            user_id: The ID of the user which owns the device
-            device_id: The ID of the device to update
-            new_display_name: new displayname for device; None to leave unchanged
-        Raises:
-            StoreError: if the device is not found
-        """
-        updates = {}
-        if new_display_name is not None:
-            updates["display_name"] = new_display_name
-        if not updates:
-            return None
-        await self.db_pool.simple_update_one(
-            table="devices",
-            keyvalues={"user_id": user_id, "device_id": device_id, "hidden": False},
-            updatevalues=updates,
-            desc="update_device",
-        )
-        await self.invalidate_cache_and_stream("get_device", (user_id, device_id))
-
-    async def update_remote_device_list_cache_entry(
-        self, user_id: str, device_id: str, content: JsonDict, stream_id: str
-    ) -> None:
-        """Updates a single device in the cache of a remote user's devicelist.
-
-        Note: assumes that we are the only thread that can be updating this user's
-        device list.
-
->>>>>>> f0f9a82c
         Args:
             user_id: User to update device list for
             device_id: ID of decivice being updated
