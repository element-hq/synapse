--- conflicted
+++ resolved
@@ -158,7 +158,6 @@
 
         return results
 
-<<<<<<< HEAD
     async def has_tags_changed_for_room(
         self,
         # Since there are multiple arguments with the same type, force keyword arguments
@@ -205,9 +204,7 @@
             and last_change_position_for_room <= to_stream_id
         )
 
-=======
     @cached(num_args=2, tree=True)
->>>>>>> c2e5e9e6
     async def get_tags_for_room(
         self, user_id: str, room_id: str
     ) -> Mapping[str, JsonMapping]:
