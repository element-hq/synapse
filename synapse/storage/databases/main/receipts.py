#
# This file is licensed under the Affero General Public License (AGPL) version 3.
#
# Copyright 2014-2016 OpenMarket Ltd
# Copyright (C) 2023 New Vector, Ltd
#
# This program is free software: you can redistribute it and/or modify
# it under the terms of the GNU Affero General Public License as
# published by the Free Software Foundation, either version 3 of the
# License, or (at your option) any later version.
#
# See the GNU Affero General Public License for more details:
# <https://www.gnu.org/licenses/agpl-3.0.html>.
#
# Originally licensed under the Apache License, Version 2.0:
# <http://www.apache.org/licenses/LICENSE-2.0>.
#
# [This file includes modifications made by New Vector Limited]
#
#

import logging
from typing import (
    TYPE_CHECKING,
    Any,
    Collection,
    Dict,
    Iterable,
    List,
    Mapping,
    Optional,
    Sequence,
    Tuple,
    cast,
)

from immutabledict import immutabledict

from synapse.api.constants import EduTypes
from synapse.replication.tcp.streams import ReceiptsStream
from synapse.storage._base import SQLBaseStore, db_to_json, make_in_list_sql_clause
from synapse.storage.database import (
    DatabasePool,
    LoggingDatabaseConnection,
    LoggingTransaction,
)
from synapse.storage.engines._base import IsolationLevel
from synapse.storage.util.id_generators import MultiWriterIdGenerator
from synapse.types import (
    JsonDict,
    JsonMapping,
    MultiWriterStreamToken,
    PersistedPosition,
    StrCollection,
)
from synapse.util import json_encoder
from synapse.util.caches.descriptors import cached, cachedList
from synapse.util.caches.stream_change_cache import StreamChangeCache
from synapse.util.iterutils import batch_iter

if TYPE_CHECKING:
    from synapse.server import HomeServer

logger = logging.getLogger(__name__)


class ReceiptsWorkerStore(SQLBaseStore):
    def __init__(
        self,
        database: DatabasePool,
        db_conn: LoggingDatabaseConnection,
        hs: "HomeServer",
    ):
        self._instance_name = hs.get_instance_name()

        # In the worker store this is an ID tracker which we overwrite in the non-worker
        # class below that is used on the main process.
        self._receipts_id_gen: MultiWriterIdGenerator

        self._can_write_to_receipts = (
            self._instance_name in hs.config.worker.writers.receipts
        )

        self._receipts_id_gen = MultiWriterIdGenerator(
            db_conn=db_conn,
            db=database,
            notifier=hs.get_replication_notifier(),
            stream_name="receipts",
            instance_name=self._instance_name,
            tables=[("receipts_linearized", "instance_name", "stream_id")],
            sequence_name="receipts_sequence",
            writers=hs.config.worker.writers.receipts,
        )

        super().__init__(database, db_conn, hs)

        max_receipts_stream_id = self.get_max_receipt_stream_id()
        receipts_stream_prefill, min_receipts_stream_id = self.db_pool.get_cache_dict(
            db_conn,
            "receipts_linearized",
            entity_column="room_id",
            stream_column="stream_id",
            max_value=max_receipts_stream_id.stream,
            limit=10000,
        )
        self._receipts_stream_cache = StreamChangeCache(
            "ReceiptsRoomChangeCache",
            min_receipts_stream_id,
            prefilled_cache=receipts_stream_prefill,
        )

    def get_max_receipt_stream_id(self) -> MultiWriterStreamToken:
        """Get the current max stream ID for receipts stream"""

        min_pos = self._receipts_id_gen.get_current_token()

        positions = {}
        if isinstance(self._receipts_id_gen, MultiWriterIdGenerator):
            # The `min_pos` is the minimum position that we know all instances
            # have finished persisting to, so we only care about instances whose
            # positions are ahead of that. (Instance positions can be behind the
            # min position as there are times we can work out that the minimum
            # position is ahead of the naive minimum across all current
            # positions. See MultiWriterIdGenerator for details)
            positions = {
                i: p
                for i, p in self._receipts_id_gen.get_positions().items()
                if p > min_pos
            }

        return MultiWriterStreamToken(
            stream=min_pos, instance_map=immutabledict(positions)
        )

    def get_receipt_stream_id_for_instance(self, instance_name: str) -> int:
        return self._receipts_id_gen.get_current_token_for_writer(instance_name)

    def get_receipts_stream_id_gen(self) -> MultiWriterIdGenerator:
        return self._receipts_id_gen

    def get_last_unthreaded_receipt_for_user_txn(
        self,
        txn: LoggingTransaction,
        user_id: str,
        room_id: str,
        receipt_types: Collection[str],
    ) -> Optional[Tuple[str, int]]:
        """
        Fetch the event ID and stream_ordering for the latest unthreaded receipt
        in a room with one of the given receipt types.

        Args:
            user_id: The user to fetch receipts for.
            room_id: The room ID to fetch the receipt for.
            receipt_types: The receipt types to fetch.

        Returns:
            The event ID and stream ordering of the latest receipt, if one exists.
        """

        clause, args = make_in_list_sql_clause(
            self.database_engine, "receipt_type", receipt_types
        )

        sql = f"""
            SELECT event_id, event_stream_ordering
            FROM receipts_linearized
            WHERE {clause}
            AND user_id = ?
            AND room_id = ?
            AND thread_id IS NULL
            ORDER BY event_stream_ordering DESC
            LIMIT 1
        """

        args.extend((user_id, room_id))
        txn.execute(sql, args)

        return cast(Optional[Tuple[str, int]], txn.fetchone())

    async def get_receipts_for_user(
        self, user_id: str, receipt_types: Iterable[str]
    ) -> Dict[str, str]:
        """
        Fetch the event IDs for the latest receipts sent by the given user.

        Args:
            user_id: The user to fetch receipts for.
            receipt_types: The receipt types to check.

        Returns:
            A map of room ID to the event ID of the latest receipt for that room.

            If the user has not sent a receipt to a room then it will not appear
            in the returned dictionary.
        """
        results = await self.get_receipts_for_user_with_orderings(
            user_id, receipt_types
        )

        # Reduce the result to room ID -> event ID.
        return {
            room_id: room_result["event_id"] for room_id, room_result in results.items()
        }

    async def get_receipts_for_user_with_orderings(
        self, user_id: str, receipt_types: Iterable[str]
    ) -> JsonDict:
        """
        Fetch receipts for all rooms that the given user is joined to.

        Args:
            user_id: The user to fetch receipts for.
            receipt_types: The receipt types to fetch. Earlier receipt types
                are given priority if multiple receipts point to the same event.

        Returns:
            A map of room ID to the latest receipt (for the given types).
        """
        results: JsonDict = {}
        for receipt_type in receipt_types:
            partial_result = await self._get_receipts_for_user_with_orderings(
                user_id, receipt_type
            )
            for room_id, room_result in partial_result.items():
                # If the room has not yet been seen, or the receipt is newer,
                # use it.
                if (
                    room_id not in results
                    or results[room_id]["stream_ordering"]
                    < room_result["stream_ordering"]
                ):
                    results[room_id] = room_result

        return results

    @cached()
    async def _get_receipts_for_user_with_orderings(
        self, user_id: str, receipt_type: str
    ) -> JsonMapping:
        """
        Fetch receipts for all rooms that the given user is joined to.

        Args:
            user_id: The user to fetch receipts for.
            receipt_type: The receipt type to fetch.

        Returns:
            A map of room ID to the latest receipt information.
        """

        def f(txn: LoggingTransaction) -> List[Tuple[str, str, int, int]]:
            sql = (
                "SELECT rl.room_id, rl.event_id,"
                " e.topological_ordering, e.stream_ordering"
                " FROM receipts_linearized AS rl"
                " INNER JOIN events AS e USING (room_id, event_id)"
                " WHERE rl.room_id = e.room_id"
                " AND rl.event_id = e.event_id"
                " AND user_id = ?"
                " AND receipt_type = ?"
            )
            txn.execute(sql, (user_id, receipt_type))
            return cast(List[Tuple[str, str, int, int]], txn.fetchall())

        rows = await self.db_pool.runInteraction(
            "get_receipts_for_user_with_orderings", f
        )
        return {
            row[0]: {
                "event_id": row[1],
                "topological_ordering": row[2],
                "stream_ordering": row[3],
            }
            for row in rows
        }

    async def get_linearized_receipts_for_rooms(
        self,
        room_ids: Iterable[str],
        to_key: MultiWriterStreamToken,
        from_key: Optional[MultiWriterStreamToken] = None,
    ) -> List[JsonMapping]:
        """Get receipts for multiple rooms for sending to clients.

        Args:
            room_id: The room IDs to fetch receipts of.
            to_key: Max stream id to fetch receipts up to.
            from_key: Min stream id to fetch receipts from. None fetches
                from the start.

        Returns:
            A list of receipts.
        """
        room_ids = set(room_ids)

        if from_key is not None:
            # Only ask the database about rooms where there have been new
            # receipts added since `from_key`
            room_ids = self._receipts_stream_cache.get_entities_changed(
                room_ids, from_key.stream
            )

        results = await self._get_linearized_receipts_for_rooms(
            room_ids, to_key, from_key=from_key
        )

        return [ev for res in results.values() for ev in res]

    async def get_linearized_receipts_for_room(
        self,
        room_id: str,
        to_key: MultiWriterStreamToken,
        from_key: Optional[MultiWriterStreamToken] = None,
    ) -> Sequence[JsonMapping]:
        """Get receipts for a single room for sending to clients.

        Args:
            room_ids: The room id.
            to_key: Max stream id to fetch receipts up to.
            from_key: Min stream id to fetch receipts from. None fetches
                from the start.

        Returns:
            A list of receipts.
        """
        if from_key is not None:
            # Check the cache first to see if any new receipts have been added
            # since`from_key`. If not we can no-op.
            if not self._receipts_stream_cache.has_entity_changed(
                room_id, from_key.stream
            ):
                return []

        return await self._get_linearized_receipts_for_room(room_id, to_key, from_key)

    @cached(tree=True)
    async def _get_linearized_receipts_for_room(
        self,
        room_id: str,
        to_key: MultiWriterStreamToken,
        from_key: Optional[MultiWriterStreamToken] = None,
    ) -> Sequence[JsonMapping]:
        """See get_linearized_receipts_for_room"""

        def f(txn: LoggingTransaction) -> List[Tuple[str, str, str, str]]:
            if from_key:
                sql = """
                    SELECT stream_id, instance_name, receipt_type, user_id, event_id, data
                    FROM receipts_linearized
                    WHERE room_id = ? AND stream_id > ? AND stream_id <= ?
                """

                txn.execute(
                    sql, (room_id, from_key.stream, to_key.get_max_stream_pos())
                )
            else:
                sql = """
                    SELECT stream_id, instance_name, receipt_type, user_id, event_id, data
                    FROM receipts_linearized WHERE
                    room_id = ? AND stream_id <= ?
                """

                txn.execute(sql, (room_id, to_key.get_max_stream_pos()))

            return [
                (receipt_type, user_id, event_id, data)
                for stream_id, instance_name, receipt_type, user_id, event_id, data in txn
                if MultiWriterStreamToken.is_stream_position_in_range(
                    from_key, to_key, instance_name, stream_id
                )
            ]

        rows = await self.db_pool.runInteraction("get_linearized_receipts_for_room", f)

        if not rows:
            return []

        content: JsonDict = {}
        for receipt_type, user_id, event_id, data in rows:
            content.setdefault(event_id, {}).setdefault(receipt_type, {})[user_id] = (
                db_to_json(data)
            )

        return [{"type": EduTypes.RECEIPT, "room_id": room_id, "content": content}]

    @cachedList(
        cached_method_name="_get_linearized_receipts_for_room",
        list_name="room_ids",
        num_args=3,
    )
    async def _get_linearized_receipts_for_rooms(
        self,
        room_ids: Collection[str],
        to_key: MultiWriterStreamToken,
        from_key: Optional[MultiWriterStreamToken] = None,
    ) -> Mapping[str, Sequence[JsonMapping]]:
        if not room_ids:
            return {}

        def f(
            txn: LoggingTransaction,
        ) -> List[Tuple[str, str, str, str, Optional[str], str]]:
            if from_key:
                sql = """
                    SELECT stream_id, instance_name, room_id, receipt_type,
                        user_id, event_id, thread_id, data
                    FROM receipts_linearized WHERE
                    stream_id > ? AND stream_id <= ? AND
                """
                clause, args = make_in_list_sql_clause(
                    self.database_engine, "room_id", room_ids
                )

                txn.execute(
                    sql + clause,
                    [from_key.stream, to_key.get_max_stream_pos()] + list(args),
                )
            else:
                sql = """
                    SELECT stream_id, instance_name, room_id, receipt_type,
                        user_id, event_id, thread_id, data
                    FROM receipts_linearized WHERE
                    stream_id <= ? AND
                """

                clause, args = make_in_list_sql_clause(
                    self.database_engine, "room_id", room_ids
                )

                txn.execute(sql + clause, [to_key.get_max_stream_pos()] + list(args))

            return [
                (room_id, receipt_type, user_id, event_id, thread_id, data)
                for stream_id, instance_name, room_id, receipt_type, user_id, event_id, thread_id, data in txn
                if MultiWriterStreamToken.is_stream_position_in_range(
                    from_key, to_key, instance_name, stream_id
                )
            ]

        txn_results = await self.db_pool.runInteraction(
            "_get_linearized_receipts_for_rooms", f
        )

        results: JsonDict = {}
        for room_id, receipt_type, user_id, event_id, thread_id, data in txn_results:
            # We want a single event per room, since we want to batch the
            # receipts by room, event and type.
            room_event = results.setdefault(
                room_id,
                {"type": EduTypes.RECEIPT, "room_id": room_id, "content": {}},
            )

            # The content is of the form:
            # {"$foo:bar": { "read": { "@user:host": <receipt> }, .. }, .. }
            event_entry = room_event["content"].setdefault(event_id, {})
            receipt_type_dict = event_entry.setdefault(receipt_type, {})

            # MSC4102: always replace threaded receipts with unthreaded ones if there is a clash.
            # Specifically:
            # - if there is no existing receipt, great, set the data.
            # - if there is an existing receipt, is it threaded (thread_id present)?
            #    YES: replace if this receipt has no thread id. NO: do not replace.
            # This means we will drop some receipts, but MSC4102 is designed to drop semantically
            # meaningless receipts, so this is okay. Previously, we would drop meaningful data!
            receipt_data = db_to_json(data)
            if user_id in receipt_type_dict:  # existing receipt
                # is the existing receipt threaded and we are currently processing an unthreaded one?
                if "thread_id" in receipt_type_dict[user_id] and not thread_id:
                    receipt_type_dict[user_id] = (
                        receipt_data  # replace with unthreaded one
                    )
            else:  # receipt does not exist, just set it
                receipt_type_dict[user_id] = receipt_data
                if thread_id:
                    receipt_type_dict[user_id]["thread_id"] = thread_id

        results = {
            room_id: [results[room_id]] if room_id in results else []
            for room_id in room_ids
        }
        return results

    @cached(
        num_args=2,
    )
    async def get_linearized_receipts_for_all_rooms(
        self,
        to_key: MultiWriterStreamToken,
        from_key: Optional[MultiWriterStreamToken] = None,
    ) -> Mapping[str, JsonMapping]:
        """Get receipts for all rooms between two stream_ids, up
        to a limit of the latest 100 read receipts.

        Args:
            to_key: Max stream id to fetch receipts up to.
            from_key: Min stream id to fetch receipts from. None fetches
                from the start.

        Returns:
            A dictionary of roomids to a list of receipts.
        """

        def f(txn: LoggingTransaction) -> List[Tuple[str, str, str, str, str]]:
            if from_key:
                sql = """
                    SELECT stream_id, instance_name, room_id, receipt_type, user_id, event_id, data
                    FROM receipts_linearized WHERE
                    stream_id > ? AND stream_id <= ?
                    ORDER BY stream_id DESC
                    LIMIT 100
                """
                txn.execute(sql, [from_key.stream, to_key.get_max_stream_pos()])
            else:
                sql = """
                    SELECT stream_id, instance_name, room_id, receipt_type, user_id, event_id, data
                    FROM receipts_linearized WHERE
                    stream_id <= ?
                    ORDER BY stream_id DESC
                    LIMIT 100
                """

                txn.execute(sql, [to_key.get_max_stream_pos()])

            return [
                (room_id, receipt_type, user_id, event_id, data)
                for stream_id, instance_name, room_id, receipt_type, user_id, event_id, data in txn
                if MultiWriterStreamToken.is_stream_position_in_range(
                    from_key, to_key, instance_name, stream_id
                )
            ]

        txn_results = await self.db_pool.runInteraction(
            "get_linearized_receipts_for_all_rooms", f
        )

        results: JsonDict = {}
        for room_id, receipt_type, user_id, event_id, data in txn_results:
            # We want a single event per room, since we want to batch the
            # receipts by room, event and type.
            room_event = results.setdefault(
                room_id,
                {"type": EduTypes.RECEIPT, "room_id": room_id, "content": {}},
            )

            # The content is of the form:
            # {"$foo:bar": { "read": { "@user:host": <receipt> }, .. }, .. }
            event_entry = room_event["content"].setdefault(event_id, {})
            receipt_type_dict = event_entry.setdefault(receipt_type, {})

            receipt_type_dict[user_id] = db_to_json(data)

        return results

    async def get_rooms_with_receipts_between(
        self,
        room_ids: StrCollection,
        from_key: MultiWriterStreamToken,
        to_key: MultiWriterStreamToken,
    ) -> StrCollection:
<<<<<<< HEAD
        """Get the set of rooms that (may) have receipts between the two tokens."""
=======
        """Given a set of room_ids, find out which ones (may) have receipts
        between the two tokens (> `from_token` and <= `to_token`)."""
>>>>>>> 8b8d74d1

        room_ids = self._receipts_stream_cache.get_entities_changed(
            room_ids, from_key.stream
        )
        if not room_ids:
            return []

        def f(txn: LoggingTransaction, room_ids: StrCollection) -> StrCollection:
            clause, args = make_in_list_sql_clause(
                self.database_engine, "room_id", room_ids
            )

            sql = f"""
                SELECT DISTINCT room_id FROM receipts_linearized
                WHERE {clause} AND ? < stream_id AND stream_id <= ?
            """
            args.append(from_key.stream)
            args.append(to_key.get_max_stream_pos())

            txn.execute(sql, args)

            return [room_id for room_id, in txn]

        results: List[str] = []
        for batch in batch_iter(room_ids, 1000):
            batch_result = await self.db_pool.runInteraction(
                "get_rooms_with_receipts_between", f, batch
            )
            results.extend(batch_result)

        return results

    async def get_users_sent_receipts_between(
        self, last_id: int, current_id: int
    ) -> List[str]:
        """Get all users who sent receipts between `last_id` exclusive and
        `current_id` inclusive.

        Returns:
            The list of users.
        """

        if last_id == current_id:
            return []

        def _get_users_sent_receipts_between_txn(txn: LoggingTransaction) -> List[str]:
            sql = """
                SELECT DISTINCT user_id FROM receipts_linearized
                WHERE ? < stream_id AND stream_id <= ?
            """
            txn.execute(sql, (last_id, current_id))

            return [r[0] for r in txn]

        return await self.db_pool.runInteraction(
            "get_users_sent_receipts_between", _get_users_sent_receipts_between_txn
        )

    async def get_all_updated_receipts(
        self, instance_name: str, last_id: int, current_id: int, limit: int
    ) -> Tuple[
        List[Tuple[int, Tuple[str, str, str, str, Optional[str], JsonDict]]], int, bool
    ]:
        """Get updates for receipts replication stream.

        Args:
            instance_name: The writer we want to fetch updates from. Unused
                here since there is only ever one writer.
            last_id: The token to fetch updates from. Exclusive.
            current_id: The token to fetch updates up to. Inclusive.
            limit: The requested limit for the number of rows to return. The
                function may return more or fewer rows.

        Returns:
            A tuple consisting of: the updates, a token to use to fetch
            subsequent updates, and whether we returned fewer rows than exists
            between the requested tokens due to the limit.

            The token returned can be used in a subsequent call to this
            function to get further updatees.

            The updates are a list of 2-tuples of stream ID and the row data
        """

        if last_id == current_id:
            return [], current_id, False

        def get_all_updated_receipts_txn(
            txn: LoggingTransaction,
        ) -> Tuple[
            List[Tuple[int, Tuple[str, str, str, str, Optional[str], JsonDict]]],
            int,
            bool,
        ]:
            sql = """
                SELECT stream_id, room_id, receipt_type, user_id, event_id, thread_id, data
                FROM receipts_linearized
                WHERE ? < stream_id AND stream_id <= ?
                AND instance_name = ?
                ORDER BY stream_id ASC
                LIMIT ?
            """
            txn.execute(sql, (last_id, current_id, instance_name, limit))

            updates = cast(
                List[Tuple[int, Tuple[str, str, str, str, Optional[str], JsonDict]]],
                [(r[0], r[1:6] + (db_to_json(r[6]),)) for r in txn],
            )

            limited = False
            upper_bound = current_id

            if len(updates) == limit:
                limited = True
                upper_bound = updates[-1][0]

            return updates, upper_bound, limited

        return await self.db_pool.runInteraction(
            "get_all_updated_receipts", get_all_updated_receipts_txn
        )

    def invalidate_caches_for_receipt(
        self, room_id: str, receipt_type: str, user_id: str
    ) -> None:
        self._get_receipts_for_user_with_orderings.invalidate((user_id, receipt_type))
        self._get_linearized_receipts_for_room.invalidate((room_id,))

        # We use this method to invalidate so that we don't end up with circular
        # dependencies between the receipts and push action stores.
        self._attempt_to_invalidate_cache(
            "get_unread_event_push_actions_by_room_for_user", (room_id,)
        )

    def process_replication_rows(
        self,
        stream_name: str,
        instance_name: str,
        token: int,
        rows: Iterable[Any],
    ) -> None:
        if stream_name == ReceiptsStream.NAME:
            self._receipts_id_gen.advance(instance_name, token)
            for row in rows:
                self.invalidate_caches_for_receipt(
                    row.room_id, row.receipt_type, row.user_id
                )
                self._receipts_stream_cache.entity_has_changed(row.room_id, token)

        return super().process_replication_rows(stream_name, instance_name, token, rows)

    def process_replication_position(
        self, stream_name: str, instance_name: str, token: int
    ) -> None:
        if stream_name == ReceiptsStream.NAME:
            self._receipts_id_gen.advance(instance_name, token)
        super().process_replication_position(stream_name, instance_name, token)

    def _insert_linearized_receipt_txn(
        self,
        txn: LoggingTransaction,
        room_id: str,
        receipt_type: str,
        user_id: str,
        event_id: str,
        thread_id: Optional[str],
        data: JsonDict,
        stream_id: int,
    ) -> Optional[int]:
        """Inserts a receipt into the database if it's newer than the current one.

        Returns:
            None if the receipt is older than the current receipt
            otherwise, the rx timestamp of the event that the receipt corresponds to
                (or 0 if the event is unknown)
        """
        assert self._can_write_to_receipts

        res = self.db_pool.simple_select_one_txn(
            txn,
            table="events",
            retcols=["stream_ordering", "received_ts"],
            keyvalues={"event_id": event_id},
            allow_none=True,
        )

        stream_ordering = int(res[0]) if res else None
        rx_ts = res[1] if res else 0

        # We don't want to clobber receipts for more recent events, so we
        # have to compare orderings of existing receipts
        if stream_ordering is not None:
            if thread_id is None:
                thread_clause = "r.thread_id IS NULL"
                thread_args: Tuple[str, ...] = ()
            else:
                thread_clause = "r.thread_id = ?"
                thread_args = (thread_id,)

            # If the receipt doesn't have a stream ordering it is because we
            # don't have the associated event, and so must be a remote receipt.
            # Hence it's safe to just allow new receipts to clobber it.
            sql = f"""
            SELECT r.event_stream_ordering, r.event_id FROM receipts_linearized AS r
            WHERE r.room_id = ? AND r.receipt_type = ? AND r.user_id = ?
            AND r.event_stream_ordering IS NOT NULL AND {thread_clause}
            """
            txn.execute(
                sql,
                (
                    room_id,
                    receipt_type,
                    user_id,
                )
                + thread_args,
            )

            for so, eid in txn:
                if int(so) >= stream_ordering:
                    logger.debug(
                        "Ignoring new receipt for %s in favour of existing "
                        "one for later event %s",
                        event_id,
                        eid,
                    )
                    return None

        txn.call_after(
            self.invalidate_caches_for_receipt, room_id, receipt_type, user_id
        )

        txn.call_after(
            self._receipts_stream_cache.entity_has_changed, room_id, stream_id
        )

        keyvalues = {
            "room_id": room_id,
            "receipt_type": receipt_type,
            "user_id": user_id,
        }
        where_clause = ""
        if thread_id is None:
            where_clause = "thread_id IS NULL"
        else:
            keyvalues["thread_id"] = thread_id

        self.db_pool.simple_upsert_txn(
            txn,
            table="receipts_linearized",
            keyvalues=keyvalues,
            values={
                "stream_id": stream_id,
                "instance_name": self._instance_name,
                "event_id": event_id,
                "event_stream_ordering": stream_ordering,
                "data": json_encoder.encode(data),
            },
            where_clause=where_clause,
        )

        return rx_ts

    def _graph_to_linear(
        self, txn: LoggingTransaction, room_id: str, event_ids: List[str]
    ) -> str:
        """
        Generate a linearized event from a list of events (i.e. a list of forward
        extremities in the room).

        This should allow for calculation of the correct read receipt even if
        servers have different event ordering.

        Args:
            txn: The transaction
            room_id: The room ID the events are in.
            event_ids: The list of event IDs to linearize.

        Returns:
            The linearized event ID.
        """
        # TODO: Make this better.
        clause, args = make_in_list_sql_clause(
            self.database_engine, "event_id", event_ids
        )

        sql = """
            SELECT event_id WHERE room_id = ? AND stream_ordering IN (
                SELECT max(stream_ordering) WHERE %s
            )
        """ % (
            clause,
        )

        txn.execute(sql, [room_id] + list(args))
        rows = txn.fetchall()
        if rows:
            return rows[0][0]
        else:
            raise RuntimeError("Unrecognized event_ids: %r" % (event_ids,))

    async def insert_receipt(
        self,
        room_id: str,
        receipt_type: str,
        user_id: str,
        event_ids: List[str],
        thread_id: Optional[str],
        data: dict,
    ) -> Optional[PersistedPosition]:
        """Insert a receipt, either from local client or remote server.

        Automatically does conversion between linearized and graph
        representations.

        Returns:
            The new receipts stream ID and token, if the receipt is newer than
            what was previously persisted. None, otherwise.
        """
        assert self._can_write_to_receipts

        if not event_ids:
            return None

        if len(event_ids) == 1:
            linearized_event_id = event_ids[0]
        else:
            # we need to points in graph -> linearized form.
            linearized_event_id = await self.db_pool.runInteraction(
                "insert_receipt_conv", self._graph_to_linear, room_id, event_ids
            )

        async with self._receipts_id_gen.get_next() as stream_id:
            event_ts = await self.db_pool.runInteraction(
                "insert_linearized_receipt",
                self._insert_linearized_receipt_txn,
                room_id,
                receipt_type,
                user_id,
                linearized_event_id,
                thread_id,
                data,
                stream_id=stream_id,
                # Read committed is actually beneficial here because we check for a receipt with
                # greater stream order, and checking the very latest data at select time is better
                # than the data at transaction start time.
                isolation_level=IsolationLevel.READ_COMMITTED,
            )

        # If the receipt was older than the currently persisted one, nothing to do.
        if event_ts is None:
            return None

        now = self._clock.time_msec()
        logger.debug(
            "Receipt %s for event %s in %s (%i ms old)",
            receipt_type,
            linearized_event_id,
            room_id,
            now - event_ts,
        )

        await self._insert_graph_receipt(
            room_id,
            receipt_type,
            user_id,
            event_ids,
            thread_id,
            data,
        )

        return PersistedPosition(self._instance_name, stream_id)

    async def _insert_graph_receipt(
        self,
        room_id: str,
        receipt_type: str,
        user_id: str,
        event_ids: List[str],
        thread_id: Optional[str],
        data: JsonDict,
    ) -> None:
        assert self._can_write_to_receipts

        keyvalues = {
            "room_id": room_id,
            "receipt_type": receipt_type,
            "user_id": user_id,
        }
        where_clause = ""
        if thread_id is None:
            where_clause = "thread_id IS NULL"
        else:
            keyvalues["thread_id"] = thread_id

        await self.db_pool.simple_upsert(
            desc="insert_graph_receipt",
            table="receipts_graph",
            keyvalues=keyvalues,
            values={
                "event_ids": json_encoder.encode(event_ids),
                "data": json_encoder.encode(data),
            },
            where_clause=where_clause,
        )

        self._get_receipts_for_user_with_orderings.invalidate((user_id, receipt_type))

        # FIXME: This shouldn't invalidate the whole cache
        self._get_linearized_receipts_for_room.invalidate((room_id,))


class ReceiptsBackgroundUpdateStore(SQLBaseStore):
    POPULATE_RECEIPT_EVENT_STREAM_ORDERING = "populate_event_stream_ordering"
    RECEIPTS_LINEARIZED_UNIQUE_INDEX_UPDATE_NAME = "receipts_linearized_unique_index"
    RECEIPTS_GRAPH_UNIQUE_INDEX_UPDATE_NAME = "receipts_graph_unique_index"

    def __init__(
        self,
        database: DatabasePool,
        db_conn: LoggingDatabaseConnection,
        hs: "HomeServer",
    ):
        super().__init__(database, db_conn, hs)

        self.db_pool.updates.register_background_update_handler(
            self.POPULATE_RECEIPT_EVENT_STREAM_ORDERING,
            self._populate_receipt_event_stream_ordering,
        )
        self.db_pool.updates.register_background_update_handler(
            self.RECEIPTS_LINEARIZED_UNIQUE_INDEX_UPDATE_NAME,
            self._background_receipts_linearized_unique_index,
        )
        self.db_pool.updates.register_background_update_handler(
            self.RECEIPTS_GRAPH_UNIQUE_INDEX_UPDATE_NAME,
            self._background_receipts_graph_unique_index,
        )

    async def _populate_receipt_event_stream_ordering(
        self, progress: JsonDict, batch_size: int
    ) -> int:
        def _populate_receipt_event_stream_ordering_txn(
            txn: LoggingTransaction,
        ) -> bool:
            if "max_stream_id" in progress:
                max_stream_id = progress["max_stream_id"]
            else:
                txn.execute("SELECT max(stream_id) FROM receipts_linearized")
                res = txn.fetchone()
                if res is None or res[0] is None:
                    return True
                else:
                    max_stream_id = res[0]

            start = progress.get("stream_id", 0)
            stop = start + batch_size

            sql = """
                UPDATE receipts_linearized
                SET event_stream_ordering = (
                    SELECT stream_ordering
                    FROM events
                    WHERE event_id = receipts_linearized.event_id
                )
                WHERE stream_id >= ? AND stream_id < ?
            """
            txn.execute(sql, (start, stop))

            self.db_pool.updates._background_update_progress_txn(
                txn,
                self.POPULATE_RECEIPT_EVENT_STREAM_ORDERING,
                {
                    "stream_id": stop,
                    "max_stream_id": max_stream_id,
                },
            )

            return stop > max_stream_id

        finished = await self.db_pool.runInteraction(
            "_remove_devices_from_device_inbox_txn",
            _populate_receipt_event_stream_ordering_txn,
        )

        if finished:
            await self.db_pool.updates._end_background_update(
                self.POPULATE_RECEIPT_EVENT_STREAM_ORDERING
            )

        return batch_size

    async def _background_receipts_linearized_unique_index(
        self, progress: dict, batch_size: int
    ) -> int:
        """Removes duplicate receipts and adds a unique index on
        `(room_id, receipt_type, user_id)` to `receipts_linearized`, for non-thread
        receipts."""

        def _remote_duplicate_receipts_txn(txn: LoggingTransaction) -> None:
            ROW_ID_NAME = self.database_engine.row_id_name
            # Identify any duplicate receipts arising from
            # https://github.com/matrix-org/synapse/issues/14406.
            # The following query takes less than a minute on matrix.org.
            sql = """
                SELECT MAX(stream_id), room_id, receipt_type, user_id
                FROM receipts_linearized
                WHERE thread_id IS NULL
                GROUP BY room_id, receipt_type, user_id
                HAVING COUNT(*) > 1
            """
            txn.execute(sql)
            duplicate_keys = cast(List[Tuple[int, str, str, str]], list(txn))

            # Then remove duplicate receipts, keeping the one with the highest
            # `stream_id`. Since there might be duplicate rows with the same
            # `stream_id`, we delete by the ctid instead.
            for stream_id, room_id, receipt_type, user_id in duplicate_keys:
                sql = f"""
                SELECT {ROW_ID_NAME}
                FROM receipts_linearized
                WHERE
                    room_id = ? AND
                    receipt_type = ? AND
                    user_id = ? AND
                    thread_id IS NULL AND
                    stream_id = ?
                LIMIT 1
                """
                txn.execute(sql, (room_id, receipt_type, user_id, stream_id))
                row_id = cast(Tuple[str], txn.fetchone())[0]

                sql = f"""
                    DELETE FROM receipts_linearized
                    WHERE
                        room_id = ? AND
                        receipt_type = ? AND
                        user_id = ? AND
                        thread_id IS NULL AND
                        {ROW_ID_NAME} != ?
                """
                txn.execute(sql, (room_id, receipt_type, user_id, row_id))

        await self.db_pool.runInteraction(
            self.RECEIPTS_LINEARIZED_UNIQUE_INDEX_UPDATE_NAME,
            _remote_duplicate_receipts_txn,
        )

        await self.db_pool.updates.create_index_in_background(
            index_name="receipts_linearized_unique_index",
            table="receipts_linearized",
            columns=["room_id", "receipt_type", "user_id"],
            where_clause="thread_id IS NULL",
            unique=True,
        )

        await self.db_pool.updates._end_background_update(
            self.RECEIPTS_LINEARIZED_UNIQUE_INDEX_UPDATE_NAME
        )

        return 1

    async def _background_receipts_graph_unique_index(
        self, progress: dict, batch_size: int
    ) -> int:
        """Removes duplicate receipts and adds a unique index on
        `(room_id, receipt_type, user_id)` to `receipts_graph`, for non-thread
        receipts."""

        def _remote_duplicate_receipts_txn(txn: LoggingTransaction) -> None:
            # Identify any duplicate receipts arising from
            # https://github.com/matrix-org/synapse/issues/14406.
            # We expect the following query to use the per-thread receipt index and take
            # less than a minute.
            sql = """
                SELECT room_id, receipt_type, user_id FROM receipts_graph
                WHERE thread_id IS NULL
                GROUP BY room_id, receipt_type, user_id
                HAVING COUNT(*) > 1
            """
            txn.execute(sql)
            duplicate_keys = cast(List[Tuple[str, str, str]], list(txn))

            # Then remove all duplicate receipts.
            # We could be clever and try to keep the latest receipt out of every set of
            # duplicates, but it's far simpler to remove them all.
            for room_id, receipt_type, user_id in duplicate_keys:
                sql = """
                    DELETE FROM receipts_graph
                    WHERE
                        room_id = ? AND
                        receipt_type = ? AND
                        user_id = ? AND
                        thread_id IS NULL
                """
                txn.execute(sql, (room_id, receipt_type, user_id))

        await self.db_pool.runInteraction(
            self.RECEIPTS_GRAPH_UNIQUE_INDEX_UPDATE_NAME,
            _remote_duplicate_receipts_txn,
        )

        await self.db_pool.updates.create_index_in_background(
            index_name="receipts_graph_unique_index",
            table="receipts_graph",
            columns=["room_id", "receipt_type", "user_id"],
            where_clause="thread_id IS NULL",
            unique=True,
        )

        await self.db_pool.updates._end_background_update(
            self.RECEIPTS_GRAPH_UNIQUE_INDEX_UPDATE_NAME
        )

        return 1


class ReceiptsStore(ReceiptsWorkerStore, ReceiptsBackgroundUpdateStore):
    pass<|MERGE_RESOLUTION|>--- conflicted
+++ resolved
@@ -558,12 +558,8 @@
         from_key: MultiWriterStreamToken,
         to_key: MultiWriterStreamToken,
     ) -> StrCollection:
-<<<<<<< HEAD
-        """Get the set of rooms that (may) have receipts between the two tokens."""
-=======
         """Given a set of room_ids, find out which ones (may) have receipts
         between the two tokens (> `from_token` and <= `to_token`)."""
->>>>>>> 8b8d74d1
 
         room_ids = self._receipts_stream_cache.get_entities_changed(
             room_ids, from_key.stream
