#
# This file is licensed under the Affero General Public License (AGPL) version 3.
#
# Copyright 2019,2020 The Matrix.org Foundation C.I.C.
# Copyright 2014-2016 OpenMarket Ltd
# Copyright (C) 2023 New Vector, Ltd
#
# This program is free software: you can redistribute it and/or modify
# it under the terms of the GNU Affero General Public License as
# published by the Free Software Foundation, either version 3 of the
# License, or (at your option) any later version.
#
# See the GNU Affero General Public License for more details:
# <https://www.gnu.org/licenses/agpl-3.0.html>.
#
# Originally licensed under the Apache License, Version 2.0:
# <http://www.apache.org/licenses/LICENSE-2.0>.
#
# [This file includes modifications made by New Vector Limited]
#
#
import logging
import random
import re
from typing import TYPE_CHECKING, Any, Dict, List, Optional, Tuple, Union, cast

import attr

from synapse.api.constants import UserTypes
from synapse.api.errors import (
    Codes,
    NotFoundError,
    StoreError,
    SynapseError,
    ThreepidValidationError,
)
from synapse.config.homeserver import HomeServerConfig
from synapse.metrics.background_process_metrics import wrap_as_background_process
from synapse.storage.database import (
    DatabasePool,
    LoggingDatabaseConnection,
    LoggingTransaction,
    make_in_list_sql_clause,
)
from synapse.storage.databases.main.cache import CacheInvalidationWorkerStore
from synapse.storage.databases.main.stats import StatsStore
from synapse.storage.types import Cursor
from synapse.storage.util.id_generators import IdGenerator
from synapse.storage.util.sequence import build_sequence_generator
from synapse.types import JsonDict, StrCollection, UserID, UserInfo
from synapse.util.caches.descriptors import cached
from synapse.util.iterutils import batch_iter

if TYPE_CHECKING:
    from synapse.server import HomeServer

THIRTY_MINUTES_IN_MS = 30 * 60 * 1000

logger = logging.getLogger(__name__)


class ExternalIDReuseException(Exception):
    """Exception if writing an external id for a user fails,
    because this external id is given to an other user."""


class LoginTokenExpired(Exception):
    """Exception if the login token sent expired"""


class LoginTokenReused(Exception):
    """Exception if the login token sent was already used"""


@attr.s(frozen=True, slots=True, auto_attribs=True)
class TokenLookupResult:
    """Result of looking up an access token.

    Attributes:
        user_id: The user that this token authenticates as
        is_guest
        shadow_banned
        token_id: The ID of the access token looked up
        device_id: The device associated with the token, if any.
        valid_until_ms: The timestamp the token expires, if any.
        token_owner: The "owner" of the token. This is either the same as the
            user, or a server admin who is logged in as the user.
        token_used: True if this token was used at least once in a request.
            This field can be out of date since `get_user_by_access_token` is
            cached.
    """

    user_id: str
    token_id: int
    is_guest: bool = False
    shadow_banned: bool = False
    device_id: Optional[str] = None
    valid_until_ms: Optional[int] = None
    token_owner: str = attr.ib()
    token_used: bool = False

    # Make the token owner default to the user ID, which is the common case.
    @token_owner.default
    def _default_token_owner(self) -> str:
        return self.user_id


@attr.s(auto_attribs=True, frozen=True, slots=True)
class RefreshTokenLookupResult:
    """Result of looking up a refresh token."""

    user_id: str
    """The user this token belongs to."""

    device_id: str
    """The device associated with this refresh token."""

    token_id: int
    """The ID of this refresh token."""

    next_token_id: Optional[int]
    """The ID of the refresh token which replaced this one."""

    has_next_refresh_token_been_refreshed: bool
    """True if the next refresh token was used for another refresh."""

    has_next_access_token_been_used: bool
    """True if the next access token was already used at least once."""

    expiry_ts: Optional[int]
    """The time at which the refresh token expires and can not be used.
    If None, the refresh token doesn't expire."""

    ultimate_session_expiry_ts: Optional[int]
    """The time at which the session comes to an end and can no longer be
    refreshed.
    If None, the session can be refreshed indefinitely."""


@attr.s(auto_attribs=True, frozen=True, slots=True)
class LoginTokenLookupResult:
    """Result of looking up a login token."""

    user_id: str
    """The user this token belongs to."""

    auth_provider_id: Optional[str]
    """The SSO Identity Provider that the user authenticated with, to get this token."""

    auth_provider_session_id: Optional[str]
    """The session ID advertised by the SSO Identity Provider."""


@attr.s(frozen=True, slots=True, auto_attribs=True)
class ThreepidResult:
    medium: str
    address: str
    validated_at: int
    added_at: int


@attr.s(frozen=True, slots=True, auto_attribs=True)
class ThreepidValidationSession:
    address: str
    """address of the 3pid"""
    medium: str
    """medium of the 3pid"""
    client_secret: str
    """a secret provided by the client for this validation session"""
    session_id: str
    """ID of the validation session"""
    last_send_attempt: int
    """a number serving to dedupe send attempts for this session"""
    validated_at: Optional[int]
    """timestamp of when this session was validated if so"""


class RegistrationWorkerStore(StatsStore, CacheInvalidationWorkerStore):
    def __init__(
        self,
        database: DatabasePool,
        db_conn: LoggingDatabaseConnection,
        hs: "HomeServer",
    ):
        super().__init__(database, db_conn, hs)

        self.config: HomeServerConfig = hs.config

        # Note: we don't check this sequence for consistency as we'd have to
        # call `find_max_generated_user_id_localpart` each time, which is
        # expensive if there are many entries.
        self._user_id_seq = build_sequence_generator(
            db_conn,
            database.engine,
            find_max_generated_user_id_localpart,
            "user_id_seq",
            table=None,
            id_column=None,
        )

        self._account_validity_enabled = (
            hs.config.account_validity.account_validity_enabled
        )
        self._account_validity_period = None
        self._account_validity_startup_job_max_delta = None
        if self._account_validity_enabled:
            self._account_validity_period = (
                hs.config.account_validity.account_validity_period
            )
            self._account_validity_startup_job_max_delta = (
                hs.config.account_validity.account_validity_startup_job_max_delta
            )

            if hs.config.worker.run_background_tasks:
                self._clock.call_later(
                    0.0,
                    self._set_expiration_date_when_missing,
                )

        # If support for MSC3866 is enabled and configured to require approval for new
        # account, we will create new users with an 'approved' flag set to false.
        self._require_approval = (
            hs.config.experimental.msc3866.enabled
            and hs.config.experimental.msc3866.require_approval_for_new_accounts
        )

        # Create a background job for culling expired 3PID validity tokens
        if hs.config.worker.run_background_tasks:
            self._clock.looping_call(
                self.cull_expired_threepid_validation_tokens, THIRTY_MINUTES_IN_MS
            )

    async def register_user(
        self,
        user_id: str,
        password_hash: Optional[str] = None,
        was_guest: bool = False,
        make_guest: bool = False,
        appservice_id: Optional[str] = None,
        create_profile_with_displayname: Optional[str] = None,
        admin: bool = False,
        user_type: Optional[str] = None,
        shadow_banned: bool = False,
        approved: bool = False,
    ) -> None:
        """Attempts to register an account.

        Args:
            user_id: The desired user ID to register.
            password_hash: Optional. The password hash for this user.
            was_guest: Whether this is a guest account being upgraded to a
                non-guest account.
            make_guest: True if the the new user should be guest, false to add a
                regular user account.
            appservice_id: The ID of the appservice registering the user.
            create_profile_with_displayname: Optionally create a profile for
                the user, setting their displayname to the given value
            admin: is an admin user?
            user_type: type of user. One of the values from api.constants.UserTypes,
                a custom value set in the configuration file, or None for a normal
                user.
            shadow_banned: Whether the user is shadow-banned, i.e. they may be
                told their requests succeeded but we ignore them.
            approved: Whether to consider the user has already been approved by an
                administrator.

        Raises:
            StoreError if the user_id could not be registered.
        """
        await self.db_pool.runInteraction(
            "register_user",
            self._register_user,
            user_id,
            password_hash,
            was_guest,
            make_guest,
            appservice_id,
            create_profile_with_displayname,
            admin,
            user_type,
            shadow_banned,
            approved,
        )

    def _register_user(
        self,
        txn: LoggingTransaction,
        user_id: str,
        password_hash: Optional[str],
        was_guest: bool,
        make_guest: bool,
        appservice_id: Optional[str],
        create_profile_with_displayname: Optional[str],
        admin: bool,
        user_type: Optional[str],
        shadow_banned: bool,
        approved: bool,
    ) -> None:
        user_id_obj = UserID.from_string(user_id)

        now = int(self._clock.time())

        user_approved = approved or not self._require_approval

        try:
            if was_guest:
                # Ensure that the guest user actually exists
                # ``allow_none=False`` makes this raise an exception
                # if the row isn't in the database.
                self.db_pool.simple_select_one_txn(
                    txn,
                    "users",
                    keyvalues={"name": user_id, "is_guest": 1},
                    retcols=("name",),
                    allow_none=False,
                )

                self.db_pool.simple_update_one_txn(
                    txn,
                    "users",
                    keyvalues={"name": user_id, "is_guest": 1},
                    updatevalues={
                        "password_hash": password_hash,
                        "upgrade_ts": now,
                        "is_guest": 1 if make_guest else 0,
                        "appservice_id": appservice_id,
                        "admin": 1 if admin else 0,
                        "user_type": user_type,
                        "shadow_banned": shadow_banned,
                        "approved": user_approved,
                    },
                )
            else:
                self.db_pool.simple_insert_txn(
                    txn,
                    "users",
                    values={
                        "name": user_id,
                        "password_hash": password_hash,
                        "creation_ts": now,
                        "is_guest": 1 if make_guest else 0,
                        "appservice_id": appservice_id,
                        "admin": 1 if admin else 0,
                        "user_type": user_type,
                        "shadow_banned": shadow_banned,
                        "approved": user_approved,
                    },
                )

        except self.database_engine.module.IntegrityError:
            raise StoreError(400, "User ID already taken.", errcode=Codes.USER_IN_USE)

        if self._account_validity_enabled:
            self.set_expiration_date_for_user_txn(txn, user_id)

        if create_profile_with_displayname:
            # set a default displayname serverside to avoid ugly race
            # between auto-joins and clients trying to set displaynames
            #
            # *obviously* the 'profiles' table uses localpart for user_id
            # while everything else uses the full mxid.
            txn.execute(
                "INSERT INTO profiles(full_user_id, user_id, displayname) VALUES (?,?,?)",
                (user_id, user_id_obj.localpart, create_profile_with_displayname),
            )

        if self.hs.config.stats.stats_enabled:
            # we create a new completed user statistics row

            # we don't strictly need current_token since this user really can't
            # have any state deltas before now (as it is a new user), but still,
            # we include it for completeness.
            current_token = self._get_max_stream_id_in_current_state_deltas_txn(txn)

            self._update_stats_delta_txn(
                txn, now, "user", user_id, {}, complete_with_stream_id=current_token
            )

        self._invalidate_cache_and_stream(txn, self.get_user_by_id, (user_id,))

    @cached()
    async def get_user_by_id(self, user_id: str) -> Optional[UserInfo]:
        """Returns info about the user account, if it exists."""

        def get_user_by_id_txn(txn: LoggingTransaction) -> Optional[UserInfo]:
            # We could technically use simple_select_one here, but it would not perform
            # the COALESCEs (unless hacked into the column names), which could yield
            # confusing results.
            txn.execute(
                """
                SELECT
                    name, is_guest, admin, consent_version, consent_ts,
                    consent_server_notice_sent, appservice_id, creation_ts, user_type,
                    deactivated, COALESCE(shadow_banned, FALSE) AS shadow_banned,
                    COALESCE(approved, TRUE) AS approved,
                    COALESCE(locked, FALSE) AS locked,
                    suspended
                FROM users
                WHERE name = ?
                """,
                (user_id,),
            )

            row = txn.fetchone()
            if not row:
                return None

            (
                name,
                is_guest,
                admin,
                consent_version,
                consent_ts,
                consent_server_notice_sent,
                appservice_id,
                creation_ts,
                user_type,
                deactivated,
                shadow_banned,
                approved,
                locked,
                suspended,
            ) = row

            return UserInfo(
                appservice_id=appservice_id,
                consent_server_notice_sent=consent_server_notice_sent,
                consent_version=consent_version,
                consent_ts=consent_ts,
                creation_ts=creation_ts,
                is_admin=bool(admin),
                is_deactivated=bool(deactivated),
                is_guest=bool(is_guest),
                is_shadow_banned=bool(shadow_banned),
                user_id=UserID.from_string(name),
                user_type=user_type,
                approved=bool(approved),
                locked=bool(locked),
                suspended=bool(suspended),
            )

        return await self.db_pool.runInteraction(
            desc="get_user_by_id",
            func=get_user_by_id_txn,
        )

    async def is_trial_user(self, user_id: str) -> bool:
        """Checks if user is in the "trial" period, i.e. within the first
        N days of registration defined by `mau_trial_days` config or the
        `mau_appservice_trial_days` config.

        Args:
            user_id: The user to check for trial status.
        """

        info = await self.get_user_by_id(user_id)
        if not info:
            return False

        now = self._clock.time_msec()
        days = self.config.server.mau_appservice_trial_days.get(
            info.appservice_id, self.config.server.mau_trial_days
        )
        trial_duration_ms = days * 24 * 60 * 60 * 1000
        is_trial = (now - info.creation_ts * 1000) < trial_duration_ms
        return is_trial

    @cached()
    async def get_user_by_access_token(self, token: str) -> Optional[TokenLookupResult]:
        """Get a user from the given access token.

        Args:
            token: The access token of a user.
        Returns:
            None, if the token did not match, otherwise a `TokenLookupResult`
        """
        return await self.db_pool.runInteraction(
            "get_user_by_access_token", self._query_for_auth, token
        )

    @cached()
    async def get_expiration_ts_for_user(self, user_id: str) -> Optional[int]:
        """Get the expiration timestamp for the account bearing a given user ID.

        Args:
            user_id: The ID of the user.
        Returns:
            None, if the account has no expiration timestamp, otherwise int
            representation of the timestamp (as a number of milliseconds since epoch).
        """
        return await self.db_pool.simple_select_one_onecol(
            table="account_validity",
            keyvalues={"user_id": user_id},
            retcol="expiration_ts_ms",
            allow_none=True,
            desc="get_expiration_ts_for_user",
        )

    async def is_account_expired(self, user_id: str, current_ts: int) -> bool:
        """
        Returns whether an user account is expired.

        Args:
            user_id: The user's ID
            current_ts: The current timestamp

        Returns:
            Whether the user account has expired
        """
        expiration_ts = await self.get_expiration_ts_for_user(user_id)
        return expiration_ts is not None and current_ts >= expiration_ts

    async def set_account_validity_for_user(
        self,
        user_id: str,
        expiration_ts: int,
        email_sent: bool,
        renewal_token: Optional[str] = None,
        token_used_ts: Optional[int] = None,
    ) -> None:
        """Updates the account validity properties of the given account, with the
        given values.

        Args:
            user_id: ID of the account to update properties for.
            expiration_ts: New expiration date, as a timestamp in milliseconds
                since epoch.
            email_sent: True means a renewal email has been sent for this account
                and there's no need to send another one for the current validity
                period.
            renewal_token: Renewal token the user can use to extend the validity
                of their account. Defaults to no token.
            token_used_ts: A timestamp of when the current token was used to renew
                the account.
        """

        def set_account_validity_for_user_txn(txn: LoggingTransaction) -> None:
            self.db_pool.simple_update_txn(
                txn=txn,
                table="account_validity",
                keyvalues={"user_id": user_id},
                updatevalues={
                    "expiration_ts_ms": expiration_ts,
                    "email_sent": email_sent,
                    "renewal_token": renewal_token,
                    "token_used_ts_ms": token_used_ts,
                },
            )
            self._invalidate_cache_and_stream(
                txn, self.get_expiration_ts_for_user, (user_id,)
            )

        await self.db_pool.runInteraction(
            "set_account_validity_for_user", set_account_validity_for_user_txn
        )

    async def set_renewal_token_for_user(
        self, user_id: str, renewal_token: str
    ) -> None:
        """Defines a renewal token for a given user, and clears the token_used timestamp.

        Args:
            user_id: ID of the user to set the renewal token for.
            renewal_token: Random unique string that will be used to renew the
                user's account.

        Raises:
            StoreError: The provided token is already set for another user.
        """
        await self.db_pool.simple_update_one(
            table="account_validity",
            keyvalues={"user_id": user_id},
            updatevalues={"renewal_token": renewal_token, "token_used_ts_ms": None},
            desc="set_renewal_token_for_user",
        )

    async def get_user_from_renewal_token(
        self, renewal_token: str
    ) -> Tuple[str, int, Optional[int]]:
        """Get a user ID and renewal status from a renewal token.

        Args:
            renewal_token: The renewal token to perform the lookup with.

        Returns:
            A tuple of containing the following values:
                * The ID of a user to which the token belongs.
                * An int representing the user's expiry timestamp as milliseconds since the
                    epoch, or 0 if the token was invalid.
                * An optional int representing the timestamp of when the user renewed their
                    account timestamp as milliseconds since the epoch. None if the account
                    has not been renewed using the current token yet.
        """
        return cast(
            Tuple[str, int, Optional[int]],
            await self.db_pool.simple_select_one(
                table="account_validity",
                keyvalues={"renewal_token": renewal_token},
                retcols=["user_id", "expiration_ts_ms", "token_used_ts_ms"],
                desc="get_user_from_renewal_token",
            ),
        )

    async def get_renewal_token_for_user(self, user_id: str) -> str:
        """Get the renewal token associated with a given user ID.

        Args:
            user_id: The user ID to lookup a token for.

        Returns:
            The renewal token associated with this user ID.
        """
        return await self.db_pool.simple_select_one_onecol(
            table="account_validity",
            keyvalues={"user_id": user_id},
            retcol="renewal_token",
            desc="get_renewal_token_for_user",
        )

    async def get_users_expiring_soon(self) -> List[Tuple[str, int]]:
        """Selects users whose account will expire in the [now, now + renew_at] time
        window (see configuration for account_validity for information on what renew_at
        refers to).

        Returns:
            A list of tuples, each with a user ID and expiration time (in milliseconds).
        """

        def select_users_txn(
            txn: LoggingTransaction, now_ms: int, renew_at: int
        ) -> List[Tuple[str, int]]:
            sql = (
                "SELECT user_id, expiration_ts_ms FROM account_validity"
                " WHERE email_sent = FALSE AND (expiration_ts_ms - ?) <= ?"
            )
            values = [now_ms, renew_at]
            txn.execute(sql, values)
            return cast(List[Tuple[str, int]], txn.fetchall())

        return await self.db_pool.runInteraction(
            "get_users_expiring_soon",
            select_users_txn,
            self._clock.time_msec(),
            self.config.account_validity.account_validity_renew_at,
        )

    async def set_renewal_mail_status(self, user_id: str, email_sent: bool) -> None:
        """Sets or unsets the flag that indicates whether a renewal email has been sent
        to the user (and the user hasn't renewed their account yet).

        Args:
            user_id: ID of the user to set/unset the flag for.
            email_sent: Flag which indicates whether a renewal email has been sent
                to this user.
        """
        await self.db_pool.simple_update_one(
            table="account_validity",
            keyvalues={"user_id": user_id},
            updatevalues={"email_sent": email_sent},
            desc="set_renewal_mail_status",
        )

    async def delete_account_validity_for_user(self, user_id: str) -> None:
        """Deletes the entry for the given user in the account validity table, removing
        their expiration date and renewal token.

        Args:
            user_id: ID of the user to remove from the account validity table.
        """
        await self.db_pool.simple_delete_one(
            table="account_validity",
            keyvalues={"user_id": user_id},
            desc="delete_account_validity_for_user",
        )

    async def is_server_admin(self, user: UserID) -> bool:
        """Determines if a user is an admin of this homeserver.

        Args:
            user: user ID of the user to test

        Returns:
            true iff the user is a server admin, false otherwise.
        """
        res = await self.db_pool.simple_select_one_onecol(
            table="users",
            keyvalues={"name": user.to_string()},
            retcol="admin",
            allow_none=True,
            desc="is_server_admin",
        )

        return bool(res) if res else False

    async def set_server_admin(self, user: UserID, admin: bool) -> None:
        """Sets whether a user is an admin of this homeserver.

        Args:
            user: user ID of the user to test
            admin: true iff the user is to be a server admin, false otherwise.
        """

        def set_server_admin_txn(txn: LoggingTransaction) -> None:
            self.db_pool.simple_update_one_txn(
                txn, "users", {"name": user.to_string()}, {"admin": 1 if admin else 0}
            )
            self._invalidate_cache_and_stream(
                txn, self.get_user_by_id, (user.to_string(),)
            )

        await self.db_pool.runInteraction("set_server_admin", set_server_admin_txn)

    async def set_shadow_banned(self, user: UserID, shadow_banned: bool) -> None:
        """Sets whether a user shadow-banned.

        Args:
            user: user ID of the user to test
            shadow_banned: true iff the user is to be shadow-banned, false otherwise.
        """

        def set_shadow_banned_txn(txn: LoggingTransaction) -> None:
            user_id = user.to_string()
            self.db_pool.simple_update_one_txn(
                txn,
                table="users",
                keyvalues={"name": user_id},
                updatevalues={"shadow_banned": shadow_banned},
            )
            # In order for this to apply immediately, clear the cache for this user.
            tokens = self.db_pool.simple_select_list_txn(
                txn,
                table="access_tokens",
                keyvalues={"user_id": user_id},
                retcols=("token",),
            )
            self._invalidate_cache_and_stream_bulk(
                txn, self.get_user_by_access_token, tokens
            )
            self._invalidate_cache_and_stream(txn, self.get_user_by_id, (user_id,))

        await self.db_pool.runInteraction("set_shadow_banned", set_shadow_banned_txn)

    async def set_user_type(
        self, user: UserID, user_type: Optional[Union[UserTypes, str]]
    ) -> None:
        """Sets the user type.

        Args:
            user: user ID of the user.
            user_type: type of the user or None for a user without a type.
        """

        def set_user_type_txn(txn: LoggingTransaction) -> None:
            self.db_pool.simple_update_one_txn(
                txn, "users", {"name": user.to_string()}, {"user_type": user_type}
            )
            self._invalidate_cache_and_stream(
                txn, self.get_user_by_id, (user.to_string(),)
            )

        await self.db_pool.runInteraction("set_user_type", set_user_type_txn)

    def _query_for_auth(
        self, txn: LoggingTransaction, token: str
    ) -> Optional[TokenLookupResult]:
        sql = """
            SELECT users.name as user_id,
                users.is_guest,
                users.shadow_banned,
                access_tokens.id as token_id,
                access_tokens.device_id,
                access_tokens.valid_until_ms,
                access_tokens.user_id as token_owner,
                access_tokens.used as token_used
            FROM users
            INNER JOIN access_tokens on users.name = COALESCE(puppets_user_id, access_tokens.user_id)
            WHERE token = ?
        """

        txn.execute(sql, (token,))
        row = txn.fetchone()

        if row:
            (
                user_id,
                is_guest,
                shadow_banned,
                token_id,
                device_id,
                valid_until_ms,
                token_owner,
                token_used,
            ) = row

            return TokenLookupResult(
                user_id=user_id,
                is_guest=is_guest,
                shadow_banned=shadow_banned,
                token_id=token_id,
                device_id=device_id,
                valid_until_ms=valid_until_ms,
                token_owner=token_owner,
                # This field is nullable, ensure it comes out as a boolean
                token_used=bool(token_used),
            )

        return None

    @cached()
    async def is_real_user(self, user_id: str) -> bool:
        """Determines if the user is a real user, ie does not have a 'user_type'.

        Args:
            user_id: user id to test

        Returns:
            True if user 'user_type' is null or empty string
        """
        return await self.db_pool.runInteraction(
            "is_real_user", self.is_real_user_txn, user_id
        )

    @cached()
    async def is_support_user(self, user_id: str) -> bool:
        """Determines if the user is of type UserTypes.SUPPORT

        Args:
            user_id: user id to test

        Returns:
            True if user is of type UserTypes.SUPPORT
        """
        return await self.db_pool.runInteraction(
            "is_support_user", self.is_support_user_txn, user_id
        )

    def is_real_user_txn(self, txn: LoggingTransaction, user_id: str) -> bool:
        res = self.db_pool.simple_select_one_onecol_txn(
            txn=txn,
            table="users",
            keyvalues={"name": user_id},
            retcol="user_type",
            allow_none=True,
        )
        return res is None or res not in [UserTypes.BOT, UserTypes.SUPPORT]

    def is_support_user_txn(self, txn: LoggingTransaction, user_id: str) -> bool:
        res = self.db_pool.simple_select_one_onecol_txn(
            txn=txn,
            table="users",
            keyvalues={"name": user_id},
            retcol="user_type",
            allow_none=True,
        )
        return True if res == UserTypes.SUPPORT else False

    async def get_users_by_id_case_insensitive(self, user_id: str) -> Dict[str, str]:
        """Gets users that match user_id case insensitively.

        Returns:
             A mapping of user_id -> password_hash.
        """

        def f(txn: LoggingTransaction) -> Dict[str, str]:
            sql = "SELECT name, password_hash FROM users WHERE lower(name) = lower(?)"
            txn.execute(sql, (user_id,))
            result = cast(List[Tuple[str, str]], txn.fetchall())
            return dict(result)

        return await self.db_pool.runInteraction("get_users_by_id_case_insensitive", f)

    async def record_user_external_id(
        self, auth_provider: str, external_id: str, user_id: str
    ) -> None:
        """Record a mapping from an external user id to a mxid

        See notes in _record_user_external_id_txn about what constitutes valid data.

        Args:
            auth_provider: identifier for the remote auth provider
            external_id: id on that system
            user_id: complete mxid that it is mapped to

        Raises:
            ExternalIDReuseException if the new external_id could not be mapped.
        """

        try:
            await self.db_pool.runInteraction(
                "record_user_external_id",
                self._record_user_external_id_txn,
                auth_provider,
                external_id,
                user_id,
            )
        except self.database_engine.module.IntegrityError:
            raise ExternalIDReuseException()

    def _record_user_external_id_txn(
        self,
        txn: LoggingTransaction,
        auth_provider: str,
        external_id: str,
        user_id: str,
    ) -> None:
        """
        Record a mapping from an external user id to a mxid.

        Note that the auth provider IDs (and the external IDs) are not validated
        against configured IdPs as Synapse does not know its relationship to
        external systems. For example, it might be useful to pre-configure users
        before enabling a new IdP or an IdP might be temporarily offline, but
        still valid.

        Args:
            txn: The database transaction.
            auth_provider: identifier for the remote auth provider
            external_id: id on that system
            user_id: complete mxid that it is mapped to
        """
        self._invalidate_cache_and_stream(
            txn, self.get_user_by_external_id, (auth_provider, external_id)
        )

        # This INSERT ... ON CONFLICT DO NOTHING statement will cause a
        # 'could not serialize access due to concurrent update'
        # if the row is added concurrently by another transaction.
        # This is exactly what we want, as it makes the transaction get retried
        # in a new snapshot where we can check for a genuine conflict.
        was_inserted = self.db_pool.simple_upsert_txn(
            txn,
            table="user_external_ids",
            keyvalues={"auth_provider": auth_provider, "external_id": external_id},
            values={},
            insertion_values={"user_id": user_id},
        )

        if not was_inserted:
            existing_id = self.db_pool.simple_select_one_onecol_txn(
                txn,
                table="user_external_ids",
                keyvalues={"auth_provider": auth_provider, "user_id": user_id},
                retcol="external_id",
                allow_none=True,
            )

            if existing_id != external_id:
                raise ExternalIDReuseException(
                    f"{user_id!r} has external id {existing_id!r} for {auth_provider} but trying to add {external_id!r}"
                )

    async def remove_user_external_id(
        self, auth_provider: str, external_id: str, user_id: str
    ) -> None:
        """Remove a mapping from an external user id to a mxid
        If the mapping is not found, this method does nothing.
        Args:
            auth_provider: identifier for the remote auth provider
            external_id: id on that system
            user_id: complete mxid that it is mapped to
        """
        await self.db_pool.simple_delete(
            table="user_external_ids",
            keyvalues={
                "auth_provider": auth_provider,
                "external_id": external_id,
                "user_id": user_id,
            },
            desc="remove_user_external_id",
        )
        await self.invalidate_cache_and_stream(
            "get_user_by_external_id", (auth_provider, external_id)
        )

    async def replace_user_external_id(
        self,
        record_external_ids: List[Tuple[str, str]],
        user_id: str,
    ) -> None:
        """Replace mappings from external user ids to a mxid in a single transaction.
        All mappings are deleted and the new ones are created.

        See notes in _record_user_external_id_txn about what constitutes valid data.

        Args:
            record_external_ids:
                List with tuple of auth_provider and external_id to record
            user_id: complete mxid that it is mapped to

        Raises:
            ExternalIDReuseException if the new external_id could not be mapped.
        """

        def _replace_user_external_id_txn(
            txn: LoggingTransaction,
        ) -> None:
            self.db_pool.simple_delete_txn(
                txn,
                table="user_external_ids",
                keyvalues={"user_id": user_id},
            )

            for auth_provider, external_id in record_external_ids:
                self._invalidate_cache_and_stream(
                    txn, self.get_user_by_external_id, (auth_provider, external_id)
                )

                self._record_user_external_id_txn(
                    txn,
                    auth_provider,
                    external_id,
                    user_id,
                )

        try:
            await self.db_pool.runInteraction(
                "replace_user_external_id",
                _replace_user_external_id_txn,
            )
        except self.database_engine.module.IntegrityError:
            raise ExternalIDReuseException()

    @cached()
    async def get_user_by_external_id(
        self, auth_provider: str, external_id: str
    ) -> Optional[str]:
        """Look up a user by their external auth id

        Args:
            auth_provider: identifier for the remote auth provider
            external_id: id on that system

        Returns:
            the mxid of the user, or None if they are not known
        """
        return await self.db_pool.simple_select_one_onecol(
            table="user_external_ids",
            keyvalues={"auth_provider": auth_provider, "external_id": external_id},
            retcol="user_id",
            allow_none=True,
            desc="get_user_by_external_id",
        )

    async def get_external_ids_by_user(self, mxid: str) -> List[Tuple[str, str]]:
        """Look up external ids for the given user

        Args:
            mxid: the MXID to be looked up

        Returns:
            Tuples of (auth_provider, external_id)
        """
        return cast(
            List[Tuple[str, str]],
            await self.db_pool.simple_select_list(
                table="user_external_ids",
                keyvalues={"user_id": mxid},
                retcols=("auth_provider", "external_id"),
                desc="get_external_ids_by_user",
            ),
        )

    async def count_all_users(self) -> int:
        """Counts all users registered on the homeserver."""

        def _count_users(txn: LoggingTransaction) -> int:
            txn.execute("SELECT COUNT(*) FROM users")
            row = txn.fetchone()
            assert row is not None
            return row[0]

        return await self.db_pool.runInteraction("count_users", _count_users)

    async def count_daily_user_type(self) -> Dict[str, int]:
        """
        Counts 1) native non guest users
               2) native guests users
               3) bridged users
        who registered on the homeserver in the past 24 hours
        """

        def _count_daily_user_type(txn: LoggingTransaction) -> Dict[str, int]:
            yesterday = int(self._clock.time()) - (60 * 60 * 24)

            sql = """
                SELECT user_type, COUNT(*) AS count FROM (
                    SELECT
                    CASE
                        WHEN is_guest=0 AND appservice_id IS NULL THEN 'native'
                        WHEN is_guest=1 AND appservice_id IS NULL THEN 'guest'
                        WHEN is_guest=0 AND appservice_id IS NOT NULL THEN 'bridged'
                    END AS user_type
                    FROM users
                    WHERE creation_ts > ?
                ) AS t GROUP BY user_type
            """
            results = {"native": 0, "guest": 0, "bridged": 0}
            txn.execute(sql, (yesterday,))
            for row in txn:
                results[row[0]] = row[1]
            return results

        return await self.db_pool.runInteraction(
            "count_daily_user_type", _count_daily_user_type
        )

    async def count_nonbridged_users(self) -> int:
        def _count_users(txn: LoggingTransaction) -> int:
            txn.execute(
                """
                SELECT COUNT(*) FROM users
                WHERE appservice_id IS NULL
            """
            )
            (count,) = cast(Tuple[int], txn.fetchone())
            return count

        return await self.db_pool.runInteraction("count_users", _count_users)

    async def count_real_users(self) -> int:
        """Counts all users without the bot or support user_types registered on the homeserver."""

        def _count_users(txn: LoggingTransaction) -> int:
            txn.execute(
                f"SELECT COUNT(*) FROM users WHERE user_type IS NULL OR user_type NOT IN ('{UserTypes.BOT}', '{UserTypes.SUPPORT}')"
            )
            row = txn.fetchone()
            assert row is not None
            return row[0]

        return await self.db_pool.runInteraction("count_real_users", _count_users)

    async def generate_user_id(self) -> str:
        """Generate a suitable localpart for a guest user

        Returns: a (hopefully) free localpart
        """
        next_id = await self.db_pool.runInteraction(
            "generate_user_id", self._user_id_seq.get_next_id_txn
        )

        return str(next_id)

    async def get_user_id_by_threepid(self, medium: str, address: str) -> Optional[str]:
        """Returns user id from threepid

        Args:
            medium: threepid medium e.g. email
            address: threepid address e.g. me@example.com. This must already be
                in canonical form.

        Returns:
            The user ID or None if no user id/threepid mapping exists
        """
        user_id = await self.db_pool.runInteraction(
            "get_user_id_by_threepid", self.get_user_id_by_threepid_txn, medium, address
        )
        return user_id

    def get_user_id_by_threepid_txn(
        self, txn: LoggingTransaction, medium: str, address: str
    ) -> Optional[str]:
        """Returns user id from threepid

        Args:
            txn:
            medium: threepid medium e.g. email
            address: threepid address e.g. me@example.com

        Returns:
            user id, or None if no user id/threepid mapping exists
        """
        return self.db_pool.simple_select_one_onecol_txn(
            txn,
            "user_threepids",
            {"medium": medium, "address": address},
            "user_id",
            True,
        )

    async def user_add_threepid(
        self,
        user_id: str,
        medium: str,
        address: str,
        validated_at: int,
        added_at: int,
    ) -> None:
        await self.db_pool.simple_upsert(
            "user_threepids",
            {"medium": medium, "address": address},
            {"user_id": user_id, "validated_at": validated_at, "added_at": added_at},
        )

    async def user_get_threepids(self, user_id: str) -> List[ThreepidResult]:
        results = cast(
            List[Tuple[str, str, int, int]],
            await self.db_pool.simple_select_list(
                "user_threepids",
                keyvalues={"user_id": user_id},
                retcols=["medium", "address", "validated_at", "added_at"],
                desc="user_get_threepids",
            ),
        )
        return [
            ThreepidResult(
                medium=r[0],
                address=r[1],
                validated_at=r[2],
                added_at=r[3],
            )
            for r in results
        ]

    async def user_delete_threepid(
        self, user_id: str, medium: str, address: str
    ) -> None:
        await self.db_pool.simple_delete(
            "user_threepids",
            keyvalues={"user_id": user_id, "medium": medium, "address": address},
            desc="user_delete_threepid",
        )

    async def add_user_bound_threepid(
        self, user_id: str, medium: str, address: str, id_server: str
    ) -> None:
        """The server proxied a bind request to the given identity server on
        behalf of the given user. We need to remember this in case the user
        asks us to unbind the threepid.

        Args:
            user_id
            medium
            address
            id_server
        """
        # We need to use an upsert, in case they user had already bound the
        # threepid
        await self.db_pool.simple_upsert(
            table="user_threepid_id_server",
            keyvalues={
                "user_id": user_id,
                "medium": medium,
                "address": address,
                "id_server": id_server,
            },
            values={},
            insertion_values={},
            desc="add_user_bound_threepid",
        )

    async def user_get_bound_threepids(self, user_id: str) -> List[Tuple[str, str]]:
        """Get the threepids that a user has bound to an identity server through the homeserver
        The homeserver remembers where binds to an identity server occurred. Using this
        method can retrieve those threepids.

        Args:
            user_id: The ID of the user to retrieve threepids for

        Returns:
            List of tuples of two strings:
                medium: The medium of the threepid (e.g "email")
                address: The address of the threepid (e.g "bob@example.com")
        """
        return cast(
            List[Tuple[str, str]],
            await self.db_pool.simple_select_list(
                table="user_threepid_id_server",
                keyvalues={"user_id": user_id},
                retcols=["medium", "address"],
                desc="user_get_bound_threepids",
            ),
        )

    async def remove_user_bound_threepid(
        self, user_id: str, medium: str, address: str, id_server: str
    ) -> None:
        """The server proxied an unbind request to the given identity server on
        behalf of the given user, so we remove the mapping of threepid to
        identity server.

        Args:
            user_id
            medium
            address
            id_server
        """
        await self.db_pool.simple_delete(
            table="user_threepid_id_server",
            keyvalues={
                "user_id": user_id,
                "medium": medium,
                "address": address,
                "id_server": id_server,
            },
            desc="remove_user_bound_threepid",
        )

    async def get_id_servers_user_bound(
        self, user_id: str, medium: str, address: str
    ) -> List[str]:
        """Get the list of identity servers that the server proxied bind
        requests to for given user and threepid

        Args:
            user_id: The user to query for identity servers.
            medium: The medium to query for identity servers.
            address: The address to query for identity servers.

        Returns:
            A list of identity servers
        """
        return await self.db_pool.simple_select_onecol(
            table="user_threepid_id_server",
            keyvalues={"user_id": user_id, "medium": medium, "address": address},
            retcol="id_server",
            desc="get_id_servers_user_bound",
        )

    @cached()
    async def get_user_deactivated_status(self, user_id: str) -> bool:
        """Retrieve the value for the `deactivated` property for the provided user.

        Args:
            user_id: The ID of the user to retrieve the status for.

        Returns:
            True if the user was deactivated, false if the user is still active.
        """

        res = await self.db_pool.simple_select_one_onecol(
            table="users",
            keyvalues={"name": user_id},
            retcol="deactivated",
            desc="get_user_deactivated_status",
        )

        # Convert the integer into a boolean.
        return res == 1

    @cached()
    async def get_user_locked_status(self, user_id: str) -> bool:
        """Retrieve the value for the `locked` property for the provided user.

        Args:
            user_id: The ID of the user to retrieve the status for.

        Returns:
            True if the user was locked, false if the user is still active.
        """

        res = await self.db_pool.simple_select_one_onecol(
            table="users",
            keyvalues={"name": user_id},
            retcol="locked",
            desc="get_user_locked_status",
        )

        # Convert the potential integer into a boolean.
        return bool(res)

    @cached()
    async def get_user_suspended_status(self, user_id: str) -> bool:
        """
        Determine whether the user's account is suspended.
            Args:
                user_id: The user ID of the user in question
            Returns:
                True if the user's account is suspended, false if it is not suspended or
                if the user ID cannot be found.
        """

        res = await self.db_pool.simple_select_one_onecol(
            table="users",
            keyvalues={"name": user_id},
            retcol="suspended",
            allow_none=True,
            desc="get_user_suspended",
        )

        return bool(res)

    async def get_threepid_validation_session(
        self,
        medium: Optional[str],
        client_secret: str,
        address: Optional[str] = None,
        sid: Optional[str] = None,
        validated: Optional[bool] = True,
    ) -> Optional[ThreepidValidationSession]:
        """Gets a session_id and last_send_attempt (if available) for a
        combination of validation metadata

        Args:
            medium: The medium of the 3PID
            client_secret: A unique string provided by the client to help identify this
                validation attempt
            address: The address of the 3PID
            sid: The ID of the validation session
            validated: Whether sessions should be filtered by
                whether they have been validated already or not. None to
                perform no filtering

        Returns:
            A ThreepidValidationSession or None if a validation session is not found
        """
        if not client_secret:
            raise SynapseError(
                400, "Missing parameter: client_secret", errcode=Codes.MISSING_PARAM
            )

        keyvalues = {"client_secret": client_secret}
        if medium:
            keyvalues["medium"] = medium
        if address:
            keyvalues["address"] = address
        if sid:
            keyvalues["session_id"] = sid

        assert address or sid

        def get_threepid_validation_session_txn(
            txn: LoggingTransaction,
        ) -> Optional[ThreepidValidationSession]:
            sql = """
                SELECT address, session_id, medium, client_secret,
                last_send_attempt, validated_at
                FROM threepid_validation_session WHERE %s
                """ % (" AND ".join("%s = ?" % k for k in keyvalues.keys()),)

            if validated is not None:
                sql += " AND validated_at IS " + ("NOT NULL" if validated else "NULL")

            sql += " LIMIT 1"

            txn.execute(sql, list(keyvalues.values()))
            row = txn.fetchone()
            if not row:
                return None

            return ThreepidValidationSession(
                address=row[0],
                session_id=row[1],
                medium=row[2],
                client_secret=row[3],
                last_send_attempt=row[4],
                validated_at=row[5],
            )

        return await self.db_pool.runInteraction(
            "get_threepid_validation_session", get_threepid_validation_session_txn
        )

    async def delete_threepid_session(self, session_id: str) -> None:
        """Removes a threepid validation session from the database. This can
        be done after validation has been performed and whatever action was
        waiting on it has been carried out

        Args:
            session_id: The ID of the session to delete
        """

        def delete_threepid_session_txn(txn: LoggingTransaction) -> None:
            self.db_pool.simple_delete_txn(
                txn,
                table="threepid_validation_token",
                keyvalues={"session_id": session_id},
            )
            self.db_pool.simple_delete_txn(
                txn,
                table="threepid_validation_session",
                keyvalues={"session_id": session_id},
            )

        await self.db_pool.runInteraction(
            "delete_threepid_session", delete_threepid_session_txn
        )

    @wrap_as_background_process("cull_expired_threepid_validation_tokens")
    async def cull_expired_threepid_validation_tokens(self) -> None:
        """Remove threepid validation tokens with expiry dates that have passed"""

        def cull_expired_threepid_validation_tokens_txn(
            txn: LoggingTransaction, ts: int
        ) -> None:
            sql = """
            DELETE FROM threepid_validation_token WHERE
            expires < ?
            """
            txn.execute(sql, (ts,))

        await self.db_pool.runInteraction(
            "cull_expired_threepid_validation_tokens",
            cull_expired_threepid_validation_tokens_txn,
            self._clock.time_msec(),
        )

    @wrap_as_background_process("account_validity_set_expiration_dates")
    async def _set_expiration_date_when_missing(self) -> None:
        """
        Retrieves the list of registered users that don't have an expiration date, and
        adds an expiration date for each of them.
        """

        def select_users_with_no_expiration_date_txn(txn: LoggingTransaction) -> None:
            """Retrieves the list of registered users with no expiration date from the
            database, filtering out deactivated users.
            """
            sql = (
                "SELECT users.name FROM users"
                " LEFT JOIN account_validity ON (users.name = account_validity.user_id)"
                " WHERE account_validity.user_id is NULL AND users.deactivated = 0;"
            )
            txn.execute(sql, [])

            for (name,) in txn.fetchall():
                self.set_expiration_date_for_user_txn(txn, name, use_delta=True)

        await self.db_pool.runInteraction(
            "get_users_with_no_expiration_date",
            select_users_with_no_expiration_date_txn,
        )

    def set_expiration_date_for_user_txn(
        self, txn: LoggingTransaction, user_id: str, use_delta: bool = False
    ) -> None:
        """Sets an expiration date to the account with the given user ID.

        Args:
             user_id: User ID to set an expiration date for.
             use_delta: If set to False, the expiration date for the user will be
                now + validity period. If set to True, this expiration date will be a
                random value in the [now + period - d ; now + period] range, d being a
                delta equal to 10% of the validity period.
        """
        now_ms = self._clock.time_msec()
        assert self._account_validity_period is not None
        expiration_ts = now_ms + self._account_validity_period

        if use_delta:
            assert self._account_validity_startup_job_max_delta is not None
            expiration_ts = random.randrange(
                int(expiration_ts - self._account_validity_startup_job_max_delta),
                expiration_ts,
            )

        self.db_pool.simple_upsert_txn(
            txn,
            "account_validity",
            keyvalues={"user_id": user_id},
            values={"expiration_ts_ms": expiration_ts, "email_sent": False},
        )

    async def get_user_pending_deactivation(self) -> Optional[str]:
        """
        Gets one user from the table of users waiting to be parted from all the rooms
        they're in.
        """
        return await self.db_pool.simple_select_one_onecol(
            "users_pending_deactivation",
            keyvalues={},
            retcol="user_id",
            allow_none=True,
            desc="get_users_pending_deactivation",
        )

    async def del_user_pending_deactivation(self, user_id: str) -> None:
        """
        Removes the given user to the table of users who need to be parted from all the
        rooms they're in, effectively marking that user as fully deactivated.
        """
        # XXX: This should be simple_delete_one but we failed to put a unique index on
        # the table, so somehow duplicate entries have ended up in it.
        await self.db_pool.simple_delete(
            "users_pending_deactivation",
            keyvalues={"user_id": user_id},
            desc="del_user_pending_deactivation",
        )

    async def get_access_token_last_validated(self, token_id: int) -> int:
        """Retrieves the time (in milliseconds) of the last validation of an access token.

        Args:
            token_id: The ID of the access token to update.
        Raises:
            StoreError if the access token was not found.

        Returns:
            The last validation time.
        """
        result = await self.db_pool.simple_select_one_onecol(
            "access_tokens", {"id": token_id}, "last_validated"
        )

        # If this token has not been validated (since starting to track this),
        # return 0 instead of None.
        return result or 0

    async def update_access_token_last_validated(self, token_id: int) -> None:
        """Updates the last time an access token was validated.

        Args:
            token_id: The ID of the access token to update.
        Raises:
            StoreError if there was a problem updating this.
        """
        now = self._clock.time_msec()

        await self.db_pool.simple_update_one(
            "access_tokens",
            {"id": token_id},
            {"last_validated": now},
            desc="update_access_token_last_validated",
        )

    async def registration_token_is_valid(self, token: str) -> bool:
        """Checks if a token can be used to authenticate a registration.

        Args:
            token: The registration token to be checked
        Returns:
            True if the token is valid, False otherwise.
        """
        res = await self.db_pool.simple_select_one(
            "registration_tokens",
            keyvalues={"token": token},
            retcols=["uses_allowed", "pending", "completed", "expiry_time"],
            allow_none=True,
        )

        # Check if the token exists
        if res is None:
            return False

        uses_allowed, pending, completed, expiry_time = res

        # Check if the token has expired
        now = self._clock.time_msec()
        if expiry_time and expiry_time < now:
            return False

        # Check if the token has been used up
        if uses_allowed and pending + completed >= uses_allowed:
            return False

        # Otherwise, the token is valid
        return True

    async def set_registration_token_pending(self, token: str) -> None:
        """Increment the pending registrations counter for a token.

        Args:
            token: The registration token pending use
        """

        def _set_registration_token_pending_txn(txn: LoggingTransaction) -> None:
            pending = self.db_pool.simple_select_one_onecol_txn(
                txn,
                "registration_tokens",
                keyvalues={"token": token},
                retcol="pending",
            )
            self.db_pool.simple_update_one_txn(
                txn,
                "registration_tokens",
                keyvalues={"token": token},
                updatevalues={"pending": pending + 1},
            )

        await self.db_pool.runInteraction(
            "set_registration_token_pending", _set_registration_token_pending_txn
        )

    async def use_registration_token(self, token: str) -> None:
        """Complete a use of the given registration token.

        The `pending` counter will be decremented, and the `completed`
        counter will be incremented.

        Args:
            token: The registration token to be 'used'
        """

        def _use_registration_token_txn(txn: LoggingTransaction) -> None:
            # Normally, res is Optional[Dict[str, Any]].
            # Override type because the return type is only optional if
            # allow_none is True, and we don't want mypy throwing errors
            # about None not being indexable.
            row = self.db_pool.simple_select_one_txn(
                txn,
                "registration_tokens",
                keyvalues={"token": token},
                retcols=("pending", "completed"),
            )
            pending = int(row[0])
            completed = int(row[1])

            # Decrement pending and increment completed
            self.db_pool.simple_update_one_txn(
                txn,
                "registration_tokens",
                keyvalues={"token": token},
                updatevalues={
                    "completed": completed + 1,
                    "pending": pending - 1,
                },
            )

        await self.db_pool.runInteraction(
            "use_registration_token", _use_registration_token_txn
        )

    async def get_registration_tokens(
        self, valid: Optional[bool] = None
    ) -> List[Tuple[str, Optional[int], int, int, Optional[int]]]:
        """List all registration tokens. Used by the admin API.

        Args:
            valid: If True, only valid tokens are returned.
              If False, only invalid tokens are returned.
              Default is None: return all tokens regardless of validity.

        Returns:
            A list of tuples containing:
                * The token
                * The number of users allowed (or None)
                * Whether it is pending
                * Whether it has been completed
                * An expiry time (or None if no expiry)
        """

        def select_registration_tokens_txn(
            txn: LoggingTransaction, now: int, valid: Optional[bool]
        ) -> List[Tuple[str, Optional[int], int, int, Optional[int]]]:
            if valid is None:
                # Return all tokens regardless of validity
                txn.execute(
                    """
                    SELECT token, uses_allowed, pending, completed, expiry_time
                    FROM registration_tokens
                    """
                )

            elif valid:
                # Select valid tokens only
                sql = """
                SELECT token, uses_allowed, pending, completed, expiry_time
                FROM registration_tokens
                WHERE (uses_allowed > pending + completed OR uses_allowed IS NULL)
                    AND (expiry_time > ? OR expiry_time IS NULL)
                """
                txn.execute(sql, [now])

            else:
                # Select invalid tokens only
                sql = """
                SELECT token, uses_allowed, pending, completed, expiry_time
                FROM registration_tokens
                WHERE uses_allowed <= pending + completed OR expiry_time <= ?
                """
                txn.execute(sql, [now])

            return cast(
                List[Tuple[str, Optional[int], int, int, Optional[int]]], txn.fetchall()
            )

        return await self.db_pool.runInteraction(
            "select_registration_tokens",
            select_registration_tokens_txn,
            self._clock.time_msec(),
            valid,
        )

    async def get_one_registration_token(self, token: str) -> Optional[Dict[str, Any]]:
        """Get info about the given registration token. Used by the admin API.

        Args:
            token: The token to retrieve information about.

        Returns:
            A dict, or None if token doesn't exist.
        """
        row = await self.db_pool.simple_select_one(
            "registration_tokens",
            keyvalues={"token": token},
            retcols=["token", "uses_allowed", "pending", "completed", "expiry_time"],
            allow_none=True,
            desc="get_one_registration_token",
        )
        if row is None:
            return None
        return {
            "token": row[0],
            "uses_allowed": row[1],
            "pending": row[2],
            "completed": row[3],
            "expiry_time": row[4],
        }

    async def generate_registration_token(
        self, length: int, chars: str
    ) -> Optional[str]:
        """Generate a random registration token. Used by the admin API.

        Args:
            length: The length of the token to generate.
            chars: A string of the characters allowed in the generated token.

        Returns:
            The generated token.

        Raises:
            SynapseError if a unique registration token could still not be
            generated after a few tries.
        """
        # Make a few attempts at generating a unique token of the required
        # length before failing.
        for _i in range(3):
            # Generate token
            token = "".join(random.choices(chars, k=length))

            # Check if the token already exists
            existing_token = await self.db_pool.simple_select_one_onecol(
                "registration_tokens",
                keyvalues={"token": token},
                retcol="token",
                allow_none=True,
                desc="check_if_registration_token_exists",
            )

            if existing_token is None:
                # The generated token doesn't exist yet, return it
                return token

        raise SynapseError(
            500,
            "Unable to generate a unique registration token. Try again with a greater length",
            Codes.UNKNOWN,
        )

    async def create_registration_token(
        self, token: str, uses_allowed: Optional[int], expiry_time: Optional[int]
    ) -> bool:
        """Create a new registration token. Used by the admin API.

        Args:
            token: The token to create.
            uses_allowed: The number of times the token can be used to complete
              a registration before it becomes invalid. A value of None indicates
              unlimited uses.
            expiry_time: The latest time the token is valid. Given as the
              number of milliseconds since 1970-01-01 00:00:00 UTC. A value of
              None indicates that the token does not expire.

        Returns:
            Whether the row was inserted or not.
        """

        def _create_registration_token_txn(txn: LoggingTransaction) -> bool:
            row = self.db_pool.simple_select_one_txn(
                txn,
                "registration_tokens",
                keyvalues={"token": token},
                retcols=["token"],
                allow_none=True,
            )

            if row is not None:
                # Token already exists
                return False

            self.db_pool.simple_insert_txn(
                txn,
                "registration_tokens",
                values={
                    "token": token,
                    "uses_allowed": uses_allowed,
                    "pending": 0,
                    "completed": 0,
                    "expiry_time": expiry_time,
                },
            )

            return True

        return await self.db_pool.runInteraction(
            "create_registration_token", _create_registration_token_txn
        )

    async def update_registration_token(
        self, token: str, updatevalues: Dict[str, Optional[int]]
    ) -> Optional[Dict[str, Any]]:
        """Update a registration token. Used by the admin API.

        Args:
            token: The token to update.
            updatevalues: A dict with the fields to update. E.g.:
              `{"uses_allowed": 3}` to update just uses_allowed, or
              `{"uses_allowed": 3, "expiry_time": None}` to update both.
              This is passed straight to simple_update_one.

        Returns:
            A dict with all info about the token, or None if token doesn't exist.
        """

        def _update_registration_token_txn(
            txn: LoggingTransaction,
        ) -> Optional[Dict[str, Any]]:
            try:
                self.db_pool.simple_update_one_txn(
                    txn,
                    "registration_tokens",
                    keyvalues={"token": token},
                    updatevalues=updatevalues,
                )
            except StoreError:
                # Update failed because token does not exist
                return None

            # Get all info about the token so it can be sent in the response
            result = self.db_pool.simple_select_one_txn(
                txn,
                "registration_tokens",
                keyvalues={"token": token},
                retcols=[
                    "token",
                    "uses_allowed",
                    "pending",
                    "completed",
                    "expiry_time",
                ],
                allow_none=True,
            )

            if result is None:
                return result

            return {
                "token": result[0],
                "uses_allowed": result[1],
                "pending": result[2],
                "completed": result[3],
                "expiry_time": result[4],
            }

        return await self.db_pool.runInteraction(
            "update_registration_token", _update_registration_token_txn
        )

    async def delete_registration_token(self, token: str) -> bool:
        """Delete a registration token. Used by the admin API.

        Args:
            token: The token to delete.

        Returns:
            Whether the token was successfully deleted or not.
        """
        try:
            await self.db_pool.simple_delete_one(
                "registration_tokens",
                keyvalues={"token": token},
                desc="delete_registration_token",
            )
        except StoreError:
            # Deletion failed because token does not exist
            return False

        return True

    @cached()
    async def mark_access_token_as_used(self, token_id: int) -> None:
        """
        Mark the access token as used, which invalidates the refresh token used
        to obtain it.

        Because get_user_by_access_token is cached, this function might be
        called multiple times for the same token, effectively doing unnecessary
        SQL updates. Because updating the `used` field only goes one way (from
        False to True) it is safe to cache this function as well to avoid this
        issue.

        Args:
            token_id: The ID of the access token to update.
        Raises:
            StoreError if there was a problem updating this.
        """
        await self.db_pool.simple_update_one(
            "access_tokens",
            {"id": token_id},
            {"used": True},
            desc="mark_access_token_as_used",
        )

    async def lookup_refresh_token(
        self, token: str
    ) -> Optional[RefreshTokenLookupResult]:
        """Lookup a refresh token with hints about its validity."""

        def _lookup_refresh_token_txn(
            txn: LoggingTransaction,
        ) -> Optional[RefreshTokenLookupResult]:
            txn.execute(
                """
                SELECT
                    rt.id token_id,
                    rt.user_id,
                    rt.device_id,
                    rt.next_token_id,
                    (nrt.next_token_id IS NOT NULL) AS has_next_refresh_token_been_refreshed,
                    at.used AS has_next_access_token_been_used,
                    rt.expiry_ts,
                    rt.ultimate_session_expiry_ts
                FROM refresh_tokens rt
                LEFT JOIN refresh_tokens nrt ON rt.next_token_id = nrt.id
                LEFT JOIN access_tokens at ON at.refresh_token_id = nrt.id
                WHERE rt.token = ?
            """,
                (token,),
            )
            row = txn.fetchone()

            if row is None:
                return None

            return RefreshTokenLookupResult(
                token_id=row[0],
                user_id=row[1],
                device_id=row[2],
                next_token_id=row[3],
                # SQLite returns 0 or 1 for false/true, so convert to a bool.
                has_next_refresh_token_been_refreshed=bool(row[4]),
                # This column is nullable, ensure it's a boolean
                has_next_access_token_been_used=(row[5] or False),
                expiry_ts=row[6],
                ultimate_session_expiry_ts=row[7],
            )

        return await self.db_pool.runInteraction(
            "lookup_refresh_token", _lookup_refresh_token_txn
        )

    async def replace_refresh_token(self, token_id: int, next_token_id: int) -> None:
        """
        Set the successor of a refresh token, removing the existing successor
        if any.

        This also deletes the predecessor refresh and access tokens,
        since they cannot be valid anymore.

        Args:
            token_id: ID of the refresh token to update.
            next_token_id: ID of its successor.
        """

        def _replace_refresh_token_txn(txn: LoggingTransaction) -> None:
            # First check if there was an existing refresh token
            old_next_token_id = self.db_pool.simple_select_one_onecol_txn(
                txn,
                "refresh_tokens",
                {"id": token_id},
                "next_token_id",
                allow_none=True,
            )

            self.db_pool.simple_update_one_txn(
                txn,
                "refresh_tokens",
                {"id": token_id},
                {"next_token_id": next_token_id},
            )

            # Delete the old "next" token if it exists. This should cascade and
            # delete the associated access_token
            if old_next_token_id is not None:
                self.db_pool.simple_delete_one_txn(
                    txn,
                    "refresh_tokens",
                    {"id": old_next_token_id},
                )

            # Delete the previous refresh token, since we only want to keep the
            # last 2 refresh tokens in the database.
            # (The predecessor of the latest refresh token is still useful in
            # case the refresh was interrupted and the client re-uses the old
            # one.)
            # This cascades to delete the associated access token.
            self.db_pool.simple_delete_txn(
                txn, "refresh_tokens", {"next_token_id": token_id}
            )

        await self.db_pool.runInteraction(
            "replace_refresh_token", _replace_refresh_token_txn
        )

    async def set_device_for_refresh_token(
        self, user_id: str, old_device_id: str, device_id: str
    ) -> None:
        """Moves refresh tokens from old device to current device

        Args:
            user_id: The user of the devices.
            old_device_id: The old device.
            device_id: The new device ID.
        Returns:
            None
        """

        await self.db_pool.simple_update(
            "refresh_tokens",
            keyvalues={"user_id": user_id, "device_id": old_device_id},
            updatevalues={"device_id": device_id},
            desc="set_device_for_refresh_token",
        )

    def _set_device_for_access_token_txn(
        self, txn: LoggingTransaction, token: str, device_id: str
    ) -> str:
        old_device_id = self.db_pool.simple_select_one_onecol_txn(
            txn, "access_tokens", {"token": token}, "device_id"
        )

        self.db_pool.simple_update_txn(
            txn, "access_tokens", {"token": token}, {"device_id": device_id}
        )

        self._invalidate_cache_and_stream(txn, self.get_user_by_access_token, (token,))

        return old_device_id

    async def set_device_for_access_token(self, token: str, device_id: str) -> str:
        """Sets the device ID associated with an access token.

        Args:
            token: The access token to modify.
            device_id: The new device ID.
        Returns:
            The old device ID associated with the access token.
        """

        return await self.db_pool.runInteraction(
            "set_device_for_access_token",
            self._set_device_for_access_token_txn,
            token,
            device_id,
        )

    async def add_login_token_to_user(
        self,
        user_id: str,
        token: str,
        expiry_ts: int,
        auth_provider_id: Optional[str],
        auth_provider_session_id: Optional[str],
    ) -> None:
        """Adds a short-term login token for the given user.

        Args:
            user_id: The user ID.
            token: The new login token to add.
            expiry_ts (milliseconds since the epoch): Time after which the login token
                cannot be used.
            auth_provider_id: The SSO Identity Provider that the user authenticated with
                to get this token, if any
            auth_provider_session_id: The session ID advertised by the SSO Identity
                Provider, if any.
        """
        await self.db_pool.simple_insert(
            "login_tokens",
            {
                "token": token,
                "user_id": user_id,
                "expiry_ts": expiry_ts,
                "auth_provider_id": auth_provider_id,
                "auth_provider_session_id": auth_provider_session_id,
            },
            desc="add_login_token_to_user",
        )

    def _consume_login_token(
        self,
        txn: LoggingTransaction,
        token: str,
        ts: int,
    ) -> LoginTokenLookupResult:
        values = self.db_pool.simple_select_one_txn(
            txn,
            "login_tokens",
            keyvalues={"token": token},
            retcols=(
                "user_id",
                "expiry_ts",
                "used_ts",
                "auth_provider_id",
                "auth_provider_session_id",
            ),
            allow_none=True,
        )

        if values is None:
            raise NotFoundError()

        self.db_pool.simple_update_one_txn(
            txn,
            "login_tokens",
            keyvalues={"token": token},
            updatevalues={"used_ts": ts},
        )
        (
            user_id,
            expiry_ts,
            used_ts,
            auth_provider_id,
            auth_provider_session_id,
        ) = values

        # Token was already used
        if used_ts is not None:
            raise LoginTokenReused()

        # Token expired
        if ts > int(expiry_ts):
            raise LoginTokenExpired()

        return LoginTokenLookupResult(
            user_id=user_id,
            auth_provider_id=auth_provider_id,
            auth_provider_session_id=auth_provider_session_id,
        )

    async def consume_login_token(self, token: str) -> LoginTokenLookupResult:
        """Lookup a login token and consume it.

        Args:
            token: The login token.

        Returns:
            The data stored with that token, including the `user_id`. Returns `None` if
            the token does not exist or if it expired.

        Raises:
            NotFound if the login token was not found in database
            LoginTokenExpired if the login token expired
            LoginTokenReused if the login token was already used
        """
        return await self.db_pool.runInteraction(
            "consume_login_token",
            self._consume_login_token,
            token,
            self._clock.time_msec(),
        )

    async def invalidate_login_tokens_by_session_id(
        self, auth_provider_id: str, auth_provider_session_id: str
    ) -> None:
        """Invalidate login tokens with the given IdP session ID.

        Args:
            auth_provider_id: The SSO Identity Provider that the user authenticated with
                to get this token
            auth_provider_session_id: The session ID advertised by the SSO Identity
                Provider
        """
        await self.db_pool.simple_update(
            table="login_tokens",
            keyvalues={
                "auth_provider_id": auth_provider_id,
                "auth_provider_session_id": auth_provider_session_id,
            },
            updatevalues={"used_ts": self._clock.time_msec()},
            desc="invalidate_login_tokens_by_session_id",
        )

    @cached()
    async def is_guest(self, user_id: str) -> bool:
        res = await self.db_pool.simple_select_one_onecol(
            table="users",
            keyvalues={"name": user_id},
            retcol="is_guest",
            allow_none=True,
            desc="is_guest",
        )

        return res if res else False

    @cached()
    async def is_user_approved(self, user_id: str) -> bool:
        """Checks if a user is approved and therefore can be allowed to log in.

        If the user's 'approved' column is NULL, we consider it as true given it means
        the user was registered when support for an approval flow was either disabled
        or nonexistent.

        Args:
            user_id: the user to check the approval status of.

        Returns:
            A boolean that is True if the user is approved, False otherwise.
        """

        def is_user_approved_txn(txn: LoggingTransaction) -> bool:
            txn.execute(
                """
                SELECT COALESCE(approved, TRUE) AS approved FROM users WHERE name = ?
                """,
                (user_id,),
            )

            row = txn.fetchone()
            assert row is not None

            # We cast to bool because the value returned by the database engine might
            # be an integer if we're using SQLite.
            return bool(row[0])

        return await self.db_pool.runInteraction(
            desc="is_user_pending_approval",
            func=is_user_approved_txn,
        )

    async def set_user_deactivated_status(
        self, user_id: str, deactivated: bool
    ) -> None:
        """Set the `deactivated` property for the provided user to the provided value.

        Args:
            user_id: The ID of the user to set the status for.
            deactivated: The value to set for `deactivated`.
        """

        await self.db_pool.runInteraction(
            "set_user_deactivated_status",
            self.set_user_deactivated_status_txn,
            user_id,
            deactivated,
        )

    def set_user_deactivated_status_txn(
        self, txn: LoggingTransaction, user_id: str, deactivated: bool
    ) -> None:
        self.db_pool.simple_update_one_txn(
            txn=txn,
            table="users",
            keyvalues={"name": user_id},
            updatevalues={"deactivated": 1 if deactivated else 0},
        )
        self._invalidate_cache_and_stream(
            txn, self.get_user_deactivated_status, (user_id,)
        )
        self._invalidate_cache_and_stream(txn, self.get_user_by_id, (user_id,))
        self._invalidate_cache_and_stream(txn, self.is_guest, (user_id,))

    async def set_user_suspended_status(self, user_id: str, suspended: bool) -> None:
        """
        Set whether the user's account is suspended in the `users` table.

        Args:
            user_id: The user ID of the user in question
            suspended: True if the user is suspended, false if not
        """
        await self.db_pool.runInteraction(
            "set_user_suspended_status",
            self.set_user_suspended_status_txn,
            user_id,
            suspended,
        )

    def set_user_suspended_status_txn(
        self, txn: LoggingTransaction, user_id: str, suspended: bool
    ) -> None:
        self.db_pool.simple_update_one_txn(
            txn=txn,
            table="users",
            keyvalues={"name": user_id},
            updatevalues={"suspended": suspended},
        )
        self._invalidate_cache_and_stream(
            txn, self.get_user_suspended_status, (user_id,)
        )
        self._invalidate_cache_and_stream(txn, self.get_user_by_id, (user_id,))

    async def set_user_locked_status(self, user_id: str, locked: bool) -> None:
        """Set the `locked` property for the provided user to the provided value.

        Args:
            user_id: The ID of the user to set the status for.
            locked: The value to set for `locked`.
        """

        await self.db_pool.runInteraction(
            "set_user_locked_status",
            self.set_user_locked_status_txn,
            user_id,
            locked,
        )

    def set_user_locked_status_txn(
        self, txn: LoggingTransaction, user_id: str, locked: bool
    ) -> None:
        self.db_pool.simple_update_one_txn(
            txn=txn,
            table="users",
            keyvalues={"name": user_id},
            updatevalues={"locked": locked},
        )
        self._invalidate_cache_and_stream(txn, self.get_user_locked_status, (user_id,))
        self._invalidate_cache_and_stream(txn, self.get_user_by_id, (user_id,))

    async def update_user_approval_status(
        self, user_id: UserID, approved: bool
    ) -> None:
        """Set the user's 'approved' flag to the given value.

        The boolean will be turned into an int (in update_user_approval_status_txn)
        because the column is a smallint.

        Args:
            user_id: the user to update the flag for.
            approved: the value to set the flag to.
        """
        await self.db_pool.runInteraction(
            "update_user_approval_status",
            self.update_user_approval_status_txn,
            user_id.to_string(),
            approved,
        )

    def update_user_approval_status_txn(
        self, txn: LoggingTransaction, user_id: str, approved: bool
    ) -> None:
        """Set the user's 'approved' flag to the given value.

        The boolean is turned into an int because the column is a smallint.

        Args:
            txn: the current database transaction.
            user_id: the user to update the flag for.
            approved: the value to set the flag to.
        """
        self.db_pool.simple_update_one_txn(
            txn=txn,
            table="users",
            keyvalues={"name": user_id},
            updatevalues={"approved": approved},
        )

        # Invalidate the caches of methods that read the value of the 'approved' flag.
        self._invalidate_cache_and_stream(txn, self.get_user_by_id, (user_id,))
        self._invalidate_cache_and_stream(txn, self.is_user_approved, (user_id,))


class RegistrationBackgroundUpdateStore(RegistrationWorkerStore):
    def __init__(
        self,
        database: DatabasePool,
        db_conn: LoggingDatabaseConnection,
        hs: "HomeServer",
    ):
        super().__init__(database, db_conn, hs)

        self._clock = hs.get_clock()
        self.config = hs.config

        self.db_pool.updates.register_background_index_update(
            "access_tokens_device_index",
            index_name="access_tokens_device_id",
            table="access_tokens",
            columns=["user_id", "device_id"],
        )

        self.db_pool.updates.register_background_index_update(
            "users_creation_ts",
            index_name="users_creation_ts",
            table="users",
            columns=["creation_ts"],
        )

        self.db_pool.updates.register_background_update_handler(
            "users_set_deactivated_flag", self._background_update_set_deactivated_flag
        )

        self.db_pool.updates.register_background_index_update(
            "user_external_ids_user_id_idx",
            index_name="user_external_ids_user_id_idx",
            table="user_external_ids",
            columns=["user_id"],
            unique=False,
        )

        self.db_pool.updates.register_background_index_update(
            update_name="access_tokens_refresh_token_id_idx",
            index_name="access_tokens_refresh_token_id_idx",
            table="access_tokens",
            columns=("refresh_token_id",),
        )

    async def _background_update_set_deactivated_flag(
        self, progress: JsonDict, batch_size: int
    ) -> int:
        """Retrieves a list of all deactivated users and sets the 'deactivated' flag to 1
        for each of them.
        """

        last_user = progress.get("user_id", "")

        def _background_update_set_deactivated_flag_txn(
            txn: LoggingTransaction,
        ) -> Tuple[bool, int]:
            txn.execute(
                """
                SELECT
                    users.name,
                    COUNT(access_tokens.token) AS count_tokens,
                    COUNT(user_threepids.address) AS count_threepids
                FROM users
                    LEFT JOIN access_tokens ON (access_tokens.user_id = users.name)
                    LEFT JOIN user_threepids ON (user_threepids.user_id = users.name)
                WHERE (users.password_hash IS NULL OR users.password_hash = '')
                AND (users.appservice_id IS NULL OR users.appservice_id = '')
                AND users.is_guest = 0
                AND users.name > ?
                GROUP BY users.name
                ORDER BY users.name ASC
                LIMIT ?;
                """,
                (last_user, batch_size),
            )

            rows = txn.fetchall()

            if not rows:
                return True, 0

            rows_processed_nb = 0

            for name, count_tokens, count_threepids in rows:
                if not count_tokens and not count_threepids:
                    self.set_user_deactivated_status_txn(txn, name, True)
                    rows_processed_nb += 1

            logger.info("Marked %d rows as deactivated", rows_processed_nb)

            self.db_pool.updates._background_update_progress_txn(
                txn, "users_set_deactivated_flag", {"user_id": rows[-1][0]}
            )

            if batch_size > len(rows):
                return True, len(rows)
            else:
                return False, len(rows)

        end, nb_processed = await self.db_pool.runInteraction(
            "users_set_deactivated_flag", _background_update_set_deactivated_flag_txn
        )

        if end:
            await self.db_pool.updates._end_background_update(
                "users_set_deactivated_flag"
            )

        return nb_processed


class RegistrationStore(RegistrationBackgroundUpdateStore):
    def __init__(
        self,
        database: DatabasePool,
        db_conn: LoggingDatabaseConnection,
        hs: "HomeServer",
    ):
        super().__init__(database, db_conn, hs)

        self._ignore_unknown_session_error = (
            hs.config.server.request_token_inhibit_3pid_errors
        )

        self._access_tokens_id_gen = IdGenerator(db_conn, "access_tokens", "id")
        self._refresh_tokens_id_gen = IdGenerator(db_conn, "refresh_tokens", "id")

        # Create a background job for removing expired login tokens
        if hs.config.worker.run_background_tasks:
            self._clock.looping_call(
                self._delete_expired_login_tokens, THIRTY_MINUTES_IN_MS
            )

    async def add_access_token_to_user(
        self,
        user_id: str,
        token: str,
        device_id: Optional[str],
        valid_until_ms: Optional[int],
        puppets_user_id: Optional[str] = None,
        refresh_token_id: Optional[int] = None,
    ) -> int:
        """Adds an access token for the given user.

        Args:
            user_id: The user ID.
            token: The new access token to add.
            device_id: ID of the device to associate with the access token.
            valid_until_ms: when the token is valid until. None for no expiry.
            puppets_user_id
            refresh_token_id: ID of the refresh token generated alongside this
                access token.
        Raises:
            StoreError if there was a problem adding this.
        Returns:
            The token ID
        """
        next_id = self._access_tokens_id_gen.get_next()
        now = self._clock.time_msec()

        await self.db_pool.simple_insert(
            "access_tokens",
            {
                "id": next_id,
                "user_id": user_id,
                "token": token,
                "device_id": device_id,
                "valid_until_ms": valid_until_ms,
                "puppets_user_id": puppets_user_id,
                "last_validated": now,
                "refresh_token_id": refresh_token_id,
                "used": False,
            },
            desc="add_access_token_to_user",
        )

        return next_id

    async def add_refresh_token_to_user(
        self,
        user_id: str,
        token: str,
        device_id: Optional[str],
        expiry_ts: Optional[int],
        ultimate_session_expiry_ts: Optional[int],
    ) -> int:
        """Adds a refresh token for the given user.

        Args:
            user_id: The user ID.
            token: The new access token to add.
            device_id: ID of the device to associate with the refresh token.
            expiry_ts (milliseconds since the epoch): Time after which the
                refresh token cannot be used.
                If None, the refresh token never expires until it has been used.
            ultimate_session_expiry_ts (milliseconds since the epoch):
                Time at which the session will end and can not be extended any
                further.
                If None, the session can be refreshed indefinitely.
        Raises:
            StoreError if there was a problem adding this.
        Returns:
            The token ID
        """
        next_id = self._refresh_tokens_id_gen.get_next()

        await self.db_pool.simple_insert(
            "refresh_tokens",
            {
                "id": next_id,
                "user_id": user_id,
                "device_id": device_id,
                "token": token,
                "next_token_id": None,
                "expiry_ts": expiry_ts,
                "ultimate_session_expiry_ts": ultimate_session_expiry_ts,
            },
            desc="add_refresh_token_to_user",
        )

        return next_id

<<<<<<< HEAD
    async def register_user(
        self,
        user_id: str,
        password_hash: Optional[str] = None,
        was_guest: bool = False,
        make_guest: bool = False,
        appservice_id: Optional[str] = None,
        create_profile_with_displayname: Optional[str] = None,
        admin: bool = False,
        user_type: Optional[str] = None,
        shadow_banned: bool = False,
        approved: bool = False,
    ) -> None:
        """Attempts to register an account.

        Args:
            user_id: The desired user ID to register.
            password_hash: Optional. The password hash for this user.
            was_guest: Whether this is a guest account being upgraded to a
                non-guest account.
            make_guest: True if the the new user should be guest, false to add a
                regular user account.
            appservice_id: The ID of the appservice registering the user.
            create_profile_with_displayname: Optionally create a profile for
                the user, setting their displayname to the given value
            admin: is an admin user?
            user_type: type of user. One of the values from api.constants.UserTypes,
                a custom value set in the configuration file, or None for a normal
                user.
            shadow_banned: Whether the user is shadow-banned, i.e. they may be
                told their requests succeeded but we ignore them.
            approved: Whether to consider the user has already been approved by an
                administrator.

        Raises:
            StoreError if the user_id could not be registered.
        """
        await self.db_pool.runInteraction(
            "register_user",
            self._register_user,
            user_id,
            password_hash,
            was_guest,
            make_guest,
            appservice_id,
            create_profile_with_displayname,
            admin,
            user_type,
            shadow_banned,
            approved,
        )

    def _register_user(
        self,
        txn: LoggingTransaction,
        user_id: str,
        password_hash: Optional[str],
        was_guest: bool,
        make_guest: bool,
        appservice_id: Optional[str],
        create_profile_with_displayname: Optional[str],
        admin: bool,
        user_type: Optional[str],
        shadow_banned: bool,
        approved: bool,
    ) -> None:
        user_id_obj = UserID.from_string(user_id)

        now = int(self._clock.time())

        user_approved = approved or not self._require_approval

        try:
            if was_guest:
                # Ensure that the guest user actually exists
                # ``allow_none=False`` makes this raise an exception
                # if the row isn't in the database.
                self.db_pool.simple_select_one_txn(
                    txn,
                    "users",
                    keyvalues={"name": user_id, "is_guest": 1},
                    retcols=("name",),
                    allow_none=False,
                )

                self.db_pool.simple_update_one_txn(
                    txn,
                    "users",
                    keyvalues={"name": user_id, "is_guest": 1},
                    updatevalues={
                        "password_hash": password_hash,
                        "upgrade_ts": now,
                        "is_guest": 1 if make_guest else 0,
                        "appservice_id": appservice_id,
                        "admin": 1 if admin else 0,
                        "user_type": user_type,
                        "shadow_banned": shadow_banned,
                        "approved": user_approved,
                    },
                )
            else:
                self.db_pool.simple_insert_txn(
                    txn,
                    "users",
                    values={
                        "name": user_id,
                        "password_hash": password_hash,
                        "creation_ts": now,
                        "is_guest": 1 if make_guest else 0,
                        "appservice_id": appservice_id,
                        "admin": 1 if admin else 0,
                        "user_type": user_type,
                        "shadow_banned": shadow_banned,
                        "approved": user_approved,
                    },
                )

        except self.database_engine.module.IntegrityError:
            raise StoreError(400, "User ID already taken.", errcode=Codes.USER_IN_USE)

        if self._account_validity_enabled:
            self.set_expiration_date_for_user_txn(txn, user_id)

        if create_profile_with_displayname:
            # set a default displayname serverside to avoid ugly race
            # between auto-joins and clients trying to set displaynames
            #
            # *obviously* the 'profiles' table uses localpart for user_id
            # while everything else uses the full mxid.
            txn.execute(
                "INSERT INTO profiles(full_user_id, user_id, displayname) VALUES (?,?,?)",
                (user_id, user_id_obj.localpart, create_profile_with_displayname),
            )

        if self.hs.config.stats.stats_enabled:
            # we create a new completed user statistics row

            # we don't strictly need current_token since this user really can't
            # have any state deltas before now (as it is a new user), but still,
            # we include it for completeness.
            current_token = self._get_max_stream_id_in_current_state_deltas_txn(txn)
            self._update_stats_delta_txn(
                txn, now, "user", user_id, {}, complete_with_stream_id=current_token
            )

        self._invalidate_cache_and_stream(txn, self.get_user_by_id, (user_id,))
=======
    async def set_device_for_refresh_token(
        self, user_id: str, old_device_id: str, device_id: str
    ) -> None:
        """Moves refresh tokens from old device to current device

        Args:
            user_id: The user of the devices.
            old_device_id: The old device.
            device_id: The new device ID.
        Returns:
            None
        """

        await self.db_pool.simple_update(
            "refresh_tokens",
            keyvalues={"user_id": user_id, "device_id": old_device_id},
            updatevalues={"device_id": device_id},
            desc="set_device_for_refresh_token",
        )

    def _set_device_for_access_token_txn(
        self, txn: LoggingTransaction, token: str, device_id: str
    ) -> str:
        old_device_id = self.db_pool.simple_select_one_onecol_txn(
            txn, "access_tokens", {"token": token}, "device_id"
        )

        self.db_pool.simple_update_txn(
            txn, "access_tokens", {"token": token}, {"device_id": device_id}
        )

        self._invalidate_cache_and_stream(txn, self.get_user_by_access_token, (token,))

        return old_device_id

    async def set_device_for_access_token(self, token: str, device_id: str) -> str:
        """Sets the device ID associated with an access token.

        Args:
            token: The access token to modify.
            device_id: The new device ID.
        Returns:
            The old device ID associated with the access token.
        """

        return await self.db_pool.runInteraction(
            "set_device_for_access_token",
            self._set_device_for_access_token_txn,
            token,
            device_id,
        )
>>>>>>> 1dc29563

    async def user_set_password_hash(
        self, user_id: str, password_hash: Optional[str]
    ) -> None:
        """
        NB. This does *not* evict any cache because the one use for this
            removes most of the entries subsequently anyway so it would be
            pointless. Use flush_user separately.
        """

        def user_set_password_hash_txn(txn: LoggingTransaction) -> None:
            self.db_pool.simple_update_one_txn(
                txn, "users", {"name": user_id}, {"password_hash": password_hash}
            )
            self._invalidate_cache_and_stream(txn, self.get_user_by_id, (user_id,))

        await self.db_pool.runInteraction(
            "user_set_password_hash", user_set_password_hash_txn
        )

    async def user_set_consent_version(
        self, user_id: str, consent_version: str
    ) -> None:
        """Updates the user table to record privacy policy consent

        Args:
            user_id: full mxid of the user to update
            consent_version: version of the policy the user has consented to

        Raises:
            StoreError(404) if user not found
        """

        def f(txn: LoggingTransaction) -> None:
            self.db_pool.simple_update_one_txn(
                txn,
                table="users",
                keyvalues={"name": user_id},
                updatevalues={
                    "consent_version": consent_version,
                    "consent_ts": self._clock.time_msec(),
                },
            )
            self._invalidate_cache_and_stream(txn, self.get_user_by_id, (user_id,))

        await self.db_pool.runInteraction("user_set_consent_version", f)

    async def user_set_consent_server_notice_sent(
        self, user_id: str, consent_version: str
    ) -> None:
        """Updates the user table to record that we have sent the user a server
        notice about privacy policy consent

        Args:
            user_id: full mxid of the user to update
            consent_version: version of the policy we have notified the user about

        Raises:
            StoreError(404) if user not found
        """

        def f(txn: LoggingTransaction) -> None:
            self.db_pool.simple_update_one_txn(
                txn,
                table="users",
                keyvalues={"name": user_id},
                updatevalues={"consent_server_notice_sent": consent_version},
            )
            self._invalidate_cache_and_stream(txn, self.get_user_by_id, (user_id,))

        await self.db_pool.runInteraction("user_set_consent_server_notice_sent", f)

    async def user_delete_access_tokens(
        self,
        user_id: str,
        except_token_id: Optional[int] = None,
        device_id: Optional[str] = None,
    ) -> List[Tuple[str, int, Optional[str]]]:
        """
        Invalidate access and refresh tokens belonging to a user

        Args:
            user_id: ID of user the tokens belong to
            except_token_id: access_tokens ID which should *not* be deleted
            device_id: ID of device the tokens are associated with.
                If None, tokens associated with any device (or no device) will
                be deleted
        Returns:
            A tuple of (token, token id, device id) for each of the deleted tokens
        """

        def f(txn: LoggingTransaction) -> List[Tuple[str, int, Optional[str]]]:
            keyvalues = {"user_id": user_id}
            if device_id is not None:
                keyvalues["device_id"] = device_id

            items = keyvalues.items()
            where_clause = " AND ".join(k + " = ?" for k, _ in items)
            values: List[Union[str, int]] = [v for _, v in items]
            # Conveniently, refresh_tokens and access_tokens both use the user_id and device_id fields. Only caveat
            # is the `except_token_id` param that is tricky to get right, so for now we're just using the same where
            # clause and values before we handle that. This seems to be only used in the "set password" handler.
            refresh_where_clause = where_clause
            refresh_values = values.copy()
            if except_token_id:
                # TODO: support that for refresh tokens
                where_clause += " AND id != ?"
                values.append(except_token_id)

            txn.execute(
                "SELECT token, id, device_id FROM access_tokens WHERE %s"
                % where_clause,
                values,
            )
            tokens_and_devices = [(r[0], r[1], r[2]) for r in txn]

            self._invalidate_cache_and_stream_bulk(
                txn,
                self.get_user_by_access_token,
                [(token,) for token, _, _ in tokens_and_devices],
            )

            txn.execute("DELETE FROM access_tokens WHERE %s" % where_clause, values)

            txn.execute(
                "DELETE FROM refresh_tokens WHERE %s" % refresh_where_clause,
                refresh_values,
            )

            return tokens_and_devices

        return await self.db_pool.runInteraction("user_delete_access_tokens", f)

    async def user_delete_access_tokens_for_devices(
        self,
        user_id: str,
        device_ids: StrCollection,
    ) -> List[Tuple[str, int, Optional[str]]]:
        """
        Invalidate access and refresh tokens belonging to a user

        Args:
            user_id: ID of user the tokens belong to
            device_ids: The devices to delete tokens for.
        Returns:
            A tuple of (token, token id, device id) for each of the deleted tokens
        """

        def user_delete_access_tokens_for_devices_txn(
            txn: LoggingTransaction, batch_device_ids: StrCollection
        ) -> List[Tuple[str, int, Optional[str]]]:
            self.db_pool.simple_delete_many_txn(
                txn,
                table="refresh_tokens",
                keyvalues={"user_id": user_id},
                column="device_id",
                values=batch_device_ids,
            )

            clause, args = make_in_list_sql_clause(
                txn.database_engine, "device_id", batch_device_ids
            )
            args.append(user_id)

            if self.database_engine.supports_returning:
                sql = f"""
                    DELETE FROM access_tokens
                    WHERE {clause} AND user_id = ?
                    RETURNING token, id, device_id
                """
                txn.execute(sql, args)
                tokens_and_devices = txn.fetchall()
            else:
                tokens_and_devices = self.db_pool.simple_select_many_txn(
                    txn,
                    table="access_tokens",
                    column="device_id",
                    iterable=batch_device_ids,
                    keyvalues={"user_id": user_id},
                    retcols=("token", "id", "device_id"),
                )

                self.db_pool.simple_delete_many_txn(
                    txn,
                    table="access_tokens",
                    keyvalues={"user_id": user_id},
                    column="device_id",
                    values=batch_device_ids,
                )

            self._invalidate_cache_and_stream_bulk(
                txn,
                self.get_user_by_access_token,
                [(t[0],) for t in tokens_and_devices],
            )
            return tokens_and_devices

        results = []
        for batch_device_ids in batch_iter(device_ids, 1000):
            tokens_and_devices = await self.db_pool.runInteraction(
                "user_delete_access_tokens_for_devices",
                user_delete_access_tokens_for_devices_txn,
                batch_device_ids,
            )
            results.extend(tokens_and_devices)

        return results

    async def delete_access_token(self, access_token: str) -> None:
        def f(txn: LoggingTransaction) -> None:
            self.db_pool.simple_delete_one_txn(
                txn, table="access_tokens", keyvalues={"token": access_token}
            )

            self._invalidate_cache_and_stream(
                txn, self.get_user_by_access_token, (access_token,)
            )

        await self.db_pool.runInteraction("delete_access_token", f)

    async def delete_refresh_token(self, refresh_token: str) -> None:
        def f(txn: LoggingTransaction) -> None:
            self.db_pool.simple_delete_one_txn(
                txn, table="refresh_tokens", keyvalues={"token": refresh_token}
            )

        await self.db_pool.runInteraction("delete_refresh_token", f)

    async def add_user_pending_deactivation(self, user_id: str) -> None:
        """
        Adds a user to the table of users who need to be parted from all the rooms they're
        in
        """
        await self.db_pool.simple_insert(
            "users_pending_deactivation",
            values={"user_id": user_id},
            desc="add_user_pending_deactivation",
        )

    async def validate_threepid_session(
        self, session_id: str, client_secret: str, token: str, current_ts: int
    ) -> Optional[str]:
        """Attempt to validate a threepid session using a token

        Args:
            session_id: The id of a validation session
            client_secret: A unique string provided by the client to help identify
                this validation attempt
            token: A validation token
            current_ts: The current unix time in milliseconds. Used for checking
                token expiry status

        Raises:
            ThreepidValidationError: if a matching validation token was not found or has
                expired

        Returns:
            A str representing a link to redirect the user to if there is one.
        """

        # Insert everything into a transaction in order to run atomically
        def validate_threepid_session_txn(txn: LoggingTransaction) -> Optional[str]:
            row = self.db_pool.simple_select_one_txn(
                txn,
                table="threepid_validation_session",
                keyvalues={"session_id": session_id},
                retcols=["client_secret", "validated_at"],
                allow_none=True,
            )

            if not row:
                if self._ignore_unknown_session_error:
                    # If we need to inhibit the error caused by an incorrect session ID,
                    # use None as placeholder values for the client secret and the
                    # validation timestamp.
                    # It shouldn't be an issue because they're both only checked after
                    # the token check, which should fail. And if it doesn't for some
                    # reason, the next check is on the client secret, which is NOT NULL,
                    # so we don't have to worry about the client secret matching by
                    # accident.
                    row = None, None
                else:
                    raise ThreepidValidationError("Unknown session_id")

            retrieved_client_secret, validated_at = row

            row = self.db_pool.simple_select_one_txn(
                txn,
                table="threepid_validation_token",
                keyvalues={"session_id": session_id, "token": token},
                retcols=["expires", "next_link"],
                allow_none=True,
            )

            if not row:
                raise ThreepidValidationError(
                    "Validation token not found or has expired"
                )
            expires, next_link = row

            if retrieved_client_secret != client_secret:
                raise ThreepidValidationError(
                    "This client_secret does not match the provided session_id"
                )

            # If the session is already validated, no need to revalidate
            if validated_at:
                return next_link

            if expires <= current_ts:
                raise ThreepidValidationError(
                    "This token has expired. Please request a new one"
                )

            # Looks good. Validate the session
            self.db_pool.simple_update_txn(
                txn,
                table="threepid_validation_session",
                keyvalues={"session_id": session_id},
                updatevalues={"validated_at": self._clock.time_msec()},
            )

            return next_link

        # Return next_link if it exists
        return await self.db_pool.runInteraction(
            "validate_threepid_session_txn", validate_threepid_session_txn
        )

    async def start_or_continue_validation_session(
        self,
        medium: str,
        address: str,
        session_id: str,
        client_secret: str,
        send_attempt: int,
        next_link: Optional[str],
        token: str,
        token_expires: int,
    ) -> None:
        """Creates a new threepid validation session if it does not already
        exist and associates a new validation token with it

        Args:
            medium: The medium of the 3PID
            address: The address of the 3PID
            session_id: The id of this validation session
            client_secret: A unique string provided by the client to help
                identify this validation attempt
            send_attempt: The latest send_attempt on this session
            next_link: The link to redirect the user to upon successful validation
            token: The validation token
            token_expires: The timestamp for which after the token will no
                longer be valid
        """

        def start_or_continue_validation_session_txn(txn: LoggingTransaction) -> None:
            # Create or update a validation session
            self.db_pool.simple_upsert_txn(
                txn,
                table="threepid_validation_session",
                keyvalues={"session_id": session_id},
                values={"last_send_attempt": send_attempt},
                insertion_values={
                    "medium": medium,
                    "address": address,
                    "client_secret": client_secret,
                },
            )

            # Create a new validation token with this session ID
            self.db_pool.simple_insert_txn(
                txn,
                table="threepid_validation_token",
                values={
                    "session_id": session_id,
                    "token": token,
                    "next_link": next_link,
                    "expires": token_expires,
                },
            )

        await self.db_pool.runInteraction(
            "start_or_continue_validation_session",
            start_or_continue_validation_session_txn,
        )

    @wrap_as_background_process("delete_expired_login_tokens")
    async def _delete_expired_login_tokens(self) -> None:
        """Remove login tokens with expiry dates that have passed."""

        def _delete_expired_login_tokens_txn(txn: LoggingTransaction, ts: int) -> None:
            sql = "DELETE FROM login_tokens WHERE expiry_ts <= ?"
            txn.execute(sql, (ts,))

        # We keep the expired tokens for an extra 5 minutes so we can measure how many
        # times a token is being used after its expiry
        now = self._clock.time_msec()
        await self.db_pool.runInteraction(
            "delete_expired_login_tokens",
            _delete_expired_login_tokens_txn,
            now - (5 * 60 * 1000),
        )


def find_max_generated_user_id_localpart(cur: Cursor) -> int:
    """
    Gets the localpart of the max current generated user ID.

    Generated user IDs are integers, so we find the largest integer user ID
    already taken and return that.
    """

    # We bound between '@0' and '@a' to avoid pulling the entire table
    # out.
    cur.execute("SELECT name FROM users WHERE '@0' <= name AND name < '@a'")

    regex = re.compile(r"^@(\d+):")

    max_found = 0

    for (user_id,) in cur:
        match = regex.search(user_id)
        if match:
            max_found = max(int(match.group(1)), max_found)
    return max_found<|MERGE_RESOLUTION|>--- conflicted
+++ resolved
@@ -2672,207 +2672,6 @@
 
         return next_id
 
-<<<<<<< HEAD
-    async def register_user(
-        self,
-        user_id: str,
-        password_hash: Optional[str] = None,
-        was_guest: bool = False,
-        make_guest: bool = False,
-        appservice_id: Optional[str] = None,
-        create_profile_with_displayname: Optional[str] = None,
-        admin: bool = False,
-        user_type: Optional[str] = None,
-        shadow_banned: bool = False,
-        approved: bool = False,
-    ) -> None:
-        """Attempts to register an account.
-
-        Args:
-            user_id: The desired user ID to register.
-            password_hash: Optional. The password hash for this user.
-            was_guest: Whether this is a guest account being upgraded to a
-                non-guest account.
-            make_guest: True if the the new user should be guest, false to add a
-                regular user account.
-            appservice_id: The ID of the appservice registering the user.
-            create_profile_with_displayname: Optionally create a profile for
-                the user, setting their displayname to the given value
-            admin: is an admin user?
-            user_type: type of user. One of the values from api.constants.UserTypes,
-                a custom value set in the configuration file, or None for a normal
-                user.
-            shadow_banned: Whether the user is shadow-banned, i.e. they may be
-                told their requests succeeded but we ignore them.
-            approved: Whether to consider the user has already been approved by an
-                administrator.
-
-        Raises:
-            StoreError if the user_id could not be registered.
-        """
-        await self.db_pool.runInteraction(
-            "register_user",
-            self._register_user,
-            user_id,
-            password_hash,
-            was_guest,
-            make_guest,
-            appservice_id,
-            create_profile_with_displayname,
-            admin,
-            user_type,
-            shadow_banned,
-            approved,
-        )
-
-    def _register_user(
-        self,
-        txn: LoggingTransaction,
-        user_id: str,
-        password_hash: Optional[str],
-        was_guest: bool,
-        make_guest: bool,
-        appservice_id: Optional[str],
-        create_profile_with_displayname: Optional[str],
-        admin: bool,
-        user_type: Optional[str],
-        shadow_banned: bool,
-        approved: bool,
-    ) -> None:
-        user_id_obj = UserID.from_string(user_id)
-
-        now = int(self._clock.time())
-
-        user_approved = approved or not self._require_approval
-
-        try:
-            if was_guest:
-                # Ensure that the guest user actually exists
-                # ``allow_none=False`` makes this raise an exception
-                # if the row isn't in the database.
-                self.db_pool.simple_select_one_txn(
-                    txn,
-                    "users",
-                    keyvalues={"name": user_id, "is_guest": 1},
-                    retcols=("name",),
-                    allow_none=False,
-                )
-
-                self.db_pool.simple_update_one_txn(
-                    txn,
-                    "users",
-                    keyvalues={"name": user_id, "is_guest": 1},
-                    updatevalues={
-                        "password_hash": password_hash,
-                        "upgrade_ts": now,
-                        "is_guest": 1 if make_guest else 0,
-                        "appservice_id": appservice_id,
-                        "admin": 1 if admin else 0,
-                        "user_type": user_type,
-                        "shadow_banned": shadow_banned,
-                        "approved": user_approved,
-                    },
-                )
-            else:
-                self.db_pool.simple_insert_txn(
-                    txn,
-                    "users",
-                    values={
-                        "name": user_id,
-                        "password_hash": password_hash,
-                        "creation_ts": now,
-                        "is_guest": 1 if make_guest else 0,
-                        "appservice_id": appservice_id,
-                        "admin": 1 if admin else 0,
-                        "user_type": user_type,
-                        "shadow_banned": shadow_banned,
-                        "approved": user_approved,
-                    },
-                )
-
-        except self.database_engine.module.IntegrityError:
-            raise StoreError(400, "User ID already taken.", errcode=Codes.USER_IN_USE)
-
-        if self._account_validity_enabled:
-            self.set_expiration_date_for_user_txn(txn, user_id)
-
-        if create_profile_with_displayname:
-            # set a default displayname serverside to avoid ugly race
-            # between auto-joins and clients trying to set displaynames
-            #
-            # *obviously* the 'profiles' table uses localpart for user_id
-            # while everything else uses the full mxid.
-            txn.execute(
-                "INSERT INTO profiles(full_user_id, user_id, displayname) VALUES (?,?,?)",
-                (user_id, user_id_obj.localpart, create_profile_with_displayname),
-            )
-
-        if self.hs.config.stats.stats_enabled:
-            # we create a new completed user statistics row
-
-            # we don't strictly need current_token since this user really can't
-            # have any state deltas before now (as it is a new user), but still,
-            # we include it for completeness.
-            current_token = self._get_max_stream_id_in_current_state_deltas_txn(txn)
-            self._update_stats_delta_txn(
-                txn, now, "user", user_id, {}, complete_with_stream_id=current_token
-            )
-
-        self._invalidate_cache_and_stream(txn, self.get_user_by_id, (user_id,))
-=======
-    async def set_device_for_refresh_token(
-        self, user_id: str, old_device_id: str, device_id: str
-    ) -> None:
-        """Moves refresh tokens from old device to current device
-
-        Args:
-            user_id: The user of the devices.
-            old_device_id: The old device.
-            device_id: The new device ID.
-        Returns:
-            None
-        """
-
-        await self.db_pool.simple_update(
-            "refresh_tokens",
-            keyvalues={"user_id": user_id, "device_id": old_device_id},
-            updatevalues={"device_id": device_id},
-            desc="set_device_for_refresh_token",
-        )
-
-    def _set_device_for_access_token_txn(
-        self, txn: LoggingTransaction, token: str, device_id: str
-    ) -> str:
-        old_device_id = self.db_pool.simple_select_one_onecol_txn(
-            txn, "access_tokens", {"token": token}, "device_id"
-        )
-
-        self.db_pool.simple_update_txn(
-            txn, "access_tokens", {"token": token}, {"device_id": device_id}
-        )
-
-        self._invalidate_cache_and_stream(txn, self.get_user_by_access_token, (token,))
-
-        return old_device_id
-
-    async def set_device_for_access_token(self, token: str, device_id: str) -> str:
-        """Sets the device ID associated with an access token.
-
-        Args:
-            token: The access token to modify.
-            device_id: The new device ID.
-        Returns:
-            The old device ID associated with the access token.
-        """
-
-        return await self.db_pool.runInteraction(
-            "set_device_for_access_token",
-            self._set_device_for_access_token_txn,
-            token,
-            device_id,
-        )
->>>>>>> 1dc29563
-
     async def user_set_password_hash(
         self, user_id: str, password_hash: Optional[str]
     ) -> None:
