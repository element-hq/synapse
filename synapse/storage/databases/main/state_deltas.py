#
# This file is licensed under the Affero General Public License (AGPL) version 3.
#
# Copyright 2018 Vector Creations Ltd
# Copyright (C) 2023 New Vector, Ltd
#
# This program is free software: you can redistribute it and/or modify
# it under the terms of the GNU Affero General Public License as
# published by the Free Software Foundation, either version 3 of the
# License, or (at your option) any later version.
#
# See the GNU Affero General Public License for more details:
# <https://www.gnu.org/licenses/agpl-3.0.html>.
#
# Originally licensed under the Apache License, Version 2.0:
# <http://www.apache.org/licenses/LICENSE-2.0>.
#
# [This file includes modifications made by New Vector Limited]
#
#

import logging
from typing import TYPE_CHECKING

import attr

from synapse.logging.opentracing import trace
from synapse.storage._base import SQLBaseStore
from synapse.storage.database import (
    DatabasePool,
    LoggingDatabaseConnection,
    LoggingTransaction,
    make_in_list_sql_clause,
)
from synapse.storage.databases.main.stream import _filter_results_by_stream
from synapse.types import RoomStreamToken, StrCollection
from synapse.util.caches.stream_change_cache import StreamChangeCache
from synapse.util.iterutils import batch_iter

if TYPE_CHECKING:
    from synapse.server import HomeServer

logger = logging.getLogger(__name__)


@attr.s(slots=True, frozen=True, auto_attribs=True)
class StateDelta:
    stream_id: int
    room_id: str
    event_type: str
    state_key: str

    event_id: str | None
    """new event_id for this state key. None if the state has been deleted."""

    prev_event_id: str | None
    """previous event_id for this state key. None if it's new state."""


class StateDeltasStore(SQLBaseStore):
    # This class must be mixed in with a child class which provides the following
    # attribute. TODO: can we get static analysis to enforce this?
    _curr_state_delta_stream_cache: StreamChangeCache

    def __init__(
        self,
        database: DatabasePool,
        db_conn: LoggingDatabaseConnection,
        hs: "HomeServer",
    ):
        super().__init__(database, db_conn, hs)

        self.db_pool.updates.register_background_index_update(
            update_name="current_state_delta_stream_room_index",
            index_name="current_state_delta_stream_room_idx",
            table="current_state_delta_stream",
            columns=("room_id", "stream_id"),
        )

    async def get_partial_current_state_deltas(
<<<<<<< HEAD
        self, prev_stream_id: int, max_stream_id: int, limit: int = 100
    ) -> Tuple[int, List[StateDelta]]:
        """Fetch a list of room state changes since the given stream id.
=======
        self, prev_stream_id: int, max_stream_id: int
    ) -> tuple[int, list[StateDelta]]:
        """Fetch a list of room state changes since the given stream id
>>>>>>> e39fba61

        This may be the partial state if we're lazy joining the room.

        This method takes care to handle state deltas that share the same
        `stream_id`. That can happen when persisting state in a batch,
        potentially as the result of state resolution (both adding new state and
        undo'ing previous state).

        State deltas are grouped by `stream_id`. When hitting the given `limit`
        would return only part of a "group" of state deltas, that entire group
        is omitted. Thus, this function may return *up to* `limit` state deltas.

        Args:
            prev_stream_id: point to get changes since (exclusive)
            max_stream_id: the point that we know has been correctly persisted
                - ie, an upper limit to return changes from.
            limit: the maximum number of rows to return.

        Returns:
            A tuple consisting of:
                - the stream id which these results go up to
                - list of current_state_delta_stream rows. If it is empty, we are
                  up to date.
        """
        prev_stream_id = int(prev_stream_id)

        if limit <= 0:
            raise ValueError(
                "Invalid `limit` passed to `get_partial_current_state_deltas"
            )

        # check we're not going backwards
        assert prev_stream_id <= max_stream_id, (
            f"New stream id {max_stream_id} is smaller than prev stream id {prev_stream_id}"
        )

        if not self._curr_state_delta_stream_cache.has_any_entity_changed(
            prev_stream_id
        ):
            # if the CSDs haven't changed between prev_stream_id and now, we
            # know for certain that they haven't changed between prev_stream_id and
            # max_stream_id.
            return max_stream_id, []

        def get_current_state_deltas_txn(
            txn: LoggingTransaction,
<<<<<<< HEAD
        ) -> Tuple[int, List[StateDelta]]:
            # First we group state deltas by `stream_id` and calculate the
            # stream id that will give us the most amount of state deltas (under
            # the provided `limit`) without splitting any group up.

            # 1) Figure out which stream_id groups fit within `limit`
            #    and whether we consumed everything up to max_stream_id.
            sql_meta = """
            WITH grouped AS (
                SELECT stream_id, COUNT(*) AS c
=======
        ) -> tuple[int, list[StateDelta]]:
            # First we calculate the max stream id that will give us less than
            # N results.
            # We arbitrarily limit to 100 stream_id entries to ensure we don't
            # select toooo many.
            sql = """
                SELECT stream_id, count(*)
>>>>>>> e39fba61
                FROM current_state_delta_stream
                WHERE stream_id > ? AND stream_id <= ?
                GROUP BY stream_id
                ORDER BY stream_id
                LIMIT ?
            ),
            accum AS (
                SELECT
                    stream_id,
                    c,
                    SUM(c) OVER (ORDER BY stream_id) AS running
                FROM grouped
            ),
            included AS (
                SELECT stream_id, running
                FROM accum
                WHERE running <= ?
            )
            SELECT
                COALESCE((SELECT SUM(c)        FROM grouped), 0) AS total_rows,
                COALESCE((SELECT MAX(running)  FROM included), 0) AS included_rows,
                COALESCE((SELECT MAX(stream_id) FROM included), ?) AS last_included_sid
            """
            txn.execute(
                sql_meta, (prev_stream_id, max_stream_id, limit, limit, prev_stream_id)
            )
            total_rows, included_rows, last_included_sid = txn.fetchone()  # type: ignore

            if total_rows == 0:
                # Nothing to return in the range; we are up to date through max_stream_id.
                return max_stream_id, []

            if included_rows == 0:
                # The first group itself would exceed the limit. Return nothing
                # and do not advance beyond prev_stream_id.
                #
                # TODO: In this case, we should return *more* than the given `limit`.
                # Otherwise we'll either deadlock the caller (they'll keep calling us
                # with the same prev_stream_id) or make the caller think there's no
                # more rows to consume (when there are).
                #
                # Set `clipped_stream_id` to that of the group that's too big to fit inside.
                clipped_stream_id = ? # This isn't currently returned by the above query.

            # If we included every row up to max_stream_id, we can safely report progress to max_stream_id.
            consumed_all = included_rows == total_rows
            clipped_stream_id = max_stream_id if consumed_all else last_included_sid

            # 2) Fetch the actual rows for only the included stream_id groups.
            sql_rows = """
            SELECT stream_id, room_id, type, state_key, event_id, prev_event_id
            FROM current_state_delta_stream
            WHERE ? < stream_id AND stream_id <= ?
            ORDER BY stream_id ASC
            """
            txn.execute(sql_rows, (prev_stream_id, clipped_stream_id))
            rows = txn.fetchall()

            return clipped_stream_id, [
                StateDelta(
                    stream_id=row[0],
                    room_id=row[1],
                    event_type=row[2],
                    state_key=row[3],
                    event_id=row[4],
                    prev_event_id=row[5],
                )
                for row in rows
            ]

        return await self.db_pool.runInteraction(
            "get_current_state_deltas", get_current_state_deltas_txn
        )

    def _get_max_stream_id_in_current_state_deltas_txn(
        self, txn: LoggingTransaction
    ) -> int:
        return self.db_pool.simple_select_one_onecol_txn(
            txn,
            table="current_state_delta_stream",
            keyvalues={},
            retcol="COALESCE(MAX(stream_id), -1)",
        )

    async def get_max_stream_id_in_current_state_deltas(self) -> int:
        return await self.db_pool.runInteraction(
            "get_max_stream_id_in_current_state_deltas",
            self._get_max_stream_id_in_current_state_deltas_txn,
        )

    def get_current_state_deltas_for_room_txn(
        self,
        txn: LoggingTransaction,
        room_id: str,
        *,
        from_token: RoomStreamToken | None,
        to_token: RoomStreamToken | None,
    ) -> list[StateDelta]:
        """
        Get the state deltas between two tokens.

        (> `from_token` and <= `to_token`)
        """
        from_clause = ""
        from_args = []
        if from_token is not None:
            from_clause = "AND ? < stream_id"
            from_args = [from_token.stream]

        to_clause = ""
        to_args = []
        if to_token is not None:
            to_clause = "AND stream_id <= ?"
            to_args = [to_token.get_max_stream_pos()]

        sql = f"""
                SELECT instance_name, stream_id, type, state_key, event_id, prev_event_id
                FROM current_state_delta_stream
                WHERE room_id = ? {from_clause} {to_clause}
                ORDER BY stream_id ASC
            """
        txn.execute(sql, [room_id] + from_args + to_args)

        return [
            StateDelta(
                stream_id=row[1],
                room_id=room_id,
                event_type=row[2],
                state_key=row[3],
                event_id=row[4],
                prev_event_id=row[5],
            )
            for row in txn
            if _filter_results_by_stream(from_token, to_token, row[0], row[1])
        ]

    @trace
    async def get_current_state_deltas_for_room(
        self,
        room_id: str,
        *,
        from_token: RoomStreamToken | None,
        to_token: RoomStreamToken | None,
    ) -> list[StateDelta]:
        """
        Get the state deltas between two tokens.

        (> `from_token` and <= `to_token`)
        """
        # We can bail early if the `from_token` is after the `to_token`
        if (
            to_token is not None
            and from_token is not None
            and to_token.is_before_or_eq(from_token)
        ):
            return []

        if (
            from_token is not None
            and not self._curr_state_delta_stream_cache.has_entity_changed(
                room_id, from_token.stream
            )
        ):
            return []

        return await self.db_pool.runInteraction(
            "get_current_state_deltas_for_room",
            self.get_current_state_deltas_for_room_txn,
            room_id,
            from_token=from_token,
            to_token=to_token,
        )

    @trace
    async def get_current_state_deltas_for_rooms(
        self,
        room_ids: StrCollection,
        from_token: RoomStreamToken,
        to_token: RoomStreamToken,
    ) -> list[StateDelta]:
        """Get the state deltas between two tokens for the set of rooms."""

        room_ids = self._curr_state_delta_stream_cache.get_entities_changed(
            room_ids, from_token.stream
        )
        if not room_ids:
            return []

        def get_current_state_deltas_for_rooms_txn(
            txn: LoggingTransaction,
            room_ids: StrCollection,
        ) -> list[StateDelta]:
            clause, args = make_in_list_sql_clause(
                self.database_engine, "room_id", room_ids
            )

            sql = f"""
                SELECT instance_name, stream_id, room_id, type, state_key, event_id, prev_event_id
                FROM current_state_delta_stream
                WHERE {clause} AND ? < stream_id AND stream_id <= ?
                ORDER BY stream_id ASC
            """
            args.append(from_token.stream)
            args.append(to_token.get_max_stream_pos())

            txn.execute(sql, args)

            return [
                StateDelta(
                    stream_id=row[1],
                    room_id=row[2],
                    event_type=row[3],
                    state_key=row[4],
                    event_id=row[5],
                    prev_event_id=row[6],
                )
                for row in txn
                if _filter_results_by_stream(from_token, to_token, row[0], row[1])
            ]

        results = []
        for batch in batch_iter(room_ids, 1000):
            deltas = await self.db_pool.runInteraction(
                "get_current_state_deltas_for_rooms",
                get_current_state_deltas_for_rooms_txn,
                batch,
            )

            results.extend(deltas)

        return results<|MERGE_RESOLUTION|>--- conflicted
+++ resolved
@@ -20,7 +20,7 @@
 #
 
 import logging
-from typing import TYPE_CHECKING
+from typing import TYPE_CHECKING, List, Tuple
 
 import attr
 
@@ -78,15 +78,9 @@
         )
 
     async def get_partial_current_state_deltas(
-<<<<<<< HEAD
         self, prev_stream_id: int, max_stream_id: int, limit: int = 100
-    ) -> Tuple[int, List[StateDelta]]:
+    ) -> tuple[int, list[StateDelta]]:
         """Fetch a list of room state changes since the given stream id.
-=======
-        self, prev_stream_id: int, max_stream_id: int
-    ) -> tuple[int, list[StateDelta]]:
-        """Fetch a list of room state changes since the given stream id
->>>>>>> e39fba61
 
         This may be the partial state if we're lazy joining the room.
 
@@ -133,8 +127,7 @@
 
         def get_current_state_deltas_txn(
             txn: LoggingTransaction,
-<<<<<<< HEAD
-        ) -> Tuple[int, List[StateDelta]]:
+        ) -> tuple[int, list[StateDelta]]:
             # First we group state deltas by `stream_id` and calculate the
             # stream id that will give us the most amount of state deltas (under
             # the provided `limit`) without splitting any group up.
@@ -144,15 +137,6 @@
             sql_meta = """
             WITH grouped AS (
                 SELECT stream_id, COUNT(*) AS c
-=======
-        ) -> tuple[int, list[StateDelta]]:
-            # First we calculate the max stream id that will give us less than
-            # N results.
-            # We arbitrarily limit to 100 stream_id entries to ensure we don't
-            # select toooo many.
-            sql = """
-                SELECT stream_id, count(*)
->>>>>>> e39fba61
                 FROM current_state_delta_stream
                 WHERE stream_id > ? AND stream_id <= ?
                 GROUP BY stream_id
