#
# This file is licensed under the Affero General Public License (AGPL) version 3.
#
# Copyright 2019,2020 The Matrix.org Foundation C.I.C.
# Copyright 2015, 2016 OpenMarket Ltd
# Copyright (C) 2023 New Vector, Ltd
#
# This program is free software: you can redistribute it and/or modify
# it under the terms of the GNU Affero General Public License as
# published by the Free Software Foundation, either version 3 of the
# License, or (at your option) any later version.
#
# See the GNU Affero General Public License for more details:
# <https://www.gnu.org/licenses/agpl-3.0.html>.
#
# Originally licensed under the Apache License, Version 2.0:
# <http://www.apache.org/licenses/LICENSE-2.0>.
#
# [This file includes modifications made by New Vector Limited]
#
#
import abc
from typing import (
    TYPE_CHECKING,
    Any,
    Collection,
    Dict,
    Iterable,
    List,
    Literal,
    Mapping,
    Optional,
    Sequence,
    Set,
    Tuple,
    Union,
    cast,
    overload,
)

import attr
from canonicaljson import encode_canonical_json

from synapse.api.constants import DeviceKeyAlgorithms
from synapse.appservice import (
    TransactionOneTimeKeysCount,
    TransactionUnusedFallbackKeys,
)
from synapse.logging.opentracing import log_kv, set_tag, trace
from synapse.replication.tcp.streams._base import DeviceListsStream
from synapse.storage._base import SQLBaseStore, db_to_json
from synapse.storage.database import (
    DatabasePool,
    LoggingDatabaseConnection,
    LoggingTransaction,
    make_in_list_sql_clause,
    make_tuple_in_list_sql_clause,
)
from synapse.storage.databases.main.cache import CacheInvalidationWorkerStore
from synapse.storage.engines import PostgresEngine
from synapse.storage.util.id_generators import MultiWriterIdGenerator
from synapse.types import JsonDict, JsonMapping, MultiWriterStreamToken
from synapse.util import json_decoder, json_encoder
from synapse.util.caches.descriptors import cached, cachedList
from synapse.util.cancellation import cancellable
from synapse.util.iterutils import batch_iter

if TYPE_CHECKING:
    from synapse.handlers.e2e_keys import SignatureListItem
    from synapse.server import HomeServer


@attr.s(slots=True, auto_attribs=True)
class DeviceKeyLookupResult:
    """The type returned by get_e2e_device_keys_and_signatures"""

    display_name: Optional[str]

    # the key data from e2e_device_keys_json. Typically includes fields like
    # "algorithm", "keys" (including the curve25519 identity key and the ed25519 signing
    # key) and "signatures" (a map from (user id) to (key id/device_id) to signature.)
    keys: Optional[JsonDict]


class EndToEndKeyBackgroundStore(SQLBaseStore):
    def __init__(
        self,
        database: DatabasePool,
        db_conn: LoggingDatabaseConnection,
        hs: "HomeServer",
    ):
        super().__init__(database, db_conn, hs)

        self.db_pool.updates.register_background_index_update(
            "e2e_cross_signing_keys_idx",
            index_name="e2e_cross_signing_keys_stream_idx",
            table="e2e_cross_signing_keys",
            columns=["stream_id"],
            unique=True,
        )

        self.db_pool.updates.register_background_index_update(
            update_name="add_otk_ts_added_index",
            index_name="e2e_one_time_keys_json_user_id_device_id_algorithm_ts_added_idx",
            table="e2e_one_time_keys_json",
            columns=("user_id", "device_id", "algorithm", "ts_added_ms"),
        )


class EndToEndKeyWorkerStore(EndToEndKeyBackgroundStore, CacheInvalidationWorkerStore):
    def __init__(
        self,
        database: DatabasePool,
        db_conn: LoggingDatabaseConnection,
        hs: "HomeServer",
    ):
        super().__init__(database, db_conn, hs)

        self._allow_device_name_lookup_over_federation = (
            self.hs.config.federation.allow_device_name_lookup_over_federation
        )

        self._cross_signing_id_gen = MultiWriterIdGenerator(
            db_conn=db_conn,
            db=database,
            notifier=hs.get_replication_notifier(),
            stream_name="e2e_cross_signing_keys",
            instance_name=self._instance_name,
            tables=[
                ("e2e_cross_signing_keys", "instance_name", "stream_id"),
            ],
            sequence_name="e2e_cross_signing_keys_sequence",
            # No one reads the stream positions, so we're allowed to have an empty list of writers
            writers=[],
        )

    def process_replication_rows(
        self,
        stream_name: str,
        instance_name: str,
        token: int,
        rows: Iterable[Any],
    ) -> None:
        if stream_name == DeviceListsStream.NAME:
            for row in rows:
                assert isinstance(row, DeviceListsStream.DeviceListsStreamRow)
                if not row.hosts_calculated:
                    self._get_e2e_device_keys_for_federation_query_inner.invalidate(
                        (row.user_id,)
                    )

        super().process_replication_rows(stream_name, instance_name, token, rows)

    async def get_e2e_device_keys_for_federation_query(
        self, user_id: str
    ) -> Tuple[int, Sequence[JsonMapping]]:
        """Get all devices (with any device keys) for a user

        Returns:
            (stream_id, devices)
        """
        # Here, we don't use the individual instances positions, as we *need* to
        # give out the stream_id as an integer in the federation API.
        # This means that we'll potentially return the same data twice with a
        # different stream_id, and invalidate cache more often than necessary,
        # which is fine overall.
        now_stream_id = self.get_device_stream_token().stream

        # We need to be careful with the caching here, as we need to always
        # return *all* persisted devices, however there may be a lag between a
        # new device being persisted and the cache being invalidated.
        cached_results = (
            self._get_e2e_device_keys_for_federation_query_inner.cache.get_immediate(
                user_id, None
            )
        )
        if cached_results is not None:
            # Check that there have been no new devices added by another worker
            # after the cache. This should be quick as there should be few rows
            # with a higher stream ordering.
            #
            # Note that we invalidate based on the device stream, so we only
            # have to check for potential invalidations after the
            # `now_stream_id`.
            sql = """
                SELECT 1
                FROM device_lists_stream
                WHERE stream_id >= ? AND user_id = ?
                LIMIT 1
            """
            rows = await self.db_pool.execute(
                "get_e2e_device_keys_for_federation_query_check",
                sql,
                now_stream_id,
                user_id,
            )
            if not rows:
                # No new rows, so cache is still valid.
                return now_stream_id, cached_results

            # There has, so let's invalidate the cache and run the query.
            self._get_e2e_device_keys_for_federation_query_inner.invalidate((user_id,))

        results = await self._get_e2e_device_keys_for_federation_query_inner(user_id)

        return now_stream_id, results

    @cached(iterable=True)
    async def _get_e2e_device_keys_for_federation_query_inner(
        self, user_id: str
    ) -> Sequence[JsonMapping]:
        """Get all devices (with any device keys) for a user"""

        devices = await self.get_e2e_device_keys_and_signatures([(user_id, None)])

        if devices:
            user_devices = devices[user_id]
            results = []
            for device_id, device in user_devices.items():
                result: JsonDict = {"device_id": device_id}

                keys = device.keys
                if keys:
                    result["keys"] = keys

                device_display_name = None
                if self._allow_device_name_lookup_over_federation:
                    device_display_name = device.display_name
                if device_display_name:
                    result["device_display_name"] = device_display_name

                results.append(result)

            return results

        return []

    @trace
    @cancellable
    async def get_e2e_device_keys_for_cs_api(
        self,
        query_list: Collection[Tuple[str, Optional[str]]],
        include_displaynames: bool = True,
    ) -> Dict[str, Dict[str, JsonDict]]:
        """Fetch a list of device keys, formatted suitably for the C/S API.
        Args:
            query_list: List of pairs of user_ids and device_ids.
            include_displaynames: Whether to include the displayname of returned devices
                (if one exists).
        Returns:
            Dict mapping from user-id to dict mapping from device_id to
            key data.  The key data will be a dict in the same format as the
            DeviceKeys type returned by POST /_matrix/client/r0/keys/query.
        """
        set_tag("query_list", str(query_list))
        if not query_list:
            return {}

        results = await self.get_e2e_device_keys_and_signatures(query_list)

        # Build the result structure, un-jsonify the results, and add the
        # "unsigned" section
        rv: Dict[str, Dict[str, JsonDict]] = {}
        for user_id, device_keys in results.items():
            rv[user_id] = {}
            for device_id, device_info in device_keys.items():
                r = device_info.keys
                if r is None:
                    continue

                r["unsigned"] = {}
                if include_displaynames:
                    # Include the device's display name in the "unsigned" dictionary
                    display_name = device_info.display_name
                    if display_name is not None:
                        r["unsigned"]["device_display_name"] = display_name

                rv[user_id][device_id] = r

        return rv

    @overload
    async def get_e2e_device_keys_and_signatures(
        self,
        query_list: Collection[Tuple[str, Optional[str]]],
        include_all_devices: Literal[False] = False,
    ) -> Dict[str, Dict[str, DeviceKeyLookupResult]]: ...

    @overload
    async def get_e2e_device_keys_and_signatures(
        self,
        query_list: Collection[Tuple[str, Optional[str]]],
        include_all_devices: bool = False,
        include_deleted_devices: Literal[False] = False,
    ) -> Dict[str, Dict[str, DeviceKeyLookupResult]]: ...

    @overload
    async def get_e2e_device_keys_and_signatures(
        self,
        query_list: Collection[Tuple[str, Optional[str]]],
        include_all_devices: Literal[True],
        include_deleted_devices: Literal[True],
    ) -> Dict[str, Dict[str, Optional[DeviceKeyLookupResult]]]: ...

    @trace
    @cancellable
    async def get_e2e_device_keys_and_signatures(
        self,
        query_list: Collection[Tuple[str, Optional[str]]],
        include_all_devices: bool = False,
        include_deleted_devices: bool = False,
    ) -> Union[
        Dict[str, Dict[str, DeviceKeyLookupResult]],
        Dict[str, Dict[str, Optional[DeviceKeyLookupResult]]],
    ]:
        """Fetch a list of device keys

        Any cross-signatures made on the keys by the owner of the device are also
        included.

        The cross-signatures are added to the `signatures` field within the `keys`
        object in the response.

        Args:
            query_list: List of pairs of user_ids and device_ids. Device id can be None
                to indicate "all devices for this user"

            include_all_devices: whether to return devices without device keys

            include_deleted_devices: whether to include null entries for
                devices which no longer exist (but were in the query_list).
                This option only takes effect if include_all_devices is true.

        Returns:
            Dict mapping from user-id to dict mapping from device_id to
            key data.
        """
        set_tag("include_all_devices", include_all_devices)
        set_tag("include_deleted_devices", include_deleted_devices)

        result = await self._get_e2e_device_keys(
            query_list,
            include_all_devices,
            include_deleted_devices,
        )

        # get the (user_id, device_id) tuples to look up cross-signatures for
        signature_query = (
            (user_id, device_id)
            for user_id, dev in result.items()
            for device_id, d in dev.items()
            if d is not None and d.keys is not None
        )

        for batch in batch_iter(signature_query, 50):
            cross_sigs_result = await self.db_pool.runInteraction(
                "get_e2e_cross_signing_signatures_for_devices",
                self._get_e2e_cross_signing_signatures_for_devices_txn,
                batch,
            )

            # add each cross-signing signature to the correct device in the result dict.
            for user_id, key_id, device_id, signature in cross_sigs_result:
                target_device_result = result[user_id][device_id]
                # We've only looked up cross-signatures for non-deleted devices with key
                # data.
                assert target_device_result is not None
                assert target_device_result.keys is not None
                target_device_signatures = target_device_result.keys.setdefault(
                    "signatures", {}
                )
                signing_user_signatures = target_device_signatures.setdefault(
                    user_id, {}
                )
                signing_user_signatures[key_id] = signature

        log_kv(result)
        return result

    async def _get_e2e_device_keys(
        self,
        query_list: Collection[Tuple[str, Optional[str]]],
        include_all_devices: bool = False,
        include_deleted_devices: bool = False,
    ) -> Dict[str, Dict[str, Optional[DeviceKeyLookupResult]]]:
        """Get information on devices from the database

        The results include the device's keys and self-signatures, but *not* any
        cross-signing signatures which have been added subsequently (for which, see
        get_e2e_device_keys_and_signatures)
        """
        query_clauses: List[str] = []
        query_params_list: List[List[object]] = []

        if include_all_devices is False:
            include_deleted_devices = False

        if include_deleted_devices:
            deleted_devices = set(query_list)

        # Split the query list into queries for users and queries for particular
        # devices.
        user_list = []
        user_device_list = []
        for user_id, device_id in query_list:
            if device_id is None:
                user_list.append(user_id)
            else:
                user_device_list.append((user_id, device_id))

        if user_list:
            user_id_in_list_clause, user_args = make_in_list_sql_clause(
                self.database_engine, "user_id", user_list
            )
            query_clauses.append(user_id_in_list_clause)
            query_params_list.append(user_args)

        if user_device_list:
            # Divide the device queries into batches, to avoid excessively large
            # queries.
            for user_device_batch in batch_iter(user_device_list, 1024):
                (
                    user_device_id_in_list_clause,
                    user_device_args,
                ) = make_tuple_in_list_sql_clause(
                    self.database_engine, ("user_id", "device_id"), user_device_batch
                )
                query_clauses.append(user_device_id_in_list_clause)
                query_params_list.append(user_device_args)

        result: Dict[str, Dict[str, Optional[DeviceKeyLookupResult]]] = {}

        def get_e2e_device_keys_txn(
            txn: LoggingTransaction, query_clause: str, query_params: list
        ) -> None:
            if include_all_devices:
                sql = f"""
                    SELECT user_id, device_id, d.display_name, k.key_json
                    FROM devices d
                    LEFT JOIN e2e_device_keys_json k USING (user_id, device_id)
                    WHERE {query_clause} AND NOT d.hidden
                """
            else:
                # We swap around `e2e_device_keys_json` and `devices`, as we
                # want Postgres to query `e2e_device_keys_json` first as it will
                # have fewer rows in it. This helps *a lot* with accounts with
                # lots of non-e2e devices (such as bots).
                sql = f"""
                    SELECT user_id, device_id, d.display_name, k.key_json
                    FROM e2e_device_keys_json k
                    INNER JOIN devices d USING (user_id, device_id)
                    WHERE {query_clause} AND NOT d.hidden
                """

            txn.execute(sql, query_params)

            for user_id, device_id, display_name, key_json in txn:
                assert device_id is not None
                if include_deleted_devices:
                    deleted_devices.remove((user_id, device_id))
                result.setdefault(user_id, {})[device_id] = DeviceKeyLookupResult(
                    display_name, db_to_json(key_json) if key_json else None
                )

        for query_clause, query_params in zip(query_clauses, query_params_list):
            await self.db_pool.runInteraction(
                "_get_e2e_device_keys",
                get_e2e_device_keys_txn,
                query_clause,
                query_params,
            )

        if include_deleted_devices:
            for user_id, device_id in deleted_devices:
                if device_id is None:
                    continue
                result.setdefault(user_id, {})[device_id] = None

        return result

    def _get_e2e_cross_signing_signatures_for_devices_txn(
        self, txn: LoggingTransaction, device_query: Iterable[Tuple[str, str]]
    ) -> List[Tuple[str, str, str, str]]:
        """Get cross-signing signatures for a given list of devices

        Returns signatures made by the owners of the devices.

        Returns: a list of results; each entry in the list is a tuple of
            (user_id, key_id, target_device_id, signature).
        """
        signature_query_clauses = []
        signature_query_params = []

        for user_id, device_id in device_query:
            signature_query_clauses.append(
                "target_user_id = ? AND target_device_id = ? AND user_id = ?"
            )
            signature_query_params.extend([user_id, device_id, user_id])

        signature_sql = """
            SELECT user_id, key_id, target_device_id, signature
            FROM e2e_cross_signing_signatures WHERE %s
            """ % (" OR ".join("(" + q + ")" for q in signature_query_clauses))

        txn.execute(signature_sql, signature_query_params)
        return cast(
            List[
                Tuple[
                    str,
                    str,
                    str,
                    str,
                ]
            ],
            txn.fetchall(),
        )

    async def get_e2e_one_time_keys(
        self, user_id: str, device_id: str, key_ids: List[str]
    ) -> Dict[Tuple[str, str], str]:
        """Retrieve a number of one-time keys for a user

        Args:
            user_id: id of user to get keys for
            device_id: id of device to get keys for
            key_ids: list of key ids (excluding algorithm) to retrieve

        Returns:
            A map from (algorithm, key_id) to json string for key
        """

        rows = cast(
            List[Tuple[str, str, str]],
            await self.db_pool.simple_select_many_batch(
                table="e2e_one_time_keys_json",
                column="key_id",
                iterable=key_ids,
                retcols=("algorithm", "key_id", "key_json"),
                keyvalues={"user_id": user_id, "device_id": device_id},
                desc="add_e2e_one_time_keys_check",
            ),
        )
        result = {(algorithm, key_id): key_json for algorithm, key_id, key_json in rows}
        log_kv({"message": "Fetched one time keys for user", "one_time_keys": result})
        return result

    async def add_e2e_one_time_keys(
        self,
        user_id: str,
        device_id: str,
        time_now: int,
        new_keys: Iterable[Tuple[str, str, str]],
    ) -> None:
        """Insert some new one time keys for a device. Errors if any of the
        keys already exist.

        Args:
            user_id: id of user to get keys for
            device_id: id of device to get keys for
            time_now: insertion time to record (ms since epoch)
            new_keys: keys to add - each a tuple of (algorithm, key_id, key json)
        """

        await self.db_pool.runInteraction(
            "add_e2e_one_time_keys_insert",
            self._add_e2e_one_time_keys_txn,
            user_id,
            device_id,
            time_now,
            new_keys,
        )

    def _add_e2e_one_time_keys_txn(
        self,
        txn: LoggingTransaction,
        user_id: str,
        device_id: str,
        time_now: int,
        new_keys: Iterable[Tuple[str, str, str]],
    ) -> None:
        """Insert some new one time keys for a device. Errors if any of the keys already exist.

        Args:
             user_id: id of user to get keys for
             device_id: id of device to get keys for
             time_now: insertion time to record (ms since epoch)
             new_keys: keys to add - each a tuple of (algorithm, key_id, key json) - note
             that the key JSON must be in canonical JSON form
        """
        set_tag("user_id", user_id)
        set_tag("device_id", device_id)
        set_tag("new_keys", str(new_keys))
        # We are protected from race between lookup and insertion due to
        # a unique constraint. If there is a race of two calls to
        # `add_e2e_one_time_keys` then they'll conflict and we will only
        # insert one set.
        self.db_pool.simple_insert_many_txn(
            txn,
            table="e2e_one_time_keys_json",
            keys=(
                "user_id",
                "device_id",
                "algorithm",
                "key_id",
                "ts_added_ms",
                "key_json",
            ),
            values=[
                (user_id, device_id, algorithm, key_id, time_now, json_bytes)
                for algorithm, key_id, json_bytes in new_keys
            ],
        )
        self._invalidate_cache_and_stream(
            txn, self.count_e2e_one_time_keys, (user_id, device_id)
        )

    @cached(max_entries=10000, tree=True)
    async def count_e2e_one_time_keys(
        self, user_id: str, device_id: str
    ) -> Mapping[str, int]:
        """Count the number of one time keys the server has for a device
        Returns:
            A mapping from algorithm to number of keys for that algorithm.
        """

        def _count_e2e_one_time_keys(txn: LoggingTransaction) -> Dict[str, int]:
            sql = (
                "SELECT algorithm, COUNT(key_id) FROM e2e_one_time_keys_json"
                " WHERE user_id = ? AND device_id = ?"
                " GROUP BY algorithm"
            )
            txn.execute(sql, (user_id, device_id))

            # Initially set the key count to 0. This ensures that the client will always
            # receive *some count*, even if it's 0.
            result = {DeviceKeyAlgorithms.SIGNED_CURVE25519: 0}

            # Override entries with the count of any keys we pulled from the database
            for algorithm, key_count in txn:
                result[algorithm] = key_count

            return result

        return await self.db_pool.runInteraction(
            "count_e2e_one_time_keys", _count_e2e_one_time_keys
        )

    async def count_bulk_e2e_one_time_keys_for_as(
        self, user_ids: Collection[str]
    ) -> TransactionOneTimeKeysCount:
        """
        Counts, in bulk, the one-time keys for all the users specified.
        Intended to be used by application services for populating OTK counts in
        transactions.

        Return structure is of the shape:
          user_id -> device_id -> algorithm -> count
          Empty algorithm -> count dicts are created if needed to represent a
          lack of unused one-time keys.
        """

        def _count_bulk_e2e_one_time_keys_txn(
            txn: LoggingTransaction,
        ) -> TransactionOneTimeKeysCount:
            user_in_where_clause, user_parameters = make_in_list_sql_clause(
                self.database_engine, "user_id", user_ids
            )
            sql = f"""
                SELECT user_id, device_id, algorithm, COUNT(key_id)
                FROM devices
                LEFT JOIN e2e_one_time_keys_json USING (user_id, device_id)
                WHERE {user_in_where_clause}
                GROUP BY user_id, device_id, algorithm
            """
            txn.execute(sql, user_parameters)

            result: TransactionOneTimeKeysCount = {}

            for user_id, device_id, algorithm, count in txn:
                # We deliberately construct empty dictionaries for
                # users and devices without any unused one-time keys.
                # We *could* omit these empty dicts if there have been no
                # changes since the last transaction, but we currently don't
                # do any change tracking!
                device_count_by_algo = result.setdefault(user_id, {}).setdefault(
                    device_id, {}
                )
                if algorithm is not None:
                    # algorithm will be None if this device has no keys.
                    device_count_by_algo[algorithm] = count

            return result

        return await self.db_pool.runInteraction(
            "count_bulk_e2e_one_time_keys", _count_bulk_e2e_one_time_keys_txn
        )

    async def get_e2e_bulk_unused_fallback_key_types(
        self, user_ids: Collection[str]
    ) -> TransactionUnusedFallbackKeys:
        """
        Finds, in bulk, the types of unused fallback keys for all the users specified.
        Intended to be used by application services for populating unused fallback
        keys in transactions.

        Return structure is of the shape:
          user_id -> device_id -> algorithms
          Empty lists are created for devices if there are no unused fallback
          keys. This matches the response structure of MSC3202.
        """
        if len(user_ids) == 0:
            return {}

        def _get_bulk_e2e_unused_fallback_keys_txn(
            txn: LoggingTransaction,
        ) -> TransactionUnusedFallbackKeys:
            user_in_where_clause, user_parameters = make_in_list_sql_clause(
                self.database_engine, "devices.user_id", user_ids
            )
            # We can't use USING here because we require the `.used` condition
            # to be part of the JOIN condition so that we generate empty lists
            # when all keys are used (as opposed to just when there are no keys at all).
            sql = f"""
                SELECT devices.user_id, devices.device_id, algorithm
                FROM devices
                LEFT JOIN e2e_fallback_keys_json AS fallback_keys
                    ON devices.user_id = fallback_keys.user_id
                    AND devices.device_id = fallback_keys.device_id
                    AND NOT fallback_keys.used
                WHERE
                    {user_in_where_clause}
            """
            txn.execute(sql, user_parameters)

            result: TransactionUnusedFallbackKeys = {}

            for user_id, device_id, algorithm in txn:
                # We deliberately construct empty dictionaries and lists for
                # users and devices without any unused fallback keys.
                # We *could* omit these empty dicts if there have been no
                # changes since the last transaction, but we currently don't
                # do any change tracking!
                device_unused_keys = result.setdefault(user_id, {}).setdefault(
                    device_id, []
                )
                if algorithm is not None:
                    # algorithm will be None if this device has no keys.
                    device_unused_keys.append(algorithm)

            return result

        return await self.db_pool.runInteraction(
            "_get_bulk_e2e_unused_fallback_keys", _get_bulk_e2e_unused_fallback_keys_txn
        )

    async def set_e2e_fallback_keys(
        self, user_id: str, device_id: str, fallback_keys: JsonDict
    ) -> None:
        """Set the user's e2e fallback keys.

        Args:
            user_id: the user whose keys are being set
            device_id: the device whose keys are being set
            fallback_keys: the keys to set.  This is a map from key ID (which is
                of the form "algorithm:id") to key data.
        """
        await self.db_pool.runInteraction(
            "set_e2e_fallback_keys_txn",
            self._set_e2e_fallback_keys_txn,
            user_id,
            device_id,
            fallback_keys,
        )

        await self.invalidate_cache_and_stream(
            "get_e2e_unused_fallback_key_types", (user_id, device_id)
        )

    def _set_e2e_fallback_keys_txn(
        self,
        txn: LoggingTransaction,
        user_id: str,
        device_id: str,
        fallback_keys: JsonDict,
    ) -> None:
        """Set the user's e2e fallback keys.

        Args:
            user_id: the user whose keys are being set
            device_id: the device whose keys are being set
            fallback_keys: the keys to set.  This is a map from key ID (which is
                    of the form "algorithm:id") to key data.
        """
        # fallback_keys will usually only have one item in it, so using a for
        # loop (as opposed to calling simple_upsert_many_txn) won't be too bad
        # FIXME: make sure that only one key per algorithm is uploaded
        for key_id, fallback_key in fallback_keys.items():
            algorithm, key_id = key_id.split(":", 1)
            old_key_json = self.db_pool.simple_select_one_onecol_txn(
                txn,
                table="e2e_fallback_keys_json",
                keyvalues={
                    "user_id": user_id,
                    "device_id": device_id,
                    "algorithm": algorithm,
                },
                retcol="key_json",
                allow_none=True,
            )

            new_key_json = encode_canonical_json(fallback_key).decode("utf-8")

            # If the uploaded key is the same as the current fallback key,
            # don't do anything.  This prevents marking the key as unused if it
            # was already used.
            if old_key_json != new_key_json:
                self.db_pool.simple_upsert_txn(
                    txn,
                    table="e2e_fallback_keys_json",
                    keyvalues={
                        "user_id": user_id,
                        "device_id": device_id,
                        "algorithm": algorithm,
                    },
                    values={
                        "key_id": key_id,
                        "key_json": json_encoder.encode(fallback_key),
                        "used": False,
                    },
                )

    @cached(max_entries=10000, tree=True)
    async def get_e2e_unused_fallback_key_types(
        self, user_id: str, device_id: str
    ) -> Sequence[str]:
        """Returns the fallback key types that have an unused key.

        Args:
            user_id: the user whose keys are being queried
            device_id: the device whose keys are being queried

        Returns:
            a list of key types
        """
        return await self.db_pool.simple_select_onecol(
            "e2e_fallback_keys_json",
            keyvalues={"user_id": user_id, "device_id": device_id, "used": False},
            retcol="algorithm",
            desc="get_e2e_unused_fallback_key_types",
        )

    async def get_e2e_cross_signing_key(
        self, user_id: str, key_type: str, from_user_id: Optional[str] = None
    ) -> Optional[JsonMapping]:
        """Returns a user's cross-signing key.

        Args:
            user_id: the user whose key is being requested
            key_type: the type of key that is being requested: either 'master'
                for a master key, 'self_signing' for a self-signing key, or
                'user_signing' for a user-signing key
            from_user_id: if specified, signatures made by this user on
                the self-signing key will be included in the result

        Returns:
            dict of the key data or None if not found
        """
        res = await self.get_e2e_cross_signing_keys_bulk([user_id], from_user_id)
        user_keys = res.get(user_id)
        if not user_keys:
            return None
        return user_keys.get(key_type)

    @cached(num_args=1)
    def _get_bare_e2e_cross_signing_keys(
        self, user_id: str
    ) -> Mapping[str, JsonMapping]:
        """Dummy function.  Only used to make a cache for
        _get_bare_e2e_cross_signing_keys_bulk.
        """
        raise NotImplementedError()

    @cachedList(
        cached_method_name="_get_bare_e2e_cross_signing_keys",
        list_name="user_ids",
        num_args=1,
    )
    async def _get_bare_e2e_cross_signing_keys_bulk(
        self, user_ids: Iterable[str]
    ) -> Mapping[str, Optional[Mapping[str, JsonMapping]]]:
        """Returns the cross-signing keys for a set of users.  The output of this
        function should be passed to _get_e2e_cross_signing_signatures_txn if
        the signatures for the calling user need to be fetched.

        Args:
            user_ids: the users whose keys are being requested

        Returns:
            A mapping from user ID to key type to key data. If a user's cross-signing
            keys were not found, either their user ID will not be in the dict, or
            their user ID will map to None.

        """
        return await self.db_pool.runInteraction(
            "get_bare_e2e_cross_signing_keys_bulk",
            self._get_bare_e2e_cross_signing_keys_bulk_txn,
            user_ids,
        )

    def _get_bare_e2e_cross_signing_keys_bulk_txn(
        self,
        txn: LoggingTransaction,
        user_ids: Iterable[str],
    ) -> Dict[str, Dict[str, JsonDict]]:
        """Returns the cross-signing keys for a set of users.  The output of this
        function should be passed to _get_e2e_cross_signing_signatures_txn if
        the signatures for the calling user need to be fetched.

        Args:
            txn: db connection
            user_ids: the users whose keys are being requested

        Returns:
            Mapping from user ID to key type to key data.
            If a user's cross-signing keys were not found, their user ID will not be in
            the dict.

        """
        result: Dict[str, Dict[str, JsonDict]] = {}

        for user_chunk in batch_iter(user_ids, 100):
            clause, params = make_in_list_sql_clause(
                txn.database_engine, "user_id", user_chunk
            )

            # Fetch the latest key for each type per user.
            if isinstance(self.database_engine, PostgresEngine):
                # The `DISTINCT ON` clause will pick the *first* row it
                # encounters, so ordering by stream ID desc will ensure we get
                # the latest key.
                sql = """
                    SELECT DISTINCT ON (user_id, keytype) user_id, keytype, keydata, stream_id
                        FROM e2e_cross_signing_keys
                        WHERE %(clause)s
                        ORDER BY user_id, keytype, stream_id DESC
                """ % {"clause": clause}
            else:
                # SQLite has special handling for bare columns when using
                # MIN/MAX with a `GROUP BY` clause where it picks the value from
                # a row that matches the MIN/MAX.
                sql = """
                    SELECT user_id, keytype, keydata, MAX(stream_id)
                        FROM e2e_cross_signing_keys
                        WHERE %(clause)s
                        GROUP BY user_id, keytype
                """ % {"clause": clause}

            txn.execute(sql, params)

            for user_id, key_type, key_data, _ in txn:
                user_keys = result.setdefault(user_id, {})
                user_keys[key_type] = db_to_json(key_data)

        return result

    def _get_e2e_cross_signing_signatures_txn(
        self,
        txn: LoggingTransaction,
        keys: Dict[str, Optional[Dict[str, JsonDict]]],
        from_user_id: str,
    ) -> Dict[str, Optional[Dict[str, JsonDict]]]:
        """Returns the cross-signing signatures made by a user on a set of keys.

        Args:
            txn: db connection
            keys: a map of user ID to key type to key data.
                This dict will be modified to add signatures.
            from_user_id: fetch the signatures made by this user

        Returns:
            Mapping from user ID to key type to key data.
            The return value will be the same as the keys argument, with the
            modifications included.
        """

        # find out what cross-signing keys (a.k.a. devices) we need to get
        # signatures for.  This is a map of (user_id, device_id) to key type
        # (device_id is the key's public part).
        devices: Dict[Tuple[str, str], str] = {}

        for user_id, user_keys in keys.items():
            if user_keys is None:
                continue
            for key_type, key in user_keys.items():
                device_id = None
                for k in key["keys"].values():
                    device_id = k
                # `key` ought to be a `CrossSigningKey`, whose .keys property is a
                # dictionary with a single entry:
                #     "algorithm:base64_public_key": "base64_public_key"
                # See https://spec.matrix.org/v1.1/client-server-api/#cross-signing
                assert isinstance(device_id, str)
                devices[(user_id, device_id)] = key_type

        for batch in batch_iter(devices.keys(), size=100):
            sql = """
                SELECT target_user_id, target_device_id, key_id, signature
                  FROM e2e_cross_signing_signatures
                 WHERE user_id = ?
                   AND (%s)
            """ % (
                " OR ".join(
                    "(target_user_id = ? AND target_device_id = ?)" for _ in batch
                )
            )
            query_params = [from_user_id]
            for item in batch:
                # item is a (user_id, device_id) tuple
                query_params.extend(item)

            txn.execute(sql, query_params)

            # and add the signatures to the appropriate keys
            for target_user_id, target_device_id, key_id, signature in txn:
                key_type = devices[(target_user_id, target_device_id)]
                # We need to copy everything, because the result may have come
                # from the cache.  dict.copy only does a shallow copy, so we
                # need to recursively copy the dicts that will be modified.
                user_keys = keys[target_user_id]
                # `user_keys` cannot be `None` because we only fetched signatures for
                # users with keys
                assert user_keys is not None
                user_keys = keys[target_user_id] = user_keys.copy()

                target_user_key = user_keys[key_type] = user_keys[key_type].copy()
                if "signatures" in target_user_key:
                    signatures = target_user_key["signatures"] = target_user_key[
                        "signatures"
                    ].copy()
                    if from_user_id in signatures:
                        user_sigs = signatures[from_user_id] = signatures[from_user_id]
                        user_sigs[key_id] = signature
                    else:
                        signatures[from_user_id] = {key_id: signature}
                else:
                    target_user_key["signatures"] = {from_user_id: {key_id: signature}}

        return keys

    @cancellable
    async def get_e2e_cross_signing_keys_bulk(
        self, user_ids: List[str], from_user_id: Optional[str] = None
    ) -> Mapping[str, Optional[Mapping[str, JsonMapping]]]:
        """Returns the cross-signing keys for a set of users.

        Args:
            user_ids: the users whose keys are being requested
            from_user_id: if specified, signatures made by this user on
                the self-signing keys will be included in the result

        Returns:
            A map of user ID to key type to key data.  If a user's cross-signing
            keys were not found, either their user ID will not be in the dict,
            or their user ID will map to None.
        """
        result = await self._get_bare_e2e_cross_signing_keys_bulk(user_ids)

        if from_user_id:
            result = cast(
                Dict[str, Optional[Mapping[str, JsonMapping]]],
                await self.db_pool.runInteraction(
                    "get_e2e_cross_signing_signatures",
                    self._get_e2e_cross_signing_signatures_txn,
                    result,
                    from_user_id,
                ),
            )

        return result

    async def get_all_user_signature_changes_for_remotes(
        self, instance_name: str, last_id: int, current_id: int, limit: int
    ) -> Tuple[List[Tuple[int, tuple]], int, bool]:
        """Get updates for groups replication stream.

        Note that the user signature stream represents when a user signs their
        device with their user-signing key, which is not published to other
        users or servers, so no `destination` is needed in the returned
        list. However, this is needed to poke workers.

        Args:
            instance_name: The writer we want to fetch updates from. Unused
                here since there is only ever one writer.
            last_id: The token to fetch updates from. Exclusive.
            current_id: The token to fetch updates up to. Inclusive.
            limit: The requested limit for the number of rows to return. The
                function may return more or fewer rows.

        Returns:
            A tuple consisting of: the updates, a token to use to fetch
            subsequent updates, and whether we returned fewer rows than exists
            between the requested tokens due to the limit.

            The token returned can be used in a subsequent call to this
            function to get further updatees.

            The updates are a list of 2-tuples of stream ID and the row data
        """

        if last_id == current_id:
            return [], current_id, False

        def _get_all_user_signature_changes_for_remotes_txn(
            txn: LoggingTransaction,
        ) -> Tuple[List[Tuple[int, tuple]], int, bool]:
            sql = """
                SELECT stream_id, from_user_id AS user_id
                FROM user_signature_stream
                WHERE ? < stream_id AND stream_id <= ?
                ORDER BY stream_id ASC
                LIMIT ?
            """
            txn.execute(sql, (last_id, current_id, limit))

            updates = [(row[0], (row[1:])) for row in txn]

            limited = False
            upto_token = current_id
            if len(updates) >= limit:
                upto_token = updates[-1][0]
                limited = True

            return updates, upto_token, limited

        return await self.db_pool.runInteraction(
            "get_all_user_signature_changes_for_remotes",
            _get_all_user_signature_changes_for_remotes_txn,
        )

    @abc.abstractmethod
    def get_device_stream_token(self) -> MultiWriterStreamToken:
        """Get the current stream id from the _device_list_id_gen"""
        ...

    async def claim_e2e_one_time_keys(
        self, query_list: Collection[Tuple[str, str, str, int]]
    ) -> Tuple[
        Dict[str, Dict[str, Dict[str, JsonDict]]], List[Tuple[str, str, str, int]]
    ]:
        """Take a list of one time keys out of the database.

        Args:
            query_list: An iterable of tuples of (user ID, device ID, algorithm, number of keys).

        Returns:
            A tuple (results, missing) of:
                A map of user ID -> a map device ID -> a map of key ID -> JSON.

                A copy of the input which has not been fulfilled. The returned counts
                may be less than the input counts. In this case, the returned counts
                are the number of claims that were not fulfilled.
        """
        results: Dict[str, Dict[str, Dict[str, JsonDict]]] = {}
        missing: List[Tuple[str, str, str, int]] = []
        if isinstance(self.database_engine, PostgresEngine):
            # If we can use execute_values we can use a single batch query
            # in autocommit mode.
            unfulfilled_claim_counts: Dict[Tuple[str, str, str], int] = {}
            for user_id, device_id, algorithm, count in query_list:
                unfulfilled_claim_counts[user_id, device_id, algorithm] = count

            bulk_claims = await self.db_pool.runInteraction(
                "claim_e2e_one_time_keys",
                self._claim_e2e_one_time_keys_bulk,
                query_list,
                db_autocommit=True,
            )

            for user_id, device_id, algorithm, key_id, key_json in bulk_claims:
                device_results = results.setdefault(user_id, {}).setdefault(
                    device_id, {}
                )
                device_results[f"{algorithm}:{key_id}"] = json_decoder.decode(key_json)
                unfulfilled_claim_counts[(user_id, device_id, algorithm)] -= 1

            # Did we get enough OTKs?
            missing = [
                (user, device, alg, count)
                for (user, device, alg), count in unfulfilled_claim_counts.items()
                if count > 0
            ]
        else:
            for user_id, device_id, algorithm, count in query_list:
                claim_rows = await self.db_pool.runInteraction(
                    "claim_e2e_one_time_keys",
                    self._claim_e2e_one_time_key_simple,
                    user_id,
                    device_id,
                    algorithm,
                    count,
                    db_autocommit=False,
                )
                if claim_rows:
                    device_results = results.setdefault(user_id, {}).setdefault(
                        device_id, {}
                    )
                    for claim_row in claim_rows:
                        device_results[claim_row[0]] = json_decoder.decode(claim_row[1])
                # Did we get enough OTKs?
                count -= len(claim_rows)
                if count:
                    missing.append((user_id, device_id, algorithm, count))

        return results, missing

    async def claim_e2e_fallback_keys(
        self, query_list: Iterable[Tuple[str, str, str, bool]]
    ) -> Dict[str, Dict[str, Dict[str, JsonDict]]]:
        """Take a list of fallback keys out of the database.

        Args:
            query_list: An iterable of tuples of
                (user ID, device ID, algorithm, whether the key should be marked as used).

        Returns:
            A map of user ID -> a map device ID -> a map of key ID -> JSON.
        """
        if isinstance(self.database_engine, PostgresEngine):
            return await self.db_pool.runInteraction(
                "_claim_e2e_fallback_keys_bulk",
                self._claim_e2e_fallback_keys_bulk_txn,
                query_list,
                db_autocommit=True,
            )
            # Use an UPDATE FROM... RETURNING combined with a VALUES block to do
            # everything in one query. Note: this is also supported in SQLite 3.33.0,
            # (see https://www.sqlite.org/lang_update.html#update_from), but we do not
            # have an equivalent of psycopg2's execute_values to do this in one query.
        else:
            return await self._claim_e2e_fallback_keys_simple(query_list)

    def _claim_e2e_fallback_keys_bulk_txn(
        self,
        txn: LoggingTransaction,
        query_list: Iterable[Tuple[str, str, str, bool]],
    ) -> Dict[str, Dict[str, Dict[str, JsonDict]]]:
        """Efficient implementation of claim_e2e_fallback_keys for Postgres.

        Safe to autocommit: this is a single query.
        """
        results: Dict[str, Dict[str, Dict[str, JsonDict]]] = {}

        sql = """
            WITH claims(user_id, device_id, algorithm, mark_as_used) AS (
                VALUES ?
            )
            UPDATE e2e_fallback_keys_json k
            SET used = used OR mark_as_used
            FROM claims
            WHERE (k.user_id, k.device_id, k.algorithm) = (claims.user_id, claims.device_id, claims.algorithm)
            RETURNING k.user_id, k.device_id, k.algorithm, k.key_id, k.key_json;
        """
        claimed_keys = cast(
            List[Tuple[str, str, str, str, str]],
            txn.execute_values(sql, query_list),
        )

        seen_user_device: Set[Tuple[str, str]] = set()
        for user_id, device_id, algorithm, key_id, key_json in claimed_keys:
            device_results = results.setdefault(user_id, {}).setdefault(device_id, {})
            device_results[f"{algorithm}:{key_id}"] = json_decoder.decode(key_json)
            seen_user_device.add((user_id, device_id))

        self._invalidate_cache_and_stream_bulk(
            txn, self.get_e2e_unused_fallback_key_types, seen_user_device
        )

        return results

    async def _claim_e2e_fallback_keys_simple(
        self,
        query_list: Iterable[Tuple[str, str, str, bool]],
    ) -> Dict[str, Dict[str, Dict[str, JsonDict]]]:
        """Naive, inefficient implementation of claim_e2e_fallback_keys for SQLite."""
        results: Dict[str, Dict[str, Dict[str, JsonDict]]] = {}
        for user_id, device_id, algorithm, mark_as_used in query_list:
            row = await self.db_pool.simple_select_one(
                table="e2e_fallback_keys_json",
                keyvalues={
                    "user_id": user_id,
                    "device_id": device_id,
                    "algorithm": algorithm,
                },
                retcols=("key_id", "key_json", "used"),
                desc="_get_fallback_key",
                allow_none=True,
            )
            if row is None:
                continue

            key_id, key_json, used = row

            # Mark fallback key as used if not already.
            if not used and mark_as_used:
                await self.db_pool.simple_update_one(
                    table="e2e_fallback_keys_json",
                    keyvalues={
                        "user_id": user_id,
                        "device_id": device_id,
                        "algorithm": algorithm,
                        "key_id": key_id,
                    },
                    updatevalues={"used": True},
                    desc="_get_fallback_key_set_used",
                )
                await self.invalidate_cache_and_stream(
                    "get_e2e_unused_fallback_key_types", (user_id, device_id)
                )

            device_results = results.setdefault(user_id, {}).setdefault(device_id, {})
            device_results[f"{algorithm}:{key_id}"] = json_decoder.decode(key_json)

        return results

    @trace
    def _claim_e2e_one_time_key_simple(
        self,
        txn: LoggingTransaction,
        user_id: str,
        device_id: str,
        algorithm: str,
        count: int,
    ) -> List[Tuple[str, str]]:
        """Claim OTK for device for DBs that don't support RETURNING.

        Returns:
            A tuple of key name (algorithm + key ID) and key JSON, if an
            OTK was found.
        """

        # Return the oldest keys from this device (based on `ts_added_ms`).
        # Doing so means that keys are issued in the same order they were uploaded,
        # which reduces the chances of a client expiring its copy of a (private)
        # key while the public key is still on the server, waiting to be issued.
        sql = """
            SELECT key_id, key_json FROM e2e_one_time_keys_json
            WHERE user_id = ? AND device_id = ? AND algorithm = ?
            ORDER BY ts_added_ms
            LIMIT ?
        """

        txn.execute(sql, (user_id, device_id, algorithm, count))
        otk_rows = list(txn)
        if not otk_rows:
            return []

        self.db_pool.simple_delete_many_txn(
            txn,
            table="e2e_one_time_keys_json",
            column="key_id",
            values=[otk_row[0] for otk_row in otk_rows],
            keyvalues={
                "user_id": user_id,
                "device_id": device_id,
                "algorithm": algorithm,
            },
        )
        self._invalidate_cache_and_stream(
            txn, self.count_e2e_one_time_keys, (user_id, device_id)
        )

        return [(f"{algorithm}:{key_id}", key_json) for key_id, key_json in otk_rows]

    @trace
    def _claim_e2e_one_time_keys_bulk(
        self,
        txn: LoggingTransaction,
        query_list: Iterable[Tuple[str, str, str, int]],
    ) -> List[Tuple[str, str, str, str, str]]:
        """Bulk claim OTKs, for DBs that support DELETE FROM... RETURNING.

        Args:
            query_list: Collection of tuples (user_id, device_id, algorithm, count)
                as passed to claim_e2e_one_time_keys.

        Returns:
            A list of tuples (user_id, device_id, algorithm, key_id, key_json)
            for each OTK claimed.
        """
        # Find, delete, and return the oldest keys from each device (based on
        # `ts_added_ms`).
        #
        # Doing so means that keys are issued in the same order they were uploaded,
        # which reduces the chances of a client expiring its copy of a (private)
        # key while the public key is still on the server, waiting to be issued.
        sql = """
            WITH claims(user_id, device_id, algorithm, claim_count) AS (
                VALUES ?
            ), ranked_keys AS (
                SELECT
                    user_id, device_id, algorithm, key_id, claim_count,
                    ROW_NUMBER() OVER (
                        PARTITION BY (user_id, device_id, algorithm)
                        ORDER BY ts_added_ms
                    ) AS r
                FROM e2e_one_time_keys_json
                    JOIN claims USING (user_id, device_id, algorithm)
            )
            DELETE FROM e2e_one_time_keys_json k
            WHERE (user_id, device_id, algorithm, key_id) IN (
                SELECT user_id, device_id, algorithm, key_id
                FROM ranked_keys
                WHERE r <= claim_count
            )
            RETURNING user_id, device_id, algorithm, key_id, key_json;
        """
        otk_rows = cast(
            List[Tuple[str, str, str, str, str]], txn.execute_values(sql, query_list)
        )

        seen_user_device = {
            (user_id, device_id) for user_id, device_id, _, _, _ in otk_rows
        }
        self._invalidate_cache_and_stream_bulk(
            txn,
            self.count_e2e_one_time_keys,
            seen_user_device,
        )

        return otk_rows

    async def get_master_cross_signing_key_updatable_before(
        self, user_id: str
    ) -> Tuple[bool, Optional[int]]:
        """Get time before which a master cross-signing key may be replaced without UIA.

        (UIA means "User-Interactive Auth".)

        There are three cases to distinguish:
         (1) No master cross-signing key.
         (2) The key exists, but there is no replace-without-UI timestamp in the DB.
         (3) The key exists, and has such a timestamp recorded.

        Returns: a 2-tuple of:
          - a boolean: is there a master cross-signing key already?
          - an optional timestamp, directly taken from the DB.

        In terms of the cases above, these are:
         (1) (False, None).
         (2) (True, None).
         (3) (True, <timestamp in ms>).

        """

        def impl(txn: LoggingTransaction) -> Tuple[bool, Optional[int]]:
            # We want to distinguish between three cases:
            txn.execute(
                """
                SELECT updatable_without_uia_before_ms
                FROM e2e_cross_signing_keys
                WHERE user_id = ? AND keytype = 'master'
                ORDER BY stream_id DESC
                LIMIT 1
            """,
                (user_id,),
            )
            row = cast(Optional[Tuple[Optional[int]]], txn.fetchone())
            if row is None:
                return False, None
            return True, row[0]

        return await self.db_pool.runInteraction(
            "e2e_cross_signing_keys",
            impl,
        )

    async def delete_old_otks_for_next_user_batch(
        self, after_user_id: str, number_of_users: int
    ) -> Tuple[List[str], int]:
        """Deletes old OTKs belonging to the next batch of users

        Returns:
            `(users, rows)`, where:
             * `users` is the user IDs of the updated users. An empty list if we are done.
             * `rows` is the number of deleted rows
        """

        def impl(txn: LoggingTransaction) -> Tuple[List[str], int]:
            # Find a batch of users
            txn.execute(
                """
                SELECT DISTINCT(user_id) FROM e2e_one_time_keys_json
                    WHERE user_id > ?
                    ORDER BY user_id
                    LIMIT ?
                """,
                (after_user_id, number_of_users),
            )
            users = [row[0] for row in txn.fetchall()]
            if len(users) == 0:
                return users, 0

            # Delete any old OTKs belonging to those users.
            #
            # We only actually consider OTKs whose key ID is 6 characters long. These
            # keys were likely made by libolm rather than Vodozemac; libolm only kept
            # 100 private OTKs, so was far more vulnerable than Vodozemac to throwing
            # away keys prematurely.
            clause, args = make_in_list_sql_clause(
                txn.database_engine, "user_id", users
            )
            sql = f"""
                DELETE FROM e2e_one_time_keys_json
                WHERE {clause} AND ts_added_ms < ? AND length(key_id) = 6
                """
            args.append(self._clock.time_msec() - (7 * 24 * 3600 * 1000))
            txn.execute(sql, args)

            return users, txn.rowcount

        return await self.db_pool.runInteraction(
            "delete_old_otks_for_next_user_batch", impl
        )

    async def allow_master_cross_signing_key_replacement_without_uia(
        self, user_id: str, duration_ms: int
    ) -> Optional[int]:
        """Mark this user's latest master key as being replaceable without UIA.

        Said replacement will only be permitted for a short time after calling this
        function. That time period is controlled by the duration argument.

        Returns:
            None, if there is no such key.
            Otherwise, the timestamp before which replacement is allowed without UIA.
        """
        timestamp = self._clock.time_msec() + duration_ms

        def impl(txn: LoggingTransaction) -> Optional[int]:
            txn.execute(
                """
                UPDATE e2e_cross_signing_keys
                SET updatable_without_uia_before_ms = ?
                WHERE stream_id = (
                    SELECT stream_id
                    FROM e2e_cross_signing_keys
                    WHERE user_id = ? AND keytype = 'master'
                    ORDER BY stream_id DESC
                    LIMIT 1
                )
            """,
                (timestamp, user_id),
            )
            if txn.rowcount == 0:
                return None

            return timestamp

        return await self.db_pool.runInteraction(
            "allow_master_cross_signing_key_replacement_without_uia",
            impl,
        )

    async def delete_e2e_keys_by_device(self, user_id: str, device_id: str) -> None:
        def delete_e2e_keys_by_device_txn(txn: LoggingTransaction) -> None:
            log_kv(
                {
                    "message": "Deleting keys for device",
                    "device_id": device_id,
                    "user_id": user_id,
                }
            )
            self.db_pool.simple_delete_txn(
                txn,
                table="e2e_device_keys_json",
                keyvalues={"user_id": user_id, "device_id": device_id},
            )
            self.db_pool.simple_delete_txn(
                txn,
                table="e2e_one_time_keys_json",
                keyvalues={"user_id": user_id, "device_id": device_id},
            )
            self._invalidate_cache_and_stream(
                txn, self.count_e2e_one_time_keys, (user_id, device_id)
            )
            self.db_pool.simple_delete_txn(
                txn,
                table="dehydrated_devices",
                keyvalues={"user_id": user_id, "device_id": device_id},
            )
            self.db_pool.simple_delete_txn(
                txn,
                table="e2e_fallback_keys_json",
                keyvalues={"user_id": user_id, "device_id": device_id},
            )
            self._invalidate_cache_and_stream(
                txn, self.get_e2e_unused_fallback_key_types, (user_id, device_id)
            )

<<<<<<< HEAD
class EndToEndKeyStore(EndToEndKeyWorkerStore, SQLBaseStore):
    def __init__(
        self,
        database: DatabasePool,
        db_conn: LoggingDatabaseConnection,
        hs: "HomeServer",
    ):
        super().__init__(database, db_conn, hs)

        self._cross_signing_id_gen = MultiWriterIdGenerator(
            db_conn=db_conn,
            db=database,
            notifier=hs.get_replication_notifier(),
            stream_name="e2e_cross_signing_keys",
            server_name=self.server_name,
            instance_name=self._instance_name,
            tables=[
                ("e2e_cross_signing_keys", "instance_name", "stream_id"),
            ],
            sequence_name="e2e_cross_signing_keys_sequence",
            writers=["master"],
=======
        await self.db_pool.runInteraction(
            "delete_e2e_keys_by_device", delete_e2e_keys_by_device_txn
>>>>>>> 56f5097d
        )

    async def set_e2e_device_keys(
        self, user_id: str, device_id: str, time_now: int, device_keys: JsonDict
    ) -> bool:
        """Stores device keys for a device. Returns whether there was a change
        or the keys were already in the database.

            Args:
                user_id: user_id of the user to store keys for
                device_id: device_id of the device to store keys for
                time_now: time at the request to store the keys
                device_keys: the keys to store
        """

        return await self.db_pool.runInteraction(
            "set_e2e_device_keys",
            self._set_e2e_device_keys_txn,
            user_id,
            device_id,
            time_now,
            device_keys,
        )

    def _set_e2e_device_keys_txn(
        self,
        txn: LoggingTransaction,
        user_id: str,
        device_id: str,
        time_now: int,
        device_keys: JsonDict,
    ) -> bool:
        """Stores device keys for a device. Returns whether there was a change
        or the keys were already in the database.

        Args:
             user_id: user_id of the user to store keys for
             device_id: device_id of the device to store keys for
             time_now: time at the request to store the keys
             device_keys: the keys to store
        """
        set_tag("user_id", user_id)
        set_tag("device_id", device_id)
        set_tag("time_now", time_now)
        set_tag("device_keys", str(device_keys))

        old_key_json = self.db_pool.simple_select_one_onecol_txn(
            txn,
            table="e2e_device_keys_json",
            keyvalues={"user_id": user_id, "device_id": device_id},
            retcol="key_json",
            allow_none=True,
        )

        # In py3 we need old_key_json to match new_key_json type. The DB
        # returns unicode while encode_canonical_json returns bytes.
        new_key_json = encode_canonical_json(device_keys).decode("utf-8")

        if old_key_json == new_key_json:
            log_kv({"Message": "Device key already stored."})
            return False

        self.db_pool.simple_upsert_txn(
            txn,
            table="e2e_device_keys_json",
            keyvalues={"user_id": user_id, "device_id": device_id},
            values={"ts_added_ms": time_now, "key_json": new_key_json},
        )
        log_kv({"message": "Device keys stored."})
        return True

    def _set_e2e_cross_signing_key_txn(
        self,
        txn: LoggingTransaction,
        user_id: str,
        key_type: str,
        key: JsonDict,
        stream_id: int,
    ) -> None:
        """Set a user's cross-signing key.

        Args:
            txn: db connection
            user_id: the user to set the signing key for
            key_type: the type of key that is being set: either 'master'
                for a master key, 'self_signing' for a self-signing key, or
                'user_signing' for a user-signing key
            key: the key data
            stream_id
        """
        # the 'key' dict will look something like:
        # {
        #   "user_id": "@alice:example.com",
        #   "usage": ["self_signing"],
        #   "keys": {
        #     "ed25519:base64+self+signing+public+key": "base64+self+signing+public+key",
        #   },
        #   "signatures": {
        #     "@alice:example.com": {
        #       "ed25519:base64+master+public+key": "base64+signature"
        #     }
        #   }
        # }
        # The "keys" property must only have one entry, which will be the public
        # key, so we just grab the first value in there
        pubkey = next(iter(key["keys"].values()))

        # The cross-signing keys need to occupy the same namespace as devices,
        # since signatures are identified by device ID.  So add an entry to the
        # device table to make sure that we don't have a collision with device
        # IDs.
        # We only need to do this for local users, since remote servers should be
        # responsible for checking this for their own users.
        if self.hs.is_mine_id(user_id):
            self.db_pool.simple_insert_txn(
                txn,
                "devices",
                values={
                    "user_id": user_id,
                    "device_id": pubkey,
                    "display_name": key_type + " signing key",
                    "hidden": True,
                },
            )

        # and finally, store the key itself
        self.db_pool.simple_insert_txn(
            txn,
            "e2e_cross_signing_keys",
            values={
                "user_id": user_id,
                "keytype": key_type,
                "keydata": json_encoder.encode(key),
                "stream_id": stream_id,
                "instance_name": self._instance_name,
            },
        )

        self._invalidate_cache_and_stream(
            txn, self._get_bare_e2e_cross_signing_keys, (user_id,)
        )

    async def set_e2e_cross_signing_key(
        self, user_id: str, key_type: str, key: JsonDict
    ) -> None:
        """Set a user's cross-signing key.

        Args:
            user_id: the user to set the user-signing key for
            key_type: the type of cross-signing key to set
            key: the key data
        """

        async with self._cross_signing_id_gen.get_next() as stream_id:
            return await self.db_pool.runInteraction(
                "add_e2e_cross_signing_key",
                self._set_e2e_cross_signing_key_txn,
                user_id,
                key_type,
                key,
                stream_id,
            )

    async def store_e2e_cross_signing_signatures(
        self, user_id: str, signatures: "Iterable[SignatureListItem]"
    ) -> None:
        """Stores cross-signing signatures.

        Args:
            user_id: the user who made the signatures
            signatures: signatures to add
        """
        await self.db_pool.simple_insert_many(
            "e2e_cross_signing_signatures",
            keys=(
                "user_id",
                "key_id",
                "target_user_id",
                "target_device_id",
                "signature",
            ),
            values=[
                (
                    user_id,
                    item.signing_key_id,
                    item.target_user_id,
                    item.target_device_id,
                    item.signature,
                )
                for item in signatures
            ],
            desc="add_e2e_signing_key",
        )


class EndToEndKeyStore(EndToEndKeyWorkerStore, SQLBaseStore):
    def __init__(
        self,
        database: DatabasePool,
        db_conn: LoggingDatabaseConnection,
        hs: "HomeServer",
    ):
        super().__init__(database, db_conn, hs)<|MERGE_RESOLUTION|>--- conflicted
+++ resolved
@@ -125,6 +125,7 @@
             db=database,
             notifier=hs.get_replication_notifier(),
             stream_name="e2e_cross_signing_keys",
+            server_name=self.server_name,
             instance_name=self._instance_name,
             tables=[
                 ("e2e_cross_signing_keys", "instance_name", "stream_id"),
@@ -1597,32 +1598,8 @@
                 txn, self.get_e2e_unused_fallback_key_types, (user_id, device_id)
             )
 
-<<<<<<< HEAD
-class EndToEndKeyStore(EndToEndKeyWorkerStore, SQLBaseStore):
-    def __init__(
-        self,
-        database: DatabasePool,
-        db_conn: LoggingDatabaseConnection,
-        hs: "HomeServer",
-    ):
-        super().__init__(database, db_conn, hs)
-
-        self._cross_signing_id_gen = MultiWriterIdGenerator(
-            db_conn=db_conn,
-            db=database,
-            notifier=hs.get_replication_notifier(),
-            stream_name="e2e_cross_signing_keys",
-            server_name=self.server_name,
-            instance_name=self._instance_name,
-            tables=[
-                ("e2e_cross_signing_keys", "instance_name", "stream_id"),
-            ],
-            sequence_name="e2e_cross_signing_keys_sequence",
-            writers=["master"],
-=======
         await self.db_pool.runInteraction(
             "delete_e2e_keys_by_device", delete_e2e_keys_by_device_txn
->>>>>>> 56f5097d
         )
 
     async def set_e2e_device_keys(
