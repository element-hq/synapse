--- conflicted
+++ resolved
@@ -1205,15 +1205,9 @@
                 may be less than the input counts. In this case, the returned counts
                 are the number of claims that were not fulfilled.
         """
-<<<<<<< HEAD
-        results: Dict[str, Dict[str, Dict[str, JsonDict]]] = {}
-        missing: List[Tuple[str, str, str, int]] = []
-        if isinstance(self.database_engine, Psycopg2Engine):
-=======
         results: dict[str, dict[str, dict[str, JsonDict]]] = {}
         missing: list[tuple[str, str, str, int]] = []
-        if isinstance(self.database_engine, PostgresEngine):
->>>>>>> 54c93a13
+        if isinstance(self.database_engine, Psycopg2Engine):
             # If we can use execute_values we can use a single batch query
             # in autocommit mode.
             unfulfilled_claim_counts: dict[tuple[str, str, str], int] = {}
@@ -1293,13 +1287,8 @@
     def _claim_e2e_fallback_keys_bulk_txn(
         self,
         txn: LoggingTransaction,
-<<<<<<< HEAD
-        query_list: Collection[Tuple[str, str, str, bool]],
-    ) -> Dict[str, Dict[str, Dict[str, JsonDict]]]:
-=======
-        query_list: Iterable[tuple[str, str, str, bool]],
+        query_list: Collection[tuple[str, str, str, bool]],
     ) -> dict[str, dict[str, dict[str, JsonDict]]]:
->>>>>>> 54c93a13
         """Efficient implementation of claim_e2e_fallback_keys for Postgres.
 
         Safe to autocommit: this is a single query.
@@ -1431,13 +1420,8 @@
     def _claim_e2e_one_time_keys_bulk(
         self,
         txn: LoggingTransaction,
-<<<<<<< HEAD
-        query_list: Collection[Tuple[str, str, str, int]],
-    ) -> List[Tuple[str, str, str, str, str]]:
-=======
-        query_list: Iterable[tuple[str, str, str, int]],
+        query_list: Collection[tuple[str, str, str, int]],
     ) -> list[tuple[str, str, str, str, str]]:
->>>>>>> 54c93a13
         """Bulk claim OTKs, for DBs that support DELETE FROM... RETURNING.
 
         Args:
