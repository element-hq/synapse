#
# This file is licensed under the Affero General Public License (AGPL) version 3.
#
# Copyright 2019 The Matrix.org Foundation C.I.C.
# Copyright 2017 Vector Creations Ltd
# Copyright 2014-2016 OpenMarket Ltd
# Copyright (C) 2023 New Vector, Ltd
#
# This program is free software: you can redistribute it and/or modify
# it under the terms of the GNU Affero General Public License as
# published by the Free Software Foundation, either version 3 of the
# License, or (at your option) any later version.
#
# See the GNU Affero General Public License for more details:
# <https://www.gnu.org/licenses/agpl-3.0.html>.
#
# Originally licensed under the Apache License, Version 2.0:
# <http://www.apache.org/licenses/LICENSE-2.0>.
#
# [This file includes modifications made by New Vector Limited]
#
#

""" This module is responsible for getting events from the DB for pagination
and event streaming.

The order it returns events in depend on whether we are streaming forwards or
are paginating backwards. We do this because we want to handle out of order
messages nicely, while still returning them in the correct order when we
paginate bacwards.

This is implemented by keeping two ordering columns: stream_ordering and
topological_ordering. Stream ordering is basically insertion/received order
(except for events from backfill requests). The topological_ordering is a
weak ordering of events based on the pdu graph.

This means that we have to have two different types of tokens, depending on
what sort order was used:
    - stream tokens are of the form: "s%d", which maps directly to the column
    - topological tokems: "t%d-%d", where the integers map to the topological
      and stream ordering columns respectively.
"""

import logging
from typing import (
    TYPE_CHECKING,
    Any,
    Collection,
    Dict,
    Iterable,
    List,
    Optional,
    Set,
    Tuple,
    cast,
    overload,
)

import attr
from immutabledict import immutabledict
from typing_extensions import Literal

from twisted.internet import defer

from synapse.api.constants import Direction
from synapse.api.filtering import Filter
from synapse.events import EventBase
from synapse.logging.context import make_deferred_yieldable, run_in_background
from synapse.logging.opentracing import trace
from synapse.storage._base import SQLBaseStore
from synapse.storage.database import (
    DatabasePool,
    LoggingDatabaseConnection,
    LoggingTransaction,
    make_in_list_sql_clause,
)
from synapse.storage.databases.main.events_worker import EventsWorkerStore
from synapse.storage.engines import BaseDatabaseEngine, PostgresEngine, Sqlite3Engine
from synapse.storage.util.id_generators import MultiWriterIdGenerator
from synapse.types import PersistedEventPosition, RoomStreamToken
from synapse.util.caches.descriptors import cached
from synapse.util.caches.stream_change_cache import StreamChangeCache
from synapse.util.cancellation import cancellable

if TYPE_CHECKING:
    from synapse.server import HomeServer

logger = logging.getLogger(__name__)


MAX_STREAM_SIZE = 1000


_STREAM_TOKEN = "stream"
_TOPOLOGICAL_TOKEN = "topological"


# Used as return values for pagination APIs
@attr.s(slots=True, frozen=True, auto_attribs=True)
class _EventDictReturn:
    event_id: str
    topological_ordering: Optional[int]
    stream_ordering: int


@attr.s(slots=True, frozen=True, auto_attribs=True)
class _EventsAround:
    events_before: List[EventBase]
    events_after: List[EventBase]
    start: RoomStreamToken
    end: RoomStreamToken


def generate_pagination_where_clause(
    direction: Direction,
    column_names: Tuple[str, str],
    from_token: Optional[Tuple[Optional[int], int]],
    to_token: Optional[Tuple[Optional[int], int]],
    engine: BaseDatabaseEngine,
) -> str:
    """Creates an SQL expression to bound the columns by the pagination
    tokens.

    For example creates an SQL expression like:

        (6, 7) >= (topological_ordering, stream_ordering)
        AND (5, 3) < (topological_ordering, stream_ordering)

    would be generated for dir=b, from_token=(6, 7) and to_token=(5, 3).

    Note that tokens are considered to be after the row they are in, e.g. if
    a row A has a token T, then we consider A to be before T. This convention
    is important when figuring out inequalities for the generated SQL, and
    produces the following result:
        - If paginating forwards then we exclude any rows matching the from
          token, but include those that match the to token.
        - If paginating backwards then we include any rows matching the from
          token, but include those that match the to token.

    Args:
        direction: Whether we're paginating backwards or forwards.
        column_names: The column names to bound. Must *not* be user defined as
            these get inserted directly into the SQL statement without escapes.
        from_token: The start point for the pagination. This is an exclusive
            minimum bound if direction is forwards, and an inclusive maximum bound if
            direction is backwards.
        to_token: The endpoint point for the pagination. This is an inclusive
            maximum bound if direction is forwards, and an exclusive minimum bound if
            direction is backwards.
        engine: The database engine to generate the clauses for

    Returns:
        The sql expression
    """

    where_clause = []
    if from_token:
        where_clause.append(
            _make_generic_sql_bound(
                bound=">=" if direction == Direction.BACKWARDS else "<",
                column_names=column_names,
                values=from_token,
                engine=engine,
            )
        )

    if to_token:
        where_clause.append(
            _make_generic_sql_bound(
                bound="<" if direction == Direction.BACKWARDS else ">=",
                column_names=column_names,
                values=to_token,
                engine=engine,
            )
        )

    return " AND ".join(where_clause)


def generate_pagination_bounds(
    direction: Direction,
    from_token: Optional[RoomStreamToken],
    to_token: Optional[RoomStreamToken],
) -> Tuple[
    str, Optional[Tuple[Optional[int], int]], Optional[Tuple[Optional[int], int]]
]:
    """
    Generate a start and end point for this page of events.

    Args:
        direction: Whether pagination is going forwards or backwards.
        from_token: The token to start pagination at, or None to start at the first value.
        to_token: The token to end pagination at, or None to not limit the end point.

    Returns:
        A three tuple of:

            ASC or DESC for sorting of the query.

            The starting position as a tuple of ints representing
            (topological position, stream position) or None if no from_token was
            provided. The topological position may be None for live tokens.

            The end position in the same format as the starting position, or None
            if no to_token was provided.
    """

    # Tokens really represent positions between elements, but we use
    # the convention of pointing to the event before the gap. Hence
    # we have a bit of asymmetry when it comes to equalities.
    if direction == Direction.BACKWARDS:
        order = "DESC"
    else:
        order = "ASC"

    # The bounds for the stream tokens are complicated by the fact
    # that we need to handle the instance_map part of the tokens. We do this
    # by fetching all events between the min stream token and the maximum
    # stream token (as returned by `RoomStreamToken.get_max_stream_pos`) and
    # then filtering the results.
    from_bound: Optional[Tuple[Optional[int], int]] = None
    if from_token:
        if from_token.topological is not None:
            from_bound = from_token.as_historical_tuple()
        elif direction == Direction.BACKWARDS:
            from_bound = (
                None,
                from_token.get_max_stream_pos(),
            )
        else:
            from_bound = (
                None,
                from_token.stream,
            )

    to_bound: Optional[Tuple[Optional[int], int]] = None
    if to_token:
        if to_token.topological is not None:
            to_bound = to_token.as_historical_tuple()
        elif direction == Direction.BACKWARDS:
            to_bound = (
                None,
                to_token.stream,
            )
        else:
            to_bound = (
                None,
                to_token.get_max_stream_pos(),
            )

    return order, from_bound, to_bound


def generate_next_token(
    direction: Direction, last_topo_ordering: int, last_stream_ordering: int
) -> RoomStreamToken:
    """
    Generate the next room stream token based on the currently returned data.

    Args:
        direction: Whether pagination is going forwards or backwards.
        last_topo_ordering: The last topological ordering being returned.
        last_stream_ordering: The last stream ordering being returned.

    Returns:
        A new RoomStreamToken to return to the client.
    """
    if direction == Direction.BACKWARDS:
        # Tokens are positions between events.
        # This token points *after* the last event in the chunk.
        # We need it to point to the event before it in the chunk
        # when we are going backwards so we subtract one from the
        # stream part.
        last_stream_ordering -= 1
    return RoomStreamToken(topological=last_topo_ordering, stream=last_stream_ordering)


def _make_generic_sql_bound(
    bound: str,
    column_names: Tuple[str, str],
    values: Tuple[Optional[int], int],
    engine: BaseDatabaseEngine,
) -> str:
    """Create an SQL expression that bounds the given column names by the
    values, e.g. create the equivalent of `(1, 2) < (col1, col2)`.

    Only works with two columns.

    Older versions of SQLite don't support that syntax so we have to expand it
    out manually.

    Args:
        bound: The comparison operator to use. One of ">", "<", ">=",
            "<=", where the values are on the left and columns on the right.
        names: The column names. Must *not* be user defined
            as these get inserted directly into the SQL statement without
            escapes.
        values: The values to bound the columns by. If
            the first value is None then only creates a bound on the second
            column.
        engine: The database engine to generate the SQL for

    Returns:
        The SQL statement
    """

    assert bound in (">", "<", ">=", "<=")

    name1, name2 = column_names
    val1, val2 = values

    if val1 is None:
        val2 = int(val2)
        return "(%d %s %s)" % (val2, bound, name2)

    val1 = int(val1)
    val2 = int(val2)

    if isinstance(engine, PostgresEngine):
        # Postgres doesn't optimise ``(x < a) OR (x=a AND y<b)`` as well
        # as it optimises ``(x,y) < (a,b)`` on multicolumn indexes. So we
        # use the later form when running against postgres.
        return "((%d,%d) %s (%s,%s))" % (val1, val2, bound, name1, name2)

    # We want to generate queries of e.g. the form:
    #
    #   (val1 < name1 OR (val1 = name1 AND val2 <= name2))
    #
    # which is equivalent to (val1, val2) < (name1, name2)

    return """(
        {val1:d} {strict_bound} {name1}
        OR ({val1:d} = {name1} AND {val2:d} {bound} {name2})
    )""".format(
        name1=name1,
        val1=val1,
        name2=name2,
        val2=val2,
        strict_bound=bound[0],  # The first bound must always be strict equality here
        bound=bound,
    )


def _filter_results(
    lower_token: Optional[RoomStreamToken],
    upper_token: Optional[RoomStreamToken],
    instance_name: str,
    topological_ordering: int,
    stream_ordering: int,
) -> bool:
    """Returns True if the event persisted by the given instance at the given
    topological/stream_ordering falls between the two tokens (taking a None
    token to mean unbounded).

    Used to filter results from fetching events in the DB against the given
    tokens. This is necessary to handle the case where the tokens include
    position maps, which we handle by fetching more than necessary from the DB
    and then filtering (rather than attempting to construct a complicated SQL
    query).
    """

    event_historical_tuple = (
        topological_ordering,
        stream_ordering,
    )

    if lower_token:
        if lower_token.topological is not None:
            # If these are historical tokens we compare the `(topological, stream)`
            # tuples.
            if event_historical_tuple <= lower_token.as_historical_tuple():
                return False

        else:
            # If these are live tokens we compare the stream ordering against the
            # writers stream position.
            if stream_ordering <= lower_token.get_stream_pos_for_instance(
                instance_name
            ):
                return False

    if upper_token:
        if upper_token.topological is not None:
            if upper_token.as_historical_tuple() < event_historical_tuple:
                return False
        else:
            if upper_token.get_stream_pos_for_instance(instance_name) < stream_ordering:
                return False

    return True


def filter_to_clause(event_filter: Optional[Filter]) -> Tuple[str, List[str]]:
    # NB: This may create SQL clauses that don't optimise well (and we don't
    # have indices on all possible clauses). E.g. it may create
    # "room_id == X AND room_id != X", which postgres doesn't optimise.

    if not event_filter:
        return "", []

    clauses = []
    args = []

    # Handle event types with potential wildcard characters
    if event_filter.types:
        type_clauses = []
        for typ in event_filter.types:
            if "*" in typ:
                type_clauses.append("event.type LIKE ?")
                typ = typ.replace("*", "%")  # Replace * with % for SQL LIKE pattern
            else:
                type_clauses.append("event.type = ?")
            args.append(typ)
        clauses.append("(%s)" % " OR ".join(type_clauses))

    # Handle event types to exclude with potential wildcard characters
    for typ in event_filter.not_types:
        if "*" in typ:
            clauses.append("event.type NOT LIKE ?")
            typ = typ.replace("*", "%")
        else:
            clauses.append("event.type != ?")
        args.append(typ)

    if event_filter.senders:
        clauses.append(
            "(%s)" % " OR ".join("event.sender = ?" for _ in event_filter.senders)
        )
        args.extend(event_filter.senders)

    for sender in event_filter.not_senders:
        clauses.append("event.sender != ?")
        args.append(sender)

    if event_filter.rooms:
        clauses.append(
            "(%s)" % " OR ".join("event.room_id = ?" for _ in event_filter.rooms)
        )
        args.extend(event_filter.rooms)

    for room_id in event_filter.not_rooms:
        clauses.append("event.room_id != ?")
        args.append(room_id)

    if event_filter.contains_url:
        clauses.append("event.contains_url = ?")
        args.append(event_filter.contains_url)

    # We're only applying the "labels" filter on the database query, because applying the
    # "not_labels" filter via a SQL query is non-trivial. Instead, we let
    # event_filter.check_fields apply it, which is not as efficient but makes the
    # implementation simpler.
    if event_filter.labels:
        clauses.append("(%s)" % " OR ".join("label = ?" for _ in event_filter.labels))
        args.extend(event_filter.labels)

    # Filter on relation_senders / relation types from the joined tables.
    if event_filter.related_by_senders:
        clauses.append(
            "(%s)"
            % " OR ".join(
                "related_event.sender = ?" for _ in event_filter.related_by_senders
            )
        )
        args.extend(event_filter.related_by_senders)

    if event_filter.related_by_rel_types:
        clauses.append(
            "(%s)"
            % " OR ".join(
                "relation_type = ?" for _ in event_filter.related_by_rel_types
            )
        )
        args.extend(event_filter.related_by_rel_types)

    if event_filter.rel_types:
        clauses.append(
            "(%s)"
            % " OR ".join(
                "event_relation.relation_type = ?" for _ in event_filter.rel_types
            )
        )
        args.extend(event_filter.rel_types)

    if event_filter.not_rel_types:
        clauses.append(
            "((%s) OR event_relation.relation_type IS NULL)"
            % " AND ".join(
                "event_relation.relation_type != ?" for _ in event_filter.not_rel_types
            )
        )
        args.extend(event_filter.not_rel_types)

    return " AND ".join(clauses), args


class StreamWorkerStore(EventsWorkerStore, SQLBaseStore):
    def __init__(
        self,
        database: DatabasePool,
        db_conn: LoggingDatabaseConnection,
        hs: "HomeServer",
    ):
        super().__init__(database, db_conn, hs)

        self._instance_name = hs.get_instance_name()
        self._send_federation = hs.should_send_federation()
        self._federation_shard_config = hs.config.worker.federation_shard_config

        # If we're a process that sends federation we may need to reset the
        # `federation_stream_position` table to match the current sharding
        # config. We don't do this now as otherwise two processes could conflict
        # during startup which would cause one to die.
        self._need_to_reset_federation_stream_positions = self._send_federation

        events_max = self.get_room_max_stream_ordering()
        event_cache_prefill, min_event_val = self.db_pool.get_cache_dict(
            db_conn,
            "events",
            entity_column="room_id",
            stream_column="stream_ordering",
            max_value=events_max,
        )
        self._events_stream_cache = StreamChangeCache(
            "EventsRoomStreamChangeCache",
            min_event_val,
            prefilled_cache=event_cache_prefill,
        )
        self._membership_stream_cache = StreamChangeCache(
            "MembershipStreamChangeCache", events_max
        )

        self._stream_order_on_start = self.get_room_max_stream_ordering()
        self._min_stream_order_on_start = self.get_room_min_stream_ordering()

    def get_room_max_stream_ordering(self) -> int:
        """Get the stream_ordering of regular events that we have committed up to

        Returns the maximum stream id such that all stream ids less than or
        equal to it have been successfully persisted.
        """
        return self._stream_id_gen.get_current_token()

    def get_room_min_stream_ordering(self) -> int:
        """Get the stream_ordering of backfilled events that we have committed up to

        Backfilled events use *negative* stream orderings, so this returns the
        minimum negative stream id such that all stream ids greater than or
        equal to it have been successfully persisted.
        """
        return self._backfill_id_gen.get_current_token()

    def get_room_max_token(self) -> RoomStreamToken:
        """Get a `RoomStreamToken` that marks the current maximum persisted
        position of the events stream. Useful to get a token that represents
        "now".

        The token returned is a "live" token that may have an instance_map
        component.
        """

        min_pos = self._stream_id_gen.get_current_token()

        positions = {}
        if isinstance(self._stream_id_gen, MultiWriterIdGenerator):
            # The `min_pos` is the minimum position that we know all instances
            # have finished persisting to, so we only care about instances whose
            # positions are ahead of that. (Instance positions can be behind the
            # min position as there are times we can work out that the minimum
            # position is ahead of the naive minimum across all current
            # positions. See MultiWriterIdGenerator for details)
            positions = {
                i: p
                for i, p in self._stream_id_gen.get_positions().items()
                if p > min_pos
            }

        return RoomStreamToken(stream=min_pos, instance_map=immutabledict(positions))

    async def get_room_events_stream_for_rooms(
        self,
        room_ids: Collection[str],
        from_key: RoomStreamToken,
        to_key: RoomStreamToken,
        limit: int = 0,
        order: str = "DESC",
    ) -> Dict[str, Tuple[List[EventBase], RoomStreamToken]]:
        """Get new room events in stream ordering since `from_key`.

        Args:
            room_ids
            from_key: Token from which no events are returned before
            to_key: Token from which no events are returned after. (This
                is typically the current stream token)
            limit: Maximum number of events to return
            order: Either "DESC" or "ASC". Determines which events are
                returned when the result is limited. If "DESC" then the most
                recent `limit` events are returned, otherwise returns the
                oldest `limit` events.

        Returns:
            A map from room id to a tuple containing:
                - list of recent events in the room
                - stream ordering key for the start of the chunk of events returned.
        """
        room_ids = self._events_stream_cache.get_entities_changed(
            room_ids, from_key.stream
        )

        if not room_ids:
            return {}

        results = {}
        room_ids = list(room_ids)
        for rm_ids in (room_ids[i : i + 20] for i in range(0, len(room_ids), 20)):
            res = await make_deferred_yieldable(
                defer.gatherResults(
                    [
                        run_in_background(
                            self.get_room_events_stream_for_room,
                            room_id,
                            from_key,
                            to_key,
                            limit,
                            order=order,
                        )
                        for room_id in rm_ids
                    ],
                    consumeErrors=True,
                )
            )
            results.update(dict(zip(rm_ids, res)))

        return results

    def get_rooms_that_changed(
        self, room_ids: Collection[str], from_key: RoomStreamToken
    ) -> Set[str]:
        """Given a list of rooms and a token, return rooms where there may have
        been changes.
        """
        from_id = from_key.stream
        return {
            room_id
            for room_id in room_ids
            if self._events_stream_cache.has_entity_changed(room_id, from_id)
        }

    async def get_room_events_stream_for_room(
        self,
        room_id: str,
        from_key: RoomStreamToken,
        to_key: RoomStreamToken,
        limit: int = 0,
        order: str = "DESC",
    ) -> Tuple[List[EventBase], RoomStreamToken]:
        """Get new room events in stream ordering since `from_key`.

        Args:
            room_id
            from_key: Token from which no events are returned before
            to_key: Token from which no events are returned after. (This
                is typically the current stream token)
            limit: Maximum number of events to return
            order: Either "DESC" or "ASC". Determines which events are
                returned when the result is limited. If "DESC" then the most
                recent `limit` events are returned, otherwise returns the
                oldest `limit` events.

        Returns:
            The list of events (in ascending stream order) and the token from the start
            of the chunk of events returned.
        """
        if from_key == to_key:
            return [], from_key

        has_changed = self._events_stream_cache.has_entity_changed(
            room_id, from_key.stream
        )

        if not has_changed:
            return [], from_key

        def f(txn: LoggingTransaction) -> List[_EventDictReturn]:
            # To handle tokens with a non-empty instance_map we fetch more
            # results than necessary and then filter down
            min_from_id = from_key.stream
            max_to_id = to_key.get_max_stream_pos()

            sql = """
                SELECT event_id, instance_name, topological_ordering, stream_ordering
                FROM events
                WHERE
                    room_id = ?
                    AND not outlier
                    AND stream_ordering > ? AND stream_ordering <= ?
                ORDER BY stream_ordering %s LIMIT ?
            """ % (
                order,
            )
            txn.execute(sql, (room_id, min_from_id, max_to_id, 2 * limit))

            rows = [
                _EventDictReturn(event_id, None, stream_ordering)
                for event_id, instance_name, topological_ordering, stream_ordering in txn
                if _filter_results(
                    from_key,
                    to_key,
                    instance_name,
                    topological_ordering,
                    stream_ordering,
                )
            ][:limit]
            return rows

        rows = await self.db_pool.runInteraction("get_room_events_stream_for_room", f)

        ret = await self.get_events_as_list(
            [r.event_id for r in rows], get_prev_content=True
        )

        if order.lower() == "desc":
            ret.reverse()

        if rows:
            key = RoomStreamToken(stream=min(r.stream_ordering for r in rows))
        else:
            # Assume we didn't get anything because there was nothing to
            # get.
            key = from_key

        return ret, key

    @cancellable
    async def get_membership_changes_for_user(
        self,
        user_id: str,
        from_key: RoomStreamToken,
        to_key: RoomStreamToken,
        excluded_rooms: Optional[List[str]] = None,
    ) -> List[EventBase]:
        """Fetch membership events for a given user.

        All such events whose stream ordering `s` lies in the range
        `from_key < s <= to_key` are returned. Events are ordered by ascending stream
        order.
        """
        # Start by ruling out cases where a DB query is not necessary.
        if from_key == to_key:
            return []

        if from_key:
            has_changed = self._membership_stream_cache.has_entity_changed(
                user_id, int(from_key.stream)
            )
            if not has_changed:
                return []

        def f(txn: LoggingTransaction) -> List[_EventDictReturn]:
            # To handle tokens with a non-empty instance_map we fetch more
            # results than necessary and then filter down
            min_from_id = from_key.stream
            max_to_id = to_key.get_max_stream_pos()

            args: List[Any] = [user_id, min_from_id, max_to_id]

            ignore_room_clause = ""
            if excluded_rooms is not None and len(excluded_rooms) > 0:
                ignore_room_clause = "AND e.room_id NOT IN (%s)" % ",".join(
                    "?" for _ in excluded_rooms
                )
                args = args + excluded_rooms

            sql = """
                SELECT m.event_id, instance_name, topological_ordering, stream_ordering
                FROM events AS e, room_memberships AS m
                WHERE e.event_id = m.event_id
                    AND m.user_id = ?
                    AND e.stream_ordering > ? AND e.stream_ordering <= ?
                    %s
                ORDER BY e.stream_ordering ASC
            """ % (
                ignore_room_clause,
            )

            txn.execute(sql, args)

            rows = [
                _EventDictReturn(event_id, None, stream_ordering)
                for event_id, instance_name, topological_ordering, stream_ordering in txn
                if _filter_results(
                    from_key,
                    to_key,
                    instance_name,
                    topological_ordering,
                    stream_ordering,
                )
            ]

            return rows

        rows = await self.db_pool.runInteraction("get_membership_changes_for_user", f)

        ret = await self.get_events_as_list(
            [r.event_id for r in rows], get_prev_content=True
        )

        return ret

    async def get_recent_events_for_room(
        self, room_id: str, limit: int, end_token: RoomStreamToken
    ) -> Tuple[List[EventBase], RoomStreamToken]:
        """Get the most recent events in the room in topological ordering.

        Args:
            room_id
            limit
            end_token: The stream token representing now.

        Returns:
            A list of events and a token pointing to the start of the returned
            events. The events returned are in ascending topological order.
        """

        rows, token = await self.get_recent_event_ids_for_room(
            room_id, limit, end_token
        )

        events = await self.get_events_as_list(
            [r.event_id for r in rows], get_prev_content=True
        )

        return events, token

    async def get_recent_event_ids_for_room(
        self, room_id: str, limit: int, end_token: RoomStreamToken
    ) -> Tuple[List[_EventDictReturn], RoomStreamToken]:
        """Get the most recent events in the room in topological ordering.

        Args:
            room_id
            limit
            end_token: The stream token representing now.

        Returns:
            A list of _EventDictReturn and a token pointing to the start of the
            returned events. The events returned are in ascending order.
        """
        # Allow a zero limit here, and no-op.
        if limit == 0:
            return [], end_token

        rows, token = await self.db_pool.runInteraction(
            "get_recent_event_ids_for_room",
            self._paginate_room_events_txn,
            room_id,
            from_token=end_token,
            limit=limit,
        )

        # We want to return the results in ascending order.
        rows.reverse()

        return rows, token

    async def get_room_event_before_stream_ordering(
        self, room_id: str, stream_ordering: int
    ) -> Optional[Tuple[int, int, str]]:
        """Gets details of the first event in a room at or before a stream ordering

        Args:
            room_id:
            stream_ordering:

        Returns:
            A tuple of (stream ordering, topological ordering, event_id)
        """

        def _f(txn: LoggingTransaction) -> Optional[Tuple[int, int, str]]:
            sql = """
                SELECT stream_ordering, topological_ordering, event_id
                FROM events
                LEFT JOIN rejections USING (event_id)
                WHERE room_id = ?
                    AND stream_ordering <= ?
                    AND NOT outlier
                    AND rejections.event_id IS NULL
                ORDER BY stream_ordering DESC
                LIMIT 1
            """
            txn.execute(sql, (room_id, stream_ordering))
            return cast(Optional[Tuple[int, int, str]], txn.fetchone())

        return await self.db_pool.runInteraction(
            "get_room_event_before_stream_ordering", _f
        )

    async def get_last_event_in_room_before_stream_ordering(
        self,
        room_id: str,
        end_token: RoomStreamToken,
    ) -> Optional[str]:
        """Returns the ID of the last event in a room at or before a stream ordering

        Args:
            room_id
            end_token: The token used to stream from

        Returns:
            The ID of the most recent event, or None if there are no events in the room
            before this stream ordering.
        """

        def get_last_event_in_room_before_stream_ordering_txn(
            txn: LoggingTransaction,
        ) -> Optional[str]:
            # We're looking for the closest event at or before the token. We need to
            # handle the fact that the stream token can be a vector clock (with an
            # `instance_map`) and events can be persisted on different instances
            # (sharded event persisters). The first subquery handles the events that
            # would be within the vector clock and gets all rows between the minimum and
            # maximum stream ordering in the token which need to be filtered against the
            # `instance_map`. The second subquery handles the "before" case and finds a
            # row before the token. We then filter out any results past the token's
            # vector clock and return the first row that matches.
            min_stream = end_token.stream
            max_stream = end_token.get_max_stream_pos()

            # We use `union all` because we don't need any of the deduplication logic
            # (`union` is really a union + distinct). `UNION ALL`` does preserve the
            # ordering of the operand queries but there is no actual gurantee that it
            # has this behavior in all scenarios so we need the extra `ORDER BY` at the
            # bottom.
<<<<<<< HEAD
            #
            # We're using the subquery syntax for SQLite compatibility.
=======
>>>>>>> 4d585b68
            sql = """
                SELECT * FROM (
                    SELECT instance_name, stream_ordering, topological_ordering, event_id
                    FROM events
                    LEFT JOIN rejections USING (event_id)
                    WHERE room_id = ?
                        AND ? < stream_ordering AND stream_ordering <= ?
                        AND NOT outlier
                        AND rejections.event_id IS NULL
                    ORDER BY stream_ordering DESC
                ) AS a
                UNION ALL
                SELECT * FROM (
                    SELECT instance_name, stream_ordering, topological_ordering, event_id
                    FROM events
                    LEFT JOIN rejections USING (event_id)
                    WHERE room_id = ?
                        AND stream_ordering <= ?
                        AND NOT outlier
                        AND rejections.event_id IS NULL
                    ORDER BY stream_ordering DESC
                    LIMIT 1
                ) AS b
                ORDER BY stream_ordering DESC
            """
            txn.execute(
                sql,
                (
                    room_id,
                    min_stream,
                    max_stream,
                    room_id,
                    min_stream,
                ),
            )

            for instance_name, stream_ordering, topological_ordering, event_id in txn:
                if _filter_results(
                    lower_token=None,
                    upper_token=end_token,
                    instance_name=instance_name,
                    topological_ordering=topological_ordering,
                    stream_ordering=stream_ordering,
                ):
                    return event_id

            return None

        return await self.db_pool.runInteraction(
            "get_last_event_in_room_before_stream_ordering",
            get_last_event_in_room_before_stream_ordering_txn,
        )

    async def get_current_room_stream_token_for_room_id(
        self, room_id: str
    ) -> RoomStreamToken:
        """Returns the current position of the rooms stream (historic token)."""
        stream_ordering = self.get_room_max_stream_ordering()
        topo = await self.db_pool.runInteraction(
            "_get_max_topological_txn", self._get_max_topological_txn, room_id
        )
        return RoomStreamToken(topological=topo, stream=stream_ordering)

    @overload
    def get_stream_id_for_event_txn(
        self,
        txn: LoggingTransaction,
        event_id: str,
        allow_none: Literal[False] = False,
    ) -> int: ...

    @overload
    def get_stream_id_for_event_txn(
        self,
        txn: LoggingTransaction,
        event_id: str,
        allow_none: bool = False,
    ) -> Optional[int]: ...

    def get_stream_id_for_event_txn(
        self,
        txn: LoggingTransaction,
        event_id: str,
        allow_none: bool = False,
    ) -> Optional[int]:
        # Type ignore: we pass keyvalues a Dict[str, str]; the function wants
        # Dict[str, Any]. I think mypy is unhappy because Dict is invariant?
        return self.db_pool.simple_select_one_onecol_txn(  # type: ignore[call-overload]
            txn=txn,
            table="events",
            keyvalues={"event_id": event_id},
            retcol="stream_ordering",
            allow_none=allow_none,
        )

    async def get_position_for_event(self, event_id: str) -> PersistedEventPosition:
        """Get the persisted position for an event"""
        row = await self.db_pool.simple_select_one(
            table="events",
            keyvalues={"event_id": event_id},
            retcols=("stream_ordering", "instance_name"),
            desc="get_position_for_event",
        )

        return PersistedEventPosition(row[1] or "master", row[0])

    async def get_topological_token_for_event(self, event_id: str) -> RoomStreamToken:
        """The stream token for an event
        Args:
            event_id: The id of the event to look up a stream token for.
        Raises:
            StoreError if the event wasn't in the database.
        Returns:
            A `RoomStreamToken` topological token.
        """
        row = await self.db_pool.simple_select_one(
            table="events",
            keyvalues={"event_id": event_id},
            retcols=("stream_ordering", "topological_ordering"),
            desc="get_topological_token_for_event",
        )
        return RoomStreamToken(topological=row[1], stream=row[0])

    async def get_current_topological_token(self, room_id: str, stream_key: int) -> int:
        """Gets the topological token in a room after or at the given stream
        ordering.

        Args:
            room_id
            stream_key
        """
        if isinstance(self.database_engine, PostgresEngine):
            min_function = "LEAST"
        elif isinstance(self.database_engine, Sqlite3Engine):
            min_function = "MIN"
        else:
            raise RuntimeError(f"Unknown database engine {self.database_engine}")

        # This query used to be
        #    SELECT COALESCE(MIN(topological_ordering), 0) FROM events
        #    WHERE room_id = ? and events.stream_ordering >= {stream_key}
        # which returns 0 if the stream_key is newer than any event in
        # the room. That's not wrong, but it seems to interact oddly with backfill,
        # requiring a second call to /messages to actually backfill from a remote
        # homeserver.
        #
        # Instead, rollback the stream ordering to that after the most recent event in
        # this room.
        sql = f"""
            WITH fallback(max_stream_ordering) AS (
                SELECT MAX(stream_ordering)
                FROM events
                WHERE room_id = ?
            )
            SELECT COALESCE(MIN(topological_ordering), 0) FROM events
            WHERE
                room_id = ?
                AND events.stream_ordering >= {min_function}(
                    ?,
                    (SELECT max_stream_ordering FROM fallback)
                )
        """

        row = await self.db_pool.execute(
            "get_current_topological_token", sql, room_id, room_id, stream_key
        )
        return row[0][0] if row else 0

    def _get_max_topological_txn(self, txn: LoggingTransaction, room_id: str) -> int:
        txn.execute(
            "SELECT MAX(topological_ordering) FROM events WHERE room_id = ?",
            (room_id,),
        )

        rows = txn.fetchall()
        # An aggregate function like MAX() will always return one row per group
        # so we can safely rely on the lookup here. For example, when a we
        # lookup a `room_id` which does not exist, `rows` will look like
        # `[(None,)]`
        return rows[0][0] if rows[0][0] is not None else 0

    async def get_events_around(
        self,
        room_id: str,
        event_id: str,
        before_limit: int,
        after_limit: int,
        event_filter: Optional[Filter] = None,
    ) -> _EventsAround:
        """Retrieve events and pagination tokens around a given event in a
        room.
        """

        results = await self.db_pool.runInteraction(
            "get_events_around",
            self._get_events_around_txn,
            room_id,
            event_id,
            before_limit,
            after_limit,
            event_filter,
        )

        events_before = await self.get_events_as_list(
            list(results["before"]["event_ids"]), get_prev_content=True
        )

        events_after = await self.get_events_as_list(
            list(results["after"]["event_ids"]), get_prev_content=True
        )

        return _EventsAround(
            events_before=events_before,
            events_after=events_after,
            start=results["before"]["token"],
            end=results["after"]["token"],
        )

    def _get_events_around_txn(
        self,
        txn: LoggingTransaction,
        room_id: str,
        event_id: str,
        before_limit: int,
        after_limit: int,
        event_filter: Optional[Filter],
    ) -> dict:
        """Retrieves event_ids and pagination tokens around a given event in a
        room.

        Args:
            room_id
            event_id
            before_limit
            after_limit
            event_filter

        Returns:
            dict
        """

        stream_ordering, topological_ordering = cast(
            Tuple[int, int],
            self.db_pool.simple_select_one_txn(
                txn,
                "events",
                keyvalues={"event_id": event_id, "room_id": room_id},
                retcols=["stream_ordering", "topological_ordering"],
            ),
        )

        # Paginating backwards includes the event at the token, but paginating
        # forward doesn't.
        before_token = RoomStreamToken(
            topological=topological_ordering - 1, stream=stream_ordering
        )

        after_token = RoomStreamToken(
            topological=topological_ordering, stream=stream_ordering
        )

        rows, start_token = self._paginate_room_events_txn(
            txn,
            room_id,
            before_token,
            direction=Direction.BACKWARDS,
            limit=before_limit,
            event_filter=event_filter,
        )
        events_before = [r.event_id for r in rows]

        rows, end_token = self._paginate_room_events_txn(
            txn,
            room_id,
            after_token,
            direction=Direction.FORWARDS,
            limit=after_limit,
            event_filter=event_filter,
        )
        events_after = [r.event_id for r in rows]

        return {
            "before": {"event_ids": events_before, "token": start_token},
            "after": {"event_ids": events_after, "token": end_token},
        }

    async def get_all_new_event_ids_stream(
        self,
        from_id: int,
        current_id: int,
        limit: int,
    ) -> Tuple[int, Dict[str, Optional[int]]]:
        """Get all new events

        Returns all event ids with from_id < stream_ordering <= current_id.

        Args:
            from_id:  the stream_ordering of the last event we processed
            current_id:  the stream_ordering of the most recently processed event
            limit: the maximum number of events to return

        Returns:
            A tuple of (next_id, event_to_received_ts), where `next_id`
            is the next value to pass as `from_id` (it will either be the
            stream_ordering of the last returned event, or, if fewer than `limit`
            events were found, the `current_id`). The `event_to_received_ts` is
            a dictionary mapping event ID to the event `received_ts`, sorted by ascending
            stream_ordering.
        """

        def get_all_new_event_ids_stream_txn(
            txn: LoggingTransaction,
        ) -> Tuple[int, Dict[str, Optional[int]]]:
            sql = (
                "SELECT e.stream_ordering, e.event_id, e.received_ts"
                " FROM events AS e"
                " WHERE"
                " ? < e.stream_ordering AND e.stream_ordering <= ?"
                " ORDER BY e.stream_ordering ASC"
                " LIMIT ?"
            )

            txn.execute(sql, (from_id, current_id, limit))
            rows = txn.fetchall()

            upper_bound = current_id
            if len(rows) == limit:
                upper_bound = rows[-1][0]

            event_to_received_ts: Dict[str, Optional[int]] = {
                row[1]: row[2] for row in rows
            }
            return upper_bound, event_to_received_ts

        upper_bound, event_to_received_ts = await self.db_pool.runInteraction(
            "get_all_new_event_ids_stream", get_all_new_event_ids_stream_txn
        )

        return upper_bound, event_to_received_ts

    async def get_federation_out_pos(self, typ: str) -> int:
        if self._need_to_reset_federation_stream_positions:
            await self.db_pool.runInteraction(
                "_reset_federation_positions_txn", self._reset_federation_positions_txn
            )
            self._need_to_reset_federation_stream_positions = False

        return await self.db_pool.simple_select_one_onecol(
            table="federation_stream_position",
            retcol="stream_id",
            keyvalues={"type": typ, "instance_name": self._instance_name},
            desc="get_federation_out_pos",
        )

    async def update_federation_out_pos(self, typ: str, stream_id: int) -> None:
        if self._need_to_reset_federation_stream_positions:
            await self.db_pool.runInteraction(
                "_reset_federation_positions_txn", self._reset_federation_positions_txn
            )
            self._need_to_reset_federation_stream_positions = False

        await self.db_pool.simple_update_one(
            table="federation_stream_position",
            keyvalues={"type": typ, "instance_name": self._instance_name},
            updatevalues={"stream_id": stream_id},
            desc="update_federation_out_pos",
        )

    def _reset_federation_positions_txn(self, txn: LoggingTransaction) -> None:
        """Fiddles with the `federation_stream_position` table to make it match
        the configured federation sender instances during start up.
        """

        # The federation sender instances may have changed, so we need to
        # massage the `federation_stream_position` table to have a row per type
        # per instance sending federation. If there is a mismatch we update the
        # table with the correct rows using the *minimum* stream ID seen. This
        # may result in resending of events/EDUs to remote servers, but that is
        # preferable to dropping them.

        if not self._send_federation:
            return

        # Pull out the configured instances. If we don't have a shard config then
        # we assume that we're the only instance sending.
        configured_instances = self._federation_shard_config.instances
        if not configured_instances:
            configured_instances = [self._instance_name]
        elif self._instance_name not in configured_instances:
            return

        instances_in_table = self.db_pool.simple_select_onecol_txn(
            txn,
            table="federation_stream_position",
            keyvalues={},
            retcol="instance_name",
        )

        if set(instances_in_table) == set(configured_instances):
            # Nothing to do
            return

        sql = """
            SELECT type, MIN(stream_id) FROM federation_stream_position
            GROUP BY type
        """
        txn.execute(sql)
        min_positions = dict(
            cast(Iterable[Tuple[str, int]], txn)
        )  # Map from type -> min position

        # Ensure we do actually have some values here
        assert set(min_positions) == {"federation", "events"}

        sql = """
            DELETE FROM federation_stream_position
            WHERE NOT (%s)
        """
        clause, args = make_in_list_sql_clause(
            txn.database_engine, "instance_name", configured_instances
        )
        txn.execute(sql % (clause,), args)

        for typ, stream_id in min_positions.items():
            self.db_pool.simple_upsert_txn(
                txn,
                table="federation_stream_position",
                keyvalues={"type": typ, "instance_name": self._instance_name},
                values={"stream_id": stream_id},
            )

    def has_room_changed_since(self, room_id: str, stream_id: int) -> bool:
        return self._events_stream_cache.has_entity_changed(room_id, stream_id)

    def _paginate_room_events_txn(
        self,
        txn: LoggingTransaction,
        room_id: str,
        from_token: RoomStreamToken,
        to_token: Optional[RoomStreamToken] = None,
        direction: Direction = Direction.BACKWARDS,
        limit: int = -1,
        event_filter: Optional[Filter] = None,
    ) -> Tuple[List[_EventDictReturn], RoomStreamToken]:
        """Returns list of events before or after a given token.

        Args:
            txn
            room_id
            from_token: The token used to stream from
            to_token: A token which if given limits the results to only those before
            direction: Indicates whether we are paginating forwards or backwards
                from `from_key`.
            limit: The maximum number of events to return.
            event_filter: If provided filters the events to
                those that match the filter.

        Returns:
            A list of _EventDictReturn and a token that points to the end of the
            result set. If no events are returned then the end of the stream has
            been reached (i.e. there are no events between `from_token` and
            `to_token`), or `limit` is zero.
        """

        args: List[Any] = [room_id]

        order, from_bound, to_bound = generate_pagination_bounds(
            direction, from_token, to_token
        )

        bounds = generate_pagination_where_clause(
            direction=direction,
            column_names=("event.topological_ordering", "event.stream_ordering"),
            from_token=from_bound,
            to_token=to_bound,
            engine=self.database_engine,
        )

        filter_clause, filter_args = filter_to_clause(event_filter)

        if filter_clause:
            bounds += " AND " + filter_clause
            args.extend(filter_args)

        # We fetch more events as we'll filter the result set
        args.append(int(limit) * 2)

        select_keywords = "SELECT"
        join_clause = ""
        # Using DISTINCT in this SELECT query is quite expensive, because it
        # requires the engine to sort on the entire (not limited) result set,
        # i.e. the entire events table. Only use it in scenarios that could result
        # in the same event ID occurring multiple times in the results.
        needs_distinct = False
        if event_filter and event_filter.labels:
            # If we're not filtering on a label, then joining on event_labels will
            # return as many row for a single event as the number of labels it has. To
            # avoid this, only join if we're filtering on at least one label.
            join_clause += """
                LEFT JOIN event_labels
                USING (event_id, room_id, topological_ordering)
            """
            if len(event_filter.labels) > 1:
                # Multiple labels could cause the same event to appear multiple times.
                needs_distinct = True

        # If there is a relation_senders and relation_types filter join to the
        # relations table to get events related to the current event.
        if event_filter and (
            event_filter.related_by_senders or event_filter.related_by_rel_types
        ):
            # Filtering by relations could cause the same event to appear multiple
            # times (since there's no limit on the number of relations to an event).
            needs_distinct = True
            join_clause += """
                LEFT JOIN event_relations AS relation ON (event.event_id = relation.relates_to_id)
            """
            if event_filter.related_by_senders:
                join_clause += """
                    LEFT JOIN events AS related_event ON (relation.event_id = related_event.event_id)
                """

        # If there is a not_rel_types filter join to the relations table to get
        # the event's relation information.
        if event_filter and (event_filter.rel_types or event_filter.not_rel_types):
            join_clause += """
                LEFT JOIN event_relations AS event_relation USING (event_id)
            """

        if needs_distinct:
            select_keywords += " DISTINCT"

        sql = """
            %(select_keywords)s
                event.event_id, event.instance_name,
                event.topological_ordering, event.stream_ordering
            FROM events AS event
            %(join_clause)s
            WHERE event.outlier = FALSE AND event.room_id = ? AND %(bounds)s
            ORDER BY event.topological_ordering %(order)s,
            event.stream_ordering %(order)s LIMIT ?
        """ % {
            "select_keywords": select_keywords,
            "join_clause": join_clause,
            "bounds": bounds,
            "order": order,
        }

        txn.execute(sql, args)

        # Filter the result set.
        rows = [
            _EventDictReturn(event_id, topological_ordering, stream_ordering)
            for event_id, instance_name, topological_ordering, stream_ordering in txn
            if _filter_results(
                lower_token=(
                    to_token if direction == Direction.BACKWARDS else from_token
                ),
                upper_token=(
                    from_token if direction == Direction.BACKWARDS else to_token
                ),
                instance_name=instance_name,
                topological_ordering=topological_ordering,
                stream_ordering=stream_ordering,
            )
        ][:limit]

        if rows:
            assert rows[-1].topological_ordering is not None
            next_token = generate_next_token(
                direction, rows[-1].topological_ordering, rows[-1].stream_ordering
            )
        else:
            # TODO (erikj): We should work out what to do here instead.
            next_token = to_token if to_token else from_token

        return rows, next_token

    @trace
    async def paginate_room_events(
        self,
        room_id: str,
        from_key: RoomStreamToken,
        to_key: Optional[RoomStreamToken] = None,
        direction: Direction = Direction.BACKWARDS,
        limit: int = -1,
        event_filter: Optional[Filter] = None,
    ) -> Tuple[List[EventBase], RoomStreamToken]:
        """Returns list of events before or after a given token.

        Args:
            room_id
            from_key: The token used to stream from
            to_key: A token which if given limits the results to only those before
            direction: Indicates whether we are paginating forwards or backwards
                from `from_key`.
            limit: The maximum number of events to return.
            event_filter: If provided filters the events to those that match the filter.

        Returns:
            The results as a list of events and a token that points to the end
            of the result set. If no events are returned then the end of the
            stream has been reached (i.e. there are no events between `from_key`
            and `to_key`).
        """

        rows, token = await self.db_pool.runInteraction(
            "paginate_room_events",
            self._paginate_room_events_txn,
            room_id,
            from_key,
            to_key,
            direction,
            limit,
            event_filter,
        )

        events = await self.get_events_as_list(
            [r.event_id for r in rows], get_prev_content=True
        )

        return events, token

    @cached()
    async def get_id_for_instance(self, instance_name: str) -> int:
        """Get a unique, immutable ID that corresponds to the given Synapse worker instance."""

        def _get_id_for_instance_txn(txn: LoggingTransaction) -> int:
            instance_id = self.db_pool.simple_select_one_onecol_txn(
                txn,
                table="instance_map",
                keyvalues={"instance_name": instance_name},
                retcol="instance_id",
                allow_none=True,
            )
            if instance_id is not None:
                return instance_id

            # If we don't have an entry upsert one.
            #
            # We could do this before the first check, and rely on the cache for
            # efficiency, but each UPSERT causes the next ID to increment which
            # can quickly bloat the size of the generated IDs for new instances.
            self.db_pool.simple_upsert_txn(
                txn,
                table="instance_map",
                keyvalues={"instance_name": instance_name},
                values={},
            )

            return self.db_pool.simple_select_one_onecol_txn(
                txn,
                table="instance_map",
                keyvalues={"instance_name": instance_name},
                retcol="instance_id",
            )

        return await self.db_pool.runInteraction(
            "get_id_for_instance", _get_id_for_instance_txn
        )

    @cached()
    async def get_name_from_instance_id(self, instance_id: int) -> str:
        """Get the instance name from an ID previously returned by
        `get_id_for_instance`.
        """

        return await self.db_pool.simple_select_one_onecol(
            table="instance_map",
            keyvalues={"instance_id": instance_id},
            retcol="instance_name",
            desc="get_name_from_instance_id",
        )

    async def get_timeline_gaps(
        self,
        room_id: str,
        from_token: Optional[RoomStreamToken],
        to_token: RoomStreamToken,
    ) -> Optional[RoomStreamToken]:
        """Check if there is a gap, and return a token that marks the position
        of the gap in the stream.
        """

        sql = """
            SELECT instance_name, stream_ordering
            FROM timeline_gaps
            WHERE room_id = ? AND ? < stream_ordering AND stream_ordering <= ?
            ORDER BY stream_ordering
        """

        rows = await self.db_pool.execute(
            "get_timeline_gaps",
            sql,
            room_id,
            from_token.stream if from_token else 0,
            to_token.get_max_stream_pos(),
        )

        if not rows:
            return None

        positions = [
            PersistedEventPosition(instance_name, stream_ordering)
            for instance_name, stream_ordering in rows
        ]
        if from_token:
            positions = [p for p in positions if p.persisted_after(from_token)]

        positions = [p for p in positions if not p.persisted_after(to_token)]

        if positions:
            # We return a stream token that ensures the event *at* the position
            # of the gap is included (as the gap is *before* the persisted
            # event).
            last_position = positions[-1]
            return RoomStreamToken(stream=last_position.stream - 1)

        return None<|MERGE_RESOLUTION|>--- conflicted
+++ resolved
@@ -931,11 +931,6 @@
             # ordering of the operand queries but there is no actual gurantee that it
             # has this behavior in all scenarios so we need the extra `ORDER BY` at the
             # bottom.
-<<<<<<< HEAD
-            #
-            # We're using the subquery syntax for SQLite compatibility.
-=======
->>>>>>> 4d585b68
             sql = """
                 SELECT * FROM (
                     SELECT instance_name, stream_ordering, topological_ordering, event_id
