--- conflicted
+++ resolved
@@ -120,21 +120,12 @@
                 1,
                 self._count_known_servers,
             )
-<<<<<<< HEAD
             hs.register_later_gauge(LaterGauge(
-                "synapse_federation_known_servers",
-                "",
-                [],
-                lambda: self._known_servers_count,
-            ))
-=======
-            LaterGauge(
                 name="synapse_federation_known_servers",
                 desc="",
                 labelnames=[SERVER_NAME_LABEL],
                 caller=lambda: {(self.server_name,): self._known_servers_count},
-            )
->>>>>>> c0878ac9
+            ))
 
     @wrap_as_background_process("_count_known_servers")
     async def _count_known_servers(self) -> int:
