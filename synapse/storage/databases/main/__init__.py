--- conflicted
+++ resolved
@@ -158,11 +158,8 @@
     LockStore,
     SessionStore,
     TaskSchedulerWorkerStore,
-<<<<<<< HEAD
+    SlidingSyncStore,
     DelayedEventsStore,
-=======
-    SlidingSyncStore,
->>>>>>> bb808943
 ):
     def __init__(
         self,
