#
# This file is licensed under the Affero General Public License (AGPL) version 3.
#
# Copyright (C) 2023, 2025 New Vector, Ltd
#
# This program is free software: you can redistribute it and/or modify
# it under the terms of the GNU Affero General Public License as
# published by the Free Software Foundation, either version 3 of the
# License, or (at your option) any later version.
#
# See the GNU Affero General Public License for more details:
# <https://www.gnu.org/licenses/agpl-3.0.html>.
#


import logging
from typing import TYPE_CHECKING, AbstractSet, Mapping, cast

import attr

from synapse.api.errors import SlidingSyncUnknownPosition
from synapse.logging.opentracing import log_kv
from synapse.metrics.background_process_metrics import wrap_as_background_process
from synapse.storage._base import SQLBaseStore, db_to_json
from synapse.storage.database import (
    DatabasePool,
    LoggingDatabaseConnection,
    LoggingTransaction,
    make_in_list_sql_clause,
)
from synapse.storage.engines import PostgresEngine
from synapse.types import MultiWriterStreamToken, RoomStreamToken
from synapse.types.handlers.sliding_sync import (
    HaveSentRoom,
    HaveSentRoomFlag,
    MutablePerConnectionState,
    PerConnectionState,
    RoomLazyMembershipChanges,
    RoomStatusMap,
    RoomSyncConfig,
)
from synapse.util.caches.descriptors import cached
<<<<<<< HEAD
from synapse.util.constants import MILLISECONDS_PER_SECOND, ONE_HOUR_SECONDS
=======
from synapse.util.constants import (
    MILLISECONDS_PER_SECOND,
    ONE_DAY_SECONDS,
    ONE_HOUR_SECONDS,
    ONE_MINUTE_SECONDS,
)
>>>>>>> b7e592a8
from synapse.util.json import json_encoder

if TYPE_CHECKING:
    from synapse.server import HomeServer
    from synapse.storage.databases.main import DataStore

logger = logging.getLogger(__name__)


<<<<<<< HEAD
# How often to update the last seen timestamp for lazy members. We don't want to
# update it too often as that causes DB writes.
LAZY_MEMBERS_UPDATE_INTERVAL_MS = ONE_HOUR_SECONDS * MILLISECONDS_PER_SECOND
=======
# How often to update the `last_used_ts` column on
# `sliding_sync_connection_positions` when the client uses a connection
# position. We don't want to update it on every use to avoid excessive
# writes, but we want it to be reasonably up-to-date to help with
# cleaning up old connection positions.
UPDATE_INTERVAL_LAST_USED_TS_MS = 5 * ONE_MINUTE_SECONDS * MILLISECONDS_PER_SECOND

# Time in milliseconds the connection hasn't been used before we consider it
# expired and delete it.
CONNECTION_EXPIRY_MS = 7 * ONE_DAY_SECONDS * MILLISECONDS_PER_SECOND

# How often we run the background process to delete old sliding sync connections.
CONNECTION_EXPIRY_FREQUENCY_MS = ONE_HOUR_SECONDS * MILLISECONDS_PER_SECOND
>>>>>>> b7e592a8


class SlidingSyncStore(SQLBaseStore):
    def __init__(
        self,
        database: DatabasePool,
        db_conn: LoggingDatabaseConnection,
        hs: "HomeServer",
    ):
        super().__init__(database, db_conn, hs)

        self.db_pool.updates.register_background_index_update(
            update_name="sliding_sync_connection_room_configs_required_state_id_idx",
            index_name="sliding_sync_connection_room_configs_required_state_id_idx",
            table="sliding_sync_connection_room_configs",
            columns=("required_state_id",),
        )

        self.db_pool.updates.register_background_index_update(
            update_name="sliding_sync_membership_snapshots_membership_event_id_idx",
            index_name="sliding_sync_membership_snapshots_membership_event_id_idx",
            table="sliding_sync_membership_snapshots",
            columns=("membership_event_id",),
        )

        self.db_pool.updates.register_background_index_update(
            update_name="sliding_sync_membership_snapshots_user_id_stream_ordering",
            index_name="sliding_sync_membership_snapshots_user_id_stream_ordering",
            table="sliding_sync_membership_snapshots",
            columns=("user_id", "event_stream_ordering"),
            replaces_index="sliding_sync_membership_snapshots_user_id",
        )

        if self.hs.config.worker.run_background_tasks:
            self.clock.looping_call(
                self.delete_old_sliding_sync_connections,
                CONNECTION_EXPIRY_FREQUENCY_MS,
            )

    async def get_latest_bump_stamp_for_room(
        self,
        room_id: str,
    ) -> int | None:
        """
        Get the `bump_stamp` for the room.

        The `bump_stamp` is the `stream_ordering` of the last event according to the
        `bump_event_types`. This helps clients sort more readily without them needing to
        pull in a bunch of the timeline to determine the last activity.
        `bump_event_types` is a thing because for example, we don't want display name
        changes to mark the room as unread and bump it to the top. For encrypted rooms,
        we just have to consider any activity as a bump because we can't see the content
        and the client has to figure it out for themselves.

        This should only be called where the server is participating
        in the room (someone local is joined).

        Returns:
            The `bump_stamp` for the room (which can be `None`).
        """

        return cast(
            int | None,
            await self.db_pool.simple_select_one_onecol(
                table="sliding_sync_joined_rooms",
                keyvalues={"room_id": room_id},
                retcol="bump_stamp",
                # FIXME: This should be `False` once we bump `SCHEMA_COMPAT_VERSION` and run the
                # foreground update for
                # `sliding_sync_joined_rooms`/`sliding_sync_membership_snapshots` (tracked
                # by https://github.com/element-hq/synapse/issues/17623)
                #
                # The should be `allow_none=False` in the future because event though
                # `bump_stamp` itself can be `None`, we should have a row in the
                # `sliding_sync_joined_rooms` table for any joined room.
                allow_none=True,
            ),
        )

    async def persist_per_connection_state(
        self,
        user_id: str,
        device_id: str,
        conn_id: str,
        previous_connection_position: int | None,
        per_connection_state: "MutablePerConnectionState",
    ) -> int:
        """Persist updates to the per-connection state for a sliding sync
        connection.

        Returns:
            The connection position of the newly persisted state.
        """

        # This cast is safe because the downstream code only cares about
        # `store.get_id_for_instance(...)` and `StreamWorkerStore` is mixed
        # alongside `SlidingSyncStore` wherever we create a store.
        store = cast("DataStore", self)

        return await self.db_pool.runInteraction(
            "persist_per_connection_state",
            self.persist_per_connection_state_txn,
            user_id=user_id,
            device_id=device_id,
            conn_id=conn_id,
            previous_connection_position=previous_connection_position,
            per_connection_state=await PerConnectionStateDB.from_state(
                per_connection_state, store
            ),
        )

    def persist_per_connection_state_txn(
        self,
        txn: LoggingTransaction,
        user_id: str,
        device_id: str,
        conn_id: str,
        previous_connection_position: int | None,
        per_connection_state: "PerConnectionStateDB",
    ) -> int:
        # First we fetch (or create) the connection key associated with the
        # previous connection position.
        if previous_connection_position is not None:
            # The `previous_connection_position` is a user-supplied value, so we
            # need to make sure that the one they supplied is actually theirs.
            sql = """
                SELECT connection_key
                FROM sliding_sync_connection_positions
                INNER JOIN sliding_sync_connections USING (connection_key)
                WHERE
                    connection_position = ?
                    AND user_id = ? AND effective_device_id = ? AND conn_id = ?
            """
            txn.execute(
                sql, (previous_connection_position, user_id, device_id, conn_id)
            )
            row = txn.fetchone()
            if row is None:
                raise SlidingSyncUnknownPosition()

            (connection_key,) = row
        else:
            # We're restarting the connection, so we clear the previous existing data we
            # used to track it. We do this here to ensure that if we get lots of
            # one-shot requests we don't stack up lots of entries. We have `ON DELETE
            # CASCADE` setup on the dependent tables so this will clear out all the
            # associated data.
            self.db_pool.simple_delete_txn(
                txn,
                table="sliding_sync_connections",
                keyvalues={
                    "user_id": user_id,
                    "effective_device_id": device_id,
                    "conn_id": conn_id,
                },
            )

            (connection_key,) = self.db_pool.simple_insert_returning_txn(
                txn,
                table="sliding_sync_connections",
                values={
                    "user_id": user_id,
                    "effective_device_id": device_id,
                    "conn_id": conn_id,
                    "created_ts": self.clock.time_msec(),
                    "last_used_ts": self.clock.time_msec(),
                },
                returning=("connection_key",),
            )

        # Define a new connection position for the updates
        (connection_position,) = self.db_pool.simple_insert_returning_txn(
            txn,
            table="sliding_sync_connection_positions",
            values={
                "connection_key": connection_key,
                "created_ts": self.clock.time_msec(),
            },
            returning=("connection_position",),
        )

        # We need to deduplicate the `required_state` JSON. We do this by
        # fetching all JSON associated with the connection and comparing that
        # with the updates to `required_state`

        # Dict from required state json -> required state ID
        required_state_to_id: dict[str, int] = {}
        if previous_connection_position is not None:
            rows = self.db_pool.simple_select_list_txn(
                txn,
                table="sliding_sync_connection_required_state",
                keyvalues={"connection_key": connection_key},
                retcols=("required_state_id", "required_state"),
            )
            for required_state_id, required_state in rows:
                required_state_to_id[required_state] = required_state_id

        room_to_state_ids: dict[str, int] = {}
        unique_required_state: dict[str, list[str]] = {}
        for room_id, room_state in per_connection_state.room_configs.items():
            serialized_state = json_encoder.encode(
                # We store the required state as a sorted list of event type /
                # state key tuples.
                sorted(
                    (event_type, state_key)
                    for event_type, state_keys in room_state.required_state_map.items()
                    for state_key in state_keys
                )
            )

            existing_state_id = required_state_to_id.get(serialized_state)
            if existing_state_id is not None:
                room_to_state_ids[room_id] = existing_state_id
            else:
                unique_required_state.setdefault(serialized_state, []).append(room_id)

        # Insert any new `required_state` json we haven't previously seen.
        for serialized_required_state, room_ids in unique_required_state.items():
            (required_state_id,) = self.db_pool.simple_insert_returning_txn(
                txn,
                table="sliding_sync_connection_required_state",
                values={
                    "connection_key": connection_key,
                    "required_state": serialized_required_state,
                },
                returning=("required_state_id",),
            )
            for room_id in room_ids:
                room_to_state_ids[room_id] = required_state_id

        # Copy over state from the previous connection position (we'll overwrite
        # these rows with any changes).
        if previous_connection_position is not None:
            sql = """
                INSERT INTO sliding_sync_connection_streams
                (connection_position, stream, room_id, room_status, last_token)
                SELECT ?, stream, room_id, room_status, last_token
                FROM sliding_sync_connection_streams
                WHERE connection_position = ?
            """
            txn.execute(sql, (connection_position, previous_connection_position))

            sql = """
                INSERT INTO sliding_sync_connection_room_configs
                (connection_position, room_id, timeline_limit, required_state_id)
                SELECT ?, room_id, timeline_limit, required_state_id
                FROM sliding_sync_connection_room_configs
                WHERE connection_position = ?
            """
            txn.execute(sql, (connection_position, previous_connection_position))

        # We now upsert the changes to the various streams.
        key_values = []
        value_values = []
        for room_id, have_sent_room in per_connection_state.rooms._statuses.items():
            key_values.append((connection_position, "rooms", room_id))
            value_values.append(
                (have_sent_room.status.value, have_sent_room.last_token)
            )

        for room_id, have_sent_room in per_connection_state.receipts._statuses.items():
            key_values.append((connection_position, "receipts", room_id))
            value_values.append(
                (have_sent_room.status.value, have_sent_room.last_token)
            )

        for (
            room_id,
            have_sent_room,
        ) in per_connection_state.account_data._statuses.items():
            key_values.append((connection_position, "account_data", room_id))
            value_values.append(
                (have_sent_room.status.value, have_sent_room.last_token)
            )

        self.db_pool.simple_upsert_many_txn(
            txn,
            table="sliding_sync_connection_streams",
            key_names=(
                "connection_position",
                "stream",
                "room_id",
            ),
            key_values=key_values,
            value_names=(
                "room_status",
                "last_token",
            ),
            value_values=value_values,
        )

        # ... and upsert changes to the room configs.
        keys = []
        values = []
        for room_id, room_config in per_connection_state.room_configs.items():
            keys.append((connection_position, room_id))
            values.append((room_config.timeline_limit, room_to_state_ids[room_id]))

        self.db_pool.simple_upsert_many_txn(
            txn,
            table="sliding_sync_connection_room_configs",
            key_names=(
                "connection_position",
                "room_id",
            ),
            key_values=keys,
            value_names=(
                "timeline_limit",
                "required_state_id",
            ),
            value_values=values,
        )

        self._persist_sliding_sync_connection_lazy_members_txn(
            txn,
            connection_key,
            connection_position,
            per_connection_state.room_lazy_membership,
        )

        return connection_position

    @cached(iterable=True, max_entries=100000)
    async def get_and_clear_connection_positions(
        self, user_id: str, device_id: str, conn_id: str, connection_position: int
    ) -> "PerConnectionState":
        """Get the per-connection state for the given connection position."""

        per_connection_state_db = await self.db_pool.runInteraction(
            "get_and_clear_connection_positions",
            self._get_and_clear_connection_positions_txn,
            user_id=user_id,
            device_id=device_id,
            conn_id=conn_id,
            connection_position=connection_position,
        )

        # This cast is safe because the downstream code only cares about
        # `store.get_id_for_instance(...)` and `StreamWorkerStore` is mixed
        # alongside `SlidingSyncStore` wherever we create a store.
        store = cast("DataStore", self)

        return await per_connection_state_db.to_state(store)

    def _get_and_clear_connection_positions_txn(
        self,
        txn: LoggingTransaction,
        user_id: str,
        device_id: str,
        conn_id: str,
        connection_position: int,
    ) -> "PerConnectionStateDB":
        # The `previous_connection_position` is a user-supplied value, so we
        # need to make sure that the one they supplied is actually theirs.
        sql = """
            SELECT connection_key, last_used_ts
            FROM sliding_sync_connection_positions
            INNER JOIN sliding_sync_connections USING (connection_key)
            WHERE
                connection_position = ?
                AND user_id = ? AND effective_device_id = ? AND conn_id = ?
        """
        txn.execute(sql, (connection_position, user_id, device_id, conn_id))
        row = txn.fetchone()
        if row is None:
            raise SlidingSyncUnknownPosition()

        (connection_key, last_used_ts) = row

        # Update the `last_used_ts` if it's due to be updated. We don't update
        # every time to avoid excessive writes.
        now = self.clock.time_msec()
        if last_used_ts is None or now - last_used_ts > UPDATE_INTERVAL_LAST_USED_TS_MS:
            self.db_pool.simple_update_txn(
                txn,
                table="sliding_sync_connections",
                keyvalues={
                    "connection_key": connection_key,
                },
                updatevalues={"last_used_ts": now},
            )

        # Now that we have seen the client has received and used the connection
        # position, we can delete all the other connection positions.
        sql = """
            DELETE FROM sliding_sync_connection_positions
            WHERE connection_key = ? AND connection_position != ?
        """
        txn.execute(sql, (connection_key, connection_position))

        # Move any lazy membership entries for this connection position to have
        # `NULL` connection position, indicating that it applies to all future
        # positions on this connecetion.
        self.db_pool.simple_update_txn(
            txn,
            table="sliding_sync_connection_lazy_members",
            keyvalues={
                "connection_key": connection_key,
                "connection_position": connection_position,
            },
            updatevalues={"connection_position": None},
        )

        # Fetch and create a mapping from required state ID to the actual
        # required state for the connection.
        rows = self.db_pool.simple_select_list_txn(
            txn,
            table="sliding_sync_connection_required_state",
            keyvalues={"connection_key": connection_key},
            retcols=(
                "required_state_id",
                "required_state",
            ),
        )

        required_state_map: dict[int, dict[str, set[str]]] = {}
        for row in rows:
            state = required_state_map[row[0]] = {}
            for event_type, state_key in db_to_json(row[1]):
                state.setdefault(event_type, set()).add(state_key)

        # Get all the room configs, looking up the required state from the map
        # above.
        room_config_rows = self.db_pool.simple_select_list_txn(
            txn,
            table="sliding_sync_connection_room_configs",
            keyvalues={"connection_position": connection_position},
            retcols=(
                "room_id",
                "timeline_limit",
                "required_state_id",
            ),
        )

        room_configs: dict[str, RoomSyncConfig] = {}
        for (
            room_id,
            timeline_limit,
            required_state_id,
        ) in room_config_rows:
            room_configs[room_id] = RoomSyncConfig(
                timeline_limit=timeline_limit,
                required_state_map=required_state_map[required_state_id],
            )

        # Now look up the per-room stream data.
        rooms: dict[str, HaveSentRoom[str]] = {}
        receipts: dict[str, HaveSentRoom[str]] = {}
        account_data: dict[str, HaveSentRoom[str]] = {}

        receipt_rows = self.db_pool.simple_select_list_txn(
            txn,
            table="sliding_sync_connection_streams",
            keyvalues={"connection_position": connection_position},
            retcols=(
                "stream",
                "room_id",
                "room_status",
                "last_token",
            ),
        )
        for stream, room_id, room_status, last_token in receipt_rows:
            have_sent_room: HaveSentRoom[str] = HaveSentRoom(
                status=HaveSentRoomFlag(room_status), last_token=last_token
            )
            if stream == "rooms":
                rooms[room_id] = have_sent_room
            elif stream == "receipts":
                receipts[room_id] = have_sent_room
            elif stream == "account_data":
                account_data[room_id] = have_sent_room
            else:
                # For forwards compatibility we ignore unknown streams, as in
                # future we want to be able to easily add more stream types.
                logger.warning("Unrecognized sliding sync stream in DB %r", stream)

        return PerConnectionStateDB(
            last_used_ts=last_used_ts,
            rooms=RoomStatusMap(rooms),
            receipts=RoomStatusMap(receipts),
            account_data=RoomStatusMap(account_data),
            room_configs=room_configs,
            room_lazy_membership={},
        )

    async def get_sliding_sync_connection_lazy_members(
        self,
        connection_position: int,
        room_id: str,
        user_ids: AbstractSet[str],
    ) -> Mapping[str, int]:
        """Get which user IDs in the room we have previously sent lazy
        membership for.

        Args:
            connection_position: The sliding sync connection position.
            room_id: The room ID to get lazy members for.
            user_ids: The user IDs to check for lazy membership.

        Returns:
            The mapping of user IDs to the last seen timestamp for those user
            IDs.
        """

        def get_sliding_sync_connection_lazy_members_txn(
            txn: LoggingTransaction,
        ) -> Mapping[str, int]:
            user_clause, user_args = make_in_list_sql_clause(
                txn.database_engine, "user_id", user_ids
            )

            sql = f"""
                SELECT user_id, connection_position, last_seen_ts
                FROM sliding_sync_connection_lazy_members AS pos
                WHERE room_id = ? AND {user_clause}
            """

            txn.execute(sql, (room_id, *user_args))

            # Filter out any cache entries that only apply to forked connection
            # positions. Entries with `NULL` connection position apply to all
            # positions on the connection.
            return {
                user_id: last_seen_ts
                for user_id, db_connection_position, last_seen_ts in txn
                if db_connection_position == connection_position
                or db_connection_position is None
            }

        return await self.db_pool.runInteraction(
            "sliding_sync_connection_lazy_members",
            get_sliding_sync_connection_lazy_members_txn,
            db_autocommit=True,  # Avoid transaction for single read
        )

<<<<<<< HEAD
    def _persist_sliding_sync_connection_lazy_members_txn(
        self,
        txn: LoggingTransaction,
        connection_key: int,
        new_connection_position: int,
        all_changes: dict[str, RoomLazyMembershipChanges],
    ) -> None:
        """Persist that we have sent lazy membership for the given user IDs."""

        now = self.clock.time_msec()

        # Figure out which cache entries to add or update.
        #
        # These are either a) new entries we've never sent before (i.e. with a
        # None last_seen_ts), or b) where the `last_seen_ts` is old enough that
        # we want to update it.
        #
        # We don't update the timestamp every time to avoid hammering the DB
        # with writes, and we don't need the timestamp to be precise. It is used
        # to evict old entries that haven't been used in a while.
        to_update: list[tuple[str, str]] = []
        for room_id, room_changes in all_changes.items():
            for (
                user_id,
                last_seen_ts,
            ) in room_changes.returned_user_id_to_last_seen_ts_map.items():
                if last_seen_ts is None:
                    # We've never sent this user before, so we need to record that
                    # we've sent it at the new connection position.
                    to_update.append((room_id, user_id))
                elif last_seen_ts + LAZY_MEMBERS_UPDATE_INTERVAL_MS < now:
                    # We last saw this user over
                    # `LAZY_MEMBERS_UPDATE_INTERVAL_MS` ago, so we update the
                    # timestamp (c.f. comment above).
                    to_update.append((room_id, user_id))

        if to_update:
            # Upsert the new/updated entries.
            #
            # Ignore conflicts where the existing entry has a different
            # connection position (i.e. from a forked connection position). This
            # may mean that we lose some updates, but that's acceptable as this
            # is a cache and its fine for it to *not* include rows. (Downstream
            # this will cause us to maybe send a few extra lazy members down
            # sync, but we're allowed to send extra members).
            sql = """
                INSERT INTO sliding_sync_connection_lazy_members
                (connection_key, connection_position, room_id, user_id, last_seen_ts)
                VALUES {value_placeholder}
                ON CONFLICT (connection_key, room_id, user_id)
                DO UPDATE SET last_seen_ts = EXCLUDED.last_seen_ts
                WHERE sliding_sync_connection_lazy_members.connection_position IS NULL
                    OR sliding_sync_connection_lazy_members.connection_position = EXCLUDED.connection_position
            """

            args = [
                (connection_key, new_connection_position, room_id, user_id, now)
                for room_id, user_id in to_update
            ]

            if isinstance(self.database_engine, PostgresEngine):
                sql = sql.format(value_placeholder="?")
                txn.execute_values(sql, args, fetch=False)
            else:
                sql = sql.format(value_placeholder="(?, ?, ?, ?, ?)")
                txn.execute_batch(sql, args)

        # Remove any invalidated entries.
        to_remove: list[tuple[str, str]] = []
        for room_id, room_changes in all_changes.items():
            for user_id in room_changes.invalidated_user_ids:
                to_remove.append((room_id, user_id))

        if to_remove:
            # We don't try and match on connection position here: it's fine to
            # remove it from all forks. This is a cache so it's fine to expire
            # arbitrary entries, the worst that happens is we send a few extra
            # lazy members down sync.
            self.db_pool.simple_delete_many_batch_txn(
                txn,
                table="sliding_sync_connection_lazy_members",
                keys=("connection_key", "room_id", "user_id"),
                values=[
                    (connection_key, room_id, user_id) for room_id, user_id in to_remove
                ],
            )
=======
    @wrap_as_background_process("delete_old_sliding_sync_connections")
    async def delete_old_sliding_sync_connections(self) -> None:
        """Delete sliding sync connections that have not been used for a long time."""
        cutoff_ts = self.clock.time_msec() - CONNECTION_EXPIRY_MS

        def delete_old_sliding_sync_connections_txn(txn: LoggingTransaction) -> None:
            sql = """
                DELETE FROM sliding_sync_connections
                WHERE last_used_ts IS NOT NULL AND last_used_ts < ?
            """
            txn.execute(sql, (cutoff_ts,))

        await self.db_pool.runInteraction(
            "delete_old_sliding_sync_connections",
            delete_old_sliding_sync_connections_txn,
        )
>>>>>>> b7e592a8


@attr.s(auto_attribs=True, frozen=True)
class PerConnectionStateDB:
    """An equivalent to `PerConnectionState` that holds data in a format stored
    in the DB.

    The principal difference is that the tokens for the different streams are
    serialized to strings.

    When persisting this *only* contains updates to the state.

    The `room_lazy_membership` field is only used when persisting.
    """

    last_used_ts: int | None

    rooms: "RoomStatusMap[str]"
    receipts: "RoomStatusMap[str]"
    account_data: "RoomStatusMap[str]"

    room_configs: Mapping[str, "RoomSyncConfig"]

    room_lazy_membership: dict[str, RoomLazyMembershipChanges]

    @staticmethod
    async def from_state(
        per_connection_state: "MutablePerConnectionState", store: "DataStore"
    ) -> "PerConnectionStateDB":
        """Convert from a standard `PerConnectionState`"""
        rooms = {
            room_id: HaveSentRoom(
                status=status.status,
                last_token=(
                    await status.last_token.to_string(store)
                    if status.last_token is not None
                    else None
                ),
            )
            for room_id, status in per_connection_state.rooms.get_updates().items()
        }

        receipts = {
            room_id: HaveSentRoom(
                status=status.status,
                last_token=(
                    await status.last_token.to_string(store)
                    if status.last_token is not None
                    else None
                ),
            )
            for room_id, status in per_connection_state.receipts.get_updates().items()
        }

        account_data = {
            room_id: HaveSentRoom(
                status=status.status,
                last_token=(
                    str(status.last_token) if status.last_token is not None else None
                ),
            )
            for room_id, status in per_connection_state.account_data.get_updates().items()
        }

        log_kv(
            {
                "rooms": rooms,
                "receipts": receipts,
                "account_data": account_data,
                "room_configs": per_connection_state.room_configs.maps[0],
            }
        )

        return PerConnectionStateDB(
            last_used_ts=per_connection_state.last_used_ts,
            rooms=RoomStatusMap(rooms),
            receipts=RoomStatusMap(receipts),
            account_data=RoomStatusMap(account_data),
            room_configs=per_connection_state.room_configs.maps[0],
            room_lazy_membership=per_connection_state.room_lazy_membership,
        )

    async def to_state(self, store: "DataStore") -> "PerConnectionState":
        """Convert into a standard `PerConnectionState`"""
        rooms = {
            room_id: HaveSentRoom(
                status=status.status,
                last_token=(
                    await RoomStreamToken.parse(store, status.last_token)
                    if status.last_token is not None
                    else None
                ),
            )
            for room_id, status in self.rooms._statuses.items()
        }

        receipts = {
            room_id: HaveSentRoom(
                status=status.status,
                last_token=(
                    await MultiWriterStreamToken.parse(store, status.last_token)
                    if status.last_token is not None
                    else None
                ),
            )
            for room_id, status in self.receipts._statuses.items()
        }

        account_data = {
            room_id: HaveSentRoom(
                status=status.status,
                last_token=(
                    int(status.last_token) if status.last_token is not None else None
                ),
            )
            for room_id, status in self.account_data._statuses.items()
        }

        return PerConnectionState(
            last_used_ts=self.last_used_ts,
            rooms=RoomStatusMap(rooms),
            receipts=RoomStatusMap(receipts),
            account_data=RoomStatusMap(account_data),
            room_configs=self.room_configs,
        )<|MERGE_RESOLUTION|>--- conflicted
+++ resolved
@@ -40,16 +40,12 @@
     RoomSyncConfig,
 )
 from synapse.util.caches.descriptors import cached
-<<<<<<< HEAD
-from synapse.util.constants import MILLISECONDS_PER_SECOND, ONE_HOUR_SECONDS
-=======
 from synapse.util.constants import (
     MILLISECONDS_PER_SECOND,
     ONE_DAY_SECONDS,
     ONE_HOUR_SECONDS,
     ONE_MINUTE_SECONDS,
 )
->>>>>>> b7e592a8
 from synapse.util.json import json_encoder
 
 if TYPE_CHECKING:
@@ -59,11 +55,10 @@
 logger = logging.getLogger(__name__)
 
 
-<<<<<<< HEAD
 # How often to update the last seen timestamp for lazy members. We don't want to
 # update it too often as that causes DB writes.
 LAZY_MEMBERS_UPDATE_INTERVAL_MS = ONE_HOUR_SECONDS * MILLISECONDS_PER_SECOND
-=======
+
 # How often to update the `last_used_ts` column on
 # `sliding_sync_connection_positions` when the client uses a connection
 # position. We don't want to update it on every use to avoid excessive
@@ -77,7 +72,6 @@
 
 # How often we run the background process to delete old sliding sync connections.
 CONNECTION_EXPIRY_FREQUENCY_MS = ONE_HOUR_SECONDS * MILLISECONDS_PER_SECOND
->>>>>>> b7e592a8
 
 
 class SlidingSyncStore(SQLBaseStore):
@@ -613,7 +607,6 @@
             db_autocommit=True,  # Avoid transaction for single read
         )
 
-<<<<<<< HEAD
     def _persist_sliding_sync_connection_lazy_members_txn(
         self,
         txn: LoggingTransaction,
@@ -700,7 +693,7 @@
                     (connection_key, room_id, user_id) for room_id, user_id in to_remove
                 ],
             )
-=======
+
     @wrap_as_background_process("delete_old_sliding_sync_connections")
     async def delete_old_sliding_sync_connections(self) -> None:
         """Delete sliding sync connections that have not been used for a long time."""
@@ -717,7 +710,6 @@
             "delete_old_sliding_sync_connections",
             delete_old_sliding_sync_connections_txn,
         )
->>>>>>> b7e592a8
 
 
 @attr.s(auto_attribs=True, frozen=True)
