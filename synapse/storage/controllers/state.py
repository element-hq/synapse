#
# This file is licensed under the Affero General Public License (AGPL) version 3.
#
# Copyright 2022 The Matrix.org Foundation C.I.C.
# Copyright (C) 2023 New Vector, Ltd
#
# This program is free software: you can redistribute it and/or modify
# it under the terms of the GNU Affero General Public License as
# published by the Free Software Foundation, either version 3 of the
# License, or (at your option) any later version.
#
# See the GNU Affero General Public License for more details:
# <https://www.gnu.org/licenses/agpl-3.0.html>.
#
# Originally licensed under the Apache License, Version 2.0:
# <http://www.apache.org/licenses/LICENSE-2.0>.
#
# [This file includes modifications made by New Vector Limited]
#
#
import logging
from itertools import chain
from typing import (
    TYPE_CHECKING,
    AbstractSet,
    Callable,
    Collection,
    Dict,
    FrozenSet,
    Iterable,
    List,
    Mapping,
    Optional,
    Tuple,
    Union,
)

from synapse.api.constants import EventTypes, Membership
from synapse.events import EventBase
from synapse.logging.opentracing import tag_args, trace
from synapse.storage.databases.main.state_deltas import StateDelta
from synapse.storage.roommember import ProfileInfo
from synapse.storage.util.partial_state_events_tracker import (
    PartialCurrentStateTracker,
    PartialStateEventsTracker,
)
from synapse.synapse_rust.acl import ServerAclEvaluator
from synapse.types import MutableStateMap, StateMap, StreamToken, get_domain_from_id
from synapse.types.state import StateFilter
from synapse.util.async_helpers import Linearizer
from synapse.util.caches import intern_string
from synapse.util.caches.descriptors import cached
from synapse.util.cancellation import cancellable
from synapse.util.metrics import Measure

if TYPE_CHECKING:
    from synapse.server import HomeServer
    from synapse.state import _StateCacheEntry
    from synapse.storage.databases import Databases


logger = logging.getLogger(__name__)


class StateStorageController:
    """High level interface to fetching state for an event, or the current state
    in a room.
    """

    def __init__(self, hs: "HomeServer", stores: "Databases"):
        self.server_name = hs.hostname  # nb must be called this for @cached
        self.clock = hs.get_clock()
        self._is_mine_id = hs.is_mine_id
        self.stores = stores
        self._partial_state_events_tracker = PartialStateEventsTracker(stores.main)
        self._partial_state_room_tracker = PartialCurrentStateTracker(stores.main)

        # Used by `_get_joined_hosts` to ensure only one thing mutates the cache
        # at a time. Keyed by room_id.
        self._joined_host_linearizer = Linearizer(
<<<<<<< HEAD
            hs.get_clock(),
            "_JoinedHostsCache",
=======
            name="_JoinedHostsCache", clock=self._clock
>>>>>>> 5143f93d
        )

    def notify_event_un_partial_stated(self, event_id: str) -> None:
        self._partial_state_events_tracker.notify_un_partial_stated(event_id)

    def notify_room_un_partial_stated(self, room_id: str) -> None:
        """Notify that the room no longer has any partial state.

        Must be called after `DataStore.clear_partial_state_room`
        """
        self._partial_state_room_tracker.notify_un_partial_stated(room_id)

    @trace
    @tag_args
    async def get_state_group_delta(
        self, state_group: int
    ) -> Tuple[Optional[int], Optional[StateMap[str]]]:
        """Given a state group try to return a previous group and a delta between
        the old and the new.

        Args:
            state_group: The state group used to retrieve state deltas.

        Returns:
            A tuple of the previous group and a state map of the event IDs which
            make up the delta between the old and new state groups.
        """

        state_group_delta = await self.stores.state.get_state_group_delta(state_group)
        return state_group_delta.prev_group, state_group_delta.delta_ids

    @trace
    @tag_args
    async def get_state_groups_ids(
        self, _room_id: str, event_ids: Collection[str], await_full_state: bool = True
    ) -> Dict[int, MutableStateMap[str]]:
        """Get the event IDs of all the state for the state groups for the given events

        Args:
            _room_id: id of the room for these events
            event_ids: ids of the events
            await_full_state: if `True`, will block if we do not yet have complete
               state at these events.

        Returns:
            dict of state_group_id -> (dict of (type, state_key) -> event id)

        Raises:
            RuntimeError if we don't have a state group for one or more of the events
               (ie they are outliers or unknown)
        """
        if not event_ids:
            return {}

        event_to_groups = await self.get_state_group_for_events(
            event_ids, await_full_state=await_full_state
        )

        groups = set(event_to_groups.values())
        group_to_state = await self.stores.state._get_state_for_groups(groups)

        return group_to_state

    @trace
    @tag_args
    async def get_state_ids_for_group(
        self, state_group: int, state_filter: Optional[StateFilter] = None
    ) -> StateMap[str]:
        """Get the event IDs of all the state in the given state group

        Args:
            state_group: A state group for which we want to get the state IDs.
            state_filter: specifies the type of state event to fetch from DB, example: EventTypes.JoinRules

        Returns:
            Resolves to a map of (type, state_key) -> event_id
        """
        group_to_state = await self.get_state_for_groups((state_group,), state_filter)

        return group_to_state[state_group]

    @trace
    @tag_args
    async def get_state_groups(
        self, room_id: str, event_ids: Collection[str]
    ) -> Dict[int, List[EventBase]]:
        """Get the state groups for the given list of event_ids

        Args:
            room_id: ID of the room for these events.
            event_ids: The event IDs to retrieve state for.

        Returns:
            dict of state_group_id -> list of state events.
        """
        if not event_ids:
            return {}

        group_to_ids = await self.get_state_groups_ids(room_id, event_ids)

        state_event_map = await self.stores.main.get_events(
            [
                ev_id
                for group_ids in group_to_ids.values()
                for ev_id in group_ids.values()
            ],
            get_prev_content=False,
        )

        return {
            group: [
                state_event_map[v]
                for v in event_id_map.values()
                if v in state_event_map
            ]
            for group, event_id_map in group_to_ids.items()
        }

    @trace
    @tag_args
    async def _get_state_groups_from_groups(
        self, groups: List[int], state_filter: StateFilter
    ) -> Dict[int, StateMap[str]]:
        """Returns the state groups for a given set of groups, filtering on
        types of state events.

        Args:
            groups: list of state group IDs to query
            state_filter: The state filter used to fetch state
                from the database.

        Returns:
            Dict of state group to state map.
        """

        return await self.stores.state._get_state_groups_from_groups(
            groups, state_filter
        )

    @trace
    @tag_args
    async def get_state_for_events(
        self, event_ids: Collection[str], state_filter: Optional[StateFilter] = None
    ) -> Dict[str, StateMap[EventBase]]:
        """Given a list of event_ids and type tuples, return a list of state
        dicts for each event.

        Args:
            event_ids: The events to fetch the state of.
            state_filter: The state filter used to fetch state.

        Returns:
            A dict of (event_id) -> (type, state_key) -> [state_events]

        Raises:
            RuntimeError if we don't have a state group for one or more of the events
               (ie they are outliers or unknown)
        """
        if state_filter is None:
            state_filter = StateFilter.all()

        await_full_state = True
        if not state_filter.must_await_full_state(self._is_mine_id):
            await_full_state = False

        event_to_groups = await self.get_state_group_for_events(
            event_ids, await_full_state=await_full_state
        )

        groups = set(event_to_groups.values())
        group_to_state = await self.stores.state._get_state_for_groups(
            groups, state_filter
        )

        state_event_map = await self.stores.main.get_events(
            [ev_id for sd in group_to_state.values() for ev_id in sd.values()],
            get_prev_content=False,
        )

        event_to_state = {
            event_id: {
                k: state_event_map[v]
                for k, v in group_to_state[group].items()
                if v in state_event_map
            }
            for event_id, group in event_to_groups.items()
        }

        return {event: event_to_state[event] for event in event_ids}

    @trace
    @tag_args
    @cancellable
    async def get_state_ids_for_events(
        self,
        event_ids: Collection[str],
        state_filter: Optional[StateFilter] = None,
        await_full_state: bool = True,
    ) -> Dict[str, StateMap[str]]:
        """
        Get the room states after each of a list of events.

        For each event in `event_ids`, the result contains a map from state tuple
        to the event_ids of the state event (as opposed to the events themselves).

        Args:
            event_ids: events whose state should be returned
            state_filter: The state filter used to fetch state from the database.
            await_full_state: if `True`, will block if we do not yet have complete state
                at these events and `state_filter` is not satisfied by partial state.
                Defaults to `True`.

        Returns:
            A dict from event_id -> (type, state_key) -> event_id

        Raises:
            RuntimeError if we don't have a state group for one or more of the events
                (ie they are outliers or unknown)
        """
        if state_filter is None:
            state_filter = StateFilter.all()

        if await_full_state and not state_filter.must_await_full_state(
            self._is_mine_id
        ):
            # Full state is not required if the state filter is restrictive enough.
            await_full_state = False

        event_to_groups = await self.get_state_group_for_events(
            event_ids, await_full_state=await_full_state
        )

        groups = set(event_to_groups.values())
        group_to_state = await self.stores.state._get_state_for_groups(
            groups, state_filter
        )

        event_to_state = {
            event_id: group_to_state[group]
            for event_id, group in event_to_groups.items()
        }

        return {event: event_to_state[event] for event in event_ids}

    @trace
    @tag_args
    async def get_state_for_event(
        self, event_id: str, state_filter: Optional[StateFilter] = None
    ) -> StateMap[EventBase]:
        """
        Get the state dict corresponding to a particular event

        Args:
            event_id: event whose state should be returned
            state_filter: The state filter used to fetch state from the database.

        Returns:
            A dict from (type, state_key) -> state_event

        Raises:
            RuntimeError if we don't have a state group for the event (ie it is an
                outlier or is unknown)
        """
        if state_filter is None:
            state_filter = StateFilter.all()

        state_map = await self.get_state_for_events([event_id], state_filter)
        return state_map[event_id]

    @trace
    @tag_args
    async def get_state_ids_for_event(
        self,
        event_id: str,
        state_filter: Optional[StateFilter] = None,
        await_full_state: bool = True,
    ) -> StateMap[str]:
        """
        Get the state dict corresponding to the state after a particular event

        Args:
            event_id: event whose state should be returned
            state_filter: The state filter used to fetch state from the database.
            await_full_state: if `True`, will block if we do not yet have complete state
                at the event and `state_filter` is not satisfied by partial state.
                Defaults to `True`.

        Returns:
            A dict from (type, state_key) -> state_event_id

        Raises:
            RuntimeError if we don't have a state group for the event (ie it is an
                outlier or is unknown)
        """
        if state_filter is None:
            state_filter = StateFilter.all()

        state_map = await self.get_state_ids_for_events(
            [event_id],
            state_filter,
            await_full_state=await_full_state,
        )
        return state_map[event_id]

    async def get_state_after_event(
        self,
        event_id: str,
        state_filter: Optional[StateFilter] = None,
        await_full_state: bool = True,
    ) -> StateMap[str]:
        """
        Get the room state after the given event

        Args:
            event_id: event of interest
            state_filter: The state filter used to fetch state from the database.
            await_full_state: if `True`, will block if we do not yet have complete state
                at the event and `state_filter` is not satisfied by partial state.
                Defaults to `True`.
        """
        if state_filter is None:
            state_filter = StateFilter.all()

        state_ids = await self.get_state_ids_for_event(
            event_id,
            state_filter=state_filter,
            await_full_state=await_full_state,
        )

        # using get_metadata_for_events here (instead of get_event) sidesteps an issue
        # with redactions: if `event_id` is a redaction event, and we don't have the
        # original (possibly because it got purged), get_event will refuse to return
        # the redaction event, which isn't terribly helpful here.
        #
        # (To be fair, in that case we could assume it's *not* a state event, and
        # therefore we don't need to worry about it. But still, it seems cleaner just
        # to pull the metadata.)
        m = (await self.stores.main.get_metadata_for_events([event_id]))[event_id]
        if m.state_key is not None and m.rejection_reason is None:
            state_ids = dict(state_ids)
            state_ids[(m.event_type, m.state_key)] = event_id

        return state_ids

    async def get_state_ids_at(
        self,
        room_id: str,
        stream_position: StreamToken,
        state_filter: Optional[StateFilter] = None,
        await_full_state: bool = True,
    ) -> StateMap[str]:
        """Get the room state at a particular stream position

        Args:
            room_id: room for which to get state
            stream_position: point at which to get state
            state_filter: The state filter used to fetch state from the database.
            await_full_state: if `True`, will block if we do not yet have complete state
                at the last event in the room before `stream_position` and
                `state_filter` is not satisfied by partial state. Defaults to `True`.
        """
        if state_filter is None:
            state_filter = StateFilter.all()

        # FIXME: This gets the state at the latest event before the stream ordering,
        # which might not be the same as the "current state" of the room at the time
        # of the stream token if there were multiple forward extremities at the time.
        last_event_id = (
            await self.stores.main.get_last_event_id_in_room_before_stream_ordering(
                room_id,
                end_token=stream_position.room_key,
            )
        )

        # FIXME: This will return incorrect results when there are timeline gaps. For
        # example, when you try to get a point in the room we haven't backfilled before.

        if last_event_id:
            state = await self.get_state_after_event(
                last_event_id,
                state_filter=state_filter,
                await_full_state=await_full_state,
            )

        else:
            # no events in this room - so presumably no state
            state = {}

            # (erikj) This should be rarely hit, but we've had some reports that
            # we get more state down gappy syncs than we should, so let's add
            # some logging.
            logger.info(
                "Failed to find any events in room %s at %s",
                room_id,
                stream_position.room_key,
            )
        return state

    @trace
    @tag_args
    async def get_state_at(
        self,
        room_id: str,
        stream_position: StreamToken,
        state_filter: Optional[StateFilter] = None,
        await_full_state: bool = True,
    ) -> StateMap[EventBase]:
        """Same as `get_state_ids_at` but also fetches the events"""
        state_map_ids = await self.get_state_ids_at(
            room_id, stream_position, state_filter, await_full_state
        )

        event_map = await self.stores.main.get_events(list(state_map_ids.values()))

        state_map = {}
        for key, event_id in state_map_ids.items():
            event = event_map.get(event_id)
            if event:
                state_map[key] = event

        return state_map

    @trace
    @tag_args
    async def get_state_for_groups(
        self, groups: Iterable[int], state_filter: Optional[StateFilter] = None
    ) -> Dict[int, MutableStateMap[str]]:
        """Gets the state at each of a list of state groups, optionally
        filtering by type/state_key

        Args:
            groups: list of state groups for which we want to get the state.
            state_filter: The state filter used to fetch state.
                from the database.

        Returns:
            Dict of state group to state map.
        """
        if state_filter is None:
            state_filter = StateFilter.all()

        return await self.stores.state._get_state_for_groups(groups, state_filter)

    @trace
    @tag_args
    @cancellable
    async def get_state_group_for_events(
        self,
        event_ids: Collection[str],
        await_full_state: bool = True,
    ) -> Mapping[str, int]:
        """Returns mapping event_id -> state_group

        Args:
            event_ids: events to get state groups for
            await_full_state: if true, will block if we do not yet have complete
               state at these events.

        Raises:
            RuntimeError if we don't have a state group for one or more of the events
               (ie. they are outliers or unknown)
        """
        if await_full_state:
            await self._partial_state_events_tracker.await_full_state(event_ids)

        return await self.stores.main._get_state_group_for_events(event_ids)

    async def store_state_group(
        self,
        event_id: str,
        room_id: str,
        prev_group: Optional[int],
        delta_ids: Optional[StateMap[str]],
        current_state_ids: Optional[StateMap[str]],
    ) -> int:
        """Store a new set of state, returning a newly assigned state group.

        Args:
            event_id: The event ID for which the state was calculated.
            room_id: ID of the room for which the state was calculated.
            prev_group: A previous state group for the room, optional.
            delta_ids: The delta between state at `prev_group` and
                `current_state_ids`, if `prev_group` was given. Same format as
                `current_state_ids`.
            current_state_ids: The state to store. Map of (type, state_key)
                to event_id.

        Returns:
            The state group ID
        """
        return await self.stores.state.store_state_group(
            event_id, room_id, prev_group, delta_ids, current_state_ids
        )

    @trace
    @tag_args
    @cancellable
    async def get_current_state_ids(
        self,
        room_id: str,
        state_filter: Optional[StateFilter] = None,
        await_full_state: bool = True,
        on_invalidate: Optional[Callable[[], None]] = None,
    ) -> StateMap[str]:
        """Get the current state event ids for a room based on the
        current_state_events table.

        If a state filter is given (that is not `StateFilter.all()`) the query
        result is *not* cached.

        Args:
            room_id: The room to get the state IDs of. state_filter: The state
            filter used to fetch state from the
                database.
            await_full_state: if true, will block if we do not yet have complete
               state for the room.
            on_invalidate: Callback for when the `get_current_state_ids` cache
                for the room gets invalidated.

        Returns:
            The current state of the room.
        """
        if state_filter is None:
            state_filter = StateFilter.all()

        if await_full_state and state_filter.must_await_full_state(self._is_mine_id):
            await self._partial_state_room_tracker.await_full_state(room_id)

        if state_filter is not None and not state_filter.is_full():
            return await self.stores.main.get_partial_filtered_current_state_ids(
                room_id, state_filter
            )
        else:
            return await self.stores.main.get_partial_current_state_ids(
                room_id, on_invalidate=on_invalidate
            )

    @trace
    @tag_args
    async def get_canonical_alias_for_room(self, room_id: str) -> Optional[str]:
        """Get canonical alias for room, if any

        Args:
            room_id: The room ID

        Returns:
            The canonical alias, if any
        """

        state = await self.get_current_state_ids(
            room_id, StateFilter.from_types([(EventTypes.CanonicalAlias, "")])
        )

        event_id = state.get((EventTypes.CanonicalAlias, ""))
        if not event_id:
            return None

        event = await self.stores.main.get_event(event_id, allow_none=True)
        if not event:
            return None

        return event.content.get("alias")

    @cached()
    async def get_server_acl_for_room(
        self, room_id: str
    ) -> Optional[ServerAclEvaluator]:
        """Get the server ACL evaluator for room, if any

        This does up-front parsing of the content to ignore bad data and pre-compile
        regular expressions.

        Args:
            room_id: The room ID

        Returns:
            The server ACL evaluator, if any
        """

        acl_event = await self.get_current_state_event(
            room_id, EventTypes.ServerACL, ""
        )

        if not acl_event:
            return None

        return server_acl_evaluator_from_event(acl_event)

    @trace
    @tag_args
    async def get_current_state_deltas(
        self, prev_stream_id: int, max_stream_id: int
    ) -> Tuple[int, List[StateDelta]]:
        """Fetch a list of room state changes since the given stream id

        Args:
            prev_stream_id: point to get changes since (exclusive)
            max_stream_id: the point that we know has been correctly persisted
               - ie, an upper limit to return changes from.

        Returns:
            A tuple consisting of:
               - the stream id which these results go up to
               - list of current_state_delta_stream rows. If it is empty, we are
                 up to date.

            A maximum of 100 rows will be returned.
        """
        # FIXME(faster_joins): what do we do here?
        #   https://github.com/matrix-org/synapse/issues/13008

        return await self.stores.main.get_partial_current_state_deltas(
            prev_stream_id, max_stream_id
        )

    @trace
    @tag_args
    async def get_current_state(
        self,
        room_id: str,
        state_filter: Optional[StateFilter] = None,
        await_full_state: bool = True,
    ) -> StateMap[EventBase]:
        """Same as `get_current_state_ids` but also fetches the events"""
        state_map_ids = await self.get_current_state_ids(
            room_id, state_filter, await_full_state
        )

        event_map = await self.stores.main.get_events(list(state_map_ids.values()))

        state_map = {}
        for key, event_id in state_map_ids.items():
            event = event_map.get(event_id)
            if event:
                state_map[key] = event

        return state_map

    @trace
    @tag_args
    async def get_current_state_event(
        self, room_id: str, event_type: str, state_key: str
    ) -> Optional[EventBase]:
        """Get the current state event for the given type/state_key."""

        key = (event_type, state_key)
        state_map = await self.get_current_state(
            room_id, StateFilter.from_types((key,))
        )
        return state_map.get(key)

    @trace
    @tag_args
    async def get_current_hosts_in_room(self, room_id: str) -> AbstractSet[str]:
        """Get current hosts in room based on current state.

        Blocks until we have full state for the given room. This only happens for rooms
        with partial state.
        """

        await self._partial_state_room_tracker.await_full_state(room_id)

        return await self.stores.main.get_current_hosts_in_room(room_id)

    @trace
    @tag_args
    async def get_current_hosts_in_room_ordered(self, room_id: str) -> Tuple[str, ...]:
        """Get current hosts in room based on current state.

        Blocks until we have full state for the given room. This only happens for rooms
        with partial state.

        Returns:
            A list of hosts in the room, sorted by longest in the room first. (aka.
            sorted by join with the lowest depth first).
        """

        await self._partial_state_room_tracker.await_full_state(room_id)

        return await self.stores.main.get_current_hosts_in_room_ordered(room_id)

    @trace
    @tag_args
    async def get_current_hosts_in_room_or_partial_state_approximation(
        self, room_id: str
    ) -> Collection[str]:
        """Get approximation of current hosts in room based on current state.

        For rooms with full state, this is equivalent to `get_current_hosts_in_room`,
        with the same order of results.

        For rooms with partial state, no blocking occurs. Instead, the list of hosts
        in the room at the time of joining is combined with the list of hosts which
        joined the room afterwards. The returned list may include hosts that are not
        actually in the room and exclude hosts that are in the room, since we may
        calculate state incorrectly during the partial state phase. The order of results
        is arbitrary for rooms with partial state.
        """
        # We have to read this list first to mitigate races with un-partial stating.
        hosts_at_join = await self.stores.main.get_partial_state_servers_at_join(
            room_id
        )
        if hosts_at_join is None:
            hosts_at_join = frozenset()

        hosts_from_state = await self.stores.main.get_current_hosts_in_room(room_id)

        hosts = set(hosts_at_join)
        hosts.update(hosts_from_state)

        return hosts

    @trace
    @tag_args
    async def get_users_in_room_with_profiles(
        self, room_id: str
    ) -> Mapping[str, ProfileInfo]:
        """
        Get the current users in the room with their profiles.
        If the room is currently partial-stated, this will block until the room has
        full state.
        """
        await self._partial_state_room_tracker.await_full_state(room_id)

        return await self.stores.main.get_users_in_room_with_profiles(room_id)

    async def get_joined_hosts(
        self, room_id: str, state_entry: "_StateCacheEntry"
    ) -> FrozenSet[str]:
        state_group: Union[object, int] = state_entry.state_group
        if not state_group:
            # If state_group is None it means it has yet to be assigned a
            # state group, i.e. we need to make sure that calls with a state_group
            # of None don't hit previous cached calls with a None state_group.
            # To do this we set the state_group to a new object as object() != object()
            state_group = object()

        assert state_group is not None
        with Measure(self.clock, name="get_joined_hosts", server_name=self.server_name):
            return await self._get_joined_hosts(
                room_id, state_group, state_entry=state_entry
            )

    @cached(num_args=2, max_entries=10000, iterable=True)
    async def _get_joined_hosts(
        self,
        room_id: str,
        state_group: Union[object, int],
        state_entry: "_StateCacheEntry",
    ) -> FrozenSet[str]:
        # We don't use `state_group`, it's there so that we can cache based on
        # it. However, its important that its never None, since two
        # current_state's with a state_group of None are likely to be different.
        #
        # The `state_group` must match the `state_entry.state_group` (if not None).
        assert state_group is not None
        assert state_entry.state_group is None or state_entry.state_group == state_group

        # We use a secondary cache of previous work to allow us to build up the
        # joined hosts for the given state group based on previous state groups.
        #
        # We cache one object per room containing the results of the last state
        # group we got joined hosts for. The idea is that generally
        # `get_joined_hosts` is called with the "current" state group for the
        # room, and so consecutive calls will be for consecutive state groups
        # which point to the previous state group.
        cache = await self.stores.main._get_joined_hosts_cache(room_id)

        # If the state group in the cache matches, we already have the data we need.
        if state_entry.state_group == cache.state_group:
            return frozenset(cache.hosts_to_joined_users)

        # Since we'll mutate the cache we need to lock.
        async with self._joined_host_linearizer.queue(room_id):
            if state_entry.state_group == cache.state_group:
                # Same state group, so nothing to do. We've already checked for
                # this above, but the cache may have changed while waiting on
                # the lock.
                pass
            elif state_entry.prev_group == cache.state_group:
                # The cached work is for the previous state group, so we work out
                # the delta.
                assert state_entry.delta_ids is not None
                for (typ, state_key), event_id in state_entry.delta_ids.items():
                    if typ != EventTypes.Member:
                        continue

                    host = intern_string(get_domain_from_id(state_key))
                    user_id = state_key
                    known_joins = cache.hosts_to_joined_users.setdefault(host, set())

                    event = await self.stores.main.get_event(event_id)
                    if event.membership == Membership.JOIN:
                        known_joins.add(user_id)
                    else:
                        known_joins.discard(user_id)

                        if not known_joins:
                            cache.hosts_to_joined_users.pop(host, None)
            else:
                # The cache doesn't match the state group or prev state group,
                # so we calculate the result from first principles.
                #
                # We need to fetch all hosts joined to the room according to `state` by
                # inspecting all join memberships in `state`. However, if the `state` is
                # relatively recent then many of its events are likely to be held in
                # the current state of the room, which is easily available and likely
                # cached.
                #
                # We therefore compute the set of `state` events not in the
                # current state and only fetch those.
                current_memberships = (
                    await self.stores.main._get_approximate_current_memberships_in_room(
                        room_id
                    )
                )
                unknown_state_events = {}
                joined_users_in_current_state = []

                state = await state_entry.get_state(
                    self, StateFilter.from_types([(EventTypes.Member, None)])
                )

                for (type, state_key), event_id in state.items():
                    if event_id not in current_memberships:
                        unknown_state_events[type, state_key] = event_id
                    elif current_memberships[event_id] == Membership.JOIN:
                        joined_users_in_current_state.append(state_key)

                joined_user_ids = await self.stores.main.get_joined_user_ids_from_state(
                    room_id, unknown_state_events
                )

                cache.hosts_to_joined_users = {}
                for user_id in chain(joined_user_ids, joined_users_in_current_state):
                    host = intern_string(get_domain_from_id(user_id))
                    cache.hosts_to_joined_users.setdefault(host, set()).add(user_id)

            if state_entry.state_group:
                cache.state_group = state_entry.state_group
            else:
                cache.state_group = object()

        return frozenset(cache.hosts_to_joined_users)


def server_acl_evaluator_from_event(acl_event: EventBase) -> "ServerAclEvaluator":
    """
    Create a ServerAclEvaluator from a m.room.server_acl event's content.

    This does up-front parsing of the content to ignore bad data. It then creates
    the ServerAclEvaluator which will pre-compile regular expressions from the globs.
    """

    # first of all, parse if literal IPs are blocked.
    allow_ip_literals = acl_event.content.get("allow_ip_literals", True)
    if not isinstance(allow_ip_literals, bool):
        logger.warning("Ignoring non-bool allow_ip_literals flag")
        allow_ip_literals = True

    # next, parse the deny list by ignoring any non-strings.
    deny = acl_event.content.get("deny", [])
    if not isinstance(deny, (list, tuple)):
        logger.warning("Ignoring non-list deny ACL %s", deny)
        deny = []
    else:
        deny = [s for s in deny if isinstance(s, str)]

    # then the allow list.
    allow = acl_event.content.get("allow", [])
    if not isinstance(allow, (list, tuple)):
        logger.warning("Ignoring non-list allow ACL %s", allow)
        allow = []
    else:
        allow = [s for s in allow if isinstance(s, str)]

    return ServerAclEvaluator(allow_ip_literals, allow, deny)<|MERGE_RESOLUTION|>--- conflicted
+++ resolved
@@ -78,12 +78,7 @@
         # Used by `_get_joined_hosts` to ensure only one thing mutates the cache
         # at a time. Keyed by room_id.
         self._joined_host_linearizer = Linearizer(
-<<<<<<< HEAD
-            hs.get_clock(),
-            "_JoinedHostsCache",
-=======
-            name="_JoinedHostsCache", clock=self._clock
->>>>>>> 5143f93d
+            name="_JoinedHostsCache", clock=self.clock
         )
 
     def notify_event_un_partial_stated(self, event_id: str) -> None:
