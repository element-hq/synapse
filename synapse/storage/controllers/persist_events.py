--- conflicted
+++ resolved
@@ -642,7 +642,6 @@
                     room_id, [e for e, _ in chunk]
                 )
 
-<<<<<<< HEAD
             # FIXME: Temporary hack to add remote invite to state delta
             if not new_forward_extremities:
                 state_map: MutableStateMap[str] = {}
@@ -657,16 +656,7 @@
                     state_delta_for_room = DeltaState([], state_map, False)
 
             logger.error("Devon: state delta for room: %s", state_delta_for_room)
-            await self.persist_events_store._persist_events_and_state_updates(
-                room_id,
-                chunk,
-                state_delta_for_room=state_delta_for_room,
-                new_forward_extremities=new_forward_extremities,
-                use_negative_stream_ordering=backfilled,
-                inhibit_local_membership_updates=backfilled,
-                new_event_links=new_event_links,
-            )
-=======
+            
             # Stop the state groups from being deleted while we're persisting
             # them.
             async with self._state_deletion_store.persisting_state_group_references(
@@ -681,7 +671,6 @@
                     inhibit_local_membership_updates=backfilled,
                     new_event_links=new_event_links,
                 )
->>>>>>> 1efb826b
 
         return replaced_events
 
