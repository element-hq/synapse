--- conflicted
+++ resolved
@@ -17,20 +17,12 @@
 Adds a postgres SEQUENCE for generating application service transaction IDs.
 """
 
-<<<<<<< HEAD
-from synapse.storage.engines import PsycopgEngine
-
-
-def run_create(cur, database_engine, *args, **kwargs):
-    if database_engine.supports_sequences:
-=======
 from synapse.storage.database import LoggingTransaction
-from synapse.storage.engines import BaseDatabaseEngine, PostgresEngine
+from synapse.storage.engines import BaseDatabaseEngine, PsycopgEngine
 
 
 def run_create(cur: LoggingTransaction, database_engine: BaseDatabaseEngine) -> None:
-    if isinstance(database_engine, PostgresEngine):
->>>>>>> 032cf84f
+    if database_engine.supports_sequences:
         # If we already have some AS TXNs we want to start from the current
         # maximum value. There are two potential places this is stored - the
         # actual TXNs themselves *and* the AS state table. At time of migration
