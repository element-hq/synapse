--- conflicted
+++ resolved
@@ -158,13 +158,10 @@
 
 Changes in SCHEMA_VERSION = 89
     - Add `state_groups_pending_deletion` and `state_groups_persisting` tables.
-<<<<<<< HEAD
+    - Add background update to delete unreferenced state groups.
 
 Changes in SCHEMA_VERSION = 90
     - Add a column `participant` to `room_memberships` table
-=======
-    - Add background update to delete unreferenced state groups.
->>>>>>> 08c56c3a
 """
 
 
