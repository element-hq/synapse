--- conflicted
+++ resolved
@@ -170,12 +170,9 @@
     - Cleaned up a trigger that was added in #18260 and then reverted.
 
 Changes in SCHEMA_VERSION = 93
-<<<<<<< HEAD
+    - MSC4140: Set delayed events to be uniquely identifiable by their delay ID.
     - MSC4140: Add columns to the `delayed_events` table to keep track of delayed events
       that have been sent, cancelled, or failed to be sent due to an error.
-=======
-    - MSC4140: Set delayed events to be uniquely identifiable by their delay ID.
->>>>>>> 9e23cded
 """
 
 
