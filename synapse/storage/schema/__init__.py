--- conflicted
+++ resolved
@@ -19,7 +19,7 @@
 #
 #
 
-SCHEMA_VERSION = 87  # remember to update the list below when updating
+SCHEMA_VERSION = 88  # remember to update the list below when updating
 """Represents the expectations made by the codebase about the database schema
 
 This should be incremented whenever the codebase changes its requirements on the
@@ -144,16 +144,15 @@
     - Add a column `authenticated` to the tables `local_media_repository` and `remote_media_cache`
 
 Changes in SCHEMA_VERSION = 87
-<<<<<<< HEAD
-    - MSC4140: Add `delayed_events` table that keeps track of events that are to
-      be posted in response to a resettable timeout or an on-demand action.
-=======
     - Add tables to store Sliding Sync data for quick filtering/sorting
       (`sliding_sync_joined_rooms`, `sliding_sync_membership_snapshots`)
     - Add tables for storing the per-connection state for sliding sync requests:
       sliding_sync_connections, sliding_sync_connection_positions, sliding_sync_connection_required_state,
       sliding_sync_connection_room_configs, sliding_sync_connection_streams
->>>>>>> bb808943
+
+Changes in SCHEMA_VERSION = 88
+    - MSC4140: Add `delayed_events` table that keeps track of events that are to
+      be posted in response to a resettable timeout or an on-demand action.
 """
 
 
