#
# This file is licensed under the Affero General Public License (AGPL) version 3.
#
# Copyright 2021 The Matrix.org Foundation C.I.C.
# Copyright (C) 2023 New Vector, Ltd
#
# This program is free software: you can redistribute it and/or modify
# it under the terms of the GNU Affero General Public License as
# published by the Free Software Foundation, either version 3 of the
# License, or (at your option) any later version.
#
# See the GNU Affero General Public License for more details:
# <https://www.gnu.org/licenses/agpl-3.0.html>.
#
# Originally licensed under the Apache License, Version 2.0:
# <http://www.apache.org/licenses/LICENSE-2.0>.
#
# [This file includes modifications made by New Vector Limited]
#
#

import logging
from typing import (
    Awaitable,
    Callable,
    Dict,
    Generic,
    Hashable,
    List,
    Set,
    Tuple,
    TypeVar,
)

from prometheus_client import Gauge

from twisted.internet import defer

from synapse.logging.context import PreserveLoggingContext, make_deferred_yieldable
from synapse.metrics import SERVER_NAME_LABEL
from synapse.metrics.background_process_metrics import run_as_background_process
from synapse.util import Clock

logger = logging.getLogger(__name__)


V = TypeVar("V")
R = TypeVar("R")

number_queued = Gauge(
    "synapse_util_batching_queue_number_queued",
    "The number of items waiting in the queue across all keys",
    labelnames=("name", SERVER_NAME_LABEL),
)

number_in_flight = Gauge(
    "synapse_util_batching_queue_number_pending",
    "The number of items across all keys either being processed or waiting in a queue",
    labelnames=("name", SERVER_NAME_LABEL),
)

number_of_keys = Gauge(
    "synapse_util_batching_queue_number_of_keys",
    "The number of distinct keys that have items queued",
    labelnames=("name", SERVER_NAME_LABEL),
)


class BatchingQueue(Generic[V, R]):
    """A queue that batches up work, calling the provided processing function
    with all pending work (for a given key).

    The provided processing function will only be called once at a time for each
    key. It will be called the next reactor tick after `add_to_queue` has been
    called, and will keep being called until the queue has been drained (for the
    given key).

    If the processing function raises an exception then the exception is proxied
    through to the callers waiting on that batch of work.

    Note that the return value of `add_to_queue` will be the return value of the
    processing function that processed the given item. This means that the
    returned value will likely include data for other items that were in the
    batch.

    Args:
        name: A name for the queue, used for logging contexts and metrics.
            This must be unique, otherwise the metrics will be wrong.
        server_name: The homeserver name of the server (used to label metrics)
            (this should be `hs.hostname`).
        clock: The clock to use to schedule work.
        process_batch_callback: The callback to to be run to process a batch of
            work.
    """

    def __init__(
        self,
        *,
        name: str,
        server_name: str,
        clock: Clock,
        process_batch_callback: Callable[[List[V]], Awaitable[R]],
    ):
        self._name = name
        self.server_name = server_name
        self._clock = clock

        # The set of keys currently being processed.
        self._processing_keys: Set[Hashable] = set()

        # The currently pending batch of values by key, with a Deferred to call
        # with the result of the corresponding `_process_batch_callback` call.
        self._next_values: Dict[Hashable, List[Tuple[V, defer.Deferred]]] = {}

        # The function to call with batches of values.
        self._process_batch_callback = process_batch_callback

        number_queued.labels(
            name=self._name, **{SERVER_NAME_LABEL: self.server_name}
        ).set_function(lambda: sum(len(q) for q in self._next_values.values()))

<<<<<<< HEAD
        # TODO: (devon) what do with this global?
        number_of_keys.labels(self._name).set_function(lambda: len(self._next_values))
=======
        number_of_keys.labels(
            name=self._name, **{SERVER_NAME_LABEL: self.server_name}
        ).set_function(lambda: len(self._next_values))
>>>>>>> c0878ac9

        self._number_in_flight_metric: Gauge = number_in_flight.labels(
            name=self._name, **{SERVER_NAME_LABEL: self.server_name}
        )

    async def add_to_queue(self, value: V, key: Hashable = ()) -> R:
        """Adds the value to the queue with the given key, returning the result
        of the processing function for the batch that included the given value.

        The optional `key` argument allows sharding the queue by some key. The
        queues will then be processed in parallel, i.e. the process batch
        function will be called in parallel with batched values from a single
        key.
        """

        # First we create a defer and add it and the value to the list of
        # pending items.
        d: defer.Deferred[R] = defer.Deferred()
        self._next_values.setdefault(key, []).append((value, d))

        # If we're not currently processing the key fire off a background
        # process to start processing.
        if key not in self._processing_keys:
            run_as_background_process(
                self._name, self.server_name, self._process_queue, key
            )

        with self._number_in_flight_metric.track_inprogress():
            return await make_deferred_yieldable(d)

    async def _process_queue(self, key: Hashable) -> None:
        """A background task to repeatedly pull things off the queue for the
        given key and call the `self._process_batch_callback` with the values.
        """

        if key in self._processing_keys:
            return

        try:
            self._processing_keys.add(key)

            while True:
                # We purposefully wait a reactor tick to allow us to batch
                # together requests that we're about to receive. A common
                # pattern is to call `add_to_queue` multiple times at once, and
                # deferring to the next reactor tick allows us to batch all of
                # those up.
                await self._clock.sleep(0)

                next_values = self._next_values.pop(key, [])
                if not next_values:
                    # We've exhausted the queue.
                    break

                try:
                    values = [value for value, _ in next_values]
                    results = await self._process_batch_callback(values)

                    with PreserveLoggingContext():
                        for _, deferred in next_values:
                            deferred.callback(results)

                except Exception as e:
                    with PreserveLoggingContext():
                        for _, deferred in next_values:
                            if deferred.called:
                                continue

                            deferred.errback(e)

        finally:
            self._processing_keys.discard(key)<|MERGE_RESOLUTION|>--- conflicted
+++ resolved
@@ -119,18 +119,15 @@
             name=self._name, **{SERVER_NAME_LABEL: self.server_name}
         ).set_function(lambda: sum(len(q) for q in self._next_values.values()))
 
-<<<<<<< HEAD
-        # TODO: (devon) what do with this global?
-        number_of_keys.labels(self._name).set_function(lambda: len(self._next_values))
-=======
         number_of_keys.labels(
             name=self._name, **{SERVER_NAME_LABEL: self.server_name}
         ).set_function(lambda: len(self._next_values))
->>>>>>> c0878ac9
 
+        # TODO: (devon) what do with this global?
         self._number_in_flight_metric: Gauge = number_in_flight.labels(
             name=self._name, **{SERVER_NAME_LABEL: self.server_name}
         )
+
 
     async def add_to_queue(self, value: V, key: Hashable = ()) -> R:
         """Adds the value to the queue with the given key, returning the result
