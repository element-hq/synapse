--- conflicted
+++ resolved
@@ -63,11 +63,7 @@
     run_coroutine_in_background,
     run_in_background,
 )
-<<<<<<< HEAD
 from synapse.util.clock import CALL_LATER_DELAY_TRACKING_THRESHOLD_S, Clock
-=======
-from synapse.util.clock import Clock
->>>>>>> 5143f93d
 
 logger = logging.getLogger(__name__)
 
@@ -552,16 +548,9 @@
 
     def __init__(
         self,
-<<<<<<< HEAD
+        name: str,
         clock: Clock,
-        name: Optional[str] = None,
         max_count: int = 1,
-=======
-        *,
-        name: str,
-        max_count: int = 1,
-        clock: Clock,
->>>>>>> 5143f93d
     ):
         """
         Args:
@@ -569,16 +558,7 @@
             max_count: The maximum number of concurrent accesses
             clock: (ideally, the homeserver clock `hs.get_clock()`)
         """
-<<<<<<< HEAD
-        if name is None:
-            self.name: Union[str, int] = id(self)
-        else:
-            self.name = name
-
-        self._clock = clock
-=======
         self.name = name
->>>>>>> 5143f93d
         self.max_count = max_count
         self._clock = clock
 
