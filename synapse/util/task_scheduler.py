#
# This file is licensed under the Affero General Public License (AGPL) version 3.
#
# Copyright 2023 The Matrix.org Foundation C.I.C.
# Copyright (C) 2023 New Vector, Ltd
#
# This program is free software: you can redistribute it and/or modify
# it under the terms of the GNU Affero General Public License as
# published by the Free Software Foundation, either version 3 of the
# License, or (at your option) any later version.
#
# See the GNU Affero General Public License for more details:
# <https://www.gnu.org/licenses/agpl-3.0.html>.
#
# Originally licensed under the Apache License, Version 2.0:
# <http://www.apache.org/licenses/LICENSE-2.0>.
#
# [This file includes modifications made by New Vector Limited]
#
#

import logging
from typing import TYPE_CHECKING, Awaitable, Callable, Dict, List, Optional, Set, Tuple

from twisted.python.failure import Failure

from synapse.logging.context import (
    ContextResourceUsage,
    LoggingContext,
    nested_logging_context,
    set_current_context,
)
from synapse.metrics import SERVER_NAME_LABEL, LaterGauge
from synapse.metrics.background_process_metrics import (
    run_as_background_process,
    wrap_as_background_process,
)
from synapse.types import JsonMapping, ScheduledTask, TaskStatus
from synapse.util.stringutils import random_string

if TYPE_CHECKING:
    from synapse.server import HomeServer

logger = logging.getLogger(__name__)


class TaskScheduler:
    """
    This is a simple task scheduler designed for resumable tasks. Normally,
    you'd use `run_in_background` to start a background task or Twisted's
    `deferLater` if you want to run it later.

    The issue is that these tasks stop completely and won't resume if Synapse is
    shut down for any reason.

    Here's how it works:

    - Register an Action: First, you need to register a function to a named
      action using `register_action`. This function will be called to resume tasks
      after a Synapse shutdown. Make sure to register it when Synapse initializes,
      not right before scheduling the task.

    - Schedule a Task: You can launch a task linked to the named action
      using `schedule_task`. You can pass a `params` dictionary, which will be
      passed to the registered function when it's executed. Tasks can be scheduled
      to run either immediately or later by specifying a `timestamp`.

    - Update Task: The function handling the task can call `update_task` at
      any point to update the task's `result`. This lets you resume the task from
      a specific point or pass results back to the code that scheduled it. When
      the function completes, you can also return a `result` or an `error`.

    Things to keep in mind:

    - The reconciliation loop runs every minute, so this is not a high-precision
      scheduler.

    - Only 10 tasks can run at the same time. If the pool is full, tasks may be
      delayed. Make sure your scheduled tasks can actually finish.

    - Currently, there's no way to stop a task if it gets stuck.

    - Tasks will run on the worker defined by the `run_background_tasks_on`
      setting in your configuration. If no worker is specified, they'll run on
      the main one by default.
    """

    # Precision of the scheduler, evaluation of tasks to run will only happen
    # every `SCHEDULE_INTERVAL_MS` ms
    SCHEDULE_INTERVAL_MS = 1 * 60 * 1000  # 1mn
    # How often to clean up old tasks.
    CLEANUP_INTERVAL_MS = 30 * 60 * 1000
    # Time before a complete or failed task is deleted from the DB
    KEEP_TASKS_FOR_MS = 7 * 24 * 60 * 60 * 1000  # 1 week
    # Maximum number of tasks that can run at the same time
    MAX_CONCURRENT_RUNNING_TASKS = 5
    # Time from the last task update after which we will log a warning
    LAST_UPDATE_BEFORE_WARNING_MS = 24 * 60 * 60 * 1000  # 24hrs
    # Report a running task's status and usage every so often.
    OCCASIONAL_REPORT_INTERVAL_MS = 5 * 60 * 1000  # 5 minutes

    def __init__(self, hs: "HomeServer"):
        self._hs = hs
<<<<<<< HEAD
        self.server_name = hs.hostname
=======
        self.server_name = (
            hs.hostname
        )  # nb must be called this for @wrap_as_background_process
>>>>>>> 458e6410
        self._store = hs.get_datastores().main
        self._clock = hs.get_clock()
        self._running_tasks: Set[str] = set()
        # A map between action names and their registered function
        self._actions: Dict[
            str,
            Callable[
                [ScheduledTask],
                Awaitable[Tuple[TaskStatus, Optional[JsonMapping], Optional[str]]],
            ],
        ] = {}
        self._run_background_tasks = hs.config.worker.run_background_tasks

        # Flag to make sure we only try and launch new tasks once at a time.
        self._launching_new_tasks = False

        if self._run_background_tasks:
            self._clock.looping_call(
                self._launch_scheduled_tasks,
                TaskScheduler.SCHEDULE_INTERVAL_MS,
            )
            self._clock.looping_call(
                self._clean_scheduled_tasks,
                TaskScheduler.SCHEDULE_INTERVAL_MS,
            )

        LaterGauge(
            name="synapse_scheduler_running_tasks",
            desc="The number of concurrent running tasks handled by the TaskScheduler",
            labels=[SERVER_NAME_LABEL],
            caller=lambda: {(self.server_name,): len(self._running_tasks)},
        )

    def register_action(
        self,
        function: Callable[
            [ScheduledTask],
            Awaitable[Tuple[TaskStatus, Optional[JsonMapping], Optional[str]]],
        ],
        action_name: str,
    ) -> None:
        """Register a function to be executed when an action is scheduled with
        the specified action name.

        Actions need to be registered as early as possible so that a resumed action
        can find its matching function. It's usually better to NOT do that right before
        calling `schedule_task` but rather in an `__init__` method.

        Args:
            function: The function to be executed for this action. The parameter
                passed to the function when launched is the `ScheduledTask` being run.
                The function should return a tuple of new `status`, `result`
                and `error` as specified in `ScheduledTask`.
            action_name: The name of the action to be associated with the function
        """
        self._actions[action_name] = function

    async def schedule_task(
        self,
        action: str,
        *,
        resource_id: Optional[str] = None,
        timestamp: Optional[int] = None,
        params: Optional[JsonMapping] = None,
    ) -> str:
        """Schedule a new potentially resumable task. A function matching the specified
        `action` should've been registered with `register_action` before the task is run.

        Args:
            action: the name of a previously registered action
            resource_id: a task can be associated with a resource id to facilitate
                getting all tasks associated with a specific resource
            timestamp: if `None`, the task will be launched as soon as possible, otherwise it
                will be launch as soon as possible after the `timestamp` value.
                Note that this scheduler is not meant to be precise, and the scheduling
                could be delayed if too many tasks are already running
            params: a set of parameters that can be easily accessed from inside the
                executed function

        Returns:
            The id of the scheduled task
        """
        status = TaskStatus.SCHEDULED
        start_now = False
        if timestamp is None or timestamp < self._clock.time_msec():
            timestamp = self._clock.time_msec()
            start_now = True

        task = ScheduledTask(
            random_string(16),
            action,
            status,
            timestamp,
            resource_id,
            params,
            result=None,
            error=None,
        )
        await self._store.insert_scheduled_task(task)

        # If the task is ready to run immediately, run the scheduling algorithm now
        # rather than waiting
        if start_now:
            if self._run_background_tasks:
                self._launch_scheduled_tasks()
            else:
                self._hs.get_replication_command_handler().send_new_active_task(task.id)

        return task.id

    async def update_task(
        self,
        id: str,
        *,
        timestamp: Optional[int] = None,
        status: Optional[TaskStatus] = None,
        result: Optional[JsonMapping] = None,
        error: Optional[str] = None,
    ) -> bool:
        """Update some task-associated values. This is exposed publicly so it can
        be used inside task functions, mainly to update the result or resume
        a task at a specific step after a restart of synapse.

        It can also be used to stage a task, by setting the `status` to `SCHEDULED` with
        a new timestamp.

        The `status` can only be set to `ACTIVE` or `SCHEDULED`. `COMPLETE` and `FAILED`
        are terminal statuses and can only be set by returning them from the function.

        Args:
            id: the id of the task to update
            timestamp: useful to schedule a new stage of the task at a later date
            status: the new `TaskStatus` of the task
            result: the new result of the task
            error: the new error of the task

        Returns:
            True if the update was successful, False otherwise.

        Raises:
            Exception: If a status other than `ACTIVE` or `SCHEDULED` was passed.
        """
        if status == TaskStatus.COMPLETE or status == TaskStatus.FAILED:
            raise Exception(
                "update_task can't be called with a FAILED or COMPLETE status"
            )

        if timestamp is None:
            timestamp = self._clock.time_msec()
        return await self._store.update_scheduled_task(
            id,
            timestamp,
            status=status,
            result=result,
            error=error,
        )

    async def get_task(self, id: str) -> Optional[ScheduledTask]:
        """Get a specific task description by id.

        Args:
            id: the id of the task to retrieve

        Returns:
            The task information or `None` if it doesn't exist or it has
            already been removed because it's too old.
        """
        return await self._store.get_scheduled_task(id)

    async def get_tasks(
        self,
        *,
        actions: Optional[List[str]] = None,
        resource_id: Optional[str] = None,
        statuses: Optional[List[TaskStatus]] = None,
        max_timestamp: Optional[int] = None,
        limit: Optional[int] = None,
    ) -> List[ScheduledTask]:
        """Get a list of tasks. Returns all the tasks if no args are provided.

        If an arg is `None`, all tasks matching the other args will be selected.
        If an arg is an empty list, the corresponding value of the task needs
        to be `None` to be selected.

        Args:
            actions: Limit the returned tasks to those specific action names
            resource_id: Limit the returned tasks to the specific resource id, if specified
            statuses: Limit the returned tasks to the specific statuses
            max_timestamp: Limit the returned tasks to the ones that have
                a timestamp inferior to the specified one
            limit: Only return `limit` number of rows if set.

        Returns:
            A list of `ScheduledTask`, ordered by increasing timestamps.
        """
        return await self._store.get_scheduled_tasks(
            actions=actions,
            resource_id=resource_id,
            statuses=statuses,
            max_timestamp=max_timestamp,
            limit=limit,
        )

    async def delete_task(self, id: str) -> None:
        """Delete a task. Running tasks can't be deleted.

        Can only be called from the worker handling the task scheduling.

        Args:
            id: id of the task to delete
        """
        task = await self.get_task(id)
        if task is None:
            raise Exception(f"Task {id} does not exist")
        if task.status == TaskStatus.ACTIVE:
            raise Exception(f"Task {id} is currently ACTIVE and can't be deleted")
        await self._store.delete_scheduled_task(id)

    def on_new_task(self, task_id: str) -> None:
        """Handle a notification that a new ready-to-run task has been added to the queue"""
        # Just run the scheduler
        self._launch_scheduled_tasks()

    def _launch_scheduled_tasks(self) -> None:
        """Retrieve and launch scheduled tasks that should be running at this time."""
        # Don't bother trying to launch new tasks if we're already at capacity.
        if len(self._running_tasks) >= TaskScheduler.MAX_CONCURRENT_RUNNING_TASKS:
            return

        if self._launching_new_tasks:
            return

        self._launching_new_tasks = True

        async def inner() -> None:
            try:
                for task in await self.get_tasks(
                    statuses=[TaskStatus.ACTIVE],
                    limit=self.MAX_CONCURRENT_RUNNING_TASKS,
                ):
                    # _launch_task will ignore tasks that we're already running, and
                    # will also do nothing if we're already at the maximum capacity.
                    await self._launch_task(task)
                for task in await self.get_tasks(
                    statuses=[TaskStatus.SCHEDULED],
                    max_timestamp=self._clock.time_msec(),
                    limit=self.MAX_CONCURRENT_RUNNING_TASKS,
                ):
                    await self._launch_task(task)

            finally:
                self._launching_new_tasks = False

        run_as_background_process("launch_scheduled_tasks", self.server_name, inner)

    @wrap_as_background_process("clean_scheduled_tasks")
    async def _clean_scheduled_tasks(self) -> None:
        """Clean old complete or failed jobs to avoid clutter the DB."""
        now = self._clock.time_msec()
        for task in await self._store.get_scheduled_tasks(
            statuses=[TaskStatus.FAILED, TaskStatus.COMPLETE],
            max_timestamp=now - TaskScheduler.KEEP_TASKS_FOR_MS,
        ):
            # FAILED and COMPLETE tasks should never be running
            assert task.id not in self._running_tasks
            await self._store.delete_scheduled_task(task.id)

    @staticmethod
    def _log_task_usage(
        state: str, task: ScheduledTask, usage: ContextResourceUsage, active_time: float
    ) -> None:
        """
        Log a line describing the state and usage of a task.
        The log line is inspired by / a copy of the request log line format,
        but with irrelevant fields removed.

        active_time: Time that the task has been running for, in seconds.
        """

        logger.info(
            "Task %s: %.3fsec (%.3fsec, %.3fsec) (%.3fsec/%.3fsec/%d)"
            " [%d dbevts] %r, %r",
            state,
            active_time,
            usage.ru_utime,
            usage.ru_stime,
            usage.db_sched_duration_sec,
            usage.db_txn_duration_sec,
            int(usage.db_txn_count),
            usage.evt_db_fetch_count,
            task.resource_id,
            task.params,
        )

    async def _launch_task(self, task: ScheduledTask) -> None:
        """Launch a scheduled task now.

        Args:
            task: the task to launch
        """
        assert self._run_background_tasks

        if task.action not in self._actions:
            raise Exception(
                f"No function associated with action {task.action} of the scheduled task {task.id}"
            )
        function = self._actions[task.action]

        def _occasional_report(
            task_log_context: LoggingContext, start_time: float
        ) -> None:
            """
            Helper to log a 'Task continuing' line every so often.
            """

            current_time = self._clock.time()
            calling_context = set_current_context(task_log_context)
            try:
                usage = task_log_context.get_resource_usage()
                TaskScheduler._log_task_usage(
                    "continuing", task, usage, current_time - start_time
                )
            finally:
                set_current_context(calling_context)

        async def wrapper() -> None:
            with nested_logging_context(task.id) as log_context:
                start_time = self._clock.time()
                occasional_status_call = self._clock.looping_call(
                    _occasional_report,
                    TaskScheduler.OCCASIONAL_REPORT_INTERVAL_MS,
                    log_context,
                    start_time,
                )
                try:
                    (status, result, error) = await function(task)
                except Exception:
                    f = Failure()
                    logger.error(
                        "scheduled task %s failed",
                        task.id,
                        exc_info=(f.type, f.value, f.getTracebackObject()),
                    )
                    status = TaskStatus.FAILED
                    result = None
                    error = f.getErrorMessage()

                await self._store.update_scheduled_task(
                    task.id,
                    self._clock.time_msec(),
                    status=status,
                    result=result,
                    error=error,
                )
                self._running_tasks.remove(task.id)

                current_time = self._clock.time()
                usage = log_context.get_resource_usage()
                TaskScheduler._log_task_usage(
                    status.value, task, usage, current_time - start_time
                )
                occasional_status_call.stop()

            # Try launch a new task since we've finished with this one.
            self._clock.call_later(0.1, self._launch_scheduled_tasks)

        if len(self._running_tasks) >= TaskScheduler.MAX_CONCURRENT_RUNNING_TASKS:
            return

        if (
            self._clock.time_msec()
            > task.timestamp + TaskScheduler.LAST_UPDATE_BEFORE_WARNING_MS
        ):
            logger.warning(
                "Task %s (action %s) has seen no update for more than 24h and may be stuck",
                task.id,
                task.action,
            )

        if task.id in self._running_tasks:
            return

        self._running_tasks.add(task.id)
        await self.update_task(task.id, status=TaskStatus.ACTIVE)
        run_as_background_process(f"task-{task.action}", self.server_name, wrapper)<|MERGE_RESOLUTION|>--- conflicted
+++ resolved
@@ -101,13 +101,9 @@
 
     def __init__(self, hs: "HomeServer"):
         self._hs = hs
-<<<<<<< HEAD
-        self.server_name = hs.hostname
-=======
         self.server_name = (
             hs.hostname
         )  # nb must be called this for @wrap_as_background_process
->>>>>>> 458e6410
         self._store = hs.get_datastores().main
         self._clock = hs.get_clock()
         self._running_tasks: Set[str] = set()
