#
# This file is licensed under the Affero General Public License (AGPL) version 3.
#
# Copyright (C) 2025 New Vector, Ltd
#
# This program is free software: you can redistribute it and/or modify
# it under the terms of the GNU Affero General Public License as
# published by the Free Software Foundation, either version 3 of the
# License, or (at your option) any later version.
#
# See the GNU Affero General Public License for more details:
# <https://www.gnu.org/licenses/agpl_3.0.html>.
#
#


from typing import (
    Any,
    Callable,
    Dict,
    List,
)

from typing_extensions import ParamSpec
from zope.interface import implementer

from twisted.internet import defer, task
from twisted.internet.defer import Deferred
from twisted.internet.interfaces import IDelayedCall
from twisted.internet.task import LoopingCall

from synapse.logging import context
from synapse.types import ISynapseThreadlessReactor
from synapse.util import log_failure

P = ParamSpec("P")


CALL_LATER_DELAY_TRACKING_THRESHOLD_S = 60
"""
The length of time (in seconds) the `delay` in a call to `Clock.call_later` must be
before it is tracked for cancellation on shutdown.
"""


class Clock:
    """
    A Clock wraps a Twisted reactor and provides utilities on top of it.

    This clock should be used in place of calls to the base reactor wherever `LoopingCall`
    or `DelayedCall` are made (such as when calling `reactor.callLater`. This is to
    ensure the calls made by this `HomeServer` instance are tracked and can be cleaned
    up during `HomeServer.shutdown()`.

    We enforce usage of this clock instead of using the reactor directly via lints in
    `scripts-dev/mypy_synapse_plugin.py`.


    Args:
        reactor: The Twisted reactor to use.
    """

<<<<<<< HEAD
    _reactor: ISynapseThreadlessReactor

    def __init__(self, reactor: ISynapseThreadlessReactor) -> None:
        self._reactor = reactor

        self._delayed_call_id: int = 0
        """Unique ID used to track delayed calls"""

        self._looping_calls: List[LoopingCall] = []
        """List of active looping calls"""

        self._call_id_to_delayed_call: Dict[int, IDelayedCall] = {}
        """Mapping from unique call ID to delayed call"""

        self._is_shutdown = False
        """Whether shutdown has been requested by the HomeServer"""

    def shutdown(self) -> None:
        self._is_shutdown = True
        self.cancel_all_looping_calls()
        self.cancel_all_delayed_calls()
=======
    _reactor: ISynapseThreadlessReactor = attr.ib()
    _server_name: str = attr.ib()
>>>>>>> 5143f93d

    async def sleep(self, seconds: float) -> None:
        d: defer.Deferred[float] = defer.Deferred()
        # Start task in the `sentinel` logcontext, to avoid leaking the current context
        # into the reactor once it finishes.
        with context.PreserveLoggingContext():
            # We can ignore the lint here since this class is the one location callLater should
            # be called.
            self._reactor.callLater(seconds, d.callback, seconds)  # type: ignore[call-later-not-tracked]
            await d

    def time(self) -> float:
        """Returns the current system time in seconds since epoch."""
        return self._reactor.seconds()

    def time_msec(self) -> int:
        """Returns the current system time in milliseconds since epoch."""
        return int(self.time() * 1000)

    def looping_call(
        self,
        f: Callable[P, object],
        msec: float,
        *args: P.args,
        **kwargs: P.kwargs,
    ) -> LoopingCall:
        """Call a function repeatedly.

        Waits `msec` initially before calling `f` for the first time.

        If the function given to `looping_call` returns an awaitable/deferred, the next
        call isn't scheduled until after the returned awaitable has finished. We get
        this functionality thanks to this function being a thin wrapper around
        `twisted.internet.task.LoopingCall`.

        Note that the function will be called with generic `looping_call` logcontext, so
        if it is anything other than a trivial task, you probably want to wrap it in
        `run_as_background_process` to give it more specific label and track metrics.

        Args:
            f: The function to call repeatedly.
            msec: How long to wait between calls in milliseconds.
            *args: Positional arguments to pass to function.
            **kwargs: Key arguments to pass to function.
        """
        return self._looping_call_common(f, msec, False, *args, **kwargs)

    def looping_call_now(
        self,
        f: Callable[P, object],
        msec: float,
        *args: P.args,
        **kwargs: P.kwargs,
    ) -> LoopingCall:
        """Call a function immediately, and then repeatedly thereafter.

        As with `looping_call`: subsequent calls are not scheduled until after the
        the Awaitable returned by a previous call has finished.

        Note that the function will be called with generic `looping_call` logcontext, so
        if it is anything other than a trivial task, you probably want to wrap it in
        `run_as_background_process` to give it more specific label and track metrics.

        Args:
            f: The function to call repeatedly.
            msec: How long to wait between calls in milliseconds.
            *args: Positional arguments to pass to function.
            **kwargs: Key arguments to pass to function.
        """
        return self._looping_call_common(f, msec, True, *args, **kwargs)

    def _looping_call_common(
        self,
        f: Callable[P, object],
        msec: float,
        now: bool,
        *args: P.args,
        **kwargs: P.kwargs,
    ) -> LoopingCall:
        """Common functionality for `looping_call` and `looping_call_now`"""

        if self._is_shutdown:
            raise Exception("Cannot start looping call. Clock has been shutdown")

        def wrapped_f(*args: P.args, **kwargs: P.kwargs) -> Deferred:
            assert context.current_context() is context.SENTINEL_CONTEXT, (
                "Expected `looping_call` callback from the reactor to start with the sentinel logcontext "
                f"but saw {context.current_context()}. In other words, another task shouldn't have "
                "leaked their logcontext to us."
            )

            # Because this is a callback from the reactor, we will be using the
            # `sentinel` log context at this point. We want the function to log with
            # some logcontext as we want to know which server the logs came from.
            #
            # We use `PreserveLoggingContext` to prevent our new `looping_call`
            # logcontext from finishing as soon as we exit this function, in case `f`
            # returns an awaitable/deferred which would continue running and may try to
            # restore the `loop_call` context when it's done (because it's trying to
            # adhere to the Synapse logcontext rules.)
            #
            # This also ensures that we return to the `sentinel` context when we exit
            # this function and yield control back to the reactor to avoid leaking the
            # current logcontext to the reactor (which would then get picked up and
            # associated with the next thing the reactor does)
            with context.PreserveLoggingContext(
                context.LoggingContext(
                    name="looping_call", server_name=self._server_name
                )
            ):
                # We use `run_in_background` to reset the logcontext after `f` (or the
                # awaitable returned by `f`) completes to avoid leaking the current
                # logcontext to the reactor
                return context.run_in_background(f, *args, **kwargs)

        # We can ignore the lint here since this is the one location LoopingCall's
        # should be created.
        call = task.LoopingCall(wrapped_f, *args, **kwargs)  # type: ignore[prefer-synapse-clock-looping-call]
        call.clock = self._reactor
        # If `now=true`, the function will be called here immediately so we need to be
        # in the sentinel context now.
        #
        # We want to start the task in the `sentinel` logcontext, to avoid leaking the
        # current context into the reactor after the function finishes.
        with context.PreserveLoggingContext():
            d = call.start(msec / 1000.0, now=now)
        d.addErrback(log_failure, "Looping call died", consumeErrors=False)
        self._looping_calls.append(call)
        return call

    def cancel_all_looping_calls(self, consumeErrors: bool = True) -> None:
        """
        Stop all running looping calls.

        Args:
            consumeErrors: Whether to re-raise errors encountered when cancelling the
            scheduled call.
        """
        for call in self._looping_calls:
            try:
                call.stop()
            except Exception:
                if not consumeErrors:
                    raise
        self._looping_calls.clear()

    def call_later(
        self,
        delay: float,
        callback: Callable,
        *args: Any,
        call_later_cancel_on_shutdown: bool = True,
        **kwargs: Any,
    ) -> IDelayedCall:
        """Call something later

        Note that the function will be called with generic `call_later` logcontext, so
        if it is anything other than a trivial task, you probably want to wrap it in
        `run_as_background_process` to give it more specific label and track metrics.

        Args:
            delay: How long to wait in seconds.
            callback: Function to call
            *args: Postional arguments to pass to function.
            call_cater_cancel_on_shutdown: Whether this call should be tracked for cleanup during
                shutdown. Any call with a long delay, or that is created infrequently,
                should be tracked. Calls which are short or of 0 delay don't require
                tracking since the small delay after shutdown before they trigger is
                immaterial. It's not worth the overhead to track those calls as it blows up
                the tracking collection on large server instances.
                Placed in between `*args` and `**kwargs` in order to be able to set a
                default value.
            **kwargs: Key arguments to pass to function.
        """

<<<<<<< HEAD
        if self._is_shutdown:
            raise Exception("Cannot start delayed call. Clock has been shutdown")

        def create_wrapped_callback(
            track_for_shutdown_cancellation: bool,
        ) -> Callable[P, None]:
            def wrapped_callback(*args: Any, **kwargs: Any) -> None:
                assert context.current_context() is context.SENTINEL_CONTEXT, (
                    "Expected `call_later` callback from the reactor to start with the sentinel logcontext "
                    f"but saw {context.current_context()}. In other words, another task shouldn't have "
                    "leaked their logcontext to us."
                )

                # Because this is a callback from the reactor, we will be using the
                # `sentinel` log context at this point. We want the function to log with
                # some logcontext as we want to know which server the logs came from.
                #
                # We use `PreserveLoggingContext` to prevent our new `call_later`
                # logcontext from finishing as soon as we exit this function, in case `f`
                # returns an awaitable/deferred which would continue running and may try to
                # restore the `loop_call` context when it's done (because it's trying to
                # adhere to the Synapse logcontext rules.)
                #
                # This also ensures that we return to the `sentinel` context when we exit
                # this function and yield control back to the reactor to avoid leaking the
                # current logcontext to the reactor (which would then get picked up and
                # associated with the next thing the reactor does)
                try:
                    with context.PreserveLoggingContext(
                        context.LoggingContext("call_later")
                    ):
                        # We use `run_in_background` to reset the logcontext after `f` (or the
                        # awaitable returned by `f`) completes to avoid leaking the current
                        # logcontext to the reactor
                        context.run_in_background(callback, *args, **kwargs)
                finally:
                    if track_for_shutdown_cancellation:
                        # We still want to remove the call from the tracking map. Even if
                        # the callback raises an exception.
                        self._call_id_to_delayed_call.pop(call_id)

            return wrapped_callback

        if call_later_cancel_on_shutdown:
            call_id = self._delayed_call_id
            self._delayed_call_id = self._delayed_call_id + 1

            # We can ignore the lint here since this class is the one location callLater
            # should be called.
            call = self._reactor.callLater(
                delay, create_wrapped_callback(True), *args, **kwargs
            )  # type: ignore[call-later-not-tracked]
            call = DelayedCallWrapper(call, call_id, self)
            self._call_id_to_delayed_call[call_id] = call
            return call
        else:
            # We can ignore the lint here since this class is the one location callLater should
            # be called.
            return self._reactor.callLater(
                delay, create_wrapped_callback(False), *args, **kwargs
            )  # type: ignore[call-later-not-tracked]
=======
        def wrapped_callback(*args: Any, **kwargs: Any) -> None:
            assert context.current_context() is context.SENTINEL_CONTEXT, (
                "Expected `call_later` callback from the reactor to start with the sentinel logcontext "
                f"but saw {context.current_context()}. In other words, another task shouldn't have "
                "leaked their logcontext to us."
            )

            # Because this is a callback from the reactor, we will be using the
            # `sentinel` log context at this point. We want the function to log with
            # some logcontext as we want to know which server the logs came from.
            #
            # We use `PreserveLoggingContext` to prevent our new `call_later`
            # logcontext from finishing as soon as we exit this function, in case `f`
            # returns an awaitable/deferred which would continue running and may try to
            # restore the `loop_call` context when it's done (because it's trying to
            # adhere to the Synapse logcontext rules.)
            #
            # This also ensures that we return to the `sentinel` context when we exit
            # this function and yield control back to the reactor to avoid leaking the
            # current logcontext to the reactor (which would then get picked up and
            # associated with the next thing the reactor does)
            with context.PreserveLoggingContext(
                context.LoggingContext(name="call_later", server_name=self._server_name)
            ):
                # We use `run_in_background` to reset the logcontext after `f` (or the
                # awaitable returned by `f`) completes to avoid leaking the current
                # logcontext to the reactor
                context.run_in_background(callback, *args, **kwargs)

        return self._reactor.callLater(delay, wrapped_callback, *args, **kwargs)
>>>>>>> 5143f93d

    def cancel_call_later(self, timer: IDelayedCall, ignore_errs: bool = False) -> None:
        try:
            timer.cancel()
        except Exception:
            if not ignore_errs:
                raise

    def cancel_all_delayed_calls(self, ignore_errs: bool = True) -> None:
        """
        Stop all scheduled calls that were marked with `cancel_on_shutdown` when they were created.

        Args:
            ignore_errs: Whether to re-raise errors encountered when cancelling the
            scheduled call.
        """
        # We make a copy here since calling `cancel()` on a delayed_call
        # will result in the call removing itself from the map mid-iteration.
        for call in list(self._call_id_to_delayed_call.values()):
            try:
                call.cancel()
            except Exception:
                if not ignore_errs:
                    raise
        self._call_id_to_delayed_call.clear()

    def call_when_running(
        self,
        callback: Callable[P, object],
        *args: P.args,
        **kwargs: P.kwargs,
    ) -> None:
        """
        Call a function when the reactor is running.

        If the reactor has not started, the callable will be scheduled to run when it
        does start. Otherwise, the callable will be invoked immediately.

        Args:
            callback: Function to call
            *args: Postional arguments to pass to function.
            **kwargs: Key arguments to pass to function.
        """

        def wrapped_callback(*args: Any, **kwargs: Any) -> None:
            # Since this callback can be invoked immediately if the reactor is already
            # running, we can't always assume that we're running in the sentinel
            # logcontext (i.e. we can't assert that we're in the sentinel context like
            # we can in other methods).
            #
            # We will only be running in the sentinel logcontext if the reactor was not
            # running when `call_when_running` was invoked and later starts up.
            #
            # assert context.current_context() is context.SENTINEL_CONTEXT

            # Because this is a callback from the reactor, we will be using the
            # `sentinel` log context at this point. We want the function to log with
            # some logcontext as we want to know which server the logs came from.
            #
            # We use `PreserveLoggingContext` to prevent our new `call_when_running`
            # logcontext from finishing as soon as we exit this function, in case `f`
            # returns an awaitable/deferred which would continue running and may try to
            # restore the `loop_call` context when it's done (because it's trying to
            # adhere to the Synapse logcontext rules.)
            #
            # This also ensures that we return to the `sentinel` context when we exit
            # this function and yield control back to the reactor to avoid leaking the
            # current logcontext to the reactor (which would then get picked up and
            # associated with the next thing the reactor does)
            with context.PreserveLoggingContext(
                context.LoggingContext(
                    name="call_when_running", server_name=self._server_name
                )
            ):
                # We use `run_in_background` to reset the logcontext after `f` (or the
                # awaitable returned by `f`) completes to avoid leaking the current
                # logcontext to the reactor
                context.run_in_background(callback, *args, **kwargs)

        # We can ignore the lint here since this class is the one location
        # callWhenRunning should be called.
        self._reactor.callWhenRunning(wrapped_callback, *args, **kwargs)  # type: ignore[prefer-synapse-clock-call-when-running]

    def add_system_event_trigger(
        self,
        phase: str,
        event_type: str,
        callback: Callable[P, object],
        *args: P.args,
        **kwargs: P.kwargs,
    ) -> Any:
        """
        Add a function to be called when a system event occurs.

        Equivalent to `reactor.addSystemEventTrigger` (see the that docstring for more
        details), but ensures that the callback is run in a logging context.

        Args:
            phase: a time to call the event -- either the string 'before', 'after', or
                'during', describing when to call it relative to the event's execution.
            eventType: this is a string describing the type of event.
            callback: Function to call
            *args: Postional arguments to pass to function.
            **kwargs: Key arguments to pass to function.

        Returns:
            an ID that can be used to remove this call with `reactor.removeSystemEventTrigger`.
        """

        def wrapped_callback(*args: Any, **kwargs: Any) -> None:
            assert context.current_context() is context.SENTINEL_CONTEXT, (
                "Expected `add_system_event_trigger` callback from the reactor to start with the sentinel logcontext "
                f"but saw {context.current_context()}. In other words, another task shouldn't have "
                "leaked their logcontext to us."
            )

            # Because this is a callback from the reactor, we will be using the
            # `sentinel` log context at this point. We want the function to log with
            # some logcontext as we want to know which server the logs came from.
            #
            # We use `PreserveLoggingContext` to prevent our new `system_event`
            # logcontext from finishing as soon as we exit this function, in case `f`
            # returns an awaitable/deferred which would continue running and may try to
            # restore the `loop_call` context when it's done (because it's trying to
            # adhere to the Synapse logcontext rules.)
            #
            # This also ensures that we return to the `sentinel` context when we exit
            # this function and yield control back to the reactor to avoid leaking the
            # current logcontext to the reactor (which would then get picked up and
            # associated with the next thing the reactor does)
            with context.PreserveLoggingContext(
                context.LoggingContext(
                    name="system_event", server_name=self._server_name
                )
            ):
                # We use `run_in_background` to reset the logcontext after `f` (or the
                # awaitable returned by `f`) completes to avoid leaking the current
                # logcontext to the reactor
                context.run_in_background(callback, *args, **kwargs)

        # We can ignore the lint here since this class is the one location
        # `addSystemEventTrigger` should be called.
        return self._reactor.addSystemEventTrigger(
            phase, event_type, wrapped_callback, *args, **kwargs
        )  # type: ignore[prefer-synapse-clock-add-system-event-trigger]


@implementer(IDelayedCall)
class DelayedCallWrapper:
    """Wraps an `IDelayedCall` so that we can intercept the call to `cancel()` and
    properly cleanup the delayed call from the tracking map of the `Clock`.

    args:
        delayed_call: The actual `IDelayedCall`
        call_id: Unique identifier for this delayed call
        clock: The clock instance tracking this call
    """

    def __init__(self, delayed_call: IDelayedCall, call_id: int, clock: Clock):
        self.delayed_call = delayed_call
        self.call_id = call_id
        self.clock = clock

    def cancel(self) -> None:
        """Remove the call from the tracking map and propagate the call to the
        underlying delayed_call.
        """
        self.delayed_call.cancel()
        self.clock._call_id_to_delayed_call.pop(self.call_id)

    def getTime(self) -> float:
        """Propagate the call to the underlying delayed_call."""
        return self.delayed_call.getTime()

    def delay(self, secondsLater: float) -> None:
        """Propagate the call to the underlying delayed_call."""
        self.delayed_call.delay(secondsLater)

    def reset(self, secondsFromNow: float) -> None:
        """Propagate the call to the underlying delayed_call."""
        self.delayed_call.reset(secondsFromNow)

    def active(self) -> bool:
        """Propagate the call to the underlying delayed_call."""
        return self.delayed_call.active()<|MERGE_RESOLUTION|>--- conflicted
+++ resolved
@@ -60,11 +60,11 @@
         reactor: The Twisted reactor to use.
     """
 
-<<<<<<< HEAD
     _reactor: ISynapseThreadlessReactor
 
-    def __init__(self, reactor: ISynapseThreadlessReactor) -> None:
+    def __init__(self, reactor: ISynapseThreadlessReactor, server_name: str) -> None:
         self._reactor = reactor
+        self._server_name = server_name
 
         self._delayed_call_id: int = 0
         """Unique ID used to track delayed calls"""
@@ -82,10 +82,6 @@
         self._is_shutdown = True
         self.cancel_all_looping_calls()
         self.cancel_all_delayed_calls()
-=======
-    _reactor: ISynapseThreadlessReactor = attr.ib()
-    _server_name: str = attr.ib()
->>>>>>> 5143f93d
 
     async def sleep(self, seconds: float) -> None:
         d: defer.Deferred[float] = defer.Deferred()
@@ -261,7 +257,6 @@
             **kwargs: Key arguments to pass to function.
         """
 
-<<<<<<< HEAD
         if self._is_shutdown:
             raise Exception("Cannot start delayed call. Clock has been shutdown")
 
@@ -291,7 +286,9 @@
                 # associated with the next thing the reactor does)
                 try:
                     with context.PreserveLoggingContext(
-                        context.LoggingContext("call_later")
+                        context.LoggingContext(
+                            name="call_later", server_name=self._server_name
+                        )
                     ):
                         # We use `run_in_background` to reset the logcontext after `f` (or the
                         # awaitable returned by `f`) completes to avoid leaking the current
@@ -323,38 +320,6 @@
             return self._reactor.callLater(
                 delay, create_wrapped_callback(False), *args, **kwargs
             )  # type: ignore[call-later-not-tracked]
-=======
-        def wrapped_callback(*args: Any, **kwargs: Any) -> None:
-            assert context.current_context() is context.SENTINEL_CONTEXT, (
-                "Expected `call_later` callback from the reactor to start with the sentinel logcontext "
-                f"but saw {context.current_context()}. In other words, another task shouldn't have "
-                "leaked their logcontext to us."
-            )
-
-            # Because this is a callback from the reactor, we will be using the
-            # `sentinel` log context at this point. We want the function to log with
-            # some logcontext as we want to know which server the logs came from.
-            #
-            # We use `PreserveLoggingContext` to prevent our new `call_later`
-            # logcontext from finishing as soon as we exit this function, in case `f`
-            # returns an awaitable/deferred which would continue running and may try to
-            # restore the `loop_call` context when it's done (because it's trying to
-            # adhere to the Synapse logcontext rules.)
-            #
-            # This also ensures that we return to the `sentinel` context when we exit
-            # this function and yield control back to the reactor to avoid leaking the
-            # current logcontext to the reactor (which would then get picked up and
-            # associated with the next thing the reactor does)
-            with context.PreserveLoggingContext(
-                context.LoggingContext(name="call_later", server_name=self._server_name)
-            ):
-                # We use `run_in_background` to reset the logcontext after `f` (or the
-                # awaitable returned by `f`) completes to avoid leaking the current
-                # logcontext to the reactor
-                context.run_in_background(callback, *args, **kwargs)
-
-        return self._reactor.callLater(delay, wrapped_callback, *args, **kwargs)
->>>>>>> 5143f93d
 
     def cancel_call_later(self, timer: IDelayedCall, ignore_errs: bool = False) -> None:
         try:
