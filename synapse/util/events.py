--- conflicted
+++ resolved
@@ -53,11 +53,7 @@
     See `TopicContentBlock` in the Matrix specification.
     """
 
-<<<<<<< HEAD
-    m_text: Optional[List[MTextRepresentation]] = Field(None, alias="m.text")
-=======
-    m_text: Optional[list[MTextRepresentation]] = Field(alias="m.text")
->>>>>>> fc244bb5
+    m_text: Optional[list[MTextRepresentation]] = Field(None, alias="m.text")
     """
     An ordered array of textual representations in different mimetypes.
     """
@@ -69,15 +65,9 @@
     @classmethod
     def ignore_invalid_representations(
         cls, m_text: Any
-<<<<<<< HEAD
-    ) -> Optional[List[MTextRepresentation]]:
+    ) -> Optional[list[MTextRepresentation]]:
         if not isinstance(m_text, (list, tuple)):
             raise ValueError("m.text must be a list or a tuple")
-=======
-    ) -> Optional[list[MTextRepresentation]]:
-        if not isinstance(m_text, list):
-            raise ValueError("m.text must be a list")
->>>>>>> fc244bb5
         representations = []
         for element in m_text:
             try:
