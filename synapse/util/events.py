#
# This file is licensed under the Affero General Public License (AGPL) version 3.
#
# Copyright (C) 2024 New Vector, Ltd
#
# This program is free software: you can redistribute it and/or modify
# it under the terms of the GNU Affero General Public License as
# published by the Free Software Foundation, either version 3 of the
# License, or (at your option) any later version.
#
# See the GNU Affero General Public License for more details:
# <https://www.gnu.org/licenses/agpl-3.0.html>.
#
#

from typing import Any

from pydantic import Field, StrictStr, ValidationError, field_validator

from synapse.types import JsonDict
from synapse.util.pydantic_models import ParseModel
from synapse.util.stringutils import random_string


def generate_fake_event_id() -> str:
    """
    Generate an event ID from random ASCII characters.

    This is primarily useful for generating fake event IDs in response to
    requests from shadow-banned users.

    Returns:
        A string intended to look like an event ID, but with no actual meaning.
    """
    return "$" + random_string(43)


class MTextRepresentation(ParseModel):
    """
    See `TextualRepresentation` in the Matrix specification.
    """

    body: StrictStr
<<<<<<< HEAD
    mimetype: StrictStr | None
=======
    mimetype: Optional[StrictStr] = None
>>>>>>> 07e79805


class MTopic(ParseModel):
    """
    `m.room.topic` -> `content` -> `m.topic`

    Textual representation of the room topic in different mimetypes. Added in Matrix v1.15.

    See `TopicContentBlock` in the Matrix specification.
    """

<<<<<<< HEAD
    m_text: list[MTextRepresentation] | None = Field(alias="m.text")
=======
    m_text: Optional[list[MTextRepresentation]] = Field(None, alias="m.text")
>>>>>>> 07e79805
    """
    An ordered array of textual representations in different mimetypes.
    """

    # Because "Receivers SHOULD use the first representation in the array that they
    # understand.", we ignore invalid representations in the `m.text` field and use
    # what we can.
    @field_validator("m_text", mode="before")
    @classmethod
    def ignore_invalid_representations(
        cls, m_text: Any
<<<<<<< HEAD
    ) -> list[MTextRepresentation] | None:
        if not isinstance(m_text, list):
            raise ValueError("m.text must be a list")
=======
    ) -> Optional[list[MTextRepresentation]]:
        if not isinstance(m_text, (list, tuple)):
            raise ValueError("m.text must be a list or a tuple")
>>>>>>> 07e79805
        representations = []
        for element in m_text:
            try:
                representations.append(MTextRepresentation.model_validate(element))
            except ValidationError:
                continue
        return representations


class TopicContent(ParseModel):
    """
    Represents the `content` field of an `m.room.topic` event
    """

    topic: StrictStr
    """
    The topic in plain text.
    """

<<<<<<< HEAD
    m_topic: MTopic | None = Field(alias="m.topic")
=======
    m_topic: Optional[MTopic] = Field(None, alias="m.topic")
>>>>>>> 07e79805
    """
    Textual representation of the room topic in different mimetypes.
    """

    # We ignore invalid `m.topic` fields as we can always fall back to the plain-text
    # `topic` field.
<<<<<<< HEAD
    @validator("m_topic", pre=True)
    def ignore_invalid_m_topic(cls, m_topic: Any) -> MTopic | None:
=======
    @field_validator("m_topic", mode="before")
    @classmethod
    def ignore_invalid_m_topic(cls, m_topic: Any) -> Optional[MTopic]:
>>>>>>> 07e79805
        try:
            return MTopic.model_validate(m_topic)
        except ValidationError:
            return None


def get_plain_text_topic_from_event_content(content: JsonDict) -> str | None:
    """
    Given the `content` of an `m.room.topic` event, returns the plain-text topic
    representation. Prefers pulling plain-text from the newer `m.topic` field if
    available with a fallback to `topic`.

    Args:
        content: The `content` field of an `m.room.topic` event.

    Returns:
        A string representing the plain text topic.
    """

    try:
        topic_content = TopicContent.model_validate(content, strict=False)
    except ValidationError:
        return None

    # Find the first `text/plain` topic ("Receivers SHOULD use the first
    # representationin the array that they understand.")
    if topic_content.m_topic and topic_content.m_topic.m_text:
        for representation in topic_content.m_topic.m_text:
            # The mimetype property defaults to `text/plain` if omitted.
            if not representation.mimetype or representation.mimetype == "text/plain":
                return representation.body

    # Fallback to the plain-old `topic` field if there isn't any `text/plain` topic
    # representation available.
    return topic_content.topic<|MERGE_RESOLUTION|>--- conflicted
+++ resolved
@@ -41,11 +41,7 @@
     """
 
     body: StrictStr
-<<<<<<< HEAD
-    mimetype: StrictStr | None
-=======
-    mimetype: Optional[StrictStr] = None
->>>>>>> 07e79805
+    mimetype: StrictStr | None = None
 
 
 class MTopic(ParseModel):
@@ -57,11 +53,7 @@
     See `TopicContentBlock` in the Matrix specification.
     """
 
-<<<<<<< HEAD
-    m_text: list[MTextRepresentation] | None = Field(alias="m.text")
-=======
-    m_text: Optional[list[MTextRepresentation]] = Field(None, alias="m.text")
->>>>>>> 07e79805
+    m_text: list[MTextRepresentation] | None = Field(None, alias="m.text")
     """
     An ordered array of textual representations in different mimetypes.
     """
@@ -73,15 +65,9 @@
     @classmethod
     def ignore_invalid_representations(
         cls, m_text: Any
-<<<<<<< HEAD
     ) -> list[MTextRepresentation] | None:
-        if not isinstance(m_text, list):
-            raise ValueError("m.text must be a list")
-=======
-    ) -> Optional[list[MTextRepresentation]]:
         if not isinstance(m_text, (list, tuple)):
             raise ValueError("m.text must be a list or a tuple")
->>>>>>> 07e79805
         representations = []
         for element in m_text:
             try:
@@ -101,25 +87,16 @@
     The topic in plain text.
     """
 
-<<<<<<< HEAD
-    m_topic: MTopic | None = Field(alias="m.topic")
-=======
-    m_topic: Optional[MTopic] = Field(None, alias="m.topic")
->>>>>>> 07e79805
+    m_topic: MTopic | None = Field(None, alias="m.topic")
     """
     Textual representation of the room topic in different mimetypes.
     """
 
     # We ignore invalid `m.topic` fields as we can always fall back to the plain-text
     # `topic` field.
-<<<<<<< HEAD
-    @validator("m_topic", pre=True)
-    def ignore_invalid_m_topic(cls, m_topic: Any) -> MTopic | None:
-=======
     @field_validator("m_topic", mode="before")
     @classmethod
-    def ignore_invalid_m_topic(cls, m_topic: Any) -> Optional[MTopic]:
->>>>>>> 07e79805
+    def ignore_invalid_m_topic(cls, m_topic: Any) -> MTopic | None:
         try:
             return MTopic.model_validate(m_topic)
         except ValidationError:
