#
# This file is licensed under the Affero General Public License (AGPL) version 3.
#
# Copyright 2014-2016 OpenMarket Ltd
# Copyright (C) 2023 New Vector, Ltd
#
# This program is free software: you can redistribute it and/or modify
# it under the terms of the GNU Affero General Public License as
# published by the Free Software Foundation, either version 3 of the
# License, or (at your option) any later version.
#
# See the GNU Affero General Public License for more details:
# <https://www.gnu.org/licenses/agpl-3.0.html>.
#
# Originally licensed under the Apache License, Version 2.0:
# <http://www.apache.org/licenses/LICENSE-2.0>.
#
# [This file includes modifications made by New Vector Limited]
#
#

import collections.abc
import logging
import typing
from typing import (
    Dict,
    Iterator,
    List,
    Mapping,
    Optional,
    Sequence,
    Set,
    TypeVar,
)

import attr
from matrix_common.versionstring import get_distribution_version_string
<<<<<<< HEAD
from typing_extensions import ParamSpec
from zope.interface import implementer
=======
>>>>>>> 6ff181db

from twisted.internet import defer
from twisted.python.failure import Failure

if typing.TYPE_CHECKING:
    pass

logger = logging.getLogger(__name__)


class Duration:
    """Helper class that holds constants for common time durations in
    milliseconds."""

    MINUTE_MS = 60 * 1000
    HOUR_MS = 60 * MINUTE_MS
    DAY_MS = 24 * HOUR_MS


def unwrapFirstError(failure: Failure) -> Failure:
    # Deprecated: you probably just want to catch defer.FirstError and reraise
    # the subFailure's value, which will do a better job of preserving stacktraces.
    # (actually, you probably want to use yieldable_gather_results anyway)
    failure.trap(defer.FirstError)
    return failure.value.subFailure


<<<<<<< HEAD
P = ParamSpec("P")


CALL_LATER_DELAY_TRACKING_THRESHOLD_S = 60
"""
The length of time (in seconds) the `delay` in a call to `Clock.call_later` must be
before it is tracked for cancellation on shutdown.
"""


class Clock:
    """
    A Clock wraps a Twisted reactor and provides utilities on top of it.

    This clock should be used in place of calls to the base reactor wherever `LoopingCall`
    or `DelayedCall` are made (such as when calling `reactor.callLater`. This is to
    ensure the calls made by this `HomeServer` instance are tracked and can be cleaned
    up during `HomeServer.shutdown()`.

    We enforce usage of this clock instead of using the reactor directly via lints in
    `scripts-dev/mypy_synapse_plugin.py`.

    Args:
        reactor: The Twisted reactor to use.
    """

    _reactor: IReactorTime

    def __init__(self, reactor: IReactorTime) -> None:
        self._reactor = reactor

        self._delayed_call_id: int = 0
        """Unique ID used to track delayed calls"""

        self._looping_calls: List[LoopingCall] = []
        """List of active looping calls"""

        self._call_id_to_delayed_call: Dict[int, IDelayedCall] = {}
        """Mapping from unique call ID to delayed call"""

        self._is_shutdown = False
        """Whether shutdown has been requested by the HomeServer"""

    def shutdown(self) -> None:
        self._is_shutdown = True
        self.cancel_all_looping_calls()
        self.cancel_all_delayed_calls()

    async def sleep(self, seconds: float) -> None:
        d: defer.Deferred[float] = defer.Deferred()
        with context.PreserveLoggingContext():
            # We can ignore the lint here since this class is the one location callLater should
            # be called.
            self._reactor.callLater(seconds, d.callback, seconds)  # type: ignore[call-later-not-tracked]
            await d

    def time(self) -> float:
        """Returns the current system time in seconds since epoch."""
        return self._reactor.seconds()

    def time_msec(self) -> int:
        """Returns the current system time in milliseconds since epoch."""
        return int(self.time() * 1000)

    def looping_call(
        self,
        f: Callable[P, object],
        msec: float,
        *args: P.args,
        **kwargs: P.kwargs,
    ) -> LoopingCall:
        """Call a function repeatedly.

        Waits `msec` initially before calling `f` for the first time.

        If the function given to `looping_call` returns an awaitable/deferred, the next
        call isn't scheduled until after the returned awaitable has finished. We get
        this functionality thanks to this function being a thin wrapper around
        `twisted.internet.task.LoopingCall`.

        Note that the function will be called with no logcontext, so if it is anything
        other than trivial, you probably want to wrap it in run_as_background_process.

        Args:
            f: The function to call repeatedly.
            msec: How long to wait between calls in milliseconds.
            *args: Positional arguments to pass to function.
            **kwargs: Key arguments to pass to function.
        """
        return self._looping_call_common(f, msec, False, *args, **kwargs)

    def looping_call_now(
        self,
        f: Callable[P, object],
        msec: float,
        *args: P.args,
        **kwargs: P.kwargs,
    ) -> LoopingCall:
        """Call a function immediately, and then repeatedly thereafter.

        As with `looping_call`: subsequent calls are not scheduled until after the
        the Awaitable returned by a previous call has finished.

        Also as with `looping_call`: the function is called with no logcontext and
        you probably want to wrap it in `run_as_background_process`.

        Args:
            f: The function to call repeatedly.
            msec: How long to wait between calls in milliseconds.
            *args: Positional arguments to pass to function.
            **kwargs: Key arguments to pass to function.
        """
        return self._looping_call_common(f, msec, True, *args, **kwargs)

    def _looping_call_common(
        self,
        f: Callable[P, object],
        msec: float,
        now: bool,
        *args: P.args,
        **kwargs: P.kwargs,
    ) -> LoopingCall:
        """Common functionality for `looping_call` and `looping_call_now`"""
        if self._is_shutdown:
            raise Exception("Cannot start looping call. Clock has been shutdown")
        # We can ignore the lint here since this is the one location LoopingCall's
        # should be created.
        call = task.LoopingCall(f, *args, **kwargs)  # type: ignore[prefer-synapse-clock-looping-call]
        call.clock = self._reactor
        d = call.start(msec / 1000.0, now=now)
        d.addErrback(log_failure, "Looping call died", consumeErrors=False)
        self._looping_calls.append(call)
        return call

    def cancel_all_looping_calls(self, consumeErrors: bool = True) -> None:
        """
        Stop all running looping calls.

        Args:
            consumeErrors: Whether to re-raise errors encountered when cancelling the
            scheduled call.
        """
        for call in self._looping_calls:
            try:
                call.stop()
            except Exception:
                if not consumeErrors:
                    raise
        self._looping_calls.clear()

    def call_later(
        self,
        delay: float,
        callback: Callable,
        *args: Any,
        call_later_cancel_on_shutdown: bool = True,
        **kwargs: Any,
    ) -> IDelayedCall:
        """Call something later

        Note that the function will be called with no logcontext, so if it is anything
        other than trivial, you probably want to wrap it in run_as_background_process.

        Args:
            delay: How long to wait in seconds.
            callback: Function to call
            *args: Postional arguments to pass to function.
            call_cater_cancel_on_shutdown: Whether this call should be tracked for cleanup during
                shutdown. Any call with a long delay, or that is created infrequently,
                should be tracked. Calls which are short or of 0 delay don't require
                tracking since the small delay after shutdown before they trigger is
                immaterial. It's not worth the overhead to track those calls as it blows up
                the tracking collection on large server instances.
                Placed in between `*args` and `**kwargs` in order to be able to set a
                default value.
            **kwargs: Key arguments to pass to function.
        """

        if self._is_shutdown:
            raise Exception("Cannot start delayed call. Clock has been shutdown")

        if call_later_cancel_on_shutdown:
            call_id = self._delayed_call_id
            self._delayed_call_id = self._delayed_call_id + 1

            def wrapped_callback(*args: Any, **kwargs: Any) -> None:
                try:
                    callback(*args, **kwargs)
                except Exception:
                    raise
                finally:
                    # We still want to remove the call from the tracking map. Even if
                    # the callback raises an exception.
                    self._call_id_to_delayed_call.pop(call_id)

            with context.PreserveLoggingContext():
                # We can ignore the lint here since this class is the one location callLater
                # should be called.
                call = self._reactor.callLater(delay, wrapped_callback, *args, **kwargs)  # type: ignore[call-later-not-tracked]
                call = DelayedCallWrapper(call, call_id, self)
                self._call_id_to_delayed_call[call_id] = call
                return call
        else:
            # We can ignore the lint here since this class is the one location callLater should
            # be called.
            return self._reactor.callLater(delay, callback, *args, **kwargs)  # type: ignore[call-later-not-tracked]

    def cancel_call_later(self, timer: IDelayedCall, ignore_errs: bool = False) -> None:
        """
        Stop the specified scheduled calls.

        Args:
            timer: The scheduled call to stop.
            consumeErrors: Whether to re-raise errors encountered when cancelling the
            scheduled call.
        """
        try:
            timer.cancel()
        except Exception:
            if not ignore_errs:
                raise

    def cancel_all_delayed_calls(self, ignore_errs: bool = True) -> None:
        """
        Stop all scheduled calls that were marked with `cancel_on_shutdown` when they were created.

        Args:
            ignore_errs: Whether to re-raise errors encountered when cancelling the
            scheduled call.
        """
        # We make a copy here since calling `cancel()` on a delayed_call
        # will result in the call removing itself from the map mid-iteration.
        for call in list(self._call_id_to_delayed_call.values()):
            try:
                call.cancel()
            except Exception:
                if not ignore_errs:
                    raise
        self._call_id_to_delayed_call.clear()


@implementer(IDelayedCall)
class DelayedCallWrapper:
    """Wraps an `IDelayedCall` so that we can intercept the call to `cancel()` and
    properly cleanup the delayed call from the tracking map of the `Clock`.

    args:
        delayed_call: The actual `IDelayedCall`
        call_id: Unique identifier for this delayed call
        clock: The clock instance tracking this call
    """

    def __init__(self, delayed_call: IDelayedCall, call_id: int, clock: Clock):
        self.delayed_call = delayed_call
        self.call_id = call_id
        self.clock = clock

    def cancel(self) -> None:
        """Remove the call from the tracking map and propagate the call to the
        underlying delayed_call.
        """
        self.delayed_call.cancel()
        self.clock._call_id_to_delayed_call.pop(self.call_id)

    def getTime(self) -> float:
        """Propagate the call to the underlying delayed_call."""
        return self.delayed_call.getTime()

    def delay(self, secondsLater: float) -> None:
        """Propagate the call to the underlying delayed_call."""
        self.delayed_call.delay(secondsLater)

    def reset(self, secondsFromNow: float) -> None:
        """Propagate the call to the underlying delayed_call."""
        self.delayed_call.reset(secondsFromNow)

    def active(self) -> bool:
        """Propagate the call to the underlying delayed_call."""
        return self.delayed_call.active()


=======
>>>>>>> 6ff181db
def log_failure(
    failure: Failure, msg: str, consumeErrors: bool = True
) -> Optional[Failure]:
    """Creates a function suitable for passing to `Deferred.addErrback` that
    logs any failures that occur.

    Args:
        failure: The Failure to log
        msg: Message to log
        consumeErrors: If true consumes the failure, otherwise passes on down
            the callback chain

    Returns:
        The Failure if consumeErrors is false. None, otherwise.
    """

    logger.error(
        msg, exc_info=(failure.type, failure.value, failure.getTracebackObject())
    )

    if not consumeErrors:
        return failure
    return None


# Version string with git info. Computed here once so that we don't invoke git multiple
# times.
SYNAPSE_VERSION = get_distribution_version_string("matrix-synapse", __file__)


class ExceptionBundle(Exception):
    # A poor stand-in for something like Python 3.11's ExceptionGroup.
    # (A backport called `exceptiongroup` exists but seems overkill: we just want a
    # container type here.)
    def __init__(self, message: str, exceptions: Sequence[Exception]):
        parts = [message]
        for e in exceptions:
            parts.append(str(e))
        super().__init__("\n  - ".join(parts))
        self.exceptions = exceptions


K = TypeVar("K")
V = TypeVar("V")


@attr.s(slots=True, auto_attribs=True)
class MutableOverlayMapping(collections.abc.MutableMapping[K, V]):
    """A mutable mapping that allows changes to a read-only underlying
    mapping. Supports deletions.

    This is useful for cases where you want to allow modifications to a mapping
    without changing or copying the original mapping.

    Note: the underlying mapping must not change while this proxy is in use.
    """

    _underlying_map: Mapping[K, V]
    _mutable_map: Dict[K, V] = attr.ib(factory=dict)
    _deletions: Set[K] = attr.ib(factory=set)

    def __getitem__(self, key: K) -> V:
        if key in self._deletions:
            raise KeyError(key)
        if key in self._mutable_map:
            return self._mutable_map[key]
        return self._underlying_map[key]

    def __setitem__(self, key: K, value: V) -> None:
        self._deletions.discard(key)
        self._mutable_map[key] = value

    def __delitem__(self, key: K) -> None:
        if key not in self:
            raise KeyError(key)

        self._deletions.add(key)
        self._mutable_map.pop(key, None)

    def __iter__(self) -> Iterator[K]:
        for key in self._mutable_map:
            if key not in self._deletions:
                yield key

        for key in self._underlying_map:
            if key not in self._deletions and key not in self._mutable_map:
                # `key` should not be in both _mutable_map and _deletions
                assert key not in self._mutable_map
                yield key

    def __len__(self) -> int:
        count = len(self._underlying_map)
        for key in self._deletions:
            if key in self._underlying_map:
                count -= 1

        for key in self._mutable_map:
            # `key` should not be in both _mutable_map and _deletions
            assert key not in self._deletions

            if key not in self._underlying_map:
                count += 1

        return count

    def clear(self) -> None:
        self._underlying_map = {}
        self._mutable_map.clear()
        self._deletions.clear()<|MERGE_RESOLUTION|>--- conflicted
+++ resolved
@@ -25,7 +25,6 @@
 from typing import (
     Dict,
     Iterator,
-    List,
     Mapping,
     Optional,
     Sequence,
@@ -35,11 +34,6 @@
 
 import attr
 from matrix_common.versionstring import get_distribution_version_string
-<<<<<<< HEAD
-from typing_extensions import ParamSpec
-from zope.interface import implementer
-=======
->>>>>>> 6ff181db
 
 from twisted.internet import defer
 from twisted.python.failure import Failure
@@ -67,290 +61,6 @@
     return failure.value.subFailure
 
 
-<<<<<<< HEAD
-P = ParamSpec("P")
-
-
-CALL_LATER_DELAY_TRACKING_THRESHOLD_S = 60
-"""
-The length of time (in seconds) the `delay` in a call to `Clock.call_later` must be
-before it is tracked for cancellation on shutdown.
-"""
-
-
-class Clock:
-    """
-    A Clock wraps a Twisted reactor and provides utilities on top of it.
-
-    This clock should be used in place of calls to the base reactor wherever `LoopingCall`
-    or `DelayedCall` are made (such as when calling `reactor.callLater`. This is to
-    ensure the calls made by this `HomeServer` instance are tracked and can be cleaned
-    up during `HomeServer.shutdown()`.
-
-    We enforce usage of this clock instead of using the reactor directly via lints in
-    `scripts-dev/mypy_synapse_plugin.py`.
-
-    Args:
-        reactor: The Twisted reactor to use.
-    """
-
-    _reactor: IReactorTime
-
-    def __init__(self, reactor: IReactorTime) -> None:
-        self._reactor = reactor
-
-        self._delayed_call_id: int = 0
-        """Unique ID used to track delayed calls"""
-
-        self._looping_calls: List[LoopingCall] = []
-        """List of active looping calls"""
-
-        self._call_id_to_delayed_call: Dict[int, IDelayedCall] = {}
-        """Mapping from unique call ID to delayed call"""
-
-        self._is_shutdown = False
-        """Whether shutdown has been requested by the HomeServer"""
-
-    def shutdown(self) -> None:
-        self._is_shutdown = True
-        self.cancel_all_looping_calls()
-        self.cancel_all_delayed_calls()
-
-    async def sleep(self, seconds: float) -> None:
-        d: defer.Deferred[float] = defer.Deferred()
-        with context.PreserveLoggingContext():
-            # We can ignore the lint here since this class is the one location callLater should
-            # be called.
-            self._reactor.callLater(seconds, d.callback, seconds)  # type: ignore[call-later-not-tracked]
-            await d
-
-    def time(self) -> float:
-        """Returns the current system time in seconds since epoch."""
-        return self._reactor.seconds()
-
-    def time_msec(self) -> int:
-        """Returns the current system time in milliseconds since epoch."""
-        return int(self.time() * 1000)
-
-    def looping_call(
-        self,
-        f: Callable[P, object],
-        msec: float,
-        *args: P.args,
-        **kwargs: P.kwargs,
-    ) -> LoopingCall:
-        """Call a function repeatedly.
-
-        Waits `msec` initially before calling `f` for the first time.
-
-        If the function given to `looping_call` returns an awaitable/deferred, the next
-        call isn't scheduled until after the returned awaitable has finished. We get
-        this functionality thanks to this function being a thin wrapper around
-        `twisted.internet.task.LoopingCall`.
-
-        Note that the function will be called with no logcontext, so if it is anything
-        other than trivial, you probably want to wrap it in run_as_background_process.
-
-        Args:
-            f: The function to call repeatedly.
-            msec: How long to wait between calls in milliseconds.
-            *args: Positional arguments to pass to function.
-            **kwargs: Key arguments to pass to function.
-        """
-        return self._looping_call_common(f, msec, False, *args, **kwargs)
-
-    def looping_call_now(
-        self,
-        f: Callable[P, object],
-        msec: float,
-        *args: P.args,
-        **kwargs: P.kwargs,
-    ) -> LoopingCall:
-        """Call a function immediately, and then repeatedly thereafter.
-
-        As with `looping_call`: subsequent calls are not scheduled until after the
-        the Awaitable returned by a previous call has finished.
-
-        Also as with `looping_call`: the function is called with no logcontext and
-        you probably want to wrap it in `run_as_background_process`.
-
-        Args:
-            f: The function to call repeatedly.
-            msec: How long to wait between calls in milliseconds.
-            *args: Positional arguments to pass to function.
-            **kwargs: Key arguments to pass to function.
-        """
-        return self._looping_call_common(f, msec, True, *args, **kwargs)
-
-    def _looping_call_common(
-        self,
-        f: Callable[P, object],
-        msec: float,
-        now: bool,
-        *args: P.args,
-        **kwargs: P.kwargs,
-    ) -> LoopingCall:
-        """Common functionality for `looping_call` and `looping_call_now`"""
-        if self._is_shutdown:
-            raise Exception("Cannot start looping call. Clock has been shutdown")
-        # We can ignore the lint here since this is the one location LoopingCall's
-        # should be created.
-        call = task.LoopingCall(f, *args, **kwargs)  # type: ignore[prefer-synapse-clock-looping-call]
-        call.clock = self._reactor
-        d = call.start(msec / 1000.0, now=now)
-        d.addErrback(log_failure, "Looping call died", consumeErrors=False)
-        self._looping_calls.append(call)
-        return call
-
-    def cancel_all_looping_calls(self, consumeErrors: bool = True) -> None:
-        """
-        Stop all running looping calls.
-
-        Args:
-            consumeErrors: Whether to re-raise errors encountered when cancelling the
-            scheduled call.
-        """
-        for call in self._looping_calls:
-            try:
-                call.stop()
-            except Exception:
-                if not consumeErrors:
-                    raise
-        self._looping_calls.clear()
-
-    def call_later(
-        self,
-        delay: float,
-        callback: Callable,
-        *args: Any,
-        call_later_cancel_on_shutdown: bool = True,
-        **kwargs: Any,
-    ) -> IDelayedCall:
-        """Call something later
-
-        Note that the function will be called with no logcontext, so if it is anything
-        other than trivial, you probably want to wrap it in run_as_background_process.
-
-        Args:
-            delay: How long to wait in seconds.
-            callback: Function to call
-            *args: Postional arguments to pass to function.
-            call_cater_cancel_on_shutdown: Whether this call should be tracked for cleanup during
-                shutdown. Any call with a long delay, or that is created infrequently,
-                should be tracked. Calls which are short or of 0 delay don't require
-                tracking since the small delay after shutdown before they trigger is
-                immaterial. It's not worth the overhead to track those calls as it blows up
-                the tracking collection on large server instances.
-                Placed in between `*args` and `**kwargs` in order to be able to set a
-                default value.
-            **kwargs: Key arguments to pass to function.
-        """
-
-        if self._is_shutdown:
-            raise Exception("Cannot start delayed call. Clock has been shutdown")
-
-        if call_later_cancel_on_shutdown:
-            call_id = self._delayed_call_id
-            self._delayed_call_id = self._delayed_call_id + 1
-
-            def wrapped_callback(*args: Any, **kwargs: Any) -> None:
-                try:
-                    callback(*args, **kwargs)
-                except Exception:
-                    raise
-                finally:
-                    # We still want to remove the call from the tracking map. Even if
-                    # the callback raises an exception.
-                    self._call_id_to_delayed_call.pop(call_id)
-
-            with context.PreserveLoggingContext():
-                # We can ignore the lint here since this class is the one location callLater
-                # should be called.
-                call = self._reactor.callLater(delay, wrapped_callback, *args, **kwargs)  # type: ignore[call-later-not-tracked]
-                call = DelayedCallWrapper(call, call_id, self)
-                self._call_id_to_delayed_call[call_id] = call
-                return call
-        else:
-            # We can ignore the lint here since this class is the one location callLater should
-            # be called.
-            return self._reactor.callLater(delay, callback, *args, **kwargs)  # type: ignore[call-later-not-tracked]
-
-    def cancel_call_later(self, timer: IDelayedCall, ignore_errs: bool = False) -> None:
-        """
-        Stop the specified scheduled calls.
-
-        Args:
-            timer: The scheduled call to stop.
-            consumeErrors: Whether to re-raise errors encountered when cancelling the
-            scheduled call.
-        """
-        try:
-            timer.cancel()
-        except Exception:
-            if not ignore_errs:
-                raise
-
-    def cancel_all_delayed_calls(self, ignore_errs: bool = True) -> None:
-        """
-        Stop all scheduled calls that were marked with `cancel_on_shutdown` when they were created.
-
-        Args:
-            ignore_errs: Whether to re-raise errors encountered when cancelling the
-            scheduled call.
-        """
-        # We make a copy here since calling `cancel()` on a delayed_call
-        # will result in the call removing itself from the map mid-iteration.
-        for call in list(self._call_id_to_delayed_call.values()):
-            try:
-                call.cancel()
-            except Exception:
-                if not ignore_errs:
-                    raise
-        self._call_id_to_delayed_call.clear()
-
-
-@implementer(IDelayedCall)
-class DelayedCallWrapper:
-    """Wraps an `IDelayedCall` so that we can intercept the call to `cancel()` and
-    properly cleanup the delayed call from the tracking map of the `Clock`.
-
-    args:
-        delayed_call: The actual `IDelayedCall`
-        call_id: Unique identifier for this delayed call
-        clock: The clock instance tracking this call
-    """
-
-    def __init__(self, delayed_call: IDelayedCall, call_id: int, clock: Clock):
-        self.delayed_call = delayed_call
-        self.call_id = call_id
-        self.clock = clock
-
-    def cancel(self) -> None:
-        """Remove the call from the tracking map and propagate the call to the
-        underlying delayed_call.
-        """
-        self.delayed_call.cancel()
-        self.clock._call_id_to_delayed_call.pop(self.call_id)
-
-    def getTime(self) -> float:
-        """Propagate the call to the underlying delayed_call."""
-        return self.delayed_call.getTime()
-
-    def delay(self, secondsLater: float) -> None:
-        """Propagate the call to the underlying delayed_call."""
-        self.delayed_call.delay(secondsLater)
-
-    def reset(self, secondsFromNow: float) -> None:
-        """Propagate the call to the underlying delayed_call."""
-        self.delayed_call.reset(secondsFromNow)
-
-    def active(self) -> bool:
-        """Propagate the call to the underlying delayed_call."""
-        return self.delayed_call.active()
-
-
-=======
->>>>>>> 6ff181db
 def log_failure(
     failure: Failure, msg: str, consumeErrors: bool = True
 ) -> Optional[Failure]:
