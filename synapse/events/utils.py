# Copyright 2014-2016 OpenMarket Ltd
# Copyright 2021 The Matrix.org Foundation C.I.C.
#
# Licensed under the Apache License, Version 2.0 (the "License");
# you may not use this file except in compliance with the License.
# You may obtain a copy of the License at
#
#     http://www.apache.org/licenses/LICENSE-2.0
#
# Unless required by applicable law or agreed to in writing, software
# distributed under the License is distributed on an "AS IS" BASIS,
# WITHOUT WARRANTIES OR CONDITIONS OF ANY KIND, either express or implied.
# See the License for the specific language governing permissions and
# limitations under the License.
import collections.abc
import re
from typing import (
    TYPE_CHECKING,
    Any,
    Callable,
    Dict,
    Iterable,
    List,
    Mapping,
    Match,
    MutableMapping,
    Optional,
    Union,
)

import attr
from canonicaljson import encode_canonical_json

from synapse.api.constants import (
    MAX_PDU_SIZE,
    EventContentFields,
    EventTypes,
    RelationTypes,
)
from synapse.api.errors import Codes, SynapseError
from synapse.api.room_versions import RoomVersion
from synapse.types import JsonDict, Requester

from . import EventBase

if TYPE_CHECKING:
    from synapse.handlers.relations import BundledAggregations


# Split strings on "." but not "\." (or "\\\.").
SPLIT_FIELD_REGEX = re.compile(r"\\*\.")
# Find escaped characters, e.g. those with a \ in front of them.
ESCAPE_SEQUENCE_PATTERN = re.compile(r"\\(.)")

CANONICALJSON_MAX_INT = (2**53) - 1
CANONICALJSON_MIN_INT = -CANONICALJSON_MAX_INT


def prune_event(event: EventBase) -> EventBase:
    """Returns a pruned version of the given event, which removes all keys we
    don't know about or think could potentially be dodgy.

    This is used when we "redact" an event. We want to remove all fields that
    the user has specified, but we do want to keep necessary information like
    type, state_key etc.
    """

    pruned_event_dict = prune_event_dict(event.room_version, event.get_dict())

    from . import make_event_from_dict

    pruned_event = make_event_from_dict(
        pruned_event_dict, event.room_version, event.internal_metadata.get_dict()
    )

    # copy the internal fields
    pruned_event.internal_metadata.stream_ordering = (
        event.internal_metadata.stream_ordering
    )

    pruned_event.internal_metadata.outlier = event.internal_metadata.outlier

    # Mark the event as redacted
    pruned_event.internal_metadata.redacted = True

    return pruned_event


def prune_event_dict(room_version: RoomVersion, event_dict: JsonDict) -> JsonDict:
    """Redacts the event_dict in the same way as `prune_event`, except it
    operates on dicts rather than event objects

    Returns:
        A copy of the pruned event dict
    """

    allowed_keys = [
        "event_id",
        "sender",
        "room_id",
        "hashes",
        "signatures",
        "content",
        "type",
        "state_key",
        "prev_events",
        "auth_events",
        "origin_server_ts",
    ]

<<<<<<< HEAD
    # Room versions from before MSC2176 had additional allowed keys.
    if not room_version.msc2176_redaction_rules:
        allowed_keys.extend(["prev_state", "membership"])
    # The hub server should not be redacted for linear matrix.
    if room_version.linearized_matrix:
        allowed_keys.append("hub_server")
    else:
        allowed_keys.append("depth")

    # Room versions before MSC3989 kept the origin field.
    if not room_version.msc3989_redaction_rules:
        allowed_keys.append("origin")
=======
    # Earlier room versions from had additional allowed keys.
    if not room_version.updated_redaction_rules:
        allowed_keys.extend(["prev_state", "membership", "origin"])
>>>>>>> 6dc019d9

    event_type = event_dict["type"]

    new_content = {}

    def add_fields(*fields: str) -> None:
        for field in fields:
            if field in event_dict["content"]:
                new_content[field] = event_dict["content"][field]

    if event_type == EventTypes.Member:
        add_fields("membership")
        if room_version.restricted_join_rule_fix:
            add_fields(EventContentFields.AUTHORISING_USER)
        if room_version.updated_redaction_rules:
            # Preserve the signed field under third_party_invite.
            third_party_invite = event_dict["content"].get("third_party_invite")
            if isinstance(third_party_invite, collections.abc.Mapping):
                new_content["third_party_invite"] = {}
                if "signed" in third_party_invite:
                    new_content["third_party_invite"]["signed"] = third_party_invite[
                        "signed"
                    ]

    elif event_type == EventTypes.Create:
<<<<<<< HEAD
        # MSC2176 rules state that create events cannot have their `content` redacted.
        if room_version.msc2176_redaction_rules:
            new_content = event_dict["content"]

        if not room_version.msc2175_implicit_room_creator:
            add_fields("creator")
=======
        if room_version.updated_redaction_rules:
            # MSC2176 rules state that create events cannot have their `content` redacted.
            new_content = event_dict["content"]
        elif not room_version.implicit_room_creator:
            # Some room versions give meaning to `creator`
            add_fields("creator")

>>>>>>> 6dc019d9
    elif event_type == EventTypes.JoinRules:
        add_fields("join_rule")
        if room_version.restricted_join_rule:
            add_fields("allow")
    elif event_type == EventTypes.PowerLevels:
        add_fields(
            "users",
            "users_default",
            "events",
            "events_default",
            "state_default",
            "ban",
            "kick",
            "redact",
        )

        if room_version.updated_redaction_rules:
            add_fields("invite")

    elif event_type == EventTypes.Aliases and room_version.special_case_aliases_auth:
        add_fields("aliases")
    elif event_type == EventTypes.RoomHistoryVisibility:
        add_fields("history_visibility")
    elif event_type == EventTypes.Redaction and room_version.updated_redaction_rules:
        add_fields("redacts")

    # Protect the rel_type and event_id fields under the m.relates_to field.
    if room_version.msc3389_relation_redactions:
        relates_to = event_dict["content"].get("m.relates_to")
        if isinstance(relates_to, collections.abc.Mapping):
            new_relates_to = {}
            for field in ("rel_type", "event_id"):
                if field in relates_to:
                    new_relates_to[field] = relates_to[field]
            # Only include a non-empty relates_to field.
            if new_relates_to:
                new_content["m.relates_to"] = new_relates_to

    allowed_fields = {k: v for k, v in event_dict.items() if k in allowed_keys}

    allowed_fields["content"] = new_content

    unsigned: JsonDict = {}
    allowed_fields["unsigned"] = unsigned

    event_unsigned = event_dict.get("unsigned", {})

    if "age_ts" in event_unsigned:
        unsigned["age_ts"] = event_unsigned["age_ts"]
    if "replaces_state" in event_unsigned:
        unsigned["replaces_state"] = event_unsigned["replaces_state"]

    return allowed_fields


def _copy_field(src: JsonDict, dst: JsonDict, field: List[str]) -> None:
    """Copy the field in 'src' to 'dst'.

    For example, if src={"foo":{"bar":5}} and dst={}, and field=["foo","bar"]
    then dst={"foo":{"bar":5}}.

    Args:
        src: The dict to read from.
        dst: The dict to modify.
        field: List of keys to drill down to in 'src'.
    """
    if len(field) == 0:  # this should be impossible
        return
    if len(field) == 1:  # common case e.g. 'origin_server_ts'
        if field[0] in src:
            dst[field[0]] = src[field[0]]
        return

    # Else is a nested field e.g. 'content.body'
    # Pop the last field as that's the key to move across and we need the
    # parent dict in order to access the data. Drill down to the right dict.
    key_to_move = field.pop(-1)
    sub_dict = src
    for sub_field in field:  # e.g. sub_field => "content"
        if sub_field in sub_dict and isinstance(
            sub_dict[sub_field], collections.abc.Mapping
        ):
            sub_dict = sub_dict[sub_field]
        else:
            return

    if key_to_move not in sub_dict:
        return

    # Insert the key into the output dictionary, creating nested objects
    # as required. We couldn't do this any earlier or else we'd need to delete
    # the empty objects if the key didn't exist.
    sub_out_dict = dst
    for sub_field in field:
        sub_out_dict = sub_out_dict.setdefault(sub_field, {})
    sub_out_dict[key_to_move] = sub_dict[key_to_move]


def _escape_slash(m: Match[str]) -> str:
    """
    Replacement function; replace a backslash-backslash or backslash-dot with the
    second character. Leaves any other string alone.
    """
    if m.group(1) in ("\\", "."):
        return m.group(1)
    return m.group(0)


def _split_field(field: str) -> List[str]:
    """
    Splits strings on unescaped dots and removes escaping.

    Args:
        field: A string representing a path to a field.

    Returns:
        A list of nested fields to traverse.
    """

    # Convert the field and remove escaping:
    #
    # 1. "content.body.thing\.with\.dots"
    # 2. ["content", "body", "thing\.with\.dots"]
    # 3. ["content", "body", "thing.with.dots"]

    # Find all dots (and their preceding backslashes). If the dot is unescaped
    # then emit a new field part.
    result = []
    prev_start = 0
    for match in SPLIT_FIELD_REGEX.finditer(field):
        # If the match is an *even* number of characters than the dot was escaped.
        if len(match.group()) % 2 == 0:
            continue

        # Add a new part (up to the dot, exclusive) after escaping.
        result.append(
            ESCAPE_SEQUENCE_PATTERN.sub(
                _escape_slash, field[prev_start : match.end() - 1]
            )
        )
        prev_start = match.end()

    # Add any part of the field after the last unescaped dot. (Note that if the
    # character is a dot this correctly adds a blank string.)
    result.append(re.sub(r"\\(.)", _escape_slash, field[prev_start:]))

    return result


def only_fields(dictionary: JsonDict, fields: List[str]) -> JsonDict:
    """Return a new dict with only the fields in 'dictionary' which are present
    in 'fields'.

    If there are no event fields specified then all fields are included.
    The entries may include '.' characters to indicate sub-fields.
    So ['content.body'] will include the 'body' field of the 'content' object.
    A literal '.' or '\' character in a field name may be escaped using a '\'.

    Args:
        dictionary: The dictionary to read from.
        fields: A list of fields to copy over. Only shallow refs are
        taken.
    Returns:
        A new dictionary with only the given fields. If fields was empty,
        the same dictionary is returned.
    """
    if len(fields) == 0:
        return dictionary

    # for each field, convert it:
    # ["content.body.thing\.with\.dots"] => [["content", "body", "thing\.with\.dots"]]
    split_fields = [_split_field(f) for f in fields]

    output: JsonDict = {}
    for field_array in split_fields:
        _copy_field(dictionary, output, field_array)
    return output


def format_event_raw(d: JsonDict) -> JsonDict:
    return d


def format_event_for_client_v1(d: JsonDict) -> JsonDict:
    d = format_event_for_client_v2(d)

    sender = d.get("sender")
    if sender is not None:
        d["user_id"] = sender

    copy_keys = (
        "age",
        "redacted_because",
        "replaces_state",
        "prev_content",
        "invite_room_state",
        "knock_room_state",
    )
    for key in copy_keys:
        if key in d["unsigned"]:
            d[key] = d["unsigned"][key]

    return d


def format_event_for_client_v2(d: JsonDict) -> JsonDict:
    drop_keys = (
        "auth_events",
        "prev_events",
        "hashes",
        "signatures",
        "depth",
        "origin",
        "prev_state",
    )
    for key in drop_keys:
        d.pop(key, None)
    return d


def format_event_for_client_v2_without_room_id(d: JsonDict) -> JsonDict:
    d = format_event_for_client_v2(d)
    d.pop("room_id", None)
    return d


@attr.s(slots=True, frozen=True, auto_attribs=True)
class SerializeEventConfig:
    as_client_event: bool = True
    # Function to convert from federation format to client format
    event_format: Callable[[JsonDict], JsonDict] = format_event_for_client_v1
    # The entity that requested the event. This is used to determine whether to include
    # the transaction_id in the unsigned section of the event.
    requester: Optional[Requester] = None
    # List of event fields to include. If empty, all fields will be returned.
    only_event_fields: Optional[List[str]] = None
    # Some events can have stripped room state stored in the `unsigned` field.
    # This is required for invite and knock functionality. If this option is
    # False, that state will be removed from the event before it is returned.
    # Otherwise, it will be kept.
    include_stripped_room_state: bool = False


_DEFAULT_SERIALIZE_EVENT_CONFIG = SerializeEventConfig()


def serialize_event(
    e: Union[JsonDict, EventBase],
    time_now_ms: int,
    *,
    config: SerializeEventConfig = _DEFAULT_SERIALIZE_EVENT_CONFIG,
    msc3970_enabled: bool = False,
) -> JsonDict:
    """Serialize event for clients

    Args:
        e
        time_now_ms
        config: Event serialization config
        msc3970_enabled: Whether MSC3970 is enabled. It changes whether we should
            include the `transaction_id` in the event's `unsigned` section.

    Returns:
        The serialized event dictionary.
    """

    # FIXME(erikj): To handle the case of presence events and the like
    if not isinstance(e, EventBase):
        return e

    time_now_ms = int(time_now_ms)

    # Should this strip out None's?
    d = dict(e.get_dict().items())

    d["event_id"] = e.event_id

    if "age_ts" in d["unsigned"]:
        d["unsigned"]["age"] = time_now_ms - d["unsigned"]["age_ts"]
        del d["unsigned"]["age_ts"]

    if "redacted_because" in e.unsigned:
        d["unsigned"]["redacted_because"] = serialize_event(
            e.unsigned["redacted_because"],
            time_now_ms,
            config=config,
            msc3970_enabled=msc3970_enabled,
        )

    # If we have a txn_id saved in the internal_metadata, we should include it in the
    # unsigned section of the event if it was sent by the same session as the one
    # requesting the event.
    txn_id: Optional[str] = getattr(e.internal_metadata, "txn_id", None)
    if txn_id is not None and config.requester is not None:
        # For the MSC3970 rules to be applied, we *need* to have the device ID in the
        # event internal metadata. Since we were not recording them before, if it hasn't
        # been recorded, we fallback to the old behaviour.
        event_device_id: Optional[str] = getattr(e.internal_metadata, "device_id", None)
        if msc3970_enabled and event_device_id is not None:
            if event_device_id == config.requester.device_id:
                d["unsigned"]["transaction_id"] = txn_id

        else:
            # The pre-MSC3970 behaviour is to only include the transaction ID if the
            # event was sent from the same access token. For regular users, we can use
            # the access token ID to determine this. For guests, we can't, but since
            # each guest only has one access token, we can just check that the event was
            # sent by the same user as the one requesting the event.
            event_token_id: Optional[int] = getattr(
                e.internal_metadata, "token_id", None
            )
            if config.requester.user.to_string() == e.sender and (
                (
                    event_token_id is not None
                    and config.requester.access_token_id is not None
                    and event_token_id == config.requester.access_token_id
                )
                or config.requester.is_guest
            ):
                d["unsigned"]["transaction_id"] = txn_id

    # invite_room_state and knock_room_state are a list of stripped room state events
    # that are meant to provide metadata about a room to an invitee/knocker. They are
    # intended to only be included in specific circumstances, such as down sync, and
    # should not be included in any other case.
    if not config.include_stripped_room_state:
        d["unsigned"].pop("invite_room_state", None)
        d["unsigned"].pop("knock_room_state", None)

    if config.as_client_event:
        d = config.event_format(d)

    # If the event is a redaction, copy the redacts field from the content to
    # top-level for backwards compatibility.
    if (
        e.type == EventTypes.Redaction
        and e.room_version.updated_redaction_rules
        and e.redacts is not None
    ):
        d["redacts"] = e.redacts

    only_event_fields = config.only_event_fields
    if only_event_fields:
        if not isinstance(only_event_fields, list) or not all(
            isinstance(f, str) for f in only_event_fields
        ):
            raise TypeError("only_event_fields must be a list of strings")
        d = only_fields(d, only_event_fields)

    return d


class EventClientSerializer:
    """Serializes events that are to be sent to clients.

    This is used for bundling extra information with any events to be sent to
    clients.
    """

    def __init__(self, *, msc3970_enabled: bool = False):
        self._msc3970_enabled = msc3970_enabled

    def serialize_event(
        self,
        event: Union[JsonDict, EventBase],
        time_now: int,
        *,
        config: SerializeEventConfig = _DEFAULT_SERIALIZE_EVENT_CONFIG,
        bundle_aggregations: Optional[Dict[str, "BundledAggregations"]] = None,
    ) -> JsonDict:
        """Serializes a single event.

        Args:
            event: The event being serialized.
            time_now: The current time in milliseconds
            config: Event serialization config
            bundle_aggregations: A map from event_id to the aggregations to be bundled
               into the event.

        Returns:
            The serialized event
        """
        # To handle the case of presence events and the like
        if not isinstance(event, EventBase):
            return event

        serialized_event = serialize_event(
            event, time_now, config=config, msc3970_enabled=self._msc3970_enabled
        )

        # Check if there are any bundled aggregations to include with the event.
        if bundle_aggregations:
            if event.event_id in bundle_aggregations:
                self._inject_bundled_aggregations(
                    event,
                    time_now,
                    config,
                    bundle_aggregations,
                    serialized_event,
                )

        return serialized_event

    def _inject_bundled_aggregations(
        self,
        event: EventBase,
        time_now: int,
        config: SerializeEventConfig,
        bundled_aggregations: Dict[str, "BundledAggregations"],
        serialized_event: JsonDict,
    ) -> None:
        """Potentially injects bundled aggregations into the unsigned portion of the serialized event.

        Args:
            event: The event being serialized.
            time_now: The current time in milliseconds
            config: Event serialization config
            bundled_aggregations: Bundled aggregations to be injected.
                A map from event_id to aggregation data. Must contain at least an
                entry for `event`.

                While serializing the bundled aggregations this map may be searched
                again for additional events in a recursive manner.
            serialized_event: The serialized event which may be modified.
        """

        # We have already checked that aggregations exist for this event.
        event_aggregations = bundled_aggregations[event.event_id]

        # The JSON dictionary to be added under the unsigned property of the event
        # being serialized.
        serialized_aggregations = {}

        if event_aggregations.references:
            serialized_aggregations[
                RelationTypes.REFERENCE
            ] = event_aggregations.references

        if event_aggregations.replace:
            # Include information about it in the relations dict.
            #
            # Matrix spec v1.5 (https://spec.matrix.org/v1.5/client-server-api/#server-side-aggregation-of-mreplace-relationships)
            # said that we should only include the `event_id`, `origin_server_ts` and
            # `sender` of the edit; however MSC3925 proposes extending it to the whole
            # of the edit, which is what we do here.
            serialized_aggregations[RelationTypes.REPLACE] = self.serialize_event(
                event_aggregations.replace,
                time_now,
                config=config,
            )

        # Include any threaded replies to this event.
        if event_aggregations.thread:
            thread = event_aggregations.thread

            serialized_latest_event = self.serialize_event(
                thread.latest_event,
                time_now,
                config=config,
                bundle_aggregations=bundled_aggregations,
            )

            thread_summary = {
                "latest_event": serialized_latest_event,
                "count": thread.count,
                "current_user_participated": thread.current_user_participated,
            }
            serialized_aggregations[RelationTypes.THREAD] = thread_summary

        # Include the bundled aggregations in the event.
        if serialized_aggregations:
            # There is likely already an "unsigned" field, but a filter might
            # have stripped it off (via the event_fields option). The server is
            # allowed to return additional fields, so add it back.
            serialized_event.setdefault("unsigned", {}).setdefault(
                "m.relations", {}
            ).update(serialized_aggregations)

    def serialize_events(
        self,
        events: Iterable[Union[JsonDict, EventBase]],
        time_now: int,
        *,
        config: SerializeEventConfig = _DEFAULT_SERIALIZE_EVENT_CONFIG,
        bundle_aggregations: Optional[Dict[str, "BundledAggregations"]] = None,
    ) -> List[JsonDict]:
        """Serializes multiple events.

        Args:
            event
            time_now: The current time in milliseconds
            config: Event serialization config
            bundle_aggregations: Whether to include the bundled aggregations for this
                event. Only applies to non-state events. (State events never include
                bundled aggregations.)

        Returns:
            The list of serialized events
        """
        return [
            self.serialize_event(
                event,
                time_now,
                config=config,
                bundle_aggregations=bundle_aggregations,
            )
            for event in events
        ]


_PowerLevel = Union[str, int]
PowerLevelsContent = Mapping[str, Union[_PowerLevel, Mapping[str, _PowerLevel]]]


def copy_and_fixup_power_levels_contents(
    old_power_levels: PowerLevelsContent,
) -> Dict[str, Union[int, Dict[str, int]]]:
    """Copy the content of a power_levels event, unfreezing immutabledicts along the way.

    We accept as input power level values which are strings, provided they represent an
    integer, e.g. `"`100"` instead of 100. Such strings are converted to integers
    in the returned dictionary (hence "fixup" in the function name).

    Note that future room versions will outlaw such stringy power levels (see
    https://github.com/matrix-org/matrix-spec/issues/853).

    Raises:
        TypeError if the input does not look like a valid power levels event content
    """
    if not isinstance(old_power_levels, collections.abc.Mapping):
        raise TypeError("Not a valid power-levels content: %r" % (old_power_levels,))

    power_levels: Dict[str, Union[int, Dict[str, int]]] = {}

    for k, v in old_power_levels.items():
        if isinstance(v, collections.abc.Mapping):
            h: Dict[str, int] = {}
            power_levels[k] = h
            for k1, v1 in v.items():
                _copy_power_level_value_as_integer(v1, h, k1)

        else:
            _copy_power_level_value_as_integer(v, power_levels, k)

    return power_levels


def _copy_power_level_value_as_integer(
    old_value: object,
    power_levels: MutableMapping[str, Any],
    key: str,
) -> None:
    """Set `power_levels[key]` to the integer represented by `old_value`.

    :raises TypeError: if `old_value` is neither an integer nor a base-10 string
        representation of an integer.
    """
    if type(old_value) is int:
        power_levels[key] = old_value
        return

    if isinstance(old_value, str):
        try:
            parsed_value = int(old_value, base=10)
        except ValueError:
            # Fall through to the final TypeError.
            pass
        else:
            power_levels[key] = parsed_value
            return

    raise TypeError(f"Invalid power_levels value for {key}: {old_value}")


def validate_canonicaljson(value: Any) -> None:
    """
    Ensure that the JSON object is valid according to the rules of canonical JSON.

    See the appendix section 3.1: Canonical JSON.

    This rejects JSON that has:
    * An integer outside the range of [-2 ^ 53 + 1, 2 ^ 53 - 1]
    * Floats
    * NaN, Infinity, -Infinity
    """
    if type(value) is int:
        if value < CANONICALJSON_MIN_INT or CANONICALJSON_MAX_INT < value:
            raise SynapseError(400, "JSON integer out of range", Codes.BAD_JSON)

    elif isinstance(value, float):
        # Note that Infinity, -Infinity, and NaN are also considered floats.
        raise SynapseError(400, "Bad JSON value: float", Codes.BAD_JSON)

    elif isinstance(value, collections.abc.Mapping):
        for v in value.values():
            validate_canonicaljson(v)

    elif isinstance(value, (list, tuple)):
        for i in value:
            validate_canonicaljson(i)

    elif not isinstance(value, (bool, str)) and value is not None:
        # Other potential JSON values (bool, None, str) are safe.
        raise SynapseError(400, "Unknown JSON value", Codes.BAD_JSON)


def maybe_upsert_event_field(
    event: EventBase, container: JsonDict, key: str, value: object
) -> bool:
    """Upsert an event field, but only if this doesn't make the event too large.

    Returns true iff the upsert took place.
    """
    if key in container:
        old_value: object = container[key]
        container[key] = value
        # NB: here and below, we assume that passing a non-None `time_now` argument to
        # get_pdu_json doesn't increase the size of the encoded result.
        upsert_okay = len(encode_canonical_json(event.get_pdu_json())) <= MAX_PDU_SIZE
        if not upsert_okay:
            container[key] = old_value
    else:
        container[key] = value
        upsert_okay = len(encode_canonical_json(event.get_pdu_json())) <= MAX_PDU_SIZE
        if not upsert_okay:
            del container[key]

    return upsert_okay<|MERGE_RESOLUTION|>--- conflicted
+++ resolved
@@ -108,24 +108,15 @@
         "origin_server_ts",
     ]
 
-<<<<<<< HEAD
-    # Room versions from before MSC2176 had additional allowed keys.
-    if not room_version.msc2176_redaction_rules:
-        allowed_keys.extend(["prev_state", "membership"])
+    # Earlier room versions from had additional allowed keys.
+    if not room_version.updated_redaction_rules:
+        allowed_keys.extend(["prev_state", "membership", "origin"])
+
     # The hub server should not be redacted for linear matrix.
     if room_version.linearized_matrix:
         allowed_keys.append("hub_server")
     else:
         allowed_keys.append("depth")
-
-    # Room versions before MSC3989 kept the origin field.
-    if not room_version.msc3989_redaction_rules:
-        allowed_keys.append("origin")
-=======
-    # Earlier room versions from had additional allowed keys.
-    if not room_version.updated_redaction_rules:
-        allowed_keys.extend(["prev_state", "membership", "origin"])
->>>>>>> 6dc019d9
 
     event_type = event_dict["type"]
 
@@ -151,14 +142,6 @@
                     ]
 
     elif event_type == EventTypes.Create:
-<<<<<<< HEAD
-        # MSC2176 rules state that create events cannot have their `content` redacted.
-        if room_version.msc2176_redaction_rules:
-            new_content = event_dict["content"]
-
-        if not room_version.msc2175_implicit_room_creator:
-            add_fields("creator")
-=======
         if room_version.updated_redaction_rules:
             # MSC2176 rules state that create events cannot have their `content` redacted.
             new_content = event_dict["content"]
@@ -166,7 +149,6 @@
             # Some room versions give meaning to `creator`
             add_fields("creator")
 
->>>>>>> 6dc019d9
     elif event_type == EventTypes.JoinRules:
         add_fields("join_rule")
         if room_version.restricted_join_rule:
