#
# This file is licensed under the Affero General Public License (AGPL) version 3.
#
# Copyright (C) 2023 New Vector, Ltd
#
# This program is free software: you can redistribute it and/or modify
# it under the terms of the GNU Affero General Public License as
# published by the Free Software Foundation, either version 3 of the
# License, or (at your option) any later version.
#
# See the GNU Affero General Public License for more details:
# <https://www.gnu.org/licenses/agpl-3.0.html>.
#
# Originally licensed under the Apache License, Version 2.0:
# <http://www.apache.org/licenses/LICENSE-2.0>.
#
# [This file includes modifications made by New Vector Limited]
#
#
import logging
import urllib.parse
from typing import Any, Generator, List, Optional
from urllib.request import (  # type: ignore[attr-defined]
    proxy_bypass_environment,
)

from netaddr import AddrFormatError, IPAddress, IPSet
from zope.interface import implementer

from twisted.internet import defer
from twisted.internet.endpoints import HostnameEndpoint, wrapClientTLS
from twisted.internet.interfaces import (
    IProtocol,
    IProtocolFactory,
    IReactorCore,
    IStreamClientEndpoint,
)
from twisted.web.client import URI, Agent, HTTPConnectionPool
from twisted.web.http_headers import Headers
from twisted.web.iweb import IAgent, IAgentEndpointFactory, IBodyProducer, IResponse

from synapse.config.server import ProxyConfig
from synapse.crypto.context_factory import FederationPolicyForHTTPS
from synapse.http import proxyagent
from synapse.http.client import BlocklistingAgentWrapper, BlocklistingReactorWrapper
from synapse.http.connectproxyclient import HTTPConnectProxyEndpoint
from synapse.http.federation.srv_resolver import Server, SrvResolver
from synapse.http.federation.well_known_resolver import WellKnownResolver
from synapse.http.proxyagent import ProxyAgent
from synapse.logging.context import make_deferred_yieldable, run_in_background
from synapse.types import ISynapseReactor
from synapse.util import Clock

logger = logging.getLogger(__name__)


@implementer(IAgent)
class MatrixFederationAgent:
    """An Agent-like thing which provides a `request` method which correctly
    handles resolving matrix server names when using `matrix-federation://`. Handles
    standard https URIs as normal. The `matrix-federation://` scheme is internal to
    Synapse and we purposely want to avoid colliding with the `matrix://` URL scheme
    which is now specced.

    Doesn't implement any retries. (Those are done in MatrixFederationHttpClient.)

    Args:
        reactor: twisted reactor to use for underlying requests

        tls_client_options_factory:
            factory to use for fetching client tls options, or none to disable TLS.

        user_agent:
            The user agent header to use for federation requests.

        ip_allowlist: Allowed IP addresses.

        ip_blocklist: Disallowed IP addresses.

        proxy_config: Proxy configuration to use for this agent.

        proxy_reactor: twisted reactor to use for connections to the proxy server
           reactor might have some blocking applied (i.e. for DNS queries),
           but we need unblocked access to the proxy.

        _srv_resolver:
            SrvResolver implementation to use for looking up SRV records. None
            to use a default implementation.

        _well_known_resolver:
            WellKnownResolver to use to perform well-known lookups. None to use a
            default implementation.
    """

    def __init__(
        self,
<<<<<<< HEAD
        *,
=======
        server_name: str,
>>>>>>> 88785dba
        reactor: ISynapseReactor,
        tls_client_options_factory: Optional[FederationPolicyForHTTPS],
        user_agent: bytes,
        ip_allowlist: Optional[IPSet],
        ip_blocklist: IPSet,
        proxy_config: Optional[ProxyConfig] = None,
        _srv_resolver: Optional[SrvResolver] = None,
        _well_known_resolver: Optional[WellKnownResolver] = None,
    ):
        """
        Args:
            server_name: Our homeserver name (used to label metrics) (`hs.hostname`).
            reactor
            tls_client_options_factory
            user_agent
            ip_allowlist
            ip_blocklist
            _srv_resolver
            _well_known_resolver
        """

        # proxy_reactor is not blocklisting reactor
        proxy_reactor = reactor

        # We need to use a DNS resolver which filters out blocked IP
        # addresses, to prevent DNS rebinding.
        reactor = BlocklistingReactorWrapper(reactor, ip_allowlist, ip_blocklist)

        self._clock = Clock(reactor)
        self._pool = HTTPConnectionPool(reactor)
        self._pool.retryAutomatically = False
        self._pool.maxPersistentPerHost = 5
        self._pool.cachedConnectionTimeout = 2 * 60

        self._agent = Agent.usingEndpointFactory(
            reactor,
            MatrixHostnameEndpointFactory(
                reactor=reactor,
                proxy_reactor=proxy_reactor,
                tls_client_options_factory=tls_client_options_factory,
                srv_resolver=_srv_resolver,
                proxy_config=proxy_config,
            ),
            pool=self._pool,
        )
        self.user_agent = user_agent

        if _well_known_resolver is None:
            _well_known_resolver = WellKnownResolver(
                server_name=server_name,
                reactor=reactor,
                agent=BlocklistingAgentWrapper(
                    ProxyAgent(
                        reactor=reactor,
                        proxy_reactor=proxy_reactor,
                        pool=self._pool,
                        contextFactory=tls_client_options_factory,
                        proxy_config=proxy_config,
                    ),
                    ip_blocklist=ip_blocklist,
                ),
                user_agent=self.user_agent,
            )

        self._well_known_resolver = _well_known_resolver

    @defer.inlineCallbacks
    def request(
        self,
        method: bytes,
        uri: bytes,
        headers: Optional[Headers] = None,
        bodyProducer: Optional[IBodyProducer] = None,
    ) -> Generator[defer.Deferred, Any, IResponse]:
        """
        Args:
            method: HTTP method: GET/POST/etc
            uri: Absolute URI to be retrieved
            headers:
                HTTP headers to send with the request, or None to send no extra headers.
            bodyProducer:
                An object which can generate bytes to make up the
                body of this request (for example, the properly encoded contents of
                a file for a file upload).  Or None if the request is to have
                no body.
        Returns:
            A deferred which fires when the header of the response has been received
            (regardless of the response status code). Fails if there is any problem
            which prevents that response from being received (including problems that
            prevent the request from being sent).
        """
        # We use urlparse as that will set `port` to None if there is no
        # explicit port.
        parsed_uri = urllib.parse.urlparse(uri)

        # There must be a valid hostname.
        assert parsed_uri.hostname

        # If this is a matrix-federation:// URI check if the server has delegated matrix
        # traffic using well-known delegation.
        #
        # We have to do this here and not in the endpoint as we need to rewrite
        # the host header with the delegated server name.
        delegated_server = None
        if (
            parsed_uri.scheme == b"matrix-federation"
            and not _is_ip_literal(parsed_uri.hostname)
            and not parsed_uri.port
        ):
            well_known_result = yield defer.ensureDeferred(
                self._well_known_resolver.get_well_known(parsed_uri.hostname)
            )
            delegated_server = well_known_result.delegated_server

        if delegated_server:
            # Ok, the server has delegated matrix traffic to somewhere else, so
            # lets rewrite the URL to replace the server with the delegated
            # server name.
            uri = urllib.parse.urlunparse(
                (
                    parsed_uri.scheme,
                    delegated_server,
                    parsed_uri.path,
                    parsed_uri.params,
                    parsed_uri.query,
                    parsed_uri.fragment,
                )
            )
            parsed_uri = urllib.parse.urlparse(uri)

        # We need to make sure the host header is set to the netloc of the
        # server and that a user-agent is provided.
        if headers is None:
            request_headers = Headers()
        else:
            request_headers = headers.copy()

        if not request_headers.hasHeader(b"host"):
            request_headers.addRawHeader(b"host", parsed_uri.netloc)
        if not request_headers.hasHeader(b"user-agent"):
            request_headers.addRawHeader(b"user-agent", self.user_agent)

        res = yield make_deferred_yieldable(
            self._agent.request(method, uri, request_headers, bodyProducer)
        )

        return res


@implementer(IAgentEndpointFactory)
class MatrixHostnameEndpointFactory:
    """Factory for MatrixHostnameEndpoint for parsing to an Agent."""

    def __init__(
        self,
        *,
        reactor: IReactorCore,
        proxy_reactor: IReactorCore,
        tls_client_options_factory: Optional[FederationPolicyForHTTPS],
        srv_resolver: Optional[SrvResolver],
        proxy_config: Optional[ProxyConfig],
    ):
        self._reactor = reactor
        self._proxy_reactor = proxy_reactor
        self._tls_client_options_factory = tls_client_options_factory
        self._proxy_config = proxy_config

        if srv_resolver is None:
            srv_resolver = SrvResolver()

        self._srv_resolver = srv_resolver

    def endpointForURI(self, parsed_uri: URI) -> "MatrixHostnameEndpoint":
        return MatrixHostnameEndpoint(
            reactor=self._reactor,
            proxy_reactor=self._proxy_reactor,
            tls_client_options_factory=self._tls_client_options_factory,
            srv_resolver=self._srv_resolver,
            proxy_config=self._proxy_config,
            parsed_uri=parsed_uri,
        )


@implementer(IStreamClientEndpoint)
class MatrixHostnameEndpoint:
    """An endpoint that resolves matrix-federation:// URLs using Matrix server name
    resolution (i.e. via SRV). Does not check for well-known delegation.

    Args:
        reactor: twisted reactor to use for underlying requests
        proxy_reactor: twisted reactor to use for connections to the proxy server.
           'reactor' might have some blocking applied (i.e. for DNS queries),
           but we need unblocked access to the proxy.
        tls_client_options_factory:
            factory to use for fetching client tls options, or none to disable TLS.
        srv_resolver: The SRV resolver to use
        proxy_config: Proxy configuration to use for this agent.
        parsed_uri: The parsed URI that we're wanting to connect to.

    Raises:
        ValueError if the environment variables contain an invalid proxy specification.
        RuntimeError if no tls_options_factory is given for a https connection
    """

    def __init__(
        self,
        *,
        reactor: IReactorCore,
        proxy_reactor: IReactorCore,
        tls_client_options_factory: Optional[FederationPolicyForHTTPS],
        srv_resolver: SrvResolver,
        proxy_config: Optional[ProxyConfig],
        parsed_uri: URI,
    ):
        self._reactor = reactor
        self._parsed_uri = parsed_uri
        self.proxy_config = proxy_config

        # http_proxy is not needed because federation is always over TLS

        # endpoint and credentials to use to connect to the outbound https proxy, if any.
        (
            self._https_proxy_endpoint,
            self._https_proxy_creds,
        ) = proxyagent.http_proxy_endpoint(
            self.proxy_config.https_proxy.encode()
            if self.proxy_config and self.proxy_config.https_proxy
            else None,
            proxy_reactor,
            tls_client_options_factory,
        )

        # set up the TLS connection params
        #
        # XXX disabling TLS is really only supported here for the benefit of the
        # unit tests. We should make the UTs cope with TLS rather than having to make
        # the code support the unit tests.

        if tls_client_options_factory is None:
            self._tls_options = None
        else:
            self._tls_options = tls_client_options_factory.get_options(
                self._parsed_uri.host
            )

        self._srv_resolver = srv_resolver

    def connect(
        self, protocol_factory: IProtocolFactory
    ) -> "defer.Deferred[IProtocol]":
        """Implements IStreamClientEndpoint interface"""

        return run_in_background(self._do_connect, protocol_factory)

    async def _do_connect(self, protocol_factory: IProtocolFactory) -> IProtocol:
        first_exception = None

        server_list = await self._resolve_server()

        for server in server_list:
            host = server.host
            port = server.port

            should_skip_proxy = False
            if self.proxy_config is not None:
                should_skip_proxy = proxy_bypass_environment(
                    host.decode(),
                    proxies=self.proxy_config.get_proxies_dictionary(),
                )

            endpoint: IStreamClientEndpoint
            try:
                if self._https_proxy_endpoint and not should_skip_proxy:
                    logger.debug(
                        "Connecting to %s:%i via %s",
                        host.decode("ascii"),
                        port,
                        self._https_proxy_endpoint,
                    )
                    endpoint = HTTPConnectProxyEndpoint(
                        self._reactor,
                        self._https_proxy_endpoint,
                        host,
                        port,
                        proxy_creds=self._https_proxy_creds,
                    )
                else:
                    logger.debug("Connecting to %s:%i", host.decode("ascii"), port)
                    # not using a proxy
                    endpoint = HostnameEndpoint(self._reactor, host, port)
                if self._tls_options:
                    endpoint = wrapClientTLS(self._tls_options, endpoint)
                result = await make_deferred_yieldable(
                    endpoint.connect(protocol_factory)
                )

                return result
            except Exception as e:
                logger.info(
                    "Failed to connect to %s:%i: %s", host.decode("ascii"), port, e
                )
                if not first_exception:
                    first_exception = e

        # We return the first failure because that's probably the most interesting.
        if first_exception:
            raise first_exception

        # This shouldn't happen as we should always have at least one host/port
        # to try and if that doesn't work then we'll have an exception.
        raise Exception("Failed to resolve server %r" % (self._parsed_uri.netloc,))

    async def _resolve_server(self) -> List[Server]:
        """Resolves the server name to a list of hosts and ports to attempt to
        connect to.
        """

        if self._parsed_uri.scheme != b"matrix-federation":
            return [Server(host=self._parsed_uri.host, port=self._parsed_uri.port)]

        # Note: We don't do well-known lookup as that needs to have happened
        # before now, due to needing to rewrite the Host header of the HTTP
        # request.

        # We reparse the URI so that defaultPort is -1 rather than 80
        parsed_uri = urllib.parse.urlparse(self._parsed_uri.toBytes())

        host = parsed_uri.hostname
        port = parsed_uri.port

        # If there is an explicit port or the host is an IP address we bypass
        # SRV lookups and just use the given host/port.
        if port or _is_ip_literal(host):
            return [Server(host, port or 8448)]

        # Check _matrix-fed._tcp SRV record.
        logger.debug("Looking up SRV record for %s", host.decode(errors="replace"))
        server_list = await self._srv_resolver.resolve_service(
            b"_matrix-fed._tcp." + host
        )

        if server_list:
            if logger.isEnabledFor(logging.DEBUG):
                logger.debug(
                    "Got %s from SRV lookup for %s",
                    ", ".join(map(str, server_list)),
                    host.decode(errors="replace"),
                )
            return server_list

        # No _matrix-fed._tcp SRV record, fallback to legacy _matrix._tcp SRV record.
        logger.debug(
            "Looking up deprecated SRV record for %s", host.decode(errors="replace")
        )
        server_list = await self._srv_resolver.resolve_service(b"_matrix._tcp." + host)

        if server_list:
            if logger.isEnabledFor(logging.DEBUG):
                logger.debug(
                    "Got %s from deprecated SRV lookup for %s",
                    ", ".join(map(str, server_list)),
                    host.decode(errors="replace"),
                )
            return server_list

        # No SRV records, so we fallback to host and 8448
        logger.debug("No SRV records for %s", host.decode(errors="replace"))
        return [Server(host, 8448)]


def _is_ip_literal(host: bytes) -> bool:
    """Test if the given host name is either an IPv4 or IPv6 literal.

    Args:
        host: The host name to check

    Returns:
        True if the hostname is an IP address literal.
    """

    host_str = host.decode("ascii")

    try:
        IPAddress(host_str)
        return True
    except AddrFormatError:
        return False<|MERGE_RESOLUTION|>--- conflicted
+++ resolved
@@ -94,11 +94,8 @@
 
     def __init__(
         self,
-<<<<<<< HEAD
         *,
-=======
         server_name: str,
->>>>>>> 88785dba
         reactor: ISynapseReactor,
         tls_client_options_factory: Optional[FederationPolicyForHTTPS],
         user_agent: bytes,
