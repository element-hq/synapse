#
# This file is licensed under the Affero General Public License (AGPL) version 3.
#
# Copyright 2019 The Matrix.org Foundation C.I.C.
# Copyright (C) 2023 New Vector, Ltd
#
# This program is free software: you can redistribute it and/or modify
# it under the terms of the GNU Affero General Public License as
# published by the Free Software Foundation, either version 3 of the
# License, or (at your option) any later version.
#
# See the GNU Affero General Public License for more details:
# <https://www.gnu.org/licenses/agpl-3.0.html>.
#
# Originally licensed under the Apache License, Version 2.0:
# <http://www.apache.org/licenses/LICENSE-2.0>.
#
# [This file includes modifications made by New Vector Limited]
#
#
import logging
import random
import time
from io import BytesIO
from typing import Callable, Dict, Optional, Tuple

import attr

from twisted.internet import defer
from twisted.internet.interfaces import IReactorTime
from twisted.web.client import RedirectAgent
from twisted.web.http import stringToDatetime
from twisted.web.http_headers import Headers
from twisted.web.iweb import IAgent, IResponse

from synapse.http.client import BodyExceededMaxSize, read_body_with_max_size
from synapse.logging.context import make_deferred_yieldable
from synapse.util import Clock, json_decoder
from synapse.util.caches.ttlcache import TTLCache
from synapse.util.metrics import Measure

# period to cache .well-known results for by default
WELL_KNOWN_DEFAULT_CACHE_PERIOD = 24 * 3600

# jitter factor to add to the .well-known default cache ttls
WELL_KNOWN_DEFAULT_CACHE_PERIOD_JITTER = 0.1

# period to cache failure to fetch .well-known for
WELL_KNOWN_INVALID_CACHE_PERIOD = 1 * 3600

# period to cache failure to fetch .well-known if there has recently been a
# valid well-known for that domain.
WELL_KNOWN_DOWN_CACHE_PERIOD = 2 * 60

# period to remember there was a valid well-known after valid record expires
WELL_KNOWN_REMEMBER_DOMAIN_HAD_VALID = 2 * 3600

# cap for .well-known cache period
WELL_KNOWN_MAX_CACHE_PERIOD = 48 * 3600

# lower bound for .well-known cache period
WELL_KNOWN_MIN_CACHE_PERIOD = 5 * 60

# The maximum size (in bytes) to allow a well-known file to be.
WELL_KNOWN_MAX_SIZE = 50 * 1024  # 50 KiB

# Attempt to refetch a cached well-known N% of the TTL before it expires.
# e.g. if set to 0.2 and we have a cached entry with a TTL of 5mins, then
# we'll start trying to refetch 1 minute before it expires.
WELL_KNOWN_GRACE_PERIOD_FACTOR = 0.2

# Number of times we retry fetching a well-known for a domain we know recently
# had a valid entry.
WELL_KNOWN_RETRY_ATTEMPTS = 3


logger = logging.getLogger(__name__)


@attr.s(slots=True, frozen=True, auto_attribs=True)
class WellKnownLookupResult:
    delegated_server: Optional[bytes]


class WellKnownResolver:
    """Handles well-known lookups for matrix servers."""

    def __init__(
        self,
        server_name: str,
        reactor: IReactorTime,
        agent: IAgent,
        user_agent: bytes,
        server_name: str,
        well_known_cache: Optional[TTLCache[bytes, Optional[bytes]]] = None,
        had_well_known_cache: Optional[TTLCache[bytes, bool]] = None,
    ):
        """
        Args:
<<<<<<< HEAD
            reactor
            agent
            user_agent
            server_name: The homeserver name running this resolver
                (used to label metrics) (`hs.hostname`).
            well_known_cache
            had_well_known_cache
        """

=======
            server_name: Our homeserver name (used to label metrics) (`hs.hostname`).
        """

        self.server_name = server_name
>>>>>>> fc10a5ee
        self._reactor = reactor
        self._clock = Clock(reactor)

        if well_known_cache is None:
            well_known_cache = TTLCache(
                cache_name="well-known", server_name=server_name
            )

        if had_well_known_cache is None:
            had_well_known_cache = TTLCache(
                cache_name="had-valid-well-known", server_name=server_name
            )

        self._well_known_cache = well_known_cache
        self._had_valid_well_known_cache = had_well_known_cache
        self._well_known_agent = RedirectAgent(agent)
        self.user_agent = user_agent

    async def get_well_known(self, server_name: bytes) -> WellKnownLookupResult:
        """Attempt to fetch and parse a .well-known file for the given server

        Args:
            server_name: name of the server, from the requested url

        Returns:
            The result of the lookup
        """
        try:
            prev_result, expiry, ttl = self._well_known_cache.get_with_expiry(
                server_name
            )

            now = self._clock.time()
            if now < expiry - WELL_KNOWN_GRACE_PERIOD_FACTOR * ttl:
                return WellKnownLookupResult(delegated_server=prev_result)
        except KeyError:
            prev_result = None

        # TODO: should we linearise so that we don't end up doing two .well-known
        # requests for the same server in parallel?
        try:
            with Measure(
                self._clock,
                name="get_well_known",
                # This should be our homeserver where the the code is running (used to
                # label metrics)
                server_name=self.server_name,
            ):
                result: Optional[bytes]
                cache_period: float

                result, cache_period = await self._fetch_well_known(server_name)

        except _FetchWellKnownFailure as e:
            if prev_result and e.temporary:
                # This is a temporary failure and we have a still valid cached
                # result, so lets return that. Hopefully the next time we ask
                # the remote will be back up again.
                return WellKnownLookupResult(delegated_server=prev_result)

            result = None

            if self._had_valid_well_known_cache.get(server_name, False):
                # We have recently seen a valid well-known record for this
                # server, so we cache the lack of well-known for a shorter time.
                cache_period = WELL_KNOWN_DOWN_CACHE_PERIOD
            else:
                cache_period = WELL_KNOWN_INVALID_CACHE_PERIOD

            # add some randomness to the TTL to avoid a stampeding herd
            cache_period *= random.uniform(
                1 - WELL_KNOWN_DEFAULT_CACHE_PERIOD_JITTER,
                1 + WELL_KNOWN_DEFAULT_CACHE_PERIOD_JITTER,
            )

        if cache_period > 0:
            self._well_known_cache.set(server_name, result, cache_period)

        return WellKnownLookupResult(delegated_server=result)

    async def _fetch_well_known(self, server_name: bytes) -> Tuple[bytes, float]:
        """Actually fetch and parse a .well-known, without checking the cache

        Args:
            server_name: name of the server, from the requested url

        Raises:
            _FetchWellKnownFailure if we fail to lookup a result

        Returns:
            The lookup result and cache period.
        """

        had_valid_well_known = self._had_valid_well_known_cache.get(server_name, False)

        # We do this in two steps to differentiate between possibly transient
        # errors (e.g. can't connect to host, 503 response) and more permanent
        # errors (such as getting a 404 response).
        response, body = await self._make_well_known_request(
            server_name, retry=had_valid_well_known
        )

        try:
            if response.code != 200:
                raise Exception("Non-200 response %s" % (response.code,))

            parsed_body = json_decoder.decode(body.decode("utf-8"))
            logger.info("Response from .well-known: %s", parsed_body)

            result = parsed_body["m.server"].encode("ascii")
        except defer.CancelledError:
            # Bail if we've been cancelled
            raise
        except Exception as e:
            logger.info("Error parsing well-known for %s: %s", server_name, e)
            raise _FetchWellKnownFailure(temporary=False)

        cache_period = _cache_period_from_headers(
            response.headers, time_now=self._reactor.seconds
        )
        if cache_period is None:
            cache_period = WELL_KNOWN_DEFAULT_CACHE_PERIOD
            # add some randomness to the TTL to avoid a stampeding herd every 24 hours
            # after startup
            cache_period *= random.uniform(
                1 - WELL_KNOWN_DEFAULT_CACHE_PERIOD_JITTER,
                1 + WELL_KNOWN_DEFAULT_CACHE_PERIOD_JITTER,
            )
        else:
            cache_period = min(cache_period, WELL_KNOWN_MAX_CACHE_PERIOD)
            cache_period = max(cache_period, WELL_KNOWN_MIN_CACHE_PERIOD)

        # We got a success, mark as such in the cache
        self._had_valid_well_known_cache.set(
            server_name,
            bool(result),
            cache_period + WELL_KNOWN_REMEMBER_DOMAIN_HAD_VALID,
        )

        return result, cache_period

    async def _make_well_known_request(
        self, server_name: bytes, retry: bool
    ) -> Tuple[IResponse, bytes]:
        """Make the well known request.

        This will retry the request if requested and it fails (with unable
        to connect or receives a 5xx error).

        Args:
            server_name: name of the server, from the requested url
            retry: Whether to retry the request if it fails.

        Raises:
            _FetchWellKnownFailure if we fail to lookup a result

        Returns:
            Returns the response object and body. Response may be a non-200 response.
        """
        uri = b"https://%s/.well-known/matrix/server" % (server_name,)
        uri_str = uri.decode("ascii")

        headers = {
            b"User-Agent": [self.user_agent],
        }

        i = 0
        while True:
            i += 1

            logger.info("Fetching %s", uri_str)
            try:
                response = await make_deferred_yieldable(
                    self._well_known_agent.request(
                        b"GET", uri, headers=Headers(headers)
                    )
                )
                body_stream = BytesIO()
                await make_deferred_yieldable(
                    read_body_with_max_size(response, body_stream, WELL_KNOWN_MAX_SIZE)
                )
                body = body_stream.getvalue()

                if 500 <= response.code < 600:
                    raise Exception("Non-200 response %s" % (response.code,))

                return response, body
            except defer.CancelledError:
                # Bail if we've been cancelled
                raise
            except BodyExceededMaxSize:
                # If the well-known file was too large, do not keep attempting
                # to download it, but consider it a temporary error.
                logger.warning(
                    "Requested .well-known file for %s is too large > %r bytes",
                    server_name.decode("ascii"),
                    WELL_KNOWN_MAX_SIZE,
                )
                raise _FetchWellKnownFailure(temporary=True)
            except Exception as e:
                if not retry or i >= WELL_KNOWN_RETRY_ATTEMPTS:
                    logger.info("Error fetching %s: %s", uri_str, e)
                    raise _FetchWellKnownFailure(temporary=True)

                logger.info("Error fetching %s: %s. Retrying", uri_str, e)

            # Sleep briefly in the hopes that they come back up
            await self._clock.sleep(0.5)


def _cache_period_from_headers(
    headers: Headers, time_now: Callable[[], float] = time.time
) -> Optional[float]:
    cache_controls = _parse_cache_control(headers)

    if b"no-store" in cache_controls:
        return 0

    if b"max-age" in cache_controls:
        max_age = cache_controls[b"max-age"]
        if max_age:
            try:
                return int(max_age)
            except ValueError:
                pass

    expires = headers.getRawHeaders(b"expires")
    if expires is not None:
        try:
            expires_date = stringToDatetime(expires[-1])
            return expires_date - time_now()
        except ValueError:
            # RFC7234 says 'A cache recipient MUST interpret invalid date formats,
            # especially the value "0", as representing a time in the past (i.e.,
            # "already expired").
            return 0

    return None


def _parse_cache_control(headers: Headers) -> Dict[bytes, Optional[bytes]]:
    cache_controls = {}
    cache_control_headers = headers.getRawHeaders(b"cache-control") or []
    for hdr in cache_control_headers:
        for directive in hdr.split(b","):
            splits = [x.strip() for x in directive.split(b"=", 1)]
            k = splits[0].lower()
            v = splits[1] if len(splits) > 1 else None
            cache_controls[k] = v
    return cache_controls


@attr.s(slots=True)
class _FetchWellKnownFailure(Exception):
    # True if we didn't get a non-5xx HTTP response, i.e. this may or may not be
    # a temporary failure.
    temporary: bool = attr.ib()<|MERGE_RESOLUTION|>--- conflicted
+++ resolved
@@ -91,28 +91,20 @@
         reactor: IReactorTime,
         agent: IAgent,
         user_agent: bytes,
-        server_name: str,
         well_known_cache: Optional[TTLCache[bytes, Optional[bytes]]] = None,
         had_well_known_cache: Optional[TTLCache[bytes, bool]] = None,
     ):
         """
         Args:
-<<<<<<< HEAD
             reactor
             agent
             user_agent
-            server_name: The homeserver name running this resolver
-                (used to label metrics) (`hs.hostname`).
+            server_name: Our homeserver name (used to label metrics) (`hs.hostname`).
             well_known_cache
             had_well_known_cache
         """
 
-=======
-            server_name: Our homeserver name (used to label metrics) (`hs.hostname`).
-        """
-
         self.server_name = server_name
->>>>>>> fc10a5ee
         self._reactor = reactor
         self._clock = Clock(reactor)
 
