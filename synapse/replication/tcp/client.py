--- conflicted
+++ resolved
@@ -440,12 +440,7 @@
         self.federation_position: Optional[int] = None
 
         self._fed_position_linearizer = Linearizer(
-<<<<<<< HEAD
-            hs.get_clock(),
-            name="_fed_position_linearizer",
-=======
             name="_fed_position_linearizer", clock=hs.get_clock()
->>>>>>> 5143f93d
         )
 
     async def process_replication_rows(
