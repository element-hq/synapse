--- conflicted
+++ resolved
@@ -71,10 +71,7 @@
 
     def __init__(self, hs: "HomeServer"):
         self.server_name = hs.hostname
-<<<<<<< HEAD
-=======
 
->>>>>>> 2c236be0
         if hs.config.redis.redis_enabled:
             self._redis_connection: Optional["ConnectionHandler"] = (
                 hs.get_outbound_redis_connection()
