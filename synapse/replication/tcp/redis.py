--- conflicted
+++ resolved
@@ -36,14 +36,7 @@
 from twisted.internet.interfaces import IAddress, IConnector
 from twisted.python.failure import Failure
 
-<<<<<<< HEAD
 from synapse.logging.context import PreserveLoggingContext, make_deferred_yieldable
-=======
-from synapse.logging.context import (
-    PreserveLoggingContext,
-    make_deferred_yieldable,
-)
->>>>>>> b7e7f537
 from synapse.metrics import SERVER_NAME_LABEL
 from synapse.metrics.background_process_metrics import (
     BackgroundProcessLoggingContext,
@@ -126,15 +119,6 @@
 
         # a logcontext which we use for processing incoming commands. We declare it as a
         # background process so that the CPU stats get reported to prometheus.
-<<<<<<< HEAD
-        with PreserveLoggingContext():
-            # thanks to `PreserveLoggingContext()`, the new logcontext is guaranteed to
-            # capture the sentinel context as its containing context and won't prevent
-            # GC of / unintentionally reactivate what would be the current context.
-            self._logging_context = BackgroundProcessLoggingContext(
-                name="replication_command_handler", server_name=self.server_name
-            )
-=======
         self._logging_context: Optional[BackgroundProcessLoggingContext] = None
 
     def _get_logging_context(self) -> BackgroundProcessLoggingContext:
@@ -158,7 +142,6 @@
                     name="replication_command_handler", server_name=self.server_name
                 )
         return self._logging_context
->>>>>>> b7e7f537
 
     def connectionMade(self) -> None:
         logger.info("Connected to redis")
