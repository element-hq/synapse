#
# This file is licensed under the Affero General Public License (AGPL) version 3.
#
# Copyright 2020, 2022 The Matrix.org Foundation C.I.C.
# Copyright 2017 Vector Creations Ltd
# Copyright (C) 2023 New Vector, Ltd
#
# This program is free software: you can redistribute it and/or modify
# it under the terms of the GNU Affero General Public License as
# published by the Free Software Foundation, either version 3 of the
# License, or (at your option) any later version.
#
# See the GNU Affero General Public License for more details:
# <https://www.gnu.org/licenses/agpl-3.0.html>.
#
# Originally licensed under the Apache License, Version 2.0:
# <http://www.apache.org/licenses/LICENSE-2.0>.
#
# [This file includes modifications made by New Vector Limited]
#
#
import logging
from typing import (
    TYPE_CHECKING,
    Any,
    Awaitable,
    Iterable,
    Iterator,
    TypeVar,
)

from prometheus_client import Counter

from twisted.internet.protocol import ReconnectingClientFactory

from synapse.metrics import SERVER_NAME_LABEL, LaterGauge
from synapse.replication.tcp.commands import (
    ClearUserSyncsCommand,
    Command,
    FederationAckCommand,
    LockReleasedCommand,
    NewActiveTaskCommand,
    NewServerJoinedCommand,
    PositionCommand,
    RdataCommand,
    RemoteServerUpCommand,
    ReplicateCommand,
    UserIpCommand,
    UserSyncCommand,
)
from synapse.replication.tcp.context import ClientContextFactory
from synapse.replication.tcp.protocol import IReplicationConnection
from synapse.replication.tcp.streams import (
    STREAMS_MAP,
    AccountDataStream,
    BackfillStream,
    CachesStream,
    EventsStream,
    FederationStream,
    PresenceFederationStream,
    PresenceStream,
    PushRulesStream,
    ReceiptsStream,
    Stream,
    ToDeviceStream,
    TypingStream,
)
from synapse.replication.tcp.streams._base import (
    DeviceListsStream,
    StickyEventsStream,
    ThreadSubscriptionsStream,
)
from synapse.util.background_queue import BackgroundQueue

if TYPE_CHECKING:
    from synapse.server import HomeServer

logger = logging.getLogger(__name__)


# number of updates received for each RDATA stream
inbound_rdata_count = Counter(
    "synapse_replication_tcp_protocol_inbound_rdata_count",
    "",
    labelnames=["stream_name", SERVER_NAME_LABEL],
)
user_sync_counter = Counter(
    "synapse_replication_tcp_resource_user_sync", "", labelnames=[SERVER_NAME_LABEL]
)
federation_ack_counter = Counter(
    "synapse_replication_tcp_resource_federation_ack",
    "",
    labelnames=[SERVER_NAME_LABEL],
)
# FIXME: Unused metric, remove if not needed.
remove_pusher_counter = Counter(
    "synapse_replication_tcp_resource_remove_pusher", "", labelnames=[SERVER_NAME_LABEL]
)

user_ip_cache_counter = Counter(
    "synapse_replication_tcp_resource_user_ip_cache", "", labelnames=[SERVER_NAME_LABEL]
)

tcp_resource_total_connections_gauge = LaterGauge(
    name="synapse_replication_tcp_resource_total_connections",
    desc="",
    labelnames=[SERVER_NAME_LABEL],
)

tcp_command_queue_gauge = LaterGauge(
    name="synapse_replication_tcp_command_queue",
    desc="Number of inbound RDATA/POSITION commands queued for processing",
    labelnames=["stream_name", SERVER_NAME_LABEL],
)


# the type of the entries in _command_queues_by_stream
_StreamCommandQueueItem = tuple[RdataCommand | PositionCommand, IReplicationConnection]


class ReplicationCommandHandler:
    """Handles incoming commands from replication as well as sending commands
    back out to connections.
    """

    def __init__(self, hs: "HomeServer"):
        self.server_name = hs.hostname
        self.hs = hs
        self._replication_data_handler = hs.get_replication_data_handler()
        self._presence_handler = hs.get_presence_handler()
        self._store = hs.get_datastores().main
        self._notifier = hs.get_notifier()
        self._clock = hs.get_clock()
        self._instance_id = hs.get_instance_id()
        self._instance_name = hs.get_instance_name()

        # Additional Redis channel suffixes to subscribe to.
        self._channels_to_subscribe_to: list[str] = []

        self._is_presence_writer = (
            hs.get_instance_name() in hs.config.worker.writers.presence
        )

        self._streams: dict[str, Stream] = {
            stream.NAME: stream(hs) for stream in STREAMS_MAP.values()
        }

        # List of streams that this instance is the source of
        self._streams_to_replicate: list[Stream] = []

        for stream in self._streams.values():
            if hs.config.redis.redis_enabled and stream.NAME == CachesStream.NAME:
                # All workers can write to the cache invalidation stream when
                # using redis.
                self._streams_to_replicate.append(stream)
                continue

            if isinstance(stream, (EventsStream, BackfillStream)):
                # Only add EventStream and BackfillStream as a source on the
                # instance in charge of event persistence.
                if hs.get_instance_name() in hs.config.worker.writers.events:
                    self._streams_to_replicate.append(stream)

                continue

            if isinstance(stream, ToDeviceStream):
                # Only add ToDeviceStream as a source on instances in charge of
                # sending to device messages.
                if hs.get_instance_name() in hs.config.worker.writers.to_device:
                    self._streams_to_replicate.append(stream)

                continue

            if isinstance(stream, TypingStream):
                # Only add TypingStream as a source on the instance in charge of
                # typing.
                if hs.get_instance_name() in hs.config.worker.writers.typing:
                    self._streams_to_replicate.append(stream)

                continue

            if isinstance(stream, AccountDataStream):
                # Only add AccountDataStream and TagAccountDataStream as a source on the
                # instance in charge of account_data persistence.
                if hs.get_instance_name() in hs.config.worker.writers.account_data:
                    self._streams_to_replicate.append(stream)

                continue

            if isinstance(stream, ReceiptsStream):
                # Only add ReceiptsStream as a source on the instance in charge of
                # receipts.
                if hs.get_instance_name() in hs.config.worker.writers.receipts:
                    self._streams_to_replicate.append(stream)

                continue

            if isinstance(stream, (PresenceStream, PresenceFederationStream)):
                # Only add PresenceStream as a source on the instance in charge
                # of presence.
                if self._is_presence_writer:
                    self._streams_to_replicate.append(stream)

                continue

            if isinstance(stream, PushRulesStream):
                if hs.get_instance_name() in hs.config.worker.writers.push_rules:
                    self._streams_to_replicate.append(stream)

                continue

            if isinstance(stream, ThreadSubscriptionsStream):
                if (
                    hs.get_instance_name()
                    in hs.config.worker.writers.thread_subscriptions
                ):
                    self._streams_to_replicate.append(stream)

                continue

            if isinstance(stream, StickyEventsStream):
                if hs.get_instance_name() in hs.config.worker.writers.events:
                    self._streams_to_replicate.append(stream)

                continue

            if isinstance(stream, DeviceListsStream):
                if hs.get_instance_name() in hs.config.worker.writers.device_lists:
                    self._streams_to_replicate.append(stream)

                continue

            # Only add any other streams if we're on master.
            if hs.config.worker.worker_app is not None:
                continue

            if (
                stream.NAME == FederationStream.NAME
                and hs.config.worker.send_federation
            ):
                # We only support federation stream if federation sending
                # has been disabled on the master.
                continue

            self._streams_to_replicate.append(stream)

        # Map of stream name to batched updates. See RdataCommand for info on
        # how batching works.
        self._pending_batches: dict[str, list[Any]] = {}

        # The factory used to create connections.
        self._factory: ReconnectingClientFactory | None = None

        # The currently connected connections. (The list of places we need to send
        # outgoing replication commands to.)
        self._connections: list[IReplicationConnection] = []

        tcp_resource_total_connections_gauge.register_hook(
            homeserver_instance_id=hs.get_instance_id(),
            hook=lambda: {(self.server_name,): len(self._connections)},
        )

        # When POSITION or RDATA commands arrive, we stick them in a queue and process
        # them in order in a separate background process.

        # the streams which are currently being processed by _unsafe_process_queue
        self._processing_streams: set[str] = set()

        # for each stream, a queue of commands that are awaiting processing, and the
        # connection that they arrived on.
        self._command_queues_by_stream = {
            stream_name: BackgroundQueue[_StreamCommandQueueItem](
                hs,
                "process-replication-data",
                self._unsafe_process_item,
            )
            for stream_name in self._streams
        }

        # For each connection, the incoming stream names that have received a POSITION
        # from that connection.
        self._streams_by_connection: dict[IReplicationConnection, set[str]] = {}

        tcp_command_queue_gauge.register_hook(
            homeserver_instance_id=hs.get_instance_id(),
            hook=lambda: {
                (stream_name, self.server_name): len(queue)
                for stream_name, queue in self._command_queues_by_stream.items()
            },
        )

        self._is_master = hs.config.worker.worker_app is None

        self._federation_sender = None
        if self._is_master and not hs.config.worker.send_federation:
            self._federation_sender = hs.get_federation_sender()

        self._server_notices_sender = None
        if self._is_master:
            self._server_notices_sender = hs.get_server_notices_sender()

        self._task_scheduler = None
        if hs.config.worker.run_background_tasks:
            self._task_scheduler = hs.get_task_scheduler()

        if hs.config.redis.redis_enabled:
            # If we're using Redis, it's the background worker that should
            # receive USER_IP commands and store the relevant client IPs.
            self._should_insert_client_ips = hs.config.worker.run_background_tasks
        else:
            # If we're NOT using Redis, this must be handled by the master
            self._should_insert_client_ips = hs.get_instance_name() == "master"

        if self._is_master or self._should_insert_client_ips:
            self.subscribe_to_channel("USER_IP")

        if hs.config.redis.redis_enabled:
            self._notifier.add_lock_released_callback(self.on_lock_released)

        # Marks if we should send POSITION commands for all streams ASAP. This
        # is checked by the `ReplicationStreamer` which manages sending
        # RDATA/POSITION commands
        self._should_announce_positions = True

    def subscribe_to_channel(self, channel_name: str) -> None:
        """
        Indicates that we wish to subscribe to a Redis channel by name.

        (The name will later be prefixed with the server name; i.e. subscribing
        to the 'ABC' channel actually subscribes to 'example.com/ABC' Redis-side.)

        Raises:
          - If replication has already started, then it's too late to subscribe
            to new channels.
        """

        if self._factory is not None:
            # We don't allow subscribing after the fact to avoid the chance
            # of missing an important message because we didn't subscribe in time.
            raise RuntimeError(
                "Cannot subscribe to more channels after replication started."
            )

        if channel_name not in self._channels_to_subscribe_to:
            self._channels_to_subscribe_to.append(channel_name)

    def _add_command_to_stream_queue(
        self, conn: IReplicationConnection, cmd: RdataCommand | PositionCommand
    ) -> None:
        """Queue the given received command for processing

        Adds the given command to the per-stream queue, and processes the queue if
        necessary
        """
        stream_name = cmd.stream_name
        queue = self._command_queues_by_stream.get(stream_name)
        if queue is None:
            logger.error("Got %s for unknown stream: %s", cmd.NAME, stream_name)
            return

        queue.add((cmd, conn))

    async def _unsafe_process_item(self, item: _StreamCommandQueueItem) -> None:
        """Process a single command from the stream queue.

        This should only be called one at a time per stream, and is called from
        the stream's BackgroundQueue.
        """
        cmd, conn = item
        stream_name = cmd.stream_name
        await self._process_command(cmd, conn, stream_name)

    async def _process_command(
        self,
        cmd: PositionCommand | RdataCommand,
        conn: IReplicationConnection,
        stream_name: str,
    ) -> None:
        if isinstance(cmd, PositionCommand):
            await self._process_position(stream_name, conn, cmd)
        elif isinstance(cmd, RdataCommand):
            await self._process_rdata(stream_name, conn, cmd)
        else:
            # This shouldn't be possible
            raise Exception("Unrecognised command %s in stream queue", cmd.NAME)

    def start_replication(self, hs: "HomeServer") -> None:
        """Helper method to start replication."""
        from synapse.replication.tcp.redis import RedisDirectTcpReplicationClientFactory

        # First let's ensure that we have a ReplicationStreamer started.
        hs.get_replication_streamer()

        # We need two connections to redis, one for the subscription stream and
        # one to send commands to (as you can't send further redis commands to a
        # connection after SUBSCRIBE is called).

        # First create the connection for sending commands.
        outbound_redis_connection = hs.get_outbound_redis_connection()

        # Now create the factory/connection for the subscription stream.
        self._factory = RedisDirectTcpReplicationClientFactory(
            hs,
            outbound_redis_connection,
            channel_names=self._channels_to_subscribe_to,
        )

        reactor = hs.get_reactor()
        redis_config = hs.config.redis
        if redis_config.redis_path is not None:
            reactor.connectUNIX(
                redis_config.redis_path,
                self._factory,
                timeout=30,
                checkPID=False,
            )

        elif hs.config.redis.redis_use_tls:
            ssl_context_factory = ClientContextFactory(hs.config.redis)
            reactor.connectSSL(
                redis_config.redis_host,
                redis_config.redis_port,
                self._factory,
                ssl_context_factory,
                timeout=30,
                bindAddress=None,
            )
        else:
            reactor.connectTCP(
                redis_config.redis_host,
                redis_config.redis_port,
                self._factory,
                timeout=30,
                bindAddress=None,
            )

    def get_streams(self) -> dict[str, Stream]:
        """Get a map from stream name to all streams."""
        return self._streams

    def get_streams_to_replicate(self) -> list[Stream]:
        """Get a list of streams that this instances replicates."""
        return self._streams_to_replicate

    def on_REPLICATE(self, conn: IReplicationConnection, cmd: ReplicateCommand) -> None:
        self.send_positions_to_connection()

    def send_positions_to_connection(self) -> None:
        """Send current position of all streams this process is source of to
        the connection.
        """

        self._should_announce_positions = True
        self._notifier.notify_replication()

    def should_announce_positions(self) -> bool:
        """Check if we should send POSITION commands for all streams ASAP."""
        return self._should_announce_positions

    def will_announce_positions(self) -> None:
        """Mark that we're about to send POSITIONs out for all streams."""
        self._should_announce_positions = False

    def on_USER_SYNC(
        self, conn: IReplicationConnection, cmd: UserSyncCommand
    ) -> Awaitable[None] | None:
        user_sync_counter.labels(**{SERVER_NAME_LABEL: self.server_name}).inc()

        if self._is_presence_writer:
            return self._presence_handler.update_external_syncs_row(
                cmd.instance_id,
                cmd.user_id,
                cmd.device_id,
                cmd.is_syncing,
                cmd.last_sync_ms,
            )
        else:
            return None

    def on_CLEAR_USER_SYNC(
        self, conn: IReplicationConnection, cmd: ClearUserSyncsCommand
    ) -> Awaitable[None] | None:
        if self._is_presence_writer:
            return self._presence_handler.update_external_syncs_clear(cmd.instance_id)
        else:
            return None

    def on_FEDERATION_ACK(
        self, conn: IReplicationConnection, cmd: FederationAckCommand
    ) -> None:
        federation_ack_counter.labels(**{SERVER_NAME_LABEL: self.server_name}).inc()

        if self._federation_sender:
            self._federation_sender.federation_ack(cmd.instance_name, cmd.token)

    def on_USER_IP(
        self, conn: IReplicationConnection, cmd: UserIpCommand
    ) -> Awaitable[None] | None:
        user_ip_cache_counter.labels(**{SERVER_NAME_LABEL: self.server_name}).inc()

        if self._is_master or self._should_insert_client_ips:
            # We make a point of only returning an awaitable if there's actually
            # something to do; on_USER_IP is not an async function, but
            # _handle_user_ip is.
            # If on_USER_IP returns an awaitable, it gets scheduled as a
            # background process (see `BaseReplicationStreamProtocol.handle_command`).
            return self._handle_user_ip(cmd)
        else:
            # Returning None when this process definitely has nothing to do
            # reduces the overhead of handling the USER_IP command, which is
            # currently broadcast to all workers regardless of utility.
            return None

    async def _handle_user_ip(self, cmd: UserIpCommand) -> None:
        """
        Handles a User IP, branching depending on whether we are the main process
        and/or the background worker.
        """
        if self._is_master:
            assert self._server_notices_sender is not None
            await self._server_notices_sender.on_user_ip(cmd.user_id)

        if self._should_insert_client_ips:
            await self._store.insert_client_ip(
                cmd.user_id,
                cmd.access_token,
                cmd.ip,
                cmd.user_agent,
                cmd.device_id,
                cmd.last_seen,
            )

    def on_RDATA(self, conn: IReplicationConnection, cmd: RdataCommand) -> None:
        if cmd.instance_name == self._instance_name:
            # Ignore RDATA that are just our own echoes
            return

        stream_name = cmd.stream_name
        inbound_rdata_count.labels(
            stream_name=stream_name, **{SERVER_NAME_LABEL: self.server_name}
        ).inc()

        # We put the received command into a queue here for two reasons:
        #   1. so we don't try and concurrently handle multiple rows for the
        #      same stream, and
        #   2. so we don't race with getting a POSITION command and fetching
        #      missing RDATA.

        self._add_command_to_stream_queue(conn, cmd)

    async def _process_rdata(
        self, stream_name: str, conn: IReplicationConnection, cmd: RdataCommand
    ) -> None:
        """Process an RDATA command

        Called after the command has been popped off the queue of inbound commands
        """
        try:
            row = STREAMS_MAP[stream_name].parse_row(cmd.row)
        except Exception as e:
            raise Exception(
                "Failed to parse RDATA: %r %r" % (stream_name, cmd.row)
            ) from e

        # make sure that we've processed a POSITION for this stream *on this
        # connection*. (A POSITION on another connection is no good, as there
        # is no guarantee that we have seen all the intermediate updates.)
        sbc = self._streams_by_connection.get(conn)
        if not sbc or stream_name not in sbc:
            # Let's drop the row for now, on the assumption we'll receive a
            # `POSITION` soon and we'll catch up correctly then.
            logger.debug(
                "Discarding RDATA for unconnected stream %s -> %s",
                stream_name,
                cmd.token,
            )
            return

        if cmd.token is None:
            # I.e. this is part of a batch of updates for this stream (in
            # which case batch until we get an update for the stream with a non
            # None token).
            self._pending_batches.setdefault(stream_name, []).append(row)
            return

        # Check if this is the last of a batch of updates
        rows = self._pending_batches.pop(stream_name, [])
        rows.append(row)

        stream = self._streams[stream_name]

        # Find where we previously streamed up to.
        current_token = stream.current_token(cmd.instance_name)

        # Discard this data if this token is earlier than the current
        # position. Note that streams can be reset (in which case you
        # expect an earlier token), but that must be preceded by a
        # POSITION command.
        if cmd.token <= current_token:
            logger.debug(
                "Discarding RDATA from stream %s at position %s before previous position %s",
                stream_name,
                cmd.token,
                current_token,
            )
        else:
            await self.on_rdata(stream_name, cmd.instance_name, cmd.token, rows)

    async def on_rdata(
        self, stream_name: str, instance_name: str, token: int, rows: list
    ) -> None:
        """Called to handle a batch of replication data with a given stream token.

        Args:
            stream_name: name of the replication stream for this batch of rows
            instance_name: the instance that wrote the rows.
            token: stream token for this batch of rows
            rows: a list of Stream.ROW_TYPE objects as returned by
                Stream.parse_row.
        """
        logger.debug("Received rdata %s (%s) -> %s", stream_name, instance_name, token)
        await self._replication_data_handler.on_rdata(
            stream_name, instance_name, token, rows
        )

    def on_POSITION(self, conn: IReplicationConnection, cmd: PositionCommand) -> None:
        if cmd.instance_name == self._instance_name:
            # Ignore POSITION that are just our own echoes
            return

        logger.debug("Handling '%s %s'", cmd.NAME, cmd.to_line())

        # Check if we can early discard this position. We can only do so for
        # connected streams.
        stream = self._streams[cmd.stream_name]
        if stream.can_discard_position(
            cmd.instance_name, cmd.prev_token, cmd.new_token
        ) and self.is_stream_connected(conn, cmd.stream_name):
            logger.debug(
                "Discarding redundant POSITION %s/%s %s %s",
                cmd.instance_name,
                cmd.stream_name,
                cmd.prev_token,
                cmd.new_token,
            )
            return

        self._add_command_to_stream_queue(conn, cmd)

    async def _process_position(
        self, stream_name: str, conn: IReplicationConnection, cmd: PositionCommand
    ) -> None:
        """Process a POSITION command

        Called after the command has been popped off the queue of inbound commands
        """
        stream = self._streams[stream_name]

        if stream.can_discard_position(
            cmd.instance_name, cmd.prev_token, cmd.new_token
        ) and self.is_stream_connected(conn, cmd.stream_name):
            logger.debug(
                "Discarding redundant POSITION %s/%s %s %s",
                cmd.instance_name,
                cmd.stream_name,
                cmd.prev_token,
                cmd.new_token,
            )
            return

        # We're about to go and catch up with the stream, so remove from set
        # of connected streams.
        for streams in self._streams_by_connection.values():
            streams.discard(stream_name)

        # We clear the pending batches for the stream as the fetching of the
        # missing updates below will fetch all rows in the batch.
        self._pending_batches.pop(stream_name, [])

        # Find where we previously streamed up to.
        current_token = stream.current_token(cmd.instance_name)

        # If the incoming previous position is less than our current position
        # then we're up to date and there's nothing to do. Otherwise, fetch
        # all updates between then and now.
        #
        # Note: We also have to check that `current_token` is at most the
        # new position, to handle the case where the stream gets "reset"
        # (e.g. for `caches` and `typing` after the writer's restart).
        missing_updates = not (cmd.prev_token <= current_token <= cmd.new_token)
        while missing_updates:
            # Note: There may very well not be any new updates, but we check to
            # make sure. This can particularly happen for the event stream where
            # event persisters continuously send `POSITION`. See `resource.py`
            # for why this can happen.

            logger.info(
                "Fetching replication rows for '%s' / %s between %i and %i",
                stream_name,
                cmd.instance_name,
                current_token,
                cmd.new_token,
            )
            (updates, current_token, missing_updates) = await stream.get_updates_since(
                cmd.instance_name, current_token, cmd.new_token
            )

            # TODO: add some tests for this

            # Some streams return multiple rows with the same stream IDs,
            # which need to be processed in batches.

            for token, rows in _batch_updates(updates):
                await self.on_rdata(
                    stream_name,
                    cmd.instance_name,
                    token,
                    [stream.parse_row(row) for row in rows],
                )

            logger.info("Caught up with stream '%s' to %i", stream_name, current_token)

        # We've now caught up to position sent to us, notify handler.
        await self._replication_data_handler.on_position(
            cmd.stream_name, cmd.instance_name, cmd.new_token
        )

        self._streams_by_connection.setdefault(conn, set()).add(stream_name)

    def is_stream_connected(
        self, conn: IReplicationConnection, stream_name: str
    ) -> bool:
        """Return if stream has been successfully connected and is ready to
        receive updates"""
        return stream_name in self._streams_by_connection.get(conn, ())

    def on_REMOTE_SERVER_UP(
        self, conn: IReplicationConnection, cmd: RemoteServerUpCommand
    ) -> None:
        """Called when get a new REMOTE_SERVER_UP command."""
        self._notifier.notify_remote_server_up(cmd.data)

    def on_NEW_SERVER_JOINED(
        self, conn: IReplicationConnection, cmd: NewServerJoinedCommand
    ) -> None:
        """Called when get a new NEW_SERVER_JOINED command."""
        self._notifier.notify_new_server_joined(cmd.server, cmd.room_id)

    def on_LOCK_RELEASED(
        self, conn: IReplicationConnection, cmd: LockReleasedCommand
    ) -> None:
        """Called when we get a new LOCK_RELEASED command."""
        if cmd.instance_name == self._instance_name:
            return

        self._notifier.notify_lock_released(
            cmd.instance_name, cmd.lock_name, cmd.lock_key
        )

    def on_NEW_ACTIVE_TASK(
        self, conn: IReplicationConnection, cmd: NewActiveTaskCommand
    ) -> None:
        """Called when get a new NEW_ACTIVE_TASK command."""
        if self._task_scheduler:
            self._task_scheduler.on_new_task(cmd.data)

    def new_connection(self, connection: IReplicationConnection) -> None:
        """Called when we have a new connection."""
        self._connections.append(connection)

        # If we are connected to replication as a client (rather than a server)
        # we need to reset the reconnection delay on the client factory (which
        # is used to do exponential back off when the connection drops).
        #
        # Ideally we would reset the delay when we've "fully established" the
        # connection (for some definition thereof) to stop us from tightlooping
        # on reconnection if something fails after this point and we drop the
        # connection. Unfortunately, we don't really have a better definition of
        # "fully established" than the connection being established.
        if self._factory:
            self._factory.resetDelay()

        # Tell the other end if we have any users currently syncing.
        currently_syncing = (
            self._presence_handler.get_currently_syncing_users_for_replication()
        )

        now = self._clock.time_msec()
        for user_id, device_id in currently_syncing:
            connection.send_command(
                UserSyncCommand(self._instance_id, user_id, device_id, True, now)
            )

    def lost_connection(self, connection: IReplicationConnection) -> None:
        """Called when a connection is closed/lost."""
        # we no longer need _streams_by_connection for this connection.
        streams = self._streams_by_connection.pop(connection, None)
        if streams:
            logger.info(
                "Lost replication connection; streams now disconnected: %s", streams
            )
        try:
            self._connections.remove(connection)
        except ValueError:
            pass

    def connected(self) -> bool:
        """Do we have any replication connections open?

        Is used by e.g. `ReplicationStreamer` to no-op if nothing is connected.
        """
        return bool(self._connections)

    def send_command(self, cmd: Command) -> None:
        """Send a command to all connected connections.

        Args:
            cmd
        """
        if self._connections:
            for connection in self._connections:
                try:
                    connection.send_command(cmd)
                except Exception:
                    # We probably want to catch some types of exceptions here
                    # and log them as warnings (e.g. connection gone), but I
                    # can't find what those exception types they would be.
                    logger.exception(
                        "Failed to write command %s to connection %s",
                        cmd.NAME,
                        connection,
                    )
        else:
            logger.warning("Dropping command as not connected: %r", cmd.NAME)

    def send_federation_ack(self, token: int) -> None:
        """Ack data for the federation stream. This allows the master to drop
        data stored purely in memory.
        """
        self.send_command(FederationAckCommand(self._instance_name, token))

    def send_user_sync(
        self,
        instance_id: str,
        user_id: str,
        device_id: str | None,
        is_syncing: bool,
        last_sync_ms: int,
    ) -> None:
        """Poke the master that a user has started/stopped syncing."""
        self.send_command(
            UserSyncCommand(instance_id, user_id, device_id, is_syncing, last_sync_ms)
        )

    def send_user_ip(
        self,
        user_id: str,
        access_token: str,
        ip: str,
        user_agent: str,
        device_id: str | None,
        last_seen: int,
    ) -> None:
        """Tell the master that the user made a request."""
        cmd = UserIpCommand(user_id, access_token, ip, user_agent, device_id, last_seen)
        self.send_command(cmd)

    def send_remote_server_up(self, server: str) -> None:
        self.send_command(RemoteServerUpCommand(server))

<<<<<<< HEAD
    def send_new_server_joined(self, server: str, room_id: str) -> None:
        self.send_command(NewServerJoinedCommand(server, room_id))

    def stream_update(self, stream_name: str, token: Optional[int], data: Any) -> None:
=======
    def stream_update(self, stream_name: str, token: int | None, data: Any) -> None:
>>>>>>> 03e873e7
        """Called when a new update is available to stream to Redis subscribers.

        We need to check if the client is interested in the stream or not
        """
        self.send_command(RdataCommand(stream_name, self._instance_name, token, data))

    def on_lock_released(
        self, instance_name: str, lock_name: str, lock_key: str
    ) -> None:
        """Called when we released a lock and should notify other instances."""
        if instance_name == self._instance_name:
            self.send_command(LockReleasedCommand(instance_name, lock_name, lock_key))

    def send_new_active_task(self, task_id: str) -> None:
        """Called when a new task has been scheduled for immediate launch and is ACTIVE."""
        self.send_command(NewActiveTaskCommand(task_id))


UpdateToken = TypeVar("UpdateToken")
UpdateRow = TypeVar("UpdateRow")


def _batch_updates(
    updates: Iterable[tuple[UpdateToken, UpdateRow]],
) -> Iterator[tuple[UpdateToken, list[UpdateRow]]]:
    """Collect stream updates with the same token together

    Given a series of updates returned by Stream.get_updates_since(), collects
    the updates which share the same stream_id together.

    For example:

        [(1, a), (1, b), (2, c), (3, d), (3, e)]

    becomes:

        [
            (1, [a, b]),
            (2, [c]),
            (3, [d, e]),
        ]
    """

    update_iter = iter(updates)

    first_update = next(update_iter, None)
    if first_update is None:
        # empty input
        return

    current_batch_token = first_update[0]
    current_batch = [first_update[1]]

    for token, row in update_iter:
        if token != current_batch_token:
            # different token to the previous row: flush the previous
            # batch and start anew
            yield current_batch_token, current_batch
            current_batch_token = token
            current_batch = []

        current_batch.append(row)

    # flush the final batch
    yield current_batch_token, current_batch<|MERGE_RESOLUTION|>--- conflicted
+++ resolved
@@ -868,14 +868,10 @@
     def send_remote_server_up(self, server: str) -> None:
         self.send_command(RemoteServerUpCommand(server))
 
-<<<<<<< HEAD
     def send_new_server_joined(self, server: str, room_id: str) -> None:
         self.send_command(NewServerJoinedCommand(server, room_id))
 
-    def stream_update(self, stream_name: str, token: Optional[int], data: Any) -> None:
-=======
     def stream_update(self, stream_name: str, token: int | None, data: Any) -> None:
->>>>>>> 03e873e7
         """Called when a new update is available to stream to Redis subscribers.
 
         We need to check if the client is interested in the stream or not
