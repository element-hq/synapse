#
# This file is licensed under the Affero General Public License (AGPL) version 3.
#
# Copyright 2020, 2022 The Matrix.org Foundation C.I.C.
# Copyright 2017 Vector Creations Ltd
# Copyright (C) 2023 New Vector, Ltd
#
# This program is free software: you can redistribute it and/or modify
# it under the terms of the GNU Affero General Public License as
# published by the Free Software Foundation, either version 3 of the
# License, or (at your option) any later version.
#
# See the GNU Affero General Public License for more details:
# <https://www.gnu.org/licenses/agpl-3.0.html>.
#
# Originally licensed under the Apache License, Version 2.0:
# <http://www.apache.org/licenses/LICENSE-2.0>.
#
# [This file includes modifications made by New Vector Limited]
#
#
import logging
from typing import (
    TYPE_CHECKING,
    Any,
    Awaitable,
    Deque,
    Dict,
    Iterable,
    Iterator,
    List,
    Optional,
    Set,
    Tuple,
    TypeVar,
    Union,
)

from prometheus_client import Counter

from twisted.internet.protocol import ReconnectingClientFactory

from synapse.metrics import SERVER_NAME_LABEL, LaterGauge
from synapse.metrics.background_process_metrics import run_as_background_process
from synapse.replication.tcp.commands import (
    ClearUserSyncsCommand,
    Command,
    FederationAckCommand,
    LockReleasedCommand,
    NewActiveTaskCommand,
    PositionCommand,
    RdataCommand,
    RemoteServerUpCommand,
    ReplicateCommand,
    UserIpCommand,
    UserSyncCommand,
)
from synapse.replication.tcp.context import ClientContextFactory
from synapse.replication.tcp.protocol import IReplicationConnection
from synapse.replication.tcp.streams import (
    STREAMS_MAP,
    AccountDataStream,
    BackfillStream,
    CachesStream,
    EventsStream,
    FederationStream,
    PresenceFederationStream,
    PresenceStream,
    PushRulesStream,
    ReceiptsStream,
    Stream,
    ToDeviceStream,
    TypingStream,
)
from synapse.replication.tcp.streams._base import (
    DeviceListsStream,
    ThreadSubscriptionsStream,
)

if TYPE_CHECKING:
    from synapse.server import HomeServer

logger = logging.getLogger(__name__)


# number of updates received for each RDATA stream
inbound_rdata_count = Counter(
    "synapse_replication_tcp_protocol_inbound_rdata_count",
    "",
    labelnames=["stream_name", SERVER_NAME_LABEL],
)
user_sync_counter = Counter(
    "synapse_replication_tcp_resource_user_sync", "", labelnames=[SERVER_NAME_LABEL]
)
federation_ack_counter = Counter(
    "synapse_replication_tcp_resource_federation_ack",
    "",
    labelnames=[SERVER_NAME_LABEL],
)
# FIXME: Unused metric, remove if not needed.
remove_pusher_counter = Counter(
    "synapse_replication_tcp_resource_remove_pusher", "", labelnames=[SERVER_NAME_LABEL]
)

user_ip_cache_counter = Counter(
    "synapse_replication_tcp_resource_user_ip_cache", "", labelnames=[SERVER_NAME_LABEL]
)

tcp_resource_total_connections_gauge = LaterGauge(
    name="synapse_replication_tcp_resource_total_connections",
    desc="",
    labelnames=[SERVER_NAME_LABEL],
)

tcp_command_queue_gauge = LaterGauge(
    name="synapse_replication_tcp_command_queue",
    desc="Number of inbound RDATA/POSITION commands queued for processing",
    labelnames=["stream_name", SERVER_NAME_LABEL],
)


# the type of the entries in _command_queues_by_stream
_StreamCommandQueue = Deque[
    Tuple[Union[RdataCommand, PositionCommand], IReplicationConnection]
]


class ReplicationCommandHandler:
    """Handles incoming commands from replication as well as sending commands
    back out to connections.
    """

    def __init__(self, hs: "HomeServer"):
        self.server_name = hs.hostname
        self._replication_data_handler = hs.get_replication_data_handler()
        self._presence_handler = hs.get_presence_handler()
        self._store = hs.get_datastores().main
        self._notifier = hs.get_notifier()
        self._clock = hs.get_clock()
        self._instance_id = hs.get_instance_id()
        self._instance_name = hs.get_instance_name()

        # Additional Redis channel suffixes to subscribe to.
        self._channels_to_subscribe_to: List[str] = []

        self._is_presence_writer = (
            hs.get_instance_name() in hs.config.worker.writers.presence
        )

        self._streams: Dict[str, Stream] = {
            stream.NAME: stream(hs) for stream in STREAMS_MAP.values()
        }

        # List of streams that this instance is the source of
        self._streams_to_replicate: List[Stream] = []

        for stream in self._streams.values():
            if hs.config.redis.redis_enabled and stream.NAME == CachesStream.NAME:
                # All workers can write to the cache invalidation stream when
                # using redis.
                self._streams_to_replicate.append(stream)
                continue

            if isinstance(stream, (EventsStream, BackfillStream)):
                # Only add EventStream and BackfillStream as a source on the
                # instance in charge of event persistence.
                if hs.get_instance_name() in hs.config.worker.writers.events:
                    self._streams_to_replicate.append(stream)

                continue

            if isinstance(stream, ToDeviceStream):
                # Only add ToDeviceStream as a source on instances in charge of
                # sending to device messages.
                if hs.get_instance_name() in hs.config.worker.writers.to_device:
                    self._streams_to_replicate.append(stream)

                continue

            if isinstance(stream, TypingStream):
                # Only add TypingStream as a source on the instance in charge of
                # typing.
                if hs.get_instance_name() in hs.config.worker.writers.typing:
                    self._streams_to_replicate.append(stream)

                continue

            if isinstance(stream, AccountDataStream):
                # Only add AccountDataStream and TagAccountDataStream as a source on the
                # instance in charge of account_data persistence.
                if hs.get_instance_name() in hs.config.worker.writers.account_data:
                    self._streams_to_replicate.append(stream)

                continue

            if isinstance(stream, ReceiptsStream):
                # Only add ReceiptsStream as a source on the instance in charge of
                # receipts.
                if hs.get_instance_name() in hs.config.worker.writers.receipts:
                    self._streams_to_replicate.append(stream)

                continue

            if isinstance(stream, (PresenceStream, PresenceFederationStream)):
                # Only add PresenceStream as a source on the instance in charge
                # of presence.
                if self._is_presence_writer:
                    self._streams_to_replicate.append(stream)

                continue

            if isinstance(stream, PushRulesStream):
                if hs.get_instance_name() in hs.config.worker.writers.push_rules:
                    self._streams_to_replicate.append(stream)

                continue

            if isinstance(stream, ThreadSubscriptionsStream):
                if (
                    hs.get_instance_name()
                    in hs.config.worker.writers.thread_subscriptions
                ):
                    self._streams_to_replicate.append(stream)

                continue

            if isinstance(stream, DeviceListsStream):
                if hs.get_instance_name() in hs.config.worker.writers.device_lists:
                    self._streams_to_replicate.append(stream)

                continue

            # Only add any other streams if we're on master.
            if hs.config.worker.worker_app is not None:
                continue

            if (
                stream.NAME == FederationStream.NAME
                and hs.config.worker.send_federation
            ):
                # We only support federation stream if federation sending
                # has been disabled on the master.
                continue

            self._streams_to_replicate.append(stream)

        # Map of stream name to batched updates. See RdataCommand for info on
        # how batching works.
        self._pending_batches: Dict[str, List[Any]] = {}

        # The factory used to create connections.
        self._factory: Optional[ReconnectingClientFactory] = None

        # The currently connected connections. (The list of places we need to send
        # outgoing replication commands to.)
        self._connections: List[IReplicationConnection] = []

<<<<<<< HEAD
        hs.register_later_gauge(
            LaterGauge(
                name="synapse_replication_tcp_resource_total_connections",
                desc="",
                labelnames=[SERVER_NAME_LABEL],
                caller=lambda: {(self.server_name,): len(self._connections)},
            )
=======
        tcp_resource_total_connections_gauge.register_hook(
            homeserver_instance_id=hs.get_instance_id(),
            hook=lambda: {(self.server_name,): len(self._connections)},
>>>>>>> b2997a8f
        )

        # When POSITION or RDATA commands arrive, we stick them in a queue and process
        # them in order in a separate background process.

        # the streams which are currently being processed by _unsafe_process_queue
        self._processing_streams: Set[str] = set()

        # for each stream, a queue of commands that are awaiting processing, and the
        # connection that they arrived on.
        self._command_queues_by_stream = {
            stream_name: _StreamCommandQueue() for stream_name in self._streams
        }

        # For each connection, the incoming stream names that have received a POSITION
        # from that connection.
        self._streams_by_connection: Dict[IReplicationConnection, Set[str]] = {}

<<<<<<< HEAD
        hs.register_later_gauge(
            LaterGauge(
                name="synapse_replication_tcp_command_queue",
                desc="Number of inbound RDATA/POSITION commands queued for processing",
                labelnames=["stream_name", SERVER_NAME_LABEL],
                caller=lambda: {
                    (stream_name, self.server_name): len(queue)
                    for stream_name, queue in self._command_queues_by_stream.items()
                },
            )
=======
        tcp_command_queue_gauge.register_hook(
            homeserver_instance_id=hs.get_instance_id(),
            hook=lambda: {
                (stream_name, self.server_name): len(queue)
                for stream_name, queue in self._command_queues_by_stream.items()
            },
>>>>>>> b2997a8f
        )

        self._is_master = hs.config.worker.worker_app is None

        self._federation_sender = None
        if self._is_master and not hs.config.worker.send_federation:
            self._federation_sender = hs.get_federation_sender()

        self._server_notices_sender = None
        if self._is_master:
            self._server_notices_sender = hs.get_server_notices_sender()

        self._task_scheduler = None
        if hs.config.worker.run_background_tasks:
            self._task_scheduler = hs.get_task_scheduler()

        if hs.config.redis.redis_enabled:
            # If we're using Redis, it's the background worker that should
            # receive USER_IP commands and store the relevant client IPs.
            self._should_insert_client_ips = hs.config.worker.run_background_tasks
        else:
            # If we're NOT using Redis, this must be handled by the master
            self._should_insert_client_ips = hs.get_instance_name() == "master"

        if self._is_master or self._should_insert_client_ips:
            self.subscribe_to_channel("USER_IP")

        if hs.config.redis.redis_enabled:
            self._notifier.add_lock_released_callback(self.on_lock_released)

        # Marks if we should send POSITION commands for all streams ASAP. This
        # is checked by the `ReplicationStreamer` which manages sending
        # RDATA/POSITION commands
        self._should_announce_positions = True

    def subscribe_to_channel(self, channel_name: str) -> None:
        """
        Indicates that we wish to subscribe to a Redis channel by name.

        (The name will later be prefixed with the server name; i.e. subscribing
        to the 'ABC' channel actually subscribes to 'example.com/ABC' Redis-side.)

        Raises:
          - If replication has already started, then it's too late to subscribe
            to new channels.
        """

        if self._factory is not None:
            # We don't allow subscribing after the fact to avoid the chance
            # of missing an important message because we didn't subscribe in time.
            raise RuntimeError(
                "Cannot subscribe to more channels after replication started."
            )

        if channel_name not in self._channels_to_subscribe_to:
            self._channels_to_subscribe_to.append(channel_name)

    def _add_command_to_stream_queue(
        self, conn: IReplicationConnection, cmd: Union[RdataCommand, PositionCommand]
    ) -> None:
        """Queue the given received command for processing

        Adds the given command to the per-stream queue, and processes the queue if
        necessary
        """
        stream_name = cmd.stream_name
        queue = self._command_queues_by_stream.get(stream_name)
        if queue is None:
            logger.error("Got %s for unknown stream: %s", cmd.NAME, stream_name)
            return

        queue.append((cmd, conn))

        # if we're already processing this stream, there's nothing more to do:
        # the new entry on the queue will get picked up in due course
        if stream_name in self._processing_streams:
            return

        # fire off a background process to start processing the queue.
        run_as_background_process(
            "process-replication-data",
            self.server_name,
            self._unsafe_process_queue,
            stream_name,
        )

    async def _unsafe_process_queue(self, stream_name: str) -> None:
        """Processes the command queue for the given stream, until it is empty

        Does not check if there is already a thread processing the queue, hence "unsafe"
        """
        assert stream_name not in self._processing_streams

        self._processing_streams.add(stream_name)
        try:
            queue = self._command_queues_by_stream.get(stream_name)
            while queue:
                cmd, conn = queue.popleft()
                try:
                    await self._process_command(cmd, conn, stream_name)
                except Exception:
                    logger.exception("Failed to handle command %s", cmd)
        finally:
            self._processing_streams.discard(stream_name)

    async def _process_command(
        self,
        cmd: Union[PositionCommand, RdataCommand],
        conn: IReplicationConnection,
        stream_name: str,
    ) -> None:
        if isinstance(cmd, PositionCommand):
            await self._process_position(stream_name, conn, cmd)
        elif isinstance(cmd, RdataCommand):
            await self._process_rdata(stream_name, conn, cmd)
        else:
            # This shouldn't be possible
            raise Exception("Unrecognised command %s in stream queue", cmd.NAME)

    def start_replication(self, hs: "HomeServer") -> None:
        """Helper method to start replication."""
        from synapse.replication.tcp.redis import RedisDirectTcpReplicationClientFactory

        # First let's ensure that we have a ReplicationStreamer started.
        hs.get_replication_streamer()

        # We need two connections to redis, one for the subscription stream and
        # one to send commands to (as you can't send further redis commands to a
        # connection after SUBSCRIBE is called).

        # First create the connection for sending commands.
        outbound_redis_connection = hs.get_outbound_redis_connection()

        # Now create the factory/connection for the subscription stream.
        self._factory = RedisDirectTcpReplicationClientFactory(
            hs,
            outbound_redis_connection,
            channel_names=self._channels_to_subscribe_to,
        )

        reactor = hs.get_reactor()
        redis_config = hs.config.redis
        if redis_config.redis_path is not None:
            reactor.connectUNIX(
                redis_config.redis_path,
                self._factory,
                timeout=30,
                checkPID=False,
            )

        elif hs.config.redis.redis_use_tls:
            ssl_context_factory = ClientContextFactory(hs.config.redis)
            reactor.connectSSL(
                redis_config.redis_host,
                redis_config.redis_port,
                self._factory,
                ssl_context_factory,
                timeout=30,
                bindAddress=None,
            )
        else:
            reactor.connectTCP(
                redis_config.redis_host,
                redis_config.redis_port,
                self._factory,
                timeout=30,
                bindAddress=None,
            )

    def get_streams(self) -> Dict[str, Stream]:
        """Get a map from stream name to all streams."""
        return self._streams

    def get_streams_to_replicate(self) -> List[Stream]:
        """Get a list of streams that this instances replicates."""
        return self._streams_to_replicate

    def on_REPLICATE(self, conn: IReplicationConnection, cmd: ReplicateCommand) -> None:
        self.send_positions_to_connection()

    def send_positions_to_connection(self) -> None:
        """Send current position of all streams this process is source of to
        the connection.
        """

        self._should_announce_positions = True
        self._notifier.notify_replication()

    def should_announce_positions(self) -> bool:
        """Check if we should send POSITION commands for all streams ASAP."""
        return self._should_announce_positions

    def will_announce_positions(self) -> None:
        """Mark that we're about to send POSITIONs out for all streams."""
        self._should_announce_positions = False

    def on_USER_SYNC(
        self, conn: IReplicationConnection, cmd: UserSyncCommand
    ) -> Optional[Awaitable[None]]:
        user_sync_counter.labels(**{SERVER_NAME_LABEL: self.server_name}).inc()

        if self._is_presence_writer:
            return self._presence_handler.update_external_syncs_row(
                cmd.instance_id,
                cmd.user_id,
                cmd.device_id,
                cmd.is_syncing,
                cmd.last_sync_ms,
            )
        else:
            return None

    def on_CLEAR_USER_SYNC(
        self, conn: IReplicationConnection, cmd: ClearUserSyncsCommand
    ) -> Optional[Awaitable[None]]:
        if self._is_presence_writer:
            return self._presence_handler.update_external_syncs_clear(cmd.instance_id)
        else:
            return None

    def on_FEDERATION_ACK(
        self, conn: IReplicationConnection, cmd: FederationAckCommand
    ) -> None:
        federation_ack_counter.labels(**{SERVER_NAME_LABEL: self.server_name}).inc()

        if self._federation_sender:
            self._federation_sender.federation_ack(cmd.instance_name, cmd.token)

    def on_USER_IP(
        self, conn: IReplicationConnection, cmd: UserIpCommand
    ) -> Optional[Awaitable[None]]:
        user_ip_cache_counter.labels(**{SERVER_NAME_LABEL: self.server_name}).inc()

        if self._is_master or self._should_insert_client_ips:
            # We make a point of only returning an awaitable if there's actually
            # something to do; on_USER_IP is not an async function, but
            # _handle_user_ip is.
            # If on_USER_IP returns an awaitable, it gets scheduled as a
            # background process (see `BaseReplicationStreamProtocol.handle_command`).
            return self._handle_user_ip(cmd)
        else:
            # Returning None when this process definitely has nothing to do
            # reduces the overhead of handling the USER_IP command, which is
            # currently broadcast to all workers regardless of utility.
            return None

    async def _handle_user_ip(self, cmd: UserIpCommand) -> None:
        """
        Handles a User IP, branching depending on whether we are the main process
        and/or the background worker.
        """
        if self._is_master:
            assert self._server_notices_sender is not None
            await self._server_notices_sender.on_user_ip(cmd.user_id)

        if self._should_insert_client_ips:
            await self._store.insert_client_ip(
                cmd.user_id,
                cmd.access_token,
                cmd.ip,
                cmd.user_agent,
                cmd.device_id,
                cmd.last_seen,
            )

    def on_RDATA(self, conn: IReplicationConnection, cmd: RdataCommand) -> None:
        if cmd.instance_name == self._instance_name:
            # Ignore RDATA that are just our own echoes
            return

        stream_name = cmd.stream_name
        inbound_rdata_count.labels(
            stream_name=stream_name, **{SERVER_NAME_LABEL: self.server_name}
        ).inc()

        # We put the received command into a queue here for two reasons:
        #   1. so we don't try and concurrently handle multiple rows for the
        #      same stream, and
        #   2. so we don't race with getting a POSITION command and fetching
        #      missing RDATA.

        self._add_command_to_stream_queue(conn, cmd)

    async def _process_rdata(
        self, stream_name: str, conn: IReplicationConnection, cmd: RdataCommand
    ) -> None:
        """Process an RDATA command

        Called after the command has been popped off the queue of inbound commands
        """
        try:
            row = STREAMS_MAP[stream_name].parse_row(cmd.row)
        except Exception as e:
            raise Exception(
                "Failed to parse RDATA: %r %r" % (stream_name, cmd.row)
            ) from e

        # make sure that we've processed a POSITION for this stream *on this
        # connection*. (A POSITION on another connection is no good, as there
        # is no guarantee that we have seen all the intermediate updates.)
        sbc = self._streams_by_connection.get(conn)
        if not sbc or stream_name not in sbc:
            # Let's drop the row for now, on the assumption we'll receive a
            # `POSITION` soon and we'll catch up correctly then.
            logger.debug(
                "Discarding RDATA for unconnected stream %s -> %s",
                stream_name,
                cmd.token,
            )
            return

        if cmd.token is None:
            # I.e. this is part of a batch of updates for this stream (in
            # which case batch until we get an update for the stream with a non
            # None token).
            self._pending_batches.setdefault(stream_name, []).append(row)
            return

        # Check if this is the last of a batch of updates
        rows = self._pending_batches.pop(stream_name, [])
        rows.append(row)

        stream = self._streams[stream_name]

        # Find where we previously streamed up to.
        current_token = stream.current_token(cmd.instance_name)

        # Discard this data if this token is earlier than the current
        # position. Note that streams can be reset (in which case you
        # expect an earlier token), but that must be preceded by a
        # POSITION command.
        if cmd.token <= current_token:
            logger.debug(
                "Discarding RDATA from stream %s at position %s before previous position %s",
                stream_name,
                cmd.token,
                current_token,
            )
        else:
            await self.on_rdata(stream_name, cmd.instance_name, cmd.token, rows)

    async def on_rdata(
        self, stream_name: str, instance_name: str, token: int, rows: list
    ) -> None:
        """Called to handle a batch of replication data with a given stream token.

        Args:
            stream_name: name of the replication stream for this batch of rows
            instance_name: the instance that wrote the rows.
            token: stream token for this batch of rows
            rows: a list of Stream.ROW_TYPE objects as returned by
                Stream.parse_row.
        """
        logger.debug("Received rdata %s (%s) -> %s", stream_name, instance_name, token)
        await self._replication_data_handler.on_rdata(
            stream_name, instance_name, token, rows
        )

    def on_POSITION(self, conn: IReplicationConnection, cmd: PositionCommand) -> None:
        if cmd.instance_name == self._instance_name:
            # Ignore POSITION that are just our own echoes
            return

        logger.debug("Handling '%s %s'", cmd.NAME, cmd.to_line())

        # Check if we can early discard this position. We can only do so for
        # connected streams.
        stream = self._streams[cmd.stream_name]
        if stream.can_discard_position(
            cmd.instance_name, cmd.prev_token, cmd.new_token
        ) and self.is_stream_connected(conn, cmd.stream_name):
            logger.debug(
                "Discarding redundant POSITION %s/%s %s %s",
                cmd.instance_name,
                cmd.stream_name,
                cmd.prev_token,
                cmd.new_token,
            )
            return

        self._add_command_to_stream_queue(conn, cmd)

    async def _process_position(
        self, stream_name: str, conn: IReplicationConnection, cmd: PositionCommand
    ) -> None:
        """Process a POSITION command

        Called after the command has been popped off the queue of inbound commands
        """
        stream = self._streams[stream_name]

        if stream.can_discard_position(
            cmd.instance_name, cmd.prev_token, cmd.new_token
        ) and self.is_stream_connected(conn, cmd.stream_name):
            logger.debug(
                "Discarding redundant POSITION %s/%s %s %s",
                cmd.instance_name,
                cmd.stream_name,
                cmd.prev_token,
                cmd.new_token,
            )
            return

        # We're about to go and catch up with the stream, so remove from set
        # of connected streams.
        for streams in self._streams_by_connection.values():
            streams.discard(stream_name)

        # We clear the pending batches for the stream as the fetching of the
        # missing updates below will fetch all rows in the batch.
        self._pending_batches.pop(stream_name, [])

        # Find where we previously streamed up to.
        current_token = stream.current_token(cmd.instance_name)

        # If the incoming previous position is less than our current position
        # then we're up to date and there's nothing to do. Otherwise, fetch
        # all updates between then and now.
        #
        # Note: We also have to check that `current_token` is at most the
        # new position, to handle the case where the stream gets "reset"
        # (e.g. for `caches` and `typing` after the writer's restart).
        missing_updates = not (cmd.prev_token <= current_token <= cmd.new_token)
        while missing_updates:
            # Note: There may very well not be any new updates, but we check to
            # make sure. This can particularly happen for the event stream where
            # event persisters continuously send `POSITION`. See `resource.py`
            # for why this can happen.

            logger.info(
                "Fetching replication rows for '%s' / %s between %i and %i",
                stream_name,
                cmd.instance_name,
                current_token,
                cmd.new_token,
            )
            (updates, current_token, missing_updates) = await stream.get_updates_since(
                cmd.instance_name, current_token, cmd.new_token
            )

            # TODO: add some tests for this

            # Some streams return multiple rows with the same stream IDs,
            # which need to be processed in batches.

            for token, rows in _batch_updates(updates):
                await self.on_rdata(
                    stream_name,
                    cmd.instance_name,
                    token,
                    [stream.parse_row(row) for row in rows],
                )

            logger.info("Caught up with stream '%s' to %i", stream_name, current_token)

        # We've now caught up to position sent to us, notify handler.
        await self._replication_data_handler.on_position(
            cmd.stream_name, cmd.instance_name, cmd.new_token
        )

        self._streams_by_connection.setdefault(conn, set()).add(stream_name)

    def is_stream_connected(
        self, conn: IReplicationConnection, stream_name: str
    ) -> bool:
        """Return if stream has been successfully connected and is ready to
        receive updates"""
        return stream_name in self._streams_by_connection.get(conn, ())

    def on_REMOTE_SERVER_UP(
        self, conn: IReplicationConnection, cmd: RemoteServerUpCommand
    ) -> None:
        """Called when get a new REMOTE_SERVER_UP command."""
        self._notifier.notify_remote_server_up(cmd.data)

    def on_LOCK_RELEASED(
        self, conn: IReplicationConnection, cmd: LockReleasedCommand
    ) -> None:
        """Called when we get a new LOCK_RELEASED command."""
        if cmd.instance_name == self._instance_name:
            return

        self._notifier.notify_lock_released(
            cmd.instance_name, cmd.lock_name, cmd.lock_key
        )

    def on_NEW_ACTIVE_TASK(
        self, conn: IReplicationConnection, cmd: NewActiveTaskCommand
    ) -> None:
        """Called when get a new NEW_ACTIVE_TASK command."""
        if self._task_scheduler:
            self._task_scheduler.on_new_task(cmd.data)

    def new_connection(self, connection: IReplicationConnection) -> None:
        """Called when we have a new connection."""
        self._connections.append(connection)

        # If we are connected to replication as a client (rather than a server)
        # we need to reset the reconnection delay on the client factory (which
        # is used to do exponential back off when the connection drops).
        #
        # Ideally we would reset the delay when we've "fully established" the
        # connection (for some definition thereof) to stop us from tightlooping
        # on reconnection if something fails after this point and we drop the
        # connection. Unfortunately, we don't really have a better definition of
        # "fully established" than the connection being established.
        if self._factory:
            self._factory.resetDelay()

        # Tell the other end if we have any users currently syncing.
        currently_syncing = (
            self._presence_handler.get_currently_syncing_users_for_replication()
        )

        now = self._clock.time_msec()
        for user_id, device_id in currently_syncing:
            connection.send_command(
                UserSyncCommand(self._instance_id, user_id, device_id, True, now)
            )

    def lost_connection(self, connection: IReplicationConnection) -> None:
        """Called when a connection is closed/lost."""
        # we no longer need _streams_by_connection for this connection.
        streams = self._streams_by_connection.pop(connection, None)
        if streams:
            logger.info(
                "Lost replication connection; streams now disconnected: %s", streams
            )
        try:
            self._connections.remove(connection)
        except ValueError:
            pass

    def connected(self) -> bool:
        """Do we have any replication connections open?

        Is used by e.g. `ReplicationStreamer` to no-op if nothing is connected.
        """
        return bool(self._connections)

    def send_command(self, cmd: Command) -> None:
        """Send a command to all connected connections.

        Args:
            cmd
        """
        if self._connections:
            for connection in self._connections:
                try:
                    connection.send_command(cmd)
                except Exception:
                    # We probably want to catch some types of exceptions here
                    # and log them as warnings (e.g. connection gone), but I
                    # can't find what those exception types they would be.
                    logger.exception(
                        "Failed to write command %s to connection %s",
                        cmd.NAME,
                        connection,
                    )
        else:
            logger.warning("Dropping command as not connected: %r", cmd.NAME)

    def send_federation_ack(self, token: int) -> None:
        """Ack data for the federation stream. This allows the master to drop
        data stored purely in memory.
        """
        self.send_command(FederationAckCommand(self._instance_name, token))

    def send_user_sync(
        self,
        instance_id: str,
        user_id: str,
        device_id: Optional[str],
        is_syncing: bool,
        last_sync_ms: int,
    ) -> None:
        """Poke the master that a user has started/stopped syncing."""
        self.send_command(
            UserSyncCommand(instance_id, user_id, device_id, is_syncing, last_sync_ms)
        )

    def send_user_ip(
        self,
        user_id: str,
        access_token: str,
        ip: str,
        user_agent: str,
        device_id: Optional[str],
        last_seen: int,
    ) -> None:
        """Tell the master that the user made a request."""
        cmd = UserIpCommand(user_id, access_token, ip, user_agent, device_id, last_seen)
        self.send_command(cmd)

    def send_remote_server_up(self, server: str) -> None:
        self.send_command(RemoteServerUpCommand(server))

    def stream_update(self, stream_name: str, token: Optional[int], data: Any) -> None:
        """Called when a new update is available to stream to Redis subscribers.

        We need to check if the client is interested in the stream or not
        """
        self.send_command(RdataCommand(stream_name, self._instance_name, token, data))

    def on_lock_released(
        self, instance_name: str, lock_name: str, lock_key: str
    ) -> None:
        """Called when we released a lock and should notify other instances."""
        if instance_name == self._instance_name:
            self.send_command(LockReleasedCommand(instance_name, lock_name, lock_key))

    def send_new_active_task(self, task_id: str) -> None:
        """Called when a new task has been scheduled for immediate launch and is ACTIVE."""
        self.send_command(NewActiveTaskCommand(task_id))


UpdateToken = TypeVar("UpdateToken")
UpdateRow = TypeVar("UpdateRow")


def _batch_updates(
    updates: Iterable[Tuple[UpdateToken, UpdateRow]],
) -> Iterator[Tuple[UpdateToken, List[UpdateRow]]]:
    """Collect stream updates with the same token together

    Given a series of updates returned by Stream.get_updates_since(), collects
    the updates which share the same stream_id together.

    For example:

        [(1, a), (1, b), (2, c), (3, d), (3, e)]

    becomes:

        [
            (1, [a, b]),
            (2, [c]),
            (3, [d, e]),
        ]
    """

    update_iter = iter(updates)

    first_update = next(update_iter, None)
    if first_update is None:
        # empty input
        return

    current_batch_token = first_update[0]
    current_batch = [first_update[1]]

    for token, row in update_iter:
        if token != current_batch_token:
            # different token to the previous row: flush the previous
            # batch and start anew
            yield current_batch_token, current_batch
            current_batch_token = token
            current_batch = []

        current_batch.append(row)

    # flush the final batch
    yield current_batch_token, current_batch<|MERGE_RESOLUTION|>--- conflicted
+++ resolved
@@ -255,19 +255,9 @@
         # outgoing replication commands to.)
         self._connections: List[IReplicationConnection] = []
 
-<<<<<<< HEAD
-        hs.register_later_gauge(
-            LaterGauge(
-                name="synapse_replication_tcp_resource_total_connections",
-                desc="",
-                labelnames=[SERVER_NAME_LABEL],
-                caller=lambda: {(self.server_name,): len(self._connections)},
-            )
-=======
         tcp_resource_total_connections_gauge.register_hook(
             homeserver_instance_id=hs.get_instance_id(),
             hook=lambda: {(self.server_name,): len(self._connections)},
->>>>>>> b2997a8f
         )
 
         # When POSITION or RDATA commands arrive, we stick them in a queue and process
@@ -286,25 +276,12 @@
         # from that connection.
         self._streams_by_connection: Dict[IReplicationConnection, Set[str]] = {}
 
-<<<<<<< HEAD
-        hs.register_later_gauge(
-            LaterGauge(
-                name="synapse_replication_tcp_command_queue",
-                desc="Number of inbound RDATA/POSITION commands queued for processing",
-                labelnames=["stream_name", SERVER_NAME_LABEL],
-                caller=lambda: {
-                    (stream_name, self.server_name): len(queue)
-                    for stream_name, queue in self._command_queues_by_stream.items()
-                },
-            )
-=======
         tcp_command_queue_gauge.register_hook(
             homeserver_instance_id=hs.get_instance_id(),
             hook=lambda: {
                 (stream_name, self.server_name): len(queue)
                 for stream_name, queue in self._command_queues_by_stream.items()
             },
->>>>>>> b2997a8f
         )
 
         self._is_master = hs.config.worker.worker_app is None
