--- conflicted
+++ resolved
@@ -72,11 +72,10 @@
     ToDeviceStream,
     TypingStream,
 )
-<<<<<<< HEAD
-from synapse.replication.tcp.streams._base import ThreadSubscriptionsStream
-=======
-from synapse.replication.tcp.streams._base import DeviceListsStream
->>>>>>> 5ea2cf24
+from synapse.replication.tcp.streams._base import (
+    DeviceListsStream,
+    ThreadSubscriptionsStream,
+)
 
 if TYPE_CHECKING:
     from synapse.server import HomeServer
@@ -190,16 +189,17 @@
 
                 continue
 
-<<<<<<< HEAD
             if isinstance(stream, ThreadSubscriptionsStream):
                 if (
                     hs.get_instance_name()
                     in hs.config.worker.writers.thread_subscriptions
                 ):
-=======
+                    self._streams_to_replicate.append(stream)
+
+                continue
+
             if isinstance(stream, DeviceListsStream):
                 if hs.get_instance_name() in hs.config.worker.writers.device_lists:
->>>>>>> 5ea2cf24
                     self._streams_to_replicate.append(stream)
 
                 continue
