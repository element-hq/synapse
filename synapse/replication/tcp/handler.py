#
# This file is licensed under the Affero General Public License (AGPL) version 3.
#
# Copyright 2020, 2022 The Matrix.org Foundation C.I.C.
# Copyright 2017 Vector Creations Ltd
# Copyright (C) 2023 New Vector, Ltd
#
# This program is free software: you can redistribute it and/or modify
# it under the terms of the GNU Affero General Public License as
# published by the Free Software Foundation, either version 3 of the
# License, or (at your option) any later version.
#
# See the GNU Affero General Public License for more details:
# <https://www.gnu.org/licenses/agpl-3.0.html>.
#
# Originally licensed under the Apache License, Version 2.0:
# <http://www.apache.org/licenses/LICENSE-2.0>.
#
# [This file includes modifications made by New Vector Limited]
#
#
import logging
from typing import (
    TYPE_CHECKING,
    Any,
    Awaitable,
    Deque,
    Dict,
    Iterable,
    Iterator,
    List,
    Optional,
    Set,
    Tuple,
    TypeVar,
    Union,
)

from prometheus_client import Counter

from twisted.internet.protocol import ReconnectingClientFactory

from synapse.metrics import SERVER_NAME_LABEL, LaterGauge
from synapse.metrics.background_process_metrics import run_as_background_process
from synapse.replication.tcp.commands import (
    ClearUserSyncsCommand,
    Command,
    FederationAckCommand,
    LockReleasedCommand,
    NewActiveTaskCommand,
    PositionCommand,
    RdataCommand,
    RemoteServerUpCommand,
    ReplicateCommand,
    UserIpCommand,
    UserSyncCommand,
)
from synapse.replication.tcp.context import ClientContextFactory
from synapse.replication.tcp.protocol import IReplicationConnection
from synapse.replication.tcp.streams import (
    STREAMS_MAP,
    AccountDataStream,
    BackfillStream,
    CachesStream,
    EventsStream,
    FederationStream,
    PresenceFederationStream,
    PresenceStream,
    PushRulesStream,
    ReceiptsStream,
    Stream,
    ToDeviceStream,
    TypingStream,
)
from synapse.replication.tcp.streams._base import (
    DeviceListsStream,
    ThreadSubscriptionsStream,
)

if TYPE_CHECKING:
    from synapse.server import HomeServer

logger = logging.getLogger(__name__)


# number of updates received for each RDATA stream
inbound_rdata_count = Counter(
    "synapse_replication_tcp_protocol_inbound_rdata_count",
    "",
    labelnames=["stream_name", SERVER_NAME_LABEL],
)
user_sync_counter = Counter(
    "synapse_replication_tcp_resource_user_sync", "", labelnames=[SERVER_NAME_LABEL]
)
federation_ack_counter = Counter(
    "synapse_replication_tcp_resource_federation_ack",
    "",
    labelnames=[SERVER_NAME_LABEL],
)
# FIXME: Unused metric, remove if not needed.
remove_pusher_counter = Counter(
    "synapse_replication_tcp_resource_remove_pusher", "", labelnames=[SERVER_NAME_LABEL]
)

user_ip_cache_counter = Counter(
    "synapse_replication_tcp_resource_user_ip_cache", "", labelnames=[SERVER_NAME_LABEL]
)


# the type of the entries in _command_queues_by_stream
_StreamCommandQueue = Deque[
    Tuple[Union[RdataCommand, PositionCommand], IReplicationConnection]
]


class ReplicationCommandHandler:
    """Handles incoming commands from replication as well as sending commands
    back out to connections.
    """

    def __init__(self, hs: "HomeServer"):
        self.server_name = hs.hostname
        self._replication_data_handler = hs.get_replication_data_handler()
        self._presence_handler = hs.get_presence_handler()
        self._store = hs.get_datastores().main
        self._notifier = hs.get_notifier()
        self._clock = hs.get_clock()
        self._instance_id = hs.get_instance_id()
        self._instance_name = hs.get_instance_name()

        # Additional Redis channel suffixes to subscribe to.
        self._channels_to_subscribe_to: List[str] = []

        self._is_presence_writer = (
            hs.get_instance_name() in hs.config.worker.writers.presence
        )

        self._streams: Dict[str, Stream] = {
            stream.NAME: stream(hs) for stream in STREAMS_MAP.values()
        }

        # List of streams that this instance is the source of
        self._streams_to_replicate: List[Stream] = []

        for stream in self._streams.values():
            if hs.config.redis.redis_enabled and stream.NAME == CachesStream.NAME:
                # All workers can write to the cache invalidation stream when
                # using redis.
                self._streams_to_replicate.append(stream)
                continue

            if isinstance(stream, (EventsStream, BackfillStream)):
                # Only add EventStream and BackfillStream as a source on the
                # instance in charge of event persistence.
                if hs.get_instance_name() in hs.config.worker.writers.events:
                    self._streams_to_replicate.append(stream)

                continue

            if isinstance(stream, ToDeviceStream):
                # Only add ToDeviceStream as a source on instances in charge of
                # sending to device messages.
                if hs.get_instance_name() in hs.config.worker.writers.to_device:
                    self._streams_to_replicate.append(stream)

                continue

            if isinstance(stream, TypingStream):
                # Only add TypingStream as a source on the instance in charge of
                # typing.
                if hs.get_instance_name() in hs.config.worker.writers.typing:
                    self._streams_to_replicate.append(stream)

                continue

            if isinstance(stream, AccountDataStream):
                # Only add AccountDataStream and TagAccountDataStream as a source on the
                # instance in charge of account_data persistence.
                if hs.get_instance_name() in hs.config.worker.writers.account_data:
                    self._streams_to_replicate.append(stream)

                continue

            if isinstance(stream, ReceiptsStream):
                # Only add ReceiptsStream as a source on the instance in charge of
                # receipts.
                if hs.get_instance_name() in hs.config.worker.writers.receipts:
                    self._streams_to_replicate.append(stream)

                continue

            if isinstance(stream, (PresenceStream, PresenceFederationStream)):
                # Only add PresenceStream as a source on the instance in charge
                # of presence.
                if self._is_presence_writer:
                    self._streams_to_replicate.append(stream)

                continue

            if isinstance(stream, PushRulesStream):
                if hs.get_instance_name() in hs.config.worker.writers.push_rules:
                    self._streams_to_replicate.append(stream)

                continue

            if isinstance(stream, ThreadSubscriptionsStream):
                if (
                    hs.get_instance_name()
                    in hs.config.worker.writers.thread_subscriptions
                ):
                    self._streams_to_replicate.append(stream)

                continue

            if isinstance(stream, DeviceListsStream):
                if hs.get_instance_name() in hs.config.worker.writers.device_lists:
                    self._streams_to_replicate.append(stream)

                continue

            # Only add any other streams if we're on master.
            if hs.config.worker.worker_app is not None:
                continue

            if (
                stream.NAME == FederationStream.NAME
                and hs.config.worker.send_federation
            ):
                # We only support federation stream if federation sending
                # has been disabled on the master.
                continue

            self._streams_to_replicate.append(stream)

        # Map of stream name to batched updates. See RdataCommand for info on
        # how batching works.
        self._pending_batches: Dict[str, List[Any]] = {}

        # The factory used to create connections.
        self._factory: Optional[ReconnectingClientFactory] = None

        # The currently connected connections. (The list of places we need to send
        # outgoing replication commands to.)
        self._connections: List[IReplicationConnection] = []

<<<<<<< HEAD
        hs.register_later_gauge(LaterGauge(
            "synapse_replication_tcp_resource_total_connections",
            "",
            [],
            lambda: len(self._connections),
        ))
=======
        LaterGauge(
            name="synapse_replication_tcp_resource_total_connections",
            desc="",
            labelnames=[SERVER_NAME_LABEL],
            caller=lambda: {(self.server_name,): len(self._connections)},
        )
>>>>>>> c0878ac9

        # When POSITION or RDATA commands arrive, we stick them in a queue and process
        # them in order in a separate background process.

        # the streams which are currently being processed by _unsafe_process_queue
        self._processing_streams: Set[str] = set()

        # for each stream, a queue of commands that are awaiting processing, and the
        # connection that they arrived on.
        self._command_queues_by_stream = {
            stream_name: _StreamCommandQueue() for stream_name in self._streams
        }

        # For each connection, the incoming stream names that have received a POSITION
        # from that connection.
        self._streams_by_connection: Dict[IReplicationConnection, Set[str]] = {}

<<<<<<< HEAD
        hs.register_later_gauge(LaterGauge(
            "synapse_replication_tcp_command_queue",
            "Number of inbound RDATA/POSITION commands queued for processing",
            ["stream_name"],
            lambda: {
                (stream_name,): len(queue)
=======
        LaterGauge(
            name="synapse_replication_tcp_command_queue",
            desc="Number of inbound RDATA/POSITION commands queued for processing",
            labelnames=["stream_name", SERVER_NAME_LABEL],
            caller=lambda: {
                (stream_name, self.server_name): len(queue)
>>>>>>> c0878ac9
                for stream_name, queue in self._command_queues_by_stream.items()
            },
        ))

        self._is_master = hs.config.worker.worker_app is None

        self._federation_sender = None
        if self._is_master and not hs.config.worker.send_federation:
            self._federation_sender = hs.get_federation_sender()

        self._server_notices_sender = None
        if self._is_master:
            self._server_notices_sender = hs.get_server_notices_sender()

        self._task_scheduler = None
        if hs.config.worker.run_background_tasks:
            self._task_scheduler = hs.get_task_scheduler()

        if hs.config.redis.redis_enabled:
            # If we're using Redis, it's the background worker that should
            # receive USER_IP commands and store the relevant client IPs.
            self._should_insert_client_ips = hs.config.worker.run_background_tasks
        else:
            # If we're NOT using Redis, this must be handled by the master
            self._should_insert_client_ips = hs.get_instance_name() == "master"

        if self._is_master or self._should_insert_client_ips:
            self.subscribe_to_channel("USER_IP")

        if hs.config.redis.redis_enabled:
            self._notifier.add_lock_released_callback(self.on_lock_released)

        # Marks if we should send POSITION commands for all streams ASAP. This
        # is checked by the `ReplicationStreamer` which manages sending
        # RDATA/POSITION commands
        self._should_announce_positions = True

    def subscribe_to_channel(self, channel_name: str) -> None:
        """
        Indicates that we wish to subscribe to a Redis channel by name.

        (The name will later be prefixed with the server name; i.e. subscribing
        to the 'ABC' channel actually subscribes to 'example.com/ABC' Redis-side.)

        Raises:
          - If replication has already started, then it's too late to subscribe
            to new channels.
        """

        if self._factory is not None:
            # We don't allow subscribing after the fact to avoid the chance
            # of missing an important message because we didn't subscribe in time.
            raise RuntimeError(
                "Cannot subscribe to more channels after replication started."
            )

        if channel_name not in self._channels_to_subscribe_to:
            self._channels_to_subscribe_to.append(channel_name)

    def _add_command_to_stream_queue(
        self, conn: IReplicationConnection, cmd: Union[RdataCommand, PositionCommand]
    ) -> None:
        """Queue the given received command for processing

        Adds the given command to the per-stream queue, and processes the queue if
        necessary
        """
        stream_name = cmd.stream_name
        queue = self._command_queues_by_stream.get(stream_name)
        if queue is None:
            logger.error("Got %s for unknown stream: %s", cmd.NAME, stream_name)
            return

        queue.append((cmd, conn))

        # if we're already processing this stream, there's nothing more to do:
        # the new entry on the queue will get picked up in due course
        if stream_name in self._processing_streams:
            return

        # fire off a background process to start processing the queue.
        run_as_background_process(
            "process-replication-data",
            self.server_name,
            self._unsafe_process_queue,
            stream_name,
        )

    async def _unsafe_process_queue(self, stream_name: str) -> None:
        """Processes the command queue for the given stream, until it is empty

        Does not check if there is already a thread processing the queue, hence "unsafe"
        """
        assert stream_name not in self._processing_streams

        self._processing_streams.add(stream_name)
        try:
            queue = self._command_queues_by_stream.get(stream_name)
            while queue:
                cmd, conn = queue.popleft()
                try:
                    await self._process_command(cmd, conn, stream_name)
                except Exception:
                    logger.exception("Failed to handle command %s", cmd)
        finally:
            self._processing_streams.discard(stream_name)

    async def _process_command(
        self,
        cmd: Union[PositionCommand, RdataCommand],
        conn: IReplicationConnection,
        stream_name: str,
    ) -> None:
        if isinstance(cmd, PositionCommand):
            await self._process_position(stream_name, conn, cmd)
        elif isinstance(cmd, RdataCommand):
            await self._process_rdata(stream_name, conn, cmd)
        else:
            # This shouldn't be possible
            raise Exception("Unrecognised command %s in stream queue", cmd.NAME)

    def start_replication(self, hs: "HomeServer") -> None:
        """Helper method to start replication."""
        from synapse.replication.tcp.redis import RedisDirectTcpReplicationClientFactory

        # First let's ensure that we have a ReplicationStreamer started.
        hs.get_replication_streamer()

        # We need two connections to redis, one for the subscription stream and
        # one to send commands to (as you can't send further redis commands to a
        # connection after SUBSCRIBE is called).

        # First create the connection for sending commands.
        outbound_redis_connection = hs.get_outbound_redis_connection()

        # Now create the factory/connection for the subscription stream.
        self._factory = RedisDirectTcpReplicationClientFactory(
            hs,
            outbound_redis_connection,
            channel_names=self._channels_to_subscribe_to,
        )

        reactor = hs.get_reactor()
        redis_config = hs.config.redis
        if redis_config.redis_path is not None:
            self._connection = reactor.connectUNIX(
                redis_config.redis_path,
                self._factory,
                timeout=30,
                checkPID=False,
            )

        elif hs.config.redis.redis_use_tls:
            ssl_context_factory = ClientContextFactory(hs.config.redis)
            self._connection = reactor.connectSSL(
                redis_config.redis_host,
                redis_config.redis_port,
                self._factory,
                ssl_context_factory,
                timeout=30,
                bindAddress=None,
            )
        else:
            self._connection = reactor.connectTCP(
                redis_config.redis_host,
                redis_config.redis_port,
                self._factory,
                timeout=30,
                bindAddress=None,
            )

    def get_streams(self) -> Dict[str, Stream]:
        """Get a map from stream name to all streams."""
        return self._streams

    def get_streams_to_replicate(self) -> List[Stream]:
        """Get a list of streams that this instances replicates."""
        return self._streams_to_replicate

    def on_REPLICATE(self, conn: IReplicationConnection, cmd: ReplicateCommand) -> None:
        self.send_positions_to_connection()

    def send_positions_to_connection(self) -> None:
        """Send current position of all streams this process is source of to
        the connection.
        """

        self._should_announce_positions = True
        self._notifier.notify_replication()

    def should_announce_positions(self) -> bool:
        """Check if we should send POSITION commands for all streams ASAP."""
        return self._should_announce_positions

    def will_announce_positions(self) -> None:
        """Mark that we're about to send POSITIONs out for all streams."""
        self._should_announce_positions = False

    def on_USER_SYNC(
        self, conn: IReplicationConnection, cmd: UserSyncCommand
    ) -> Optional[Awaitable[None]]:
        user_sync_counter.labels(**{SERVER_NAME_LABEL: self.server_name}).inc()

        if self._is_presence_writer:
            return self._presence_handler.update_external_syncs_row(
                cmd.instance_id,
                cmd.user_id,
                cmd.device_id,
                cmd.is_syncing,
                cmd.last_sync_ms,
            )
        else:
            return None

    def on_CLEAR_USER_SYNC(
        self, conn: IReplicationConnection, cmd: ClearUserSyncsCommand
    ) -> Optional[Awaitable[None]]:
        if self._is_presence_writer:
            return self._presence_handler.update_external_syncs_clear(cmd.instance_id)
        else:
            return None

    def on_FEDERATION_ACK(
        self, conn: IReplicationConnection, cmd: FederationAckCommand
    ) -> None:
        federation_ack_counter.labels(**{SERVER_NAME_LABEL: self.server_name}).inc()

        if self._federation_sender:
            self._federation_sender.federation_ack(cmd.instance_name, cmd.token)

    def on_USER_IP(
        self, conn: IReplicationConnection, cmd: UserIpCommand
    ) -> Optional[Awaitable[None]]:
        user_ip_cache_counter.labels(**{SERVER_NAME_LABEL: self.server_name}).inc()

        if self._is_master or self._should_insert_client_ips:
            # We make a point of only returning an awaitable if there's actually
            # something to do; on_USER_IP is not an async function, but
            # _handle_user_ip is.
            # If on_USER_IP returns an awaitable, it gets scheduled as a
            # background process (see `BaseReplicationStreamProtocol.handle_command`).
            return self._handle_user_ip(cmd)
        else:
            # Returning None when this process definitely has nothing to do
            # reduces the overhead of handling the USER_IP command, which is
            # currently broadcast to all workers regardless of utility.
            return None

    async def _handle_user_ip(self, cmd: UserIpCommand) -> None:
        """
        Handles a User IP, branching depending on whether we are the main process
        and/or the background worker.
        """
        if self._is_master:
            assert self._server_notices_sender is not None
            await self._server_notices_sender.on_user_ip(cmd.user_id)

        if self._should_insert_client_ips:
            await self._store.insert_client_ip(
                cmd.user_id,
                cmd.access_token,
                cmd.ip,
                cmd.user_agent,
                cmd.device_id,
                cmd.last_seen,
            )

    def on_RDATA(self, conn: IReplicationConnection, cmd: RdataCommand) -> None:
        if cmd.instance_name == self._instance_name:
            # Ignore RDATA that are just our own echoes
            return

        stream_name = cmd.stream_name
        inbound_rdata_count.labels(
            stream_name=stream_name, **{SERVER_NAME_LABEL: self.server_name}
        ).inc()

        # We put the received command into a queue here for two reasons:
        #   1. so we don't try and concurrently handle multiple rows for the
        #      same stream, and
        #   2. so we don't race with getting a POSITION command and fetching
        #      missing RDATA.

        self._add_command_to_stream_queue(conn, cmd)

    async def _process_rdata(
        self, stream_name: str, conn: IReplicationConnection, cmd: RdataCommand
    ) -> None:
        """Process an RDATA command

        Called after the command has been popped off the queue of inbound commands
        """
        try:
            row = STREAMS_MAP[stream_name].parse_row(cmd.row)
        except Exception as e:
            raise Exception(
                "Failed to parse RDATA: %r %r" % (stream_name, cmd.row)
            ) from e

        # make sure that we've processed a POSITION for this stream *on this
        # connection*. (A POSITION on another connection is no good, as there
        # is no guarantee that we have seen all the intermediate updates.)
        sbc = self._streams_by_connection.get(conn)
        if not sbc or stream_name not in sbc:
            # Let's drop the row for now, on the assumption we'll receive a
            # `POSITION` soon and we'll catch up correctly then.
            logger.debug(
                "Discarding RDATA for unconnected stream %s -> %s",
                stream_name,
                cmd.token,
            )
            return

        if cmd.token is None:
            # I.e. this is part of a batch of updates for this stream (in
            # which case batch until we get an update for the stream with a non
            # None token).
            self._pending_batches.setdefault(stream_name, []).append(row)
            return

        # Check if this is the last of a batch of updates
        rows = self._pending_batches.pop(stream_name, [])
        rows.append(row)

        stream = self._streams[stream_name]

        # Find where we previously streamed up to.
        current_token = stream.current_token(cmd.instance_name)

        # Discard this data if this token is earlier than the current
        # position. Note that streams can be reset (in which case you
        # expect an earlier token), but that must be preceded by a
        # POSITION command.
        if cmd.token <= current_token:
            logger.debug(
                "Discarding RDATA from stream %s at position %s before previous position %s",
                stream_name,
                cmd.token,
                current_token,
            )
        else:
            await self.on_rdata(stream_name, cmd.instance_name, cmd.token, rows)

    async def on_rdata(
        self, stream_name: str, instance_name: str, token: int, rows: list
    ) -> None:
        """Called to handle a batch of replication data with a given stream token.

        Args:
            stream_name: name of the replication stream for this batch of rows
            instance_name: the instance that wrote the rows.
            token: stream token for this batch of rows
            rows: a list of Stream.ROW_TYPE objects as returned by
                Stream.parse_row.
        """
        logger.debug("Received rdata %s (%s) -> %s", stream_name, instance_name, token)
        await self._replication_data_handler.on_rdata(
            stream_name, instance_name, token, rows
        )

    def on_POSITION(self, conn: IReplicationConnection, cmd: PositionCommand) -> None:
        if cmd.instance_name == self._instance_name:
            # Ignore POSITION that are just our own echoes
            return

        logger.debug("Handling '%s %s'", cmd.NAME, cmd.to_line())

        # Check if we can early discard this position. We can only do so for
        # connected streams.
        stream = self._streams[cmd.stream_name]
        if stream.can_discard_position(
            cmd.instance_name, cmd.prev_token, cmd.new_token
        ) and self.is_stream_connected(conn, cmd.stream_name):
            logger.debug(
                "Discarding redundant POSITION %s/%s %s %s",
                cmd.instance_name,
                cmd.stream_name,
                cmd.prev_token,
                cmd.new_token,
            )
            return

        self._add_command_to_stream_queue(conn, cmd)

    async def _process_position(
        self, stream_name: str, conn: IReplicationConnection, cmd: PositionCommand
    ) -> None:
        """Process a POSITION command

        Called after the command has been popped off the queue of inbound commands
        """
        stream = self._streams[stream_name]

        if stream.can_discard_position(
            cmd.instance_name, cmd.prev_token, cmd.new_token
        ) and self.is_stream_connected(conn, cmd.stream_name):
            logger.debug(
                "Discarding redundant POSITION %s/%s %s %s",
                cmd.instance_name,
                cmd.stream_name,
                cmd.prev_token,
                cmd.new_token,
            )
            return

        # We're about to go and catch up with the stream, so remove from set
        # of connected streams.
        for streams in self._streams_by_connection.values():
            streams.discard(stream_name)

        # We clear the pending batches for the stream as the fetching of the
        # missing updates below will fetch all rows in the batch.
        self._pending_batches.pop(stream_name, [])

        # Find where we previously streamed up to.
        current_token = stream.current_token(cmd.instance_name)

        # If the incoming previous position is less than our current position
        # then we're up to date and there's nothing to do. Otherwise, fetch
        # all updates between then and now.
        #
        # Note: We also have to check that `current_token` is at most the
        # new position, to handle the case where the stream gets "reset"
        # (e.g. for `caches` and `typing` after the writer's restart).
        missing_updates = not (cmd.prev_token <= current_token <= cmd.new_token)
        while missing_updates:
            # Note: There may very well not be any new updates, but we check to
            # make sure. This can particularly happen for the event stream where
            # event persisters continuously send `POSITION`. See `resource.py`
            # for why this can happen.

            logger.info(
                "Fetching replication rows for '%s' / %s between %i and %i",
                stream_name,
                cmd.instance_name,
                current_token,
                cmd.new_token,
            )
            (updates, current_token, missing_updates) = await stream.get_updates_since(
                cmd.instance_name, current_token, cmd.new_token
            )

            # TODO: add some tests for this

            # Some streams return multiple rows with the same stream IDs,
            # which need to be processed in batches.

            for token, rows in _batch_updates(updates):
                await self.on_rdata(
                    stream_name,
                    cmd.instance_name,
                    token,
                    [stream.parse_row(row) for row in rows],
                )

            logger.info("Caught up with stream '%s' to %i", stream_name, current_token)

        # We've now caught up to position sent to us, notify handler.
        await self._replication_data_handler.on_position(
            cmd.stream_name, cmd.instance_name, cmd.new_token
        )

        self._streams_by_connection.setdefault(conn, set()).add(stream_name)

    def is_stream_connected(
        self, conn: IReplicationConnection, stream_name: str
    ) -> bool:
        """Return if stream has been successfully connected and is ready to
        receive updates"""
        return stream_name in self._streams_by_connection.get(conn, ())

    def on_REMOTE_SERVER_UP(
        self, conn: IReplicationConnection, cmd: RemoteServerUpCommand
    ) -> None:
        """Called when get a new REMOTE_SERVER_UP command."""
        self._notifier.notify_remote_server_up(cmd.data)

    def on_LOCK_RELEASED(
        self, conn: IReplicationConnection, cmd: LockReleasedCommand
    ) -> None:
        """Called when we get a new LOCK_RELEASED command."""
        if cmd.instance_name == self._instance_name:
            return

        self._notifier.notify_lock_released(
            cmd.instance_name, cmd.lock_name, cmd.lock_key
        )

    def on_NEW_ACTIVE_TASK(
        self, conn: IReplicationConnection, cmd: NewActiveTaskCommand
    ) -> None:
        """Called when get a new NEW_ACTIVE_TASK command."""
        if self._task_scheduler:
            self._task_scheduler.on_new_task(cmd.data)

    def new_connection(self, connection: IReplicationConnection) -> None:
        """Called when we have a new connection."""
        self._connections.append(connection)

        # If we are connected to replication as a client (rather than a server)
        # we need to reset the reconnection delay on the client factory (which
        # is used to do exponential back off when the connection drops).
        #
        # Ideally we would reset the delay when we've "fully established" the
        # connection (for some definition thereof) to stop us from tightlooping
        # on reconnection if something fails after this point and we drop the
        # connection. Unfortunately, we don't really have a better definition of
        # "fully established" than the connection being established.
        if self._factory:
            self._factory.resetDelay()

        # Tell the other end if we have any users currently syncing.
        currently_syncing = (
            self._presence_handler.get_currently_syncing_users_for_replication()
        )

        now = self._clock.time_msec()
        for user_id, device_id in currently_syncing:
            connection.send_command(
                UserSyncCommand(self._instance_id, user_id, device_id, True, now)
            )

    def lost_connection(self, connection: IReplicationConnection) -> None:
        """Called when a connection is closed/lost."""
        # we no longer need _streams_by_connection for this connection.
        streams = self._streams_by_connection.pop(connection, None)
        if streams:
            logger.info(
                "Lost replication connection; streams now disconnected: %s", streams
            )
        try:
            self._connections.remove(connection)
        except ValueError:
            pass

    def connected(self) -> bool:
        """Do we have any replication connections open?

        Is used by e.g. `ReplicationStreamer` to no-op if nothing is connected.
        """
        return bool(self._connections)

    def send_command(self, cmd: Command) -> None:
        """Send a command to all connected connections.

        Args:
            cmd
        """
        if self._connections:
            for connection in self._connections:
                try:
                    connection.send_command(cmd)
                except Exception:
                    # We probably want to catch some types of exceptions here
                    # and log them as warnings (e.g. connection gone), but I
                    # can't find what those exception types they would be.
                    logger.exception(
                        "Failed to write command %s to connection %s",
                        cmd.NAME,
                        connection,
                    )
        else:
            logger.warning("Dropping command as not connected: %r", cmd.NAME)

    def send_federation_ack(self, token: int) -> None:
        """Ack data for the federation stream. This allows the master to drop
        data stored purely in memory.
        """
        self.send_command(FederationAckCommand(self._instance_name, token))

    def send_user_sync(
        self,
        instance_id: str,
        user_id: str,
        device_id: Optional[str],
        is_syncing: bool,
        last_sync_ms: int,
    ) -> None:
        """Poke the master that a user has started/stopped syncing."""
        self.send_command(
            UserSyncCommand(instance_id, user_id, device_id, is_syncing, last_sync_ms)
        )

    def send_user_ip(
        self,
        user_id: str,
        access_token: str,
        ip: str,
        user_agent: str,
        device_id: Optional[str],
        last_seen: int,
    ) -> None:
        """Tell the master that the user made a request."""
        cmd = UserIpCommand(user_id, access_token, ip, user_agent, device_id, last_seen)
        self.send_command(cmd)

    def send_remote_server_up(self, server: str) -> None:
        self.send_command(RemoteServerUpCommand(server))

    def stream_update(self, stream_name: str, token: Optional[int], data: Any) -> None:
        """Called when a new update is available to stream to Redis subscribers.

        We need to check if the client is interested in the stream or not
        """
        self.send_command(RdataCommand(stream_name, self._instance_name, token, data))

    def on_lock_released(
        self, instance_name: str, lock_name: str, lock_key: str
    ) -> None:
        """Called when we released a lock and should notify other instances."""
        if instance_name == self._instance_name:
            self.send_command(LockReleasedCommand(instance_name, lock_name, lock_key))

    def send_new_active_task(self, task_id: str) -> None:
        """Called when a new task has been scheduled for immediate launch and is ACTIVE."""
        self.send_command(NewActiveTaskCommand(task_id))


UpdateToken = TypeVar("UpdateToken")
UpdateRow = TypeVar("UpdateRow")


def _batch_updates(
    updates: Iterable[Tuple[UpdateToken, UpdateRow]],
) -> Iterator[Tuple[UpdateToken, List[UpdateRow]]]:
    """Collect stream updates with the same token together

    Given a series of updates returned by Stream.get_updates_since(), collects
    the updates which share the same stream_id together.

    For example:

        [(1, a), (1, b), (2, c), (3, d), (3, e)]

    becomes:

        [
            (1, [a, b]),
            (2, [c]),
            (3, [d, e]),
        ]
    """

    update_iter = iter(updates)

    first_update = next(update_iter, None)
    if first_update is None:
        # empty input
        return

    current_batch_token = first_update[0]
    current_batch = [first_update[1]]

    for token, row in update_iter:
        if token != current_batch_token:
            # different token to the previous row: flush the previous
            # batch and start anew
            yield current_batch_token, current_batch
            current_batch_token = token
            current_batch = []

        current_batch.append(row)

    # flush the final batch
    yield current_batch_token, current_batch<|MERGE_RESOLUTION|>--- conflicted
+++ resolved
@@ -243,21 +243,12 @@
         # outgoing replication commands to.)
         self._connections: List[IReplicationConnection] = []
 
-<<<<<<< HEAD
         hs.register_later_gauge(LaterGauge(
-            "synapse_replication_tcp_resource_total_connections",
-            "",
-            [],
-            lambda: len(self._connections),
-        ))
-=======
-        LaterGauge(
             name="synapse_replication_tcp_resource_total_connections",
             desc="",
             labelnames=[SERVER_NAME_LABEL],
             caller=lambda: {(self.server_name,): len(self._connections)},
-        )
->>>>>>> c0878ac9
+        ))
 
         # When POSITION or RDATA commands arrive, we stick them in a queue and process
         # them in order in a separate background process.
@@ -275,21 +266,12 @@
         # from that connection.
         self._streams_by_connection: Dict[IReplicationConnection, Set[str]] = {}
 
-<<<<<<< HEAD
         hs.register_later_gauge(LaterGauge(
-            "synapse_replication_tcp_command_queue",
-            "Number of inbound RDATA/POSITION commands queued for processing",
-            ["stream_name"],
-            lambda: {
-                (stream_name,): len(queue)
-=======
-        LaterGauge(
             name="synapse_replication_tcp_command_queue",
             desc="Number of inbound RDATA/POSITION commands queued for processing",
             labelnames=["stream_name", SERVER_NAME_LABEL],
             caller=lambda: {
                 (stream_name, self.server_name): len(queue)
->>>>>>> c0878ac9
                 for stream_name, queue in self._command_queues_by_stream.items()
             },
         ))
