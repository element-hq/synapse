--- conflicted
+++ resolved
@@ -354,11 +354,7 @@
     reactor: Optional[ISynapseReactor] = None,
 ) -> SynapseHomeServer:
     """
-<<<<<<< HEAD
-    Create and setup the main Synapse homeserver instance given a configuration.
-=======
     Create a homeserver instance for the Synapse main process.
->>>>>>> 715cc5ee
 
     Args:
         config: The configuration for the homeserver.
