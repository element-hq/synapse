--- conflicted
+++ resolved
@@ -421,16 +421,6 @@
 
     hs.setup()
 
-<<<<<<< HEAD
-    async def _start_when_reactor_running() -> None:
-        """
-        Things that should run when starting the `SynapseHomeServer` (main homeserver
-        process) should live here.
-
-        Should be called once the reactor is running.
-        """
-=======
->>>>>>> a7107458
 
 async def start(
     hs: SynapseHomeServer,
