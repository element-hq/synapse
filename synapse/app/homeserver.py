--- conflicted
+++ resolved
@@ -425,11 +425,7 @@
 def main() -> None:
     homeserver_config = load_or_generate_config(sys.argv[1:])
 
-<<<<<<< HEAD
     with LoggingContext(name="main", server_name=homeserver_config.server.server_name):
-=======
-    with LoggingContext("main"):
->>>>>>> 5be7679d
         # check base requirements
         check_requirements()
         hs = setup(homeserver_config)
