#
# This file is licensed under the Affero General Public License (AGPL) version 3.
#
# Copyright 2014-2016 OpenMarket Ltd
# Copyright (C) 2023 New Vector, Ltd
#
# This program is free software: you can redistribute it and/or modify
# it under the terms of the GNU Affero General Public License as
# published by the Free Software Foundation, either version 3 of the
# License, or (at your option) any later version.
#
# See the GNU Affero General Public License for more details:
# <https://www.gnu.org/licenses/agpl-3.0.html>.
#
# Originally licensed under the Apache License, Version 2.0:
# <http://www.apache.org/licenses/LICENSE-2.0>.
#
# [This file includes modifications made by New Vector Limited]
#
#

import logging
import os
import sys
from typing import Dict, Iterable, List, Optional

from twisted.internet.tcp import Port
from twisted.web.resource import EncodingResourceWrapper, Resource
from twisted.web.server import GzipEncoderFactory

import synapse
import synapse.config.logger
from synapse import events
from synapse.api.urls import (
    CLIENT_API_PREFIX,
    FEDERATION_PREFIX,
    LEGACY_MEDIA_PREFIX,
    MEDIA_R0_PREFIX,
    MEDIA_V3_PREFIX,
    SERVER_KEY_PREFIX,
    STATIC_PREFIX,
)
from synapse.app import _base
from synapse.app._base import (
    handle_startup_exception,
    listen_http,
    max_request_body_size,
    redirect_stdio_to_logs,
    register_start,
)
from synapse.config._base import ConfigError, format_config_error
from synapse.config.homeserver import HomeServerConfig
from synapse.config.server import ListenerConfig, TCPListenerConfig
from synapse.federation.transport.server import TransportLayerServer
from synapse.http.additional_resource import AdditionalResource
from synapse.http.server import (
    JsonResource,
    OptionsResource,
    RootOptionsRedirectResource,
    StaticResource,
)
from synapse.logging.context import LoggingContext
from synapse.metrics import METRICS_PREFIX, MetricsResource, RegistryProxy
from synapse.replication.http import REPLICATION_PREFIX, ReplicationRestResource
from synapse.rest import ClientRestResource, admin
from synapse.rest.health import HealthResource
from synapse.rest.key.v2 import KeyResource
from synapse.rest.synapse.client import build_synapse_client_resource_tree
from synapse.rest.well_known import well_known_resource
from synapse.server import HomeServer
from synapse.storage import DataStore
from synapse.types import ISynapseReactor
from synapse.util.check_dependencies import VERSION, check_requirements
from synapse.util.httpresourcetree import create_resource_tree
from synapse.util.module_loader import load_module

logger = logging.getLogger("synapse.app.homeserver")


def gz_wrap(r: Resource) -> Resource:
    return EncodingResourceWrapper(r, [GzipEncoderFactory()])


class SynapseHomeServer(HomeServer):
    DATASTORE_CLASS = DataStore

    def _listener_http(
        self,
        config: HomeServerConfig,
        listener_config: ListenerConfig,
    ) -> Iterable[Port]:
        # Must exist since this is an HTTP listener.
        assert listener_config.http_options is not None
        site_tag = listener_config.get_site_tag()

        # We always include a health resource.
        resources: Dict[str, Resource] = {"/health": HealthResource()}

        for res in listener_config.http_options.resources:
            for name in res.names:
                if name == "openid" and "federation" in res.names:
                    # Skip loading openid resource if federation is defined
                    # since federation resource will include openid
                    continue
                if name == "media" and (
                    "federation" in res.names or "client" in res.names
                ):
                    # Skip loading media resource if federation or client are defined
                    # since federation & client resources will include media
                    continue
                if name == "health":
                    # Skip loading, health resource is always included
                    continue
                resources.update(self._configure_named_resource(name, res.compress))

        additional_resources = listener_config.http_options.additional_resources
        logger.debug("Configuring additional resources: %r", additional_resources)
        module_api = self.get_module_api()
        for path, resmodule in additional_resources.items():
            handler_cls, config = load_module(
                resmodule,
                ("listeners", site_tag, "additional_resources", "<%s>" % (path,)),
            )
            handler = handler_cls(config, module_api)
            if isinstance(handler, Resource):
                resource = handler
            elif hasattr(handler, "handle_request"):
                resource = AdditionalResource(self, handler.handle_request)
            else:
                raise ConfigError(
                    "additional_resource %s does not implement a known interface"
                    % (resmodule["module"],)
                )
            resources[path] = resource

        # Attach additional resources registered by modules.
        resources.update(self._module_web_resources)
        self._module_web_resources_consumed = True

        # Try to find something useful to serve at '/':
        #
        # 1. Redirect to the web client if it is an HTTP(S) URL.
        # 2. Redirect to the static "Synapse is running" page.
        # 3. Do not redirect and use a blank resource.
        if self.config.server.web_client_location:
            root_resource: Resource = RootOptionsRedirectResource(
                self.config.server.web_client_location
            )
        elif STATIC_PREFIX in resources:
            root_resource = RootOptionsRedirectResource(STATIC_PREFIX)
        else:
            root_resource = OptionsResource()

        ports = listen_http(
            self,
            listener_config,
            create_resource_tree(resources, root_resource),
            self.version_string,
            max_request_body_size(self.config),
            self.tls_server_context_factory,
            reactor=self.get_reactor(),
        )

        return ports

    def _configure_named_resource(
        self, name: str, compress: bool = False
    ) -> Dict[str, Resource]:
        """Build a resource map for a named resource

        Args:
            name: named resource: one of "client", "federation", etc
            compress: whether to enable gzip compression for this resource

        Returns:
            map from path to HTTP resource
        """
        resources: Dict[str, Resource] = {}
        if name == "client":
            client_resource: Resource = ClientRestResource(self)
            if compress:
                client_resource = gz_wrap(client_resource)

            admin_resource = JsonResource(self, canonical_json=False)
            admin.register_servlets(self, admin_resource)

            resources.update(
                {
                    CLIENT_API_PREFIX: client_resource,
                    "/.well-known": well_known_resource(self),
                    "/_synapse/admin": admin_resource,
                    **build_synapse_client_resource_tree(self),
                }
            )

            if self.config.email.can_verify_email:
                from synapse.rest.synapse.client.password_reset import (
                    PasswordResetSubmitTokenResource,
                )

                resources["/_synapse/client/password_reset/email/submit_token"] = (
                    PasswordResetSubmitTokenResource(self)
                )

        if name == "consent":
            from synapse.rest.consent.consent_resource import ConsentResource

            consent_resource: Resource = ConsentResource(self)
            if compress:
                consent_resource = gz_wrap(consent_resource)
            resources["/_matrix/consent"] = consent_resource

        if name == "federation":
            federation_resource: Resource = TransportLayerServer(self)
            if compress:
                federation_resource = gz_wrap(federation_resource)
            resources[FEDERATION_PREFIX] = federation_resource

        if name == "openid":
            resources[FEDERATION_PREFIX] = TransportLayerServer(
                self, servlet_groups=["openid"]
            )

        if name in ["static", "client"]:
            resources[STATIC_PREFIX] = StaticResource(
                os.path.join(os.path.dirname(synapse.__file__), "static")
            )

        if name in ["media", "federation", "client"]:
            if self.config.media.can_load_media_repo:
                media_repo = self.get_media_repository_resource()
                resources.update(
                    {
                        MEDIA_R0_PREFIX: media_repo,
                        MEDIA_V3_PREFIX: media_repo,
                        LEGACY_MEDIA_PREFIX: media_repo,
                    }
                )
            elif name == "media":
                raise ConfigError(
                    "'media' resource conflicts with enable_media_repo=False"
                )

        if name == "media":
            resources[FEDERATION_PREFIX] = TransportLayerServer(
                self, servlet_groups=["media"]
            )
            resources[CLIENT_API_PREFIX] = ClientRestResource(
                self, servlet_groups=["media"]
            )

        if name in ["keys", "federation"]:
            resources[SERVER_KEY_PREFIX] = KeyResource(self)

        if name == "metrics" and self.config.metrics.enable_metrics:
            metrics_resource: Resource = MetricsResource(RegistryProxy)
            if compress:
                metrics_resource = gz_wrap(metrics_resource)
            resources[METRICS_PREFIX] = metrics_resource

        if name == "replication":
            resources[REPLICATION_PREFIX] = ReplicationRestResource(self)

        return resources

    def start_listening(self) -> None:
        if self.config.redis.redis_enabled:
            # If redis is enabled we connect via the replication command handler
            # in the same way as the workers (since we're effectively a client
            # rather than a server).
            self.get_replication_command_handler().start_replication(self)

        for listener in self.config.server.listeners:
            if listener.type == "http":
                self._listening_services.extend(
                    self._listener_http(self.config, listener)
                )
            elif listener.type == "manhole":
                if isinstance(listener, TCPListenerConfig):
                    self._listening_services.extend(
                        _base.listen_manhole(
                            listener.bind_addresses,
                            listener.port,
                            manhole_settings=self.config.server.manhole_settings,
                            manhole_globals={"hs": self},
                        )
                    )
                else:
                    raise ConfigError(
                        "Can not use a unix socket for manhole at this time."
                    )
            elif listener.type == "metrics":
                if not self.config.metrics.enable_metrics:
                    logger.warning(
                        "Metrics listener configured, but enable_metrics is not True!"
                    )
                else:
                    if isinstance(listener, TCPListenerConfig):
                        self._metrics_listeners.extend(
                            _base.listen_metrics(
                                listener.bind_addresses,
                                listener.port,
                            )
                        )
                    else:
                        raise ConfigError(
                            "Can not use a unix socket for metrics at this time."
                        )

            else:
                # this shouldn't happen, as the listener type should have been checked
                # during parsing
                logger.warning("Unrecognized listener type: %s", listener.type)


def setup(
    config_options: List[str],
    reactor: Optional[ISynapseReactor] = None,
    freeze: bool = True,
) -> SynapseHomeServer:
    """
    Args:
        config_options_options: The options passed to Synapse. Usually `sys.argv[1:]`.
        reactor: Optionally provide a reactor to use. Can be useful in different
            scenarios that you want control over the reactor, such as tests.
        freeze: whether to freeze the homeserver base objects in the garbage collector.
            May improve garbage collection performance by marking objects with an effectively
            static lifetime as frozen so they don't need to be considered for cleanup.
            If you ever want to `shutdown` the homeserver, this needs to be
            False otherwise the homeserver cannot be garbage collected after `shutdown`.

    Returns:
        A homeserver instance.
    """
    try:
        config = HomeServerConfig.load_or_generate_config(
            "Synapse Homeserver", config_options
        )
    except ConfigError as e:
        sys.stderr.write("\n")
        for f in format_config_error(e):
            sys.stderr.write(f)
        sys.stderr.write("\n")
        sys.exit(1)

    if not config:
        # If a config isn't returned, and an exception isn't raised, we're just
        # generating config files and shouldn't try to continue.
        sys.exit(0)

    if config.worker.worker_app:
        raise ConfigError(
            "You have specified `worker_app` in the config but are attempting to start a non-worker "
            "instance. Please use `python -m synapse.app.generic_worker` instead (or remove the option if this is the main process)."
        )
        sys.exit(1)

    events.USE_FROZEN_DICTS = config.server.use_frozen_dicts
    synapse.util.caches.TRACK_MEMORY_USAGE = config.caches.track_memory_usage

    if config.server.gc_seconds:
        synapse.metrics.MIN_TIME_BETWEEN_GCS = config.server.gc_seconds

    if (
        config.registration.enable_registration
        and not config.registration.enable_registration_without_verification
    ):
        if (
            not config.captcha.enable_registration_captcha
            and not config.registration.registrations_require_3pid
            and not config.registration.registration_requires_token
        ):
            raise ConfigError(
                "You have enabled open registration without any verification. This is a known vector for "
                "spam and abuse. If you would like to allow public registration, please consider adding email, "
                "captcha, or token-based verification. Otherwise this check can be removed by setting the "
                "`enable_registration_without_verification` config option to `true`."
            )

    hs = SynapseHomeServer(
        config.server.server_name,
        config=config,
        version_string=f"Synapse/{VERSION}",
        reactor=reactor,
    )

    synapse.config.logger.setup_logging(hs, config, use_worker_options=False)

    logger.info("Setting up server")

    try:
        hs.setup()
    except Exception as e:
        handle_startup_exception(e)

    async def start() -> None:
        # Re-establish log context now that we're back from the reactor
        with LoggingContext("start"):
            # Load the OIDC provider metadatas, if OIDC is enabled.
            if hs.config.oidc.oidc_enabled:
                oidc = hs.get_oidc_handler()
                # Loading the provider metadata also ensures the provider config is valid.
                await oidc.load_metadata()

<<<<<<< HEAD
        await _base.start(hs, freeze)
=======
            await _base.start(hs)
>>>>>>> 4367fb2d

            hs.get_datastores().main.db_pool.updates.start_doing_background_updates()

    register_start(start)

    return hs


def run(hs: HomeServer) -> None:
    _base.start_reactor(
        "synapse-homeserver",
        soft_file_limit=hs.config.server.soft_file_limit,
        gc_thresholds=hs.config.server.gc_thresholds,
        pid_file=hs.config.server.pid_file,
        daemonize=hs.config.server.daemonize,
        print_pidfile=hs.config.server.print_pidfile,
        logger=logger,
    )


def main() -> None:
    with LoggingContext("main"):
        # check base requirements
        check_requirements()
        hs = setup(sys.argv[1:])

        # redirect stdio to the logs, if configured.
        if not hs.config.logging.no_redirect_stdio:
            redirect_stdio_to_logs()

        run(hs)


if __name__ == "__main__":
    main()<|MERGE_RESOLUTION|>--- conflicted
+++ resolved
@@ -402,11 +402,7 @@
                 # Loading the provider metadata also ensures the provider config is valid.
                 await oidc.load_metadata()
 
-<<<<<<< HEAD
-        await _base.start(hs, freeze)
-=======
-            await _base.start(hs)
->>>>>>> 4367fb2d
+            await _base.start(hs, freeze)
 
             hs.get_datastores().main.db_pool.updates.start_doing_background_updates()
 
