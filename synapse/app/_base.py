#
# This file is licensed under the Affero General Public License (AGPL) version 3.
#
# Copyright 2019-2021 The Matrix.org Foundation C.I.C
# Copyright (C) 2023 New Vector, Ltd
#
# This program is free software: you can redistribute it and/or modify
# it under the terms of the GNU Affero General Public License as
# published by the Free Software Foundation, either version 3 of the
# License, or (at your option) any later version.
#
# See the GNU Affero General Public License for more details:
# <https://www.gnu.org/licenses/agpl-3.0.html>.
#
# Originally licensed under the Apache License, Version 2.0:
# <http://www.apache.org/licenses/LICENSE-2.0>.
#
# [This file includes modifications made by New Vector Limited]
#
#
import atexit
import gc
import logging
import os
import signal
import socket
import sys
import traceback
import warnings
from textwrap import indent
from threading import Thread
from typing import (
    TYPE_CHECKING,
    Any,
    Awaitable,
    Callable,
    Dict,
    List,
    NoReturn,
    Optional,
    Tuple,
    cast,
)
from wsgiref.simple_server import WSGIServer

from cryptography.utils import CryptographyDeprecationWarning
from typing_extensions import ParamSpec

import twisted
from twisted.internet import defer, error, reactor as _reactor
from twisted.internet.interfaces import (
    IOpenSSLContextFactory,
    IReactorSSL,
    IReactorTCP,
    IReactorUNIX,
)
from twisted.internet.protocol import ServerFactory
from twisted.internet.tcp import Port
from twisted.logger import LoggingFile, LogLevel
from twisted.protocols.tls import TLSMemoryBIOFactory
from twisted.python.threadpool import ThreadPool
from twisted.web.resource import Resource

import synapse.util.caches
from synapse.api.constants import MAX_PDU_SIZE
from synapse.app import check_bind_error
from synapse.app.phone_stats_home import start_phone_stats_home
from synapse.config import ConfigError
from synapse.config._base import format_config_error
from synapse.config.homeserver import HomeServerConfig
from synapse.config.server import ListenerConfig, ManholeConfig, TCPListenerConfig
from synapse.crypto import context_factory
from synapse.events.auto_accept_invites import InviteAutoAccepter
from synapse.events.presence_router import load_legacy_presence_router
from synapse.handlers.auth import load_legacy_password_auth_providers
from synapse.http.site import SynapseSite
from synapse.logging.context import LoggingContext, PreserveLoggingContext
from synapse.metrics import install_gc_manager, register_threadpool
from synapse.metrics.background_process_metrics import run_as_background_process
from synapse.metrics.jemalloc import setup_jemalloc_stats
from synapse.module_api.callbacks.spamchecker_callbacks import load_legacy_spam_checkers
from synapse.module_api.callbacks.third_party_event_rules_callbacks import (
    load_legacy_third_party_event_rules,
)
from synapse.types import ISynapseReactor, StrCollection
from synapse.util import SYNAPSE_VERSION
from synapse.util.caches.lrucache import setup_expire_lru_cache_entries
from synapse.util.daemonize import daemonize_process
from synapse.util.gai_resolver import GAIResolver
from synapse.util.rlimit import change_resource_limit

if TYPE_CHECKING:
    from synapse.server import HomeServer

# Twisted injects the global reactor to make it easier to import, this confuses
# mypy which thinks it is a module. Tell it that it a more proper type.
reactor = cast(ISynapseReactor, _reactor)


logger = logging.getLogger(__name__)

_instance_id_to_sighup_callbacks_map: Dict[
    str, List[Tuple[Callable[..., None], Tuple[object, ...], Dict[str, object]]]
] = {}
"""
Map from homeserver instance_id to a list of callbacks.

We use `instance_id` instead of `server_name` because it's possible to have multiple
workers running in the same process with the same `server_name`.
"""
P = ParamSpec("P")


def register_sighup(
    homeserver_instance_id: str,
    func: Callable[P, None],
    *args: P.args,
    **kwargs: P.kwargs,
) -> None:
    """
    Register a function to be called when a SIGHUP occurs.

    Args:
        homeserver_instance_id: The unique ID for this Synapse process instance
            (`hs.get_instance_id()`) that this hook is associated with.
        func: Function to be called when sent a SIGHUP signal.
        *args, **kwargs: args and kwargs to be passed to the target function.
    """

    _instance_id_to_sighup_callbacks_map.setdefault(homeserver_instance_id, []).append(
        (func, args, kwargs)
    )


def unregister_sighups(instance_id: str) -> None:
    """
    Unregister all sighup functions associated with this Synapse instance.

    Args:
        instance_id: Unique ID for this Synapse process instance.
    """
    _instance_id_to_sighup_callbacks_map.pop(instance_id, [])


def start_worker_reactor(
    appname: str,
    config: HomeServerConfig,
    # Use a lambda to avoid binding to a given reactor at import time.
    # (needed when synapse.app.complement_fork_starter is being used)
    run_command: Callable[[], None] = lambda: reactor.run(),
) -> None:
    """Run the reactor in the main process

    Daemonizes if necessary, and then configures some resources, before starting
    the reactor. Pulls configuration from the 'worker' settings in 'config'.

    Args:
        appname: application name which will be sent to syslog
        config: config object
        run_command: callable that actually runs the reactor
    """

    logger = logging.getLogger(config.worker.worker_app)

    start_reactor(
        appname,
        soft_file_limit=config.server.soft_file_limit,
        gc_thresholds=config.server.gc_thresholds,
        pid_file=config.worker.worker_pid_file,
        daemonize=config.worker.worker_daemonize,
        print_pidfile=config.server.print_pidfile,
        logger=logger,
        run_command=run_command,
    )


def start_reactor(
    appname: str,
    soft_file_limit: int,
    gc_thresholds: Optional[Tuple[int, int, int]],
    pid_file: Optional[str],
    daemonize: bool,
    print_pidfile: bool,
    logger: logging.Logger,
    # Use a lambda to avoid binding to a given reactor at import time.
    # (needed when synapse.app.complement_fork_starter is being used)
    run_command: Callable[[], None] = lambda: reactor.run(),
) -> None:
    """Run the reactor in the main process

    Daemonizes if necessary, and then configures some resources, before starting
    the reactor

    Args:
        appname: application name which will be sent to syslog
        soft_file_limit:
        gc_thresholds:
        pid_file: name of pid file to write to if daemonize is True
        daemonize: true to run the reactor in a background process
        print_pidfile: whether to print the pid file, if daemonize is True
        logger: logger instance to pass to Daemonize
        run_command: callable that actually runs the reactor
    """

    def run() -> None:
        logger.info("Running")
        setup_jemalloc_stats()
        change_resource_limit(soft_file_limit)
        if gc_thresholds:
            gc.set_threshold(*gc_thresholds)
        install_gc_manager()

        # Reset the logging context when we start the reactor (whenever we yield control
        # to the reactor, the `sentinel` logging context needs to be set so we don't
        # leak the current logging context and erroneously apply it to the next task the
        # reactor event loop picks up)
        with PreserveLoggingContext():
            run_command()

    if daemonize:
        assert pid_file is not None

        if print_pidfile:
            print(pid_file)

        daemonize_process(pid_file, logger)

    run()


def quit_with_error(error_string: str) -> NoReturn:
    message_lines = error_string.split("\n")
    line_length = min(max(len(line) for line in message_lines), 80) + 2
    sys.stderr.write("*" * line_length + "\n")
    for line in message_lines:
        sys.stderr.write(" %s\n" % (line.rstrip(),))
    sys.stderr.write("*" * line_length + "\n")
    sys.exit(1)


def handle_startup_exception(e: Exception) -> NoReturn:
    # Exceptions that occur between setting up the logging and forking or starting
    # the reactor are written to the logs, followed by a summary to stderr.
    logger.exception("Exception during startup")

    error_string = "".join(traceback.format_exception(type(e), e, e.__traceback__))
    indented_error_string = indent(error_string, "    ")

    quit_with_error(
        f"Error during initialisation:\n{indented_error_string}\nThere may be more information in the logs."
    )


def redirect_stdio_to_logs() -> None:
    streams = [("stdout", LogLevel.info), ("stderr", LogLevel.error)]

    for stream, level in streams:
        oldStream = getattr(sys, stream)
        loggingFile = LoggingFile(
            logger=twisted.logger.Logger(namespace=stream),
            level=level,
            encoding=getattr(oldStream, "encoding", None),
        )
        setattr(sys, stream, loggingFile)

    print("Redirected stdout/stderr to logs")


def register_start(
    hs: "HomeServer", cb: Callable[P, Awaitable], *args: P.args, **kwargs: P.kwargs
) -> None:
    """Register a callback with the reactor, to be called once it is running

    This can be used to initialise parts of the system which require an asynchronous
    setup.

    Any exception raised by the callback will be printed and logged, and the process
    will exit.
    """

    async def wrapper() -> None:
        try:
            await cb(*args, **kwargs)
        except Exception:
            # previously, we used Failure().printTraceback() here, in the hope that
            # would give better tracebacks than traceback.print_exc(). However, that
            # doesn't handle chained exceptions (with a __cause__ or __context__) well,
            # and I *think* the need for Failure() is reduced now that we mostly use
            # async/await.

            # Write the exception to both the logs *and* the unredirected stderr,
            # because people tend to get confused if it only goes to one or the other.
            #
            # One problem with this is that if people are using a logging config that
            # logs to the console (as is common eg under docker), they will get two
            # copies of the exception. We could maybe try to detect that, but it's
            # probably a cost we can bear.
            logger.fatal("Error during startup", exc_info=True)
            print("Error during startup:", file=sys.__stderr__)
            traceback.print_exc(file=sys.__stderr__)

            # it's no use calling sys.exit here, since that just raises a SystemExit
            # exception which is then caught by the reactor, and everything carries
            # on as normal.
            os._exit(1)

    clock = hs.get_clock()
    clock.call_when_running(lambda: defer.ensureDeferred(wrapper()))


def listen_metrics(
    bind_addresses: StrCollection, port: int
) -> List[Tuple[WSGIServer, Thread]]:
    """
    Start Prometheus metrics server.

    This method runs the metrics server on a different port, in a different thread to
    Synapse. This can make it more resilient to heavy load in Synapse causing metric
    requests to be slow or timeout.

    Even though `start_http_server_prometheus(...)` uses `threading.Thread` behind the
    scenes (where all threads share the GIL and only one thread can execute Python
    bytecode at a time), this still works because the metrics thread can preempt the
    Twisted reactor thread between bytecode boundaries and the metrics thread gets
    scheduled with roughly equal priority to the Twisted reactor thread.

    Returns:
        List of WSGIServer with the thread they are running on.
    """
    from prometheus_client import start_http_server as start_http_server_prometheus

    from synapse.metrics import RegistryProxy

    servers: List[Tuple[WSGIServer, Thread]] = []
    for host in bind_addresses:
        logger.info("Starting metrics listener on %s:%d", host, port)
        server, thread = start_http_server_prometheus(
            port, addr=host, registry=RegistryProxy
        )
        servers.append((server, thread))
    return servers


def listen_manhole(
    bind_addresses: StrCollection,
    port: int,
    manhole_settings: ManholeConfig,
    manhole_globals: dict,
) -> List[Port]:
    # twisted.conch.manhole 21.1.0 uses "int_from_bytes", which produces a confusing
    # warning. It's fixed by https://github.com/twisted/twisted/pull/1522), so
    # suppress the warning for now.
    warnings.filterwarnings(
        action="ignore",
        category=CryptographyDeprecationWarning,
        message="int_from_bytes is deprecated",
    )

    from synapse.util.manhole import manhole

    return listen_tcp(
        bind_addresses,
        port,
        manhole(settings=manhole_settings, globals=manhole_globals),
    )


def listen_tcp(
    bind_addresses: StrCollection,
    port: int,
    factory: ServerFactory,
    reactor: IReactorTCP = reactor,
    backlog: int = 50,
) -> List[Port]:
    """
    Create a TCP socket for a port and several addresses

    Returns:
        list of twisted.internet.tcp.Port listening for TCP connections
    """
    r = []
    for address in bind_addresses:
        try:
            r.append(reactor.listenTCP(port, factory, backlog, address))
        except error.CannotListenError as e:
            check_bind_error(e, address, bind_addresses)

    # IReactorTCP returns an object implementing IListeningPort from listenTCP,
    # but we know it will be a Port instance.
    return r  # type: ignore[return-value]


def listen_unix(
    path: str,
    mode: int,
    factory: ServerFactory,
    reactor: IReactorUNIX = reactor,
    backlog: int = 50,
) -> List[Port]:
    """
    Create a UNIX socket for a given path and 'mode' permission

    Returns:
        list of twisted.internet.tcp.Port listening for TCP connections
    """
    wantPID = True

    return [
        # IReactorUNIX returns an object implementing IListeningPort from listenUNIX,
        # but we know it will be a Port instance.
        cast(Port, reactor.listenUNIX(path, factory, backlog, mode, wantPID))
    ]


def listen_http(
    hs: "HomeServer",
    listener_config: ListenerConfig,
    root_resource: Resource,
    version_string: str,
    max_request_body_size: int,
    context_factory: Optional[IOpenSSLContextFactory],
    reactor: ISynapseReactor = reactor,
) -> List[Port]:
    assert listener_config.http_options is not None

    site_tag = listener_config.get_site_tag()

    site = SynapseSite(
        "synapse.access.%s.%s"
        % ("https" if listener_config.is_tls() else "http", site_tag),
        site_tag,
        listener_config,
        root_resource,
        version_string,
        max_request_body_size=max_request_body_size,
        reactor=reactor,
        hs=hs,
    )

    if isinstance(listener_config, TCPListenerConfig):
        if listener_config.is_tls():
            # refresh_certificate should have been called before this.
            assert context_factory is not None
            ports = listen_ssl(
                listener_config.bind_addresses,
                listener_config.port,
                site,
                context_factory,
                reactor=reactor,
            )
            logger.info(
                "Synapse now listening on TCP port %d (TLS)", listener_config.port
            )
        else:
            ports = listen_tcp(
                listener_config.bind_addresses,
                listener_config.port,
                site,
                reactor=reactor,
            )
            logger.info("Synapse now listening on TCP port %d", listener_config.port)

    else:
        ports = listen_unix(
            listener_config.path, listener_config.mode, site, reactor=reactor
        )
        # getHost() returns a UNIXAddress which contains an instance variable of 'name'
        # encoded as a byte string. Decode as utf-8 so pretty.
        logger.info(
            "Synapse now listening on Unix Socket at: %s",
            ports[0].getHost().name.decode("utf-8"),
        )

    return ports


def listen_ssl(
    bind_addresses: StrCollection,
    port: int,
    factory: ServerFactory,
    context_factory: IOpenSSLContextFactory,
    reactor: IReactorSSL = reactor,
    backlog: int = 50,
) -> List[Port]:
    """
    Create an TLS-over-TCP socket for a port and several addresses

    Returns:
        list of twisted.internet.tcp.Port listening for TLS connections
    """
    r = []
    for address in bind_addresses:
        try:
            r.append(
                reactor.listenSSL(port, factory, context_factory, backlog, address)
            )
        except error.CannotListenError as e:
            check_bind_error(e, address, bind_addresses)

    # IReactorSSL incorrectly declares that an int is returned from listenSSL,
    # it actually returns an object implementing IListeningPort, but we know it
    # will be a Port instance.
    return r  # type: ignore[return-value]


def refresh_certificate(hs: "HomeServer") -> None:
    """
    Refresh the TLS certificates that Synapse is using by re-reading them from
    disk and updating the TLS context factories to use them.
    """
    if not hs.config.server.has_tls_listener():
        return

    hs.config.tls.read_certificate_from_disk()
    hs.tls_server_context_factory = context_factory.ServerContextFactory(hs.config)

    if hs._listening_services:
        logger.info("Updating context factories...")
        for i in hs._listening_services:
            # When you listenSSL, it doesn't make an SSL port but a TCP one with
            # a TLS wrapping factory around the factory you actually want to get
            # requests. This factory attribute is public but missing from
            # Twisted's documentation.
            if isinstance(i.factory, TLSMemoryBIOFactory):
                addr = i.getHost()
                logger.info(
                    "Replacing TLS context factory on [%s]:%i", addr.host, addr.port
                )
                # We want to replace TLS factories with a new one, with the new
                # TLS configuration. We do this by reaching in and pulling out
                # the wrappedFactory, and then re-wrapping it.
                i.factory = TLSMemoryBIOFactory(
                    hs.tls_server_context_factory, False, i.factory.wrappedFactory
                )
        logger.info("Context factories updated.")


async def start(hs: "HomeServer", freeze: bool = True) -> None:
    """
    Start a Synapse server or worker.

    Should be called once the reactor is running.

    Will start the main HTTP listeners and do some other startup tasks, and then
    notify systemd.

    Args:
        hs: homeserver instance
        freeze: whether to freeze the homeserver base objects in the garbage collector.
            May improve garbage collection performance by marking objects with an effectively
            static lifetime as frozen so they don't need to be considered for cleanup.
            If you ever want to `shutdown` the homeserver, this needs to be
            False otherwise the homeserver cannot be garbage collected after `shutdown`.
    """
    server_name = hs.hostname
    reactor = hs.get_reactor()

    # We want to use a separate thread pool for the resolver so that large
    # numbers of DNS requests don't starve out other users of the threadpool.
    resolver_threadpool = ThreadPool(name="gai_resolver")
    resolver_threadpool.start()
    hs.get_clock().add_system_event_trigger(
        "during", "shutdown", resolver_threadpool.stop
    )
    reactor.installNameResolver(
        GAIResolver(reactor, getThreadPool=lambda: resolver_threadpool)
    )

    # Register the threadpools with our metrics.
    register_threadpool(
        name="default", server_name=server_name, threadpool=reactor.getThreadPool()
    )
    register_threadpool(
        name="gai_resolver", server_name=server_name, threadpool=resolver_threadpool
    )

    # Set up the SIGHUP machinery.
    if hasattr(signal, "SIGHUP"):

        def handle_sighup(*args: Any, **kwargs: Any) -> "defer.Deferred[None]":
            async def _handle_sighup(*args: Any, **kwargs: Any) -> None:
                # Tell systemd our state, if we're using it. This will silently fail if
                # we're not using systemd.
                sdnotify(b"RELOADING=1")

            for sighup_callbacks in _instance_id_to_sighup_callbacks_map.values():
                for func, args, kwargs in sighup_callbacks:
                    func(*args, **kwargs)

                sdnotify(b"READY=1")

            return run_as_background_process(
                "sighup",
                server_name,
                _handle_sighup,
                *args,
                **kwargs,
            )

        # We defer running the sighup handlers until next reactor tick. This
        # is so that we're in a sane state, e.g. flushing the logs may fail
        # if the sighup happens in the middle of writing a log entry.
        def run_sighup(*args: Any, **kwargs: Any) -> None:
            # `callFromThread` should be "signal safe" as well as thread
            # safe.
            reactor.callFromThread(handle_sighup, *args, **kwargs)

        signal.signal(signal.SIGHUP, run_sighup)

        register_sighup(hs.get_instance_id(), refresh_certificate, hs)
        register_sighup(hs.get_instance_id(), reload_cache_config, hs.config)

    # Apply the cache config.
    hs.config.caches.resize_all_caches()

    # Load the certificate from disk.
    refresh_certificate(hs)

    # Instantiate the modules so they can register their web resources to the module API
    # before we start the listeners.
    module_api = hs.get_module_api()
    for module, config in hs.config.modules.loaded_modules:
        m = module(config, module_api)
        logger.info("Loaded module %s", m)

    if hs.config.auto_accept_invites.enabled:
        # Start the local auto_accept_invites module.
        m = InviteAutoAccepter(hs.config.auto_accept_invites, module_api)
        logger.info("Loaded local module %s", m)

    load_legacy_spam_checkers(hs)
    load_legacy_third_party_event_rules(hs)
    load_legacy_presence_router(hs)
    load_legacy_password_auth_providers(hs)

    # If we've configured an expiry time for caches, start the background job now.
    setup_expire_lru_cache_entries(hs)

    # It is now safe to start your Synapse.
    hs.start_listening()
    hs.get_datastores().main.db_pool.start_profiling()
    hs.get_pusherpool().start()

    def log_shutdown() -> None:
        with LoggingContext("log_shutdown"):
            logger.info("Shutting down...")

    # Log when we start the shut down process.
<<<<<<< HEAD
    hs.register_sync_shutdown_handler(
        phase="before",
        eventType="shutdown",
        desc="shutdown log entry",
        shutdown_func=log_shutdown,
    )
=======
    hs.get_clock().add_system_event_trigger("before", "shutdown", log_shutdown)
>>>>>>> 6ff181db

    setup_sentry(hs)
    setup_sdnotify(hs)

    # Register background tasks required by this server. This must be done
    # somewhat manually due to the background tasks not being registered
    # unless handlers are instantiated.
    #
    # While we could "start" these before the reactor runs, nothing will happen until
    # the reactor is running, so we may as well do it here in `start`.
    #
    # Additionally, this means we also start them after we daemonize and fork the
    # process which means we can avoid any potential problems with cputime metrics
    # getting confused about the per-thread resource usage appearing to go backwards
    # because we're comparing the resource usage (`rusage`) from the original process to
    # the forked process.
    if hs.config.worker.run_background_tasks:
        hs.start_background_tasks()

        # TODO: This should be moved to same pattern we use for other background tasks:
        # Add to `REQUIRED_ON_BACKGROUND_TASK_STARTUP` and rely on
        # `start_background_tasks` to start it.
        await hs.get_common_usage_metrics_manager().setup()

        # TODO: This feels like another pattern that should refactored as one of the
        # `REQUIRED_ON_BACKGROUND_TASK_STARTUP`
        start_phone_stats_home(hs)

    if freeze:
        # We now freeze all allocated objects in the hopes that (almost)
        # everything currently allocated are things that will be used for the
        # rest of time. Doing so means less work each GC (hopefully).
        #
        # Note that freezing the homeserver object means that it won't be able to be
        # garbage collected in the case of attempting an in-memory `shutdown`. This only
        # needs to be considered if such a case is desirable. Exiting the entire Python
        # process will function expectedly either way.
        #
        # PyPy does not (yet?) implement gc.freeze()
        if hasattr(gc, "freeze"):
            gc.collect()
            gc.freeze()

            # Speed up process exit by freezing all allocated objects. This moves everything
            # into the permanent generation and excludes them from the final GC.
            atexit.register(gc.freeze)


def reload_cache_config(config: HomeServerConfig) -> None:
    """Reload cache config from disk and immediately apply it.resize caches accordingly.

    If the config is invalid, a `ConfigError` is logged and no changes are made.

    Otherwise, this:
        - replaces the `caches` section on the given `config` object,
        - resizes all caches according to the new cache factors, and

    Note that the following cache config keys are read, but not applied:
        - event_cache_size: used to set a max_size and _original_max_size on
              EventsWorkerStore._get_event_cache when it is created. We'd have to update
              the _original_max_size (and maybe
        - sync_response_cache_duration: would have to update the timeout_sec attribute on
              HomeServer ->  SyncHandler -> ResponseCache.
        - track_memory_usage. This affects synapse.util.caches.TRACK_MEMORY_USAGE which
              influences Synapse's self-reported metrics.

    Also, the HTTPConnectionPool in SimpleHTTPClient sets its maxPersistentPerHost
    parameter based on the global_factor. This won't be applied on a config reload.
    """
    try:
        previous_cache_config = config.reload_config_section("caches")
    except ConfigError as e:
        logger.warning("Failed to reload cache config")
        for f in format_config_error(e):
            logger.warning(f)
    else:
        logger.debug(
            "New cache config. Was:\n %s\nNow:\n %s",
            previous_cache_config.__dict__,
            config.caches.__dict__,
        )
        synapse.util.caches.TRACK_MEMORY_USAGE = config.caches.track_memory_usage
        config.caches.resize_all_caches()


def setup_sentry(hs: "HomeServer") -> None:
    """Enable sentry integration, if enabled in configuration"""

    if not hs.config.metrics.sentry_enabled:
        return

    import sentry_sdk

    sentry_sdk.init(
        dsn=hs.config.metrics.sentry_dsn,
        release=SYNAPSE_VERSION,
        environment=hs.config.metrics.sentry_environment,
    )

    # We set some default tags that give some context to this instance
    global_scope = sentry_sdk.Scope.get_global_scope()
    global_scope.set_tag("matrix_server_name", hs.config.server.server_name)

    app = (
        hs.config.worker.worker_app
        if hs.config.worker.worker_app
        else "synapse.app.homeserver"
    )
    name = hs.get_instance_name()
    global_scope.set_tag("worker_app", app)
    global_scope.set_tag("worker_name", name)


def setup_sdnotify(hs: "HomeServer") -> None:
    """Adds process state hooks to tell systemd what we are up to."""

    # Tell systemd our state, if we're using it. This will silently fail if
    # we're not using systemd.
    sdnotify(b"READY=1\nMAINPID=%i" % (os.getpid(),))

    hs.get_clock().add_system_event_trigger(
        "before", "shutdown", sdnotify, b"STOPPING=1"
    )


sdnotify_sockaddr = os.getenv("NOTIFY_SOCKET")


def sdnotify(state: bytes) -> None:
    """
    Send a notification to systemd, if the NOTIFY_SOCKET env var is set.

    This function is based on the sdnotify python package, but since it's only a few
    lines of code, it's easier to duplicate it here than to add a dependency on a
    package which many OSes don't include as a matter of principle.

    Args:
        state: notification to send
    """
    if not isinstance(state, bytes):
        raise TypeError("sdnotify should be called with a bytes")
    if not sdnotify_sockaddr:
        return
    addr = sdnotify_sockaddr
    if addr[0] == "@":
        addr = "\0" + addr[1:]

    try:
        with socket.socket(socket.AF_UNIX, socket.SOCK_DGRAM) as sock:
            sock.connect(addr)
            sock.sendall(state)
    except Exception as e:
        # this is a bit surprising, since we don't expect to have a NOTIFY_SOCKET
        # unless systemd is expecting us to notify it.
        logger.warning("Unable to send notification to systemd: %s", e)


def max_request_body_size(config: HomeServerConfig) -> int:
    """Get a suitable maximum size for incoming HTTP requests"""

    # Other than media uploads, the biggest request we expect to see is a fully-loaded
    # /federation/v1/send request.
    #
    # The main thing in such a request is up to 50 PDUs, and up to 100 EDUs. PDUs are
    # limited to 65536 bytes (possibly slightly more if the sender didn't use canonical
    # json encoding); there is no specced limit to EDUs (see
    # https://github.com/matrix-org/matrix-doc/issues/3121).
    #
    # in short, we somewhat arbitrarily limit requests to 200 * 64K (about 12.5M)
    #
    max_request_size = 200 * MAX_PDU_SIZE

    # if we have a media repo enabled, we may need to allow larger uploads than that
    if config.media.can_load_media_repo:
        max_request_size = max(max_request_size, config.media.max_upload_size)

    return max_request_size<|MERGE_RESOLUTION|>--- conflicted
+++ resolved
@@ -646,16 +646,12 @@
             logger.info("Shutting down...")
 
     # Log when we start the shut down process.
-<<<<<<< HEAD
     hs.register_sync_shutdown_handler(
         phase="before",
         eventType="shutdown",
         desc="shutdown log entry",
         shutdown_func=log_shutdown,
     )
-=======
-    hs.get_clock().add_system_event_trigger("before", "shutdown", log_shutdown)
->>>>>>> 6ff181db
 
     setup_sentry(hs)
     setup_sdnotify(hs)
