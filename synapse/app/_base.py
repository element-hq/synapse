#
# This file is licensed under the Affero General Public License (AGPL) version 3.
#
# Copyright 2019-2021 The Matrix.org Foundation C.I.C
# Copyright (C) 2023 New Vector, Ltd
#
# This program is free software: you can redistribute it and/or modify
# it under the terms of the GNU Affero General Public License as
# published by the Free Software Foundation, either version 3 of the
# License, or (at your option) any later version.
#
# See the GNU Affero General Public License for more details:
# <https://www.gnu.org/licenses/agpl-3.0.html>.
#
# Originally licensed under the Apache License, Version 2.0:
# <http://www.apache.org/licenses/LICENSE-2.0>.
#
# [This file includes modifications made by New Vector Limited]
#
#
import atexit
import gc
import logging
import os
import signal
import socket
import sys
import traceback
import warnings
from textwrap import indent
from typing import (
    TYPE_CHECKING,
    Any,
    Awaitable,
    Callable,
    Dict,
    List,
    NoReturn,
    Optional,
    Tuple,
    cast,
)
import weakref

from cryptography.utils import CryptographyDeprecationWarning
from typing_extensions import ParamSpec

import twisted
from twisted.internet import defer, error, reactor as _reactor
from twisted.internet.interfaces import (
    IOpenSSLContextFactory,
    IReactorSSL,
    IReactorTCP,
    IReactorUNIX,
)
from twisted.internet.protocol import ServerFactory
from twisted.internet.tcp import Port
from twisted.logger import LoggingFile, LogLevel
from twisted.protocols.tls import TLSMemoryBIOFactory
from twisted.python.threadpool import ThreadPool
from twisted.web.resource import Resource

import synapse.util.caches
from synapse.api.constants import MAX_PDU_SIZE
from synapse.app import check_bind_error
from synapse.app.phone_stats_home import start_phone_stats_home
from synapse.config import ConfigError
from synapse.config._base import format_config_error
from synapse.config.homeserver import HomeServerConfig
from synapse.config.server import ListenerConfig, ManholeConfig, TCPListenerConfig
from synapse.crypto import context_factory
from synapse.events.auto_accept_invites import InviteAutoAccepter
from synapse.events.presence_router import load_legacy_presence_router
from synapse.handlers.auth import load_legacy_password_auth_providers
from synapse.http.site import SynapseSite
from synapse.logging.context import PreserveLoggingContext
from synapse.logging.opentracing import init_tracer
from synapse.metrics import install_gc_manager, register_threadpool
from synapse.metrics.background_process_metrics import run_as_background_process
from synapse.metrics.jemalloc import setup_jemalloc_stats
from synapse.module_api.callbacks.spamchecker_callbacks import load_legacy_spam_checkers
from synapse.module_api.callbacks.third_party_event_rules_callbacks import (
    load_legacy_third_party_event_rules,
)
from synapse.types import ISynapseReactor, StrCollection
from synapse.util import SYNAPSE_VERSION
from synapse.util.caches.lrucache import setup_expire_lru_cache_entries
from synapse.util.daemonize import daemonize_process
from synapse.util.gai_resolver import GAIResolver
from synapse.util.rlimit import change_resource_limit

if TYPE_CHECKING:
    from synapse.server import HomeServer

# Twisted injects the global reactor to make it easier to import, this confuses
# mypy which thinks it is a module. Tell it that it a more proper type.
reactor = cast(ISynapseReactor, _reactor)


logger = logging.getLogger(__name__)

# list of tuples of function, args list, kwargs dict
_sighup_callbacks: Dict[str, 
    List[Tuple[Callable[..., None], Tuple[object, ...], Dict[str, object]]]
] = {}
P = ParamSpec("P")


def register_sighup(server_name: str, func: Callable[P, None], *args: P.args, **kwargs: P.kwargs) -> None:
    """
    Register a function to be called when a SIGHUP occurs.

    Args:
        func: Function to be called when sent a SIGHUP signal.
        *args, **kwargs: args and kwargs to be passed to the target function.
    """

    _sighup_callbacks.setdefault(server_name, []).append((func, args, kwargs))


def unregister_sighups(server_name: str) -> None:
    _sighup_callbacks.pop(server_name, [])


def start_worker_reactor(
    appname: str,
    config: HomeServerConfig,
    # Use a lambda to avoid binding to a given reactor at import time.
    # (needed when synapse.app.complement_fork_starter is being used)
    run_command: Callable[[], None] = lambda: reactor.run(),
) -> None:
    """Run the reactor in the main process

    Daemonizes if necessary, and then configures some resources, before starting
    the reactor. Pulls configuration from the 'worker' settings in 'config'.

    Args:
        appname: application name which will be sent to syslog
        config: config object
        run_command: callable that actually runs the reactor
    """

    logger = logging.getLogger(config.worker.worker_app)

    start_reactor(
        appname,
        soft_file_limit=config.server.soft_file_limit,
        gc_thresholds=config.server.gc_thresholds,
        pid_file=config.worker.worker_pid_file,
        daemonize=config.worker.worker_daemonize,
        print_pidfile=config.server.print_pidfile,
        logger=logger,
        run_command=run_command,
    )


def start_reactor(
    appname: str,
    soft_file_limit: int,
    gc_thresholds: Optional[Tuple[int, int, int]],
    pid_file: Optional[str],
    daemonize: bool,
    print_pidfile: bool,
    logger: logging.Logger,
    # Use a lambda to avoid binding to a given reactor at import time.
    # (needed when synapse.app.complement_fork_starter is being used)
    run_command: Callable[[], None] = lambda: reactor.run(),
) -> None:
    """Run the reactor in the main process

    Daemonizes if necessary, and then configures some resources, before starting
    the reactor

    Args:
        appname: application name which will be sent to syslog
        soft_file_limit:
        gc_thresholds:
        pid_file: name of pid file to write to if daemonize is True
        daemonize: true to run the reactor in a background process
        print_pidfile: whether to print the pid file, if daemonize is True
        logger: logger instance to pass to Daemonize
        run_command: callable that actually runs the reactor
    """

    def run() -> None:
        logger.info("Running")
        setup_jemalloc_stats()
        change_resource_limit(soft_file_limit)
        if gc_thresholds:
            gc.set_threshold(*gc_thresholds)
        install_gc_manager()
        run_command()

    # make sure that we run the reactor with the sentinel log context,
    # otherwise other PreserveLoggingContext instances will get confused
    # and complain when they see the logcontext arbitrarily swapping
    # between the sentinel and `run` logcontexts.
    #
    # We also need to drop the logcontext before forking if we're daemonizing,
    # otherwise the cputime metrics get confused about the per-thread resource usage
    # appearing to go backwards.
    with PreserveLoggingContext():
        if daemonize:
            assert pid_file is not None

            if print_pidfile:
                print(pid_file)

            daemonize_process(pid_file, logger)
        run()


def quit_with_error(error_string: str) -> NoReturn:
    message_lines = error_string.split("\n")
    line_length = min(max(len(line) for line in message_lines), 80) + 2
    sys.stderr.write("*" * line_length + "\n")
    for line in message_lines:
        sys.stderr.write(" %s\n" % (line.rstrip(),))
    sys.stderr.write("*" * line_length + "\n")
    sys.exit(1)


def handle_startup_exception(e: Exception) -> NoReturn:
    # Exceptions that occur between setting up the logging and forking or starting
    # the reactor are written to the logs, followed by a summary to stderr.
    logger.exception("Exception during startup")

    error_string = "".join(traceback.format_exception(type(e), e, e.__traceback__))
    indented_error_string = indent(error_string, "    ")

    quit_with_error(
        f"Error during initialisation:\n{indented_error_string}\nThere may be more information in the logs."
    )


def redirect_stdio_to_logs() -> None:
    streams = [("stdout", LogLevel.info), ("stderr", LogLevel.error)]

    for stream, level in streams:
        oldStream = getattr(sys, stream)
        loggingFile = LoggingFile(
            logger=twisted.logger.Logger(namespace=stream),
            level=level,
            encoding=getattr(oldStream, "encoding", None),
        )
        setattr(sys, stream, loggingFile)

    print("Redirected stdout/stderr to logs")


def register_start(
    cb: Callable[P, Awaitable], *args: P.args, **kwargs: P.kwargs
) -> None:
    """Register a callback with the reactor, to be called once it is running

    This can be used to initialise parts of the system which require an asynchronous
    setup.

    Any exception raised by the callback will be printed and logged, and the process
    will exit.
    """

    async def wrapper() -> None:
        try:
            await cb(*args, **kwargs)
        except Exception:
            # previously, we used Failure().printTraceback() here, in the hope that
            # would give better tracebacks than traceback.print_exc(). However, that
            # doesn't handle chained exceptions (with a __cause__ or __context__) well,
            # and I *think* the need for Failure() is reduced now that we mostly use
            # async/await.

            # Write the exception to both the logs *and* the unredirected stderr,
            # because people tend to get confused if it only goes to one or the other.
            #
            # One problem with this is that if people are using a logging config that
            # logs to the console (as is common eg under docker), they will get two
            # copies of the exception. We could maybe try to detect that, but it's
            # probably a cost we can bear.
            logger.fatal("Error during startup", exc_info=True)
            print("Error during startup:", file=sys.__stderr__)
            traceback.print_exc(file=sys.__stderr__)

            # it's no use calling sys.exit here, since that just raises a SystemExit
            # exception which is then caught by the reactor, and everything carries
            # on as normal.
            os._exit(1)

    reactor.callWhenRunning(lambda: defer.ensureDeferred(wrapper()))


def listen_metrics(bind_addresses: StrCollection, port: int) -> None:
    """
    Start Prometheus metrics server.

    This method runs the metrics server on a different port, in a different thread to
    Synapse. This can make it more resilient to heavy load in Synapse causing metric
    requests to be slow or timeout.

    Even though `start_http_server_prometheus(...)` uses `threading.Thread` behind the
    scenes (where all threads share the GIL and only one thread can execute Python
    bytecode at a time), this still works because the metrics thread can preempt the
    Twisted reactor thread between bytecode boundaries and the metrics thread gets
    scheduled with roughly equal priority to the Twisted reactor thread.
    """
    from prometheus_client import start_http_server as start_http_server_prometheus

    from synapse.metrics import RegistryProxy

    for host in bind_addresses:
        logger.info("Starting metrics listener on %s:%d", host, port)
        start_http_server_prometheus(port, addr=host, registry=RegistryProxy)


def listen_manhole(
    bind_addresses: StrCollection,
    port: int,
    manhole_settings: ManholeConfig,
    manhole_globals: dict,
) -> None:
    # twisted.conch.manhole 21.1.0 uses "int_from_bytes", which produces a confusing
    # warning. It's fixed by https://github.com/twisted/twisted/pull/1522), so
    # suppress the warning for now.
    warnings.filterwarnings(
        action="ignore",
        category=CryptographyDeprecationWarning,
        message="int_from_bytes is deprecated",
    )

    from synapse.util.manhole import manhole

    listen_tcp(
        bind_addresses,
        port,
        manhole(settings=manhole_settings, globals=manhole_globals),
    )


def listen_tcp(
    bind_addresses: StrCollection,
    port: int,
    factory: ServerFactory,
    reactor: IReactorTCP = reactor,
    backlog: int = 50,
) -> List[Port]:
    """
    Create a TCP socket for a port and several addresses

    Returns:
        list of twisted.internet.tcp.Port listening for TCP connections
    """
    r = []
    for address in bind_addresses:
        try:
            r.append(reactor.listenTCP(port, factory, backlog, address))
        except error.CannotListenError as e:
            check_bind_error(e, address, bind_addresses)

    # IReactorTCP returns an object implementing IListeningPort from listenTCP,
    # but we know it will be a Port instance.
    return r  # type: ignore[return-value]


def listen_unix(
    path: str,
    mode: int,
    factory: ServerFactory,
    reactor: IReactorUNIX = reactor,
    backlog: int = 50,
) -> List[Port]:
    """
    Create a UNIX socket for a given path and 'mode' permission

    Returns:
        list of twisted.internet.tcp.Port listening for TCP connections
    """
    wantPID = True

    return [
        # IReactorUNIX returns an object implementing IListeningPort from listenUNIX,
        # but we know it will be a Port instance.
        cast(Port, reactor.listenUNIX(path, factory, backlog, mode, wantPID))
    ]


def listen_http(
    hs: "HomeServer",
    listener_config: ListenerConfig,
    root_resource: Resource,
    version_string: str,
    max_request_body_size: int,
    context_factory: Optional[IOpenSSLContextFactory],
    reactor: ISynapseReactor = reactor,
) -> List[Port]:
    assert listener_config.http_options is not None

    site_tag = listener_config.get_site_tag()

    site = SynapseSite(
        "synapse.access.%s.%s"
        % ("https" if listener_config.is_tls() else "http", site_tag),
        site_tag,
        listener_config,
        root_resource,
        version_string,
        max_request_body_size=max_request_body_size,
        reactor=reactor,
        hs=hs,
    )

    if isinstance(listener_config, TCPListenerConfig):
        if listener_config.is_tls():
            # refresh_certificate should have been called before this.
            assert context_factory is not None
            ports = listen_ssl(
                listener_config.bind_addresses,
                listener_config.port,
                site,
                context_factory,
                reactor=reactor,
            )
            logger.info(
                "Synapse now listening on TCP port %d (TLS)", listener_config.port
            )
        else:
            ports = listen_tcp(
                listener_config.bind_addresses,
                listener_config.port,
                site,
                reactor=reactor,
            )
            logger.info("Synapse now listening on TCP port %d", listener_config.port)

    else:
        ports = listen_unix(
            listener_config.path, listener_config.mode, site, reactor=reactor
        )
        # getHost() returns a UNIXAddress which contains an instance variable of 'name'
        # encoded as a byte string. Decode as utf-8 so pretty.
        logger.info(
            "Synapse now listening on Unix Socket at: %s",
            ports[0].getHost().name.decode("utf-8"),
        )

    return ports


def listen_ssl(
    bind_addresses: StrCollection,
    port: int,
    factory: ServerFactory,
    context_factory: IOpenSSLContextFactory,
    reactor: IReactorSSL = reactor,
    backlog: int = 50,
) -> List[Port]:
    """
    Create an TLS-over-TCP socket for a port and several addresses

    Returns:
        list of twisted.internet.tcp.Port listening for TLS connections
    """
    r = []
    for address in bind_addresses:
        try:
            r.append(
                reactor.listenSSL(port, factory, context_factory, backlog, address)
            )
        except error.CannotListenError as e:
            check_bind_error(e, address, bind_addresses)

    # IReactorSSL incorrectly declares that an int is returned from listenSSL,
    # it actually returns an object implementing IListeningPort, but we know it
    # will be a Port instance.
    return r  # type: ignore[return-value]


def refresh_certificate(hs: "HomeServer") -> None:
    """
    Refresh the TLS certificates that Synapse is using by re-reading them from
    disk and updating the TLS context factories to use them.
    """
    if not hs.config.server.has_tls_listener():
        return

    hs.config.tls.read_certificate_from_disk()
    hs.tls_server_context_factory = context_factory.ServerContextFactory(hs.config)

    if hs._listening_services:
        logger.info("Updating context factories...")
        for i in hs._listening_services:
            # When you listenSSL, it doesn't make an SSL port but a TCP one with
            # a TLS wrapping factory around the factory you actually want to get
            # requests. This factory attribute is public but missing from
            # Twisted's documentation.
            if isinstance(i.factory, TLSMemoryBIOFactory):
                addr = i.getHost()
                logger.info(
                    "Replacing TLS context factory on [%s]:%i", addr.host, addr.port
                )
                # We want to replace TLS factories with a new one, with the new
                # TLS configuration. We do this by reaching in and pulling out
                # the wrappedFactory, and then re-wrapping it.
                i.factory = TLSMemoryBIOFactory(
                    hs.tls_server_context_factory, False, i.factory.wrappedFactory
                )
        logger.info("Context factories updated.")


async def start(hs: "HomeServer") -> None:
    """
    Start a Synapse server or worker.

    Should be called once the reactor is running.

    Will start the main HTTP listeners and do some other startup tasks, and then
    notify systemd.

    Args:
        hs: homeserver instance
    """
    server_name = hs.hostname
    reactor = hs.get_reactor()

    # We want to use a separate thread pool for the resolver so that large
    # numbers of DNS requests don't starve out other users of the threadpool.
    resolver_threadpool = ThreadPool(name="gai_resolver")
    resolver_threadpool.start()
    reactor.addSystemEventTrigger("during", "shutdown", resolver_threadpool.stop)
    reactor.installNameResolver(
        GAIResolver(reactor, getThreadPool=lambda: resolver_threadpool)
    )

    # Register the threadpools with our metrics.
    register_threadpool(
        name="default", server_name=server_name, threadpool=reactor.getThreadPool()
    )
    register_threadpool(
        name="gai_resolver", server_name=server_name, threadpool=resolver_threadpool
    )

    # Set up the SIGHUP machinery.
    if hasattr(signal, "SIGHUP"):

        def handle_sighup(*args: Any, **kwargs: Any) -> "defer.Deferred[None]":
            async def _handle_sighup(*args: Any, **kwargs: Any) -> None:
                # Tell systemd our state, if we're using it. This will silently fail if
                # we're not using systemd.
                sdnotify(b"RELOADING=1")

<<<<<<< HEAD
            for _, v in _sighup_callbacks.items():
                for i, args, kwargs in v:
=======
                for i, args, kwargs in _sighup_callbacks:
>>>>>>> c0878ac9
                    i(*args, **kwargs)

                sdnotify(b"READY=1")

            return run_as_background_process(
                "sighup",
                server_name,
                _handle_sighup,
                *args,
                **kwargs,
            )

        # We defer running the sighup handlers until next reactor tick. This
        # is so that we're in a sane state, e.g. flushing the logs may fail
        # if the sighup happens in the middle of writing a log entry.
        def run_sighup(*args: Any, **kwargs: Any) -> None:
            # `callFromThread` should be "signal safe" as well as thread
            # safe.
            reactor.callFromThread(handle_sighup, *args, **kwargs)

        signal.signal(signal.SIGHUP, run_sighup)

        register_sighup(hs.config.server.server_name, refresh_certificate, hs)
        register_sighup(hs.config.server.server_name, reload_cache_config, hs.config)

    # Apply the cache config.
    hs.config.caches.resize_all_caches()

    # Load the certificate from disk.
    refresh_certificate(hs)

    # Start the tracer
    init_tracer(hs)  # noqa

    # Instantiate the modules so they can register their web resources to the module API
    # before we start the listeners.
    module_api = hs.get_module_api()
    for module, config in hs.config.modules.loaded_modules:
        m = module(config, module_api)
        logger.info("Loaded module %s", m)

    if hs.config.auto_accept_invites.enabled:
        # Start the local auto_accept_invites module.
        m = InviteAutoAccepter(hs.config.auto_accept_invites, module_api)
        logger.info("Loaded local module %s", m)

    load_legacy_spam_checkers(hs)
    load_legacy_third_party_event_rules(hs)
    load_legacy_presence_router(hs)
    load_legacy_password_auth_providers(hs)

    # If we've configured an expiry time for caches, start the background job now.
    setup_expire_lru_cache_entries(hs)

    # It is now safe to start your Synapse.
    hs.start_listening()
    hs.get_datastores().main.db_pool.start_profiling()
    hs.get_pusherpool().start()

    # Log when we start the shut down process.
    # TODO: fixme
    hs.get_reactor().addSystemEventTrigger(
        "before", "shutdown", logger.info, "Shutting down..."
    )

    setup_sentry(hs)
    setup_sdnotify(hs)

    # If background tasks are running on the main process or this is the worker in
    # charge of them, start collecting the phone home stats and shared usage metrics.
    if hs.config.worker.run_background_tasks:
        await hs.get_common_usage_metrics_manager().setup()
        start_phone_stats_home(hs)

    # We now freeze all allocated objects in the hopes that (almost)
    # everything currently allocated are things that will be used for the
    # rest of time. Doing so means less work each GC (hopefully).
    #
    # PyPy does not (yet?) implement gc.freeze()
    # if hasattr(gc, "freeze"):
    #     gc.collect()
    #     gc.freeze()
    #
    #     # Speed up shutdowns by freezing all allocated objects. This moves everything
    #     # into the permanent generation and excludes them from the final GC.
    #     atexit.register(gc.freeze)


def reload_cache_config(config: HomeServerConfig) -> None:
    """Reload cache config from disk and immediately apply it.resize caches accordingly.

    If the config is invalid, a `ConfigError` is logged and no changes are made.

    Otherwise, this:
        - replaces the `caches` section on the given `config` object,
        - resizes all caches according to the new cache factors, and

    Note that the following cache config keys are read, but not applied:
        - event_cache_size: used to set a max_size and _original_max_size on
              EventsWorkerStore._get_event_cache when it is created. We'd have to update
              the _original_max_size (and maybe
        - sync_response_cache_duration: would have to update the timeout_sec attribute on
              HomeServer ->  SyncHandler -> ResponseCache.
        - track_memory_usage. This affects synapse.util.caches.TRACK_MEMORY_USAGE which
              influences Synapse's self-reported metrics.

    Also, the HTTPConnectionPool in SimpleHTTPClient sets its maxPersistentPerHost
    parameter based on the global_factor. This won't be applied on a config reload.
    """
    try:
        previous_cache_config = config.reload_config_section("caches")
    except ConfigError as e:
        logger.warning("Failed to reload cache config")
        for f in format_config_error(e):
            logger.warning(f)
    else:
        logger.debug(
            "New cache config. Was:\n %s\nNow:\n %s",
            previous_cache_config.__dict__,
            config.caches.__dict__,
        )
        synapse.util.caches.TRACK_MEMORY_USAGE = config.caches.track_memory_usage
        config.caches.resize_all_caches()


def setup_sentry(hs: "HomeServer") -> None:
    """Enable sentry integration, if enabled in configuration"""

    if not hs.config.metrics.sentry_enabled:
        return

    import sentry_sdk

    sentry_sdk.init(
        dsn=hs.config.metrics.sentry_dsn,
        release=SYNAPSE_VERSION,
        environment=hs.config.metrics.sentry_environment,
    )

    # We set some default tags that give some context to this instance
    global_scope = sentry_sdk.Scope.get_global_scope()
    global_scope.set_tag("matrix_server_name", hs.config.server.server_name)

    app = (
        hs.config.worker.worker_app
        if hs.config.worker.worker_app
        else "synapse.app.homeserver"
    )
    name = hs.get_instance_name()
    global_scope.set_tag("worker_app", app)
    global_scope.set_tag("worker_name", name)


def setup_sdnotify(hs: "HomeServer") -> None:
    """Adds process state hooks to tell systemd what we are up to."""

    # Tell systemd our state, if we're using it. This will silently fail if
    # we're not using systemd.
    sdnotify(b"READY=1\nMAINPID=%i" % (os.getpid(),))

    hs.get_reactor().addSystemEventTrigger(
        "before", "shutdown", sdnotify, b"STOPPING=1"
    )


sdnotify_sockaddr = os.getenv("NOTIFY_SOCKET")


def sdnotify(state: bytes) -> None:
    """
    Send a notification to systemd, if the NOTIFY_SOCKET env var is set.

    This function is based on the sdnotify python package, but since it's only a few
    lines of code, it's easier to duplicate it here than to add a dependency on a
    package which many OSes don't include as a matter of principle.

    Args:
        state: notification to send
    """
    if not isinstance(state, bytes):
        raise TypeError("sdnotify should be called with a bytes")
    if not sdnotify_sockaddr:
        return
    addr = sdnotify_sockaddr
    if addr[0] == "@":
        addr = "\0" + addr[1:]

    try:
        with socket.socket(socket.AF_UNIX, socket.SOCK_DGRAM) as sock:
            sock.connect(addr)
            sock.sendall(state)
    except Exception as e:
        # this is a bit surprising, since we don't expect to have a NOTIFY_SOCKET
        # unless systemd is expecting us to notify it.
        logger.warning("Unable to send notification to systemd: %s", e)


def max_request_body_size(config: HomeServerConfig) -> int:
    """Get a suitable maximum size for incoming HTTP requests"""

    # Other than media uploads, the biggest request we expect to see is a fully-loaded
    # /federation/v1/send request.
    #
    # The main thing in such a request is up to 50 PDUs, and up to 100 EDUs. PDUs are
    # limited to 65536 bytes (possibly slightly more if the sender didn't use canonical
    # json encoding); there is no specced limit to EDUs (see
    # https://github.com/matrix-org/matrix-doc/issues/3121).
    #
    # in short, we somewhat arbitrarily limit requests to 200 * 64K (about 12.5M)
    #
    max_request_size = 200 * MAX_PDU_SIZE

    # if we have a media repo enabled, we may need to allow larger uploads than that
    if config.media.can_load_media_repo:
        max_request_size = max(max_request_size, config.media.max_upload_size)

    return max_request_size<|MERGE_RESOLUTION|>--- conflicted
+++ resolved
@@ -547,12 +547,8 @@
                 # we're not using systemd.
                 sdnotify(b"RELOADING=1")
 
-<<<<<<< HEAD
             for _, v in _sighup_callbacks.items():
                 for i, args, kwargs in v:
-=======
-                for i, args, kwargs in _sighup_callbacks:
->>>>>>> c0878ac9
                     i(*args, **kwargs)
 
                 sdnotify(b"READY=1")
