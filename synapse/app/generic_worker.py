#
# This file is licensed under the Affero General Public License (AGPL) version 3.
#
# Copyright 2020 The Matrix.org Foundation C.I.C.
# Copyright 2016 OpenMarket Ltd
# Copyright (C) 2023-2024 New Vector, Ltd
#
# This program is free software: you can redistribute it and/or modify
# it under the terms of the GNU Affero General Public License as
# published by the Free Software Foundation, either version 3 of the
# License, or (at your option) any later version.
#
# See the GNU Affero General Public License for more details:
# <https://www.gnu.org/licenses/agpl-3.0.html>.
#
# Originally licensed under the Apache License, Version 2.0:
# <http://www.apache.org/licenses/LICENSE-2.0>.
#
# [This file includes modifications made by New Vector Limited]
#
#
import logging
import sys
from typing import Dict, List

from twisted.web.resource import Resource

import synapse
import synapse.events
from synapse.api.urls import (
    CLIENT_API_PREFIX,
    FEDERATION_PREFIX,
    LEGACY_MEDIA_PREFIX,
    MEDIA_R0_PREFIX,
    MEDIA_V3_PREFIX,
    SERVER_KEY_PREFIX,
)
from synapse.app import _base
from synapse.app._base import (
    handle_startup_exception,
    max_request_body_size,
    redirect_stdio_to_logs,
    register_start,
)
from synapse.config._base import ConfigError
from synapse.config.homeserver import HomeServerConfig
from synapse.config.logger import setup_logging
from synapse.config.server import ListenerConfig, TCPListenerConfig
from synapse.federation.transport.server import TransportLayerServer
from synapse.http.server import JsonResource, OptionsResource
from synapse.logging.context import LoggingContext
from synapse.metrics import METRICS_PREFIX, MetricsResource
from synapse.replication.http import REPLICATION_PREFIX, ReplicationRestResource
from synapse.rest import ClientRestResource, admin
from synapse.rest.health import HealthResource
from synapse.rest.key.v2 import KeyResource
from synapse.rest.synapse.client import build_synapse_client_resource_tree
from synapse.rest.well_known import well_known_resource
from synapse.server import HomeServer
from synapse.storage.databases.main.account_data import AccountDataWorkerStore
from synapse.storage.databases.main.appservice import (
    ApplicationServiceTransactionWorkerStore,
    ApplicationServiceWorkerStore,
)
from synapse.storage.databases.main.censor_events import CensorEventsStore
from synapse.storage.databases.main.client_ips import ClientIpWorkerStore
from synapse.storage.databases.main.delayed_events import DelayedEventsStore
from synapse.storage.databases.main.deviceinbox import DeviceInboxWorkerStore
from synapse.storage.databases.main.devices import DeviceWorkerStore
from synapse.storage.databases.main.directory import DirectoryWorkerStore
from synapse.storage.databases.main.e2e_room_keys import EndToEndRoomKeyStore
from synapse.storage.databases.main.event_federation import EventFederationWorkerStore
from synapse.storage.databases.main.event_push_actions import (
    EventPushActionsWorkerStore,
)
from synapse.storage.databases.main.events_worker import EventsWorkerStore
from synapse.storage.databases.main.experimental_features import (
    ExperimentalFeaturesStore,
)
from synapse.storage.databases.main.filtering import FilteringWorkerStore
from synapse.storage.databases.main.keys import KeyStore
from synapse.storage.databases.main.lock import LockStore
from synapse.storage.databases.main.media_repository import MediaRepositoryStore
from synapse.storage.databases.main.metrics import ServerMetricsStore
from synapse.storage.databases.main.monthly_active_users import (
    MonthlyActiveUsersWorkerStore,
)
from synapse.storage.databases.main.presence import PresenceStore
from synapse.storage.databases.main.profile import ProfileWorkerStore
from synapse.storage.databases.main.purge_events import PurgeEventsStore
from synapse.storage.databases.main.push_rule import PushRulesWorkerStore
from synapse.storage.databases.main.pusher import PusherWorkerStore
from synapse.storage.databases.main.receipts import ReceiptsWorkerStore
from synapse.storage.databases.main.registration import RegistrationWorkerStore
from synapse.storage.databases.main.relations import RelationsWorkerStore
from synapse.storage.databases.main.room import RoomWorkerStore
from synapse.storage.databases.main.roommember import RoomMemberWorkerStore
from synapse.storage.databases.main.search import SearchStore
from synapse.storage.databases.main.session import SessionStore
from synapse.storage.databases.main.signatures import SignatureWorkerStore
from synapse.storage.databases.main.sliding_sync import SlidingSyncStore
from synapse.storage.databases.main.state import StateGroupWorkerStore
from synapse.storage.databases.main.stats import StatsStore
from synapse.storage.databases.main.stream import StreamWorkerStore
from synapse.storage.databases.main.tags import TagsWorkerStore
from synapse.storage.databases.main.task_scheduler import TaskSchedulerWorkerStore
from synapse.storage.databases.main.transactions import TransactionWorkerStore
from synapse.storage.databases.main.ui_auth import UIAuthWorkerStore
from synapse.storage.databases.main.user_directory import UserDirectoryStore
from synapse.storage.databases.main.user_erasure_store import UserErasureWorkerStore
from synapse.util import SYNAPSE_VERSION
from synapse.util.httpresourcetree import create_resource_tree

logger = logging.getLogger("synapse.app.generic_worker")


class GenericWorkerStore(
    # FIXME(https://github.com/matrix-org/synapse/issues/3714): We need to add
    # UserDirectoryStore as we write directly rather than going via the correct worker.
    UserDirectoryStore,
    StatsStore,
    UIAuthWorkerStore,
    EndToEndRoomKeyStore,
    PresenceStore,
    DeviceInboxWorkerStore,
    DeviceWorkerStore,
    TagsWorkerStore,
    AccountDataWorkerStore,
    CensorEventsStore,
    ClientIpWorkerStore,
    # KeyStore isn't really safe to use from a worker, but for now we do so and hope that
    # the races it creates aren't too bad.
    KeyStore,
    RoomWorkerStore,
    DirectoryWorkerStore,
    PushRulesWorkerStore,
    ApplicationServiceTransactionWorkerStore,
    ApplicationServiceWorkerStore,
    ProfileWorkerStore,
    FilteringWorkerStore,
    MonthlyActiveUsersWorkerStore,
    MediaRepositoryStore,
    ServerMetricsStore,
    PusherWorkerStore,
    RoomMemberWorkerStore,
    RelationsWorkerStore,
    EventFederationWorkerStore,
    EventPushActionsWorkerStore,
    PurgeEventsStore,
    StateGroupWorkerStore,
    SignatureWorkerStore,
    UserErasureWorkerStore,
    ReceiptsWorkerStore,
    StreamWorkerStore,
    EventsWorkerStore,
    RegistrationWorkerStore,
    SearchStore,
    TransactionWorkerStore,
    LockStore,
    SessionStore,
    TaskSchedulerWorkerStore,
    ExperimentalFeaturesStore,
    SlidingSyncStore,
    DelayedEventsStore,
):
    # Properties that multiple storage classes define. Tell mypy what the
    # expected type is.
    server_name: str
    config: HomeServerConfig


class GenericWorkerServer(HomeServer):
    DATASTORE_CLASS = GenericWorkerStore

    def _listen_http(self, listener_config: ListenerConfig) -> None:
        assert listener_config.http_options is not None

        # We always include an admin resource that we populate with servlets as needed
        admin_resource = JsonResource(self, canonical_json=False)
        resources: Dict[str, Resource] = {
            # We always include a health resource.
            "/health": HealthResource(),
            "/_synapse/admin": admin_resource,
        }

        for res in listener_config.http_options.resources:
            for name in res.names:
                if name == "metrics":
                    resources[METRICS_PREFIX] = MetricsResource(
                        self.metrics_collector_registry
                    )
                elif name == "client":
                    resource: Resource = ClientRestResource(self)

                    resources[CLIENT_API_PREFIX] = resource

                    resources.update(build_synapse_client_resource_tree(self))
                    resources["/.well-known"] = well_known_resource(self)
                    admin.register_servlets(self, admin_resource)

                elif name == "federation":
                    resources[FEDERATION_PREFIX] = TransportLayerServer(self)
                elif name == "media":
                    if self.config.media.can_load_media_repo:
                        media_repo = self.get_media_repository_resource()

                        # We need to serve the admin servlets for media on the
                        # worker.
                        admin.register_servlets_for_media_repo(self, admin_resource)

                        resources.update(
                            {
                                MEDIA_R0_PREFIX: media_repo,
                                MEDIA_V3_PREFIX: media_repo,
                                LEGACY_MEDIA_PREFIX: media_repo,
                            }
                        )

                        if "federation" not in res.names:
                            # Only load the federation media resource separately if federation
                            # resource is not specified since federation resource includes media
                            # resource.
                            resources[FEDERATION_PREFIX] = TransportLayerServer(
                                self, servlet_groups=["media"]
                            )
                        if "client" not in res.names:
                            # Only load the client media resource separately if client
                            # resource is not specified since client resource includes media
                            # resource.
                            resources[CLIENT_API_PREFIX] = ClientRestResource(
                                self, servlet_groups=["media"]
                            )
                    else:
                        logger.warning(
                            "A 'media' listener is configured but the media"
                            " repository is disabled. Ignoring."
                        )
                elif name == "health":
                    # Skip loading, health resource is always included
                    continue

                if name == "openid" and "federation" not in res.names:
                    # Only load the openid resource separately if federation resource
                    # is not specified since federation resource includes openid
                    # resource.
                    resources[FEDERATION_PREFIX] = TransportLayerServer(
                        self, servlet_groups=["openid"]
                    )

                if name in ["keys", "federation"]:
                    resources[SERVER_KEY_PREFIX] = KeyResource(self)

                if name == "replication":
                    resources[REPLICATION_PREFIX] = ReplicationRestResource(self)

        # Attach additional resources registered by modules.
        resources.update(self._module_web_resources)
        self._module_web_resources_consumed = True

        root_resource = create_resource_tree(resources, OptionsResource())

        _base.listen_http(
            self,
            listener_config,
            root_resource,
            self.version_string,
            max_request_body_size(self.config),
            self.tls_server_context_factory,
            reactor=self.get_reactor(),
        )

    def start_listening(self) -> None:
        for listener in self.config.worker.worker_listeners:
            if listener.type == "http":
                self._listen_http(listener)
            elif listener.type == "manhole":
                if isinstance(listener, TCPListenerConfig):
                    _base.listen_manhole(
                        listener.bind_addresses,
                        listener.port,
                        manhole_settings=self.config.server.manhole_settings,
                        manhole_globals={"hs": self},
                    )
                else:
                    raise ConfigError(
                        "Can not using a unix socket for manhole at this time."
                    )

<<<<<<< HEAD
=======
            elif listener.type == "metrics":
                if not self.config.metrics.enable_metrics:
                    logger.warning(
                        "Metrics listener configured, but enable_metrics is not True!"
                    )
                else:
                    if isinstance(listener, TCPListenerConfig):
                        _base.listen_metrics(
                            listener.bind_addresses,
                            listener.port,
                        )
                    else:
                        raise ConfigError(
                            "Can not use a unix socket for metrics at this time."
                        )

>>>>>>> 553e124f
            else:
                logger.warning("Unsupported listener type: %s", listener.type)

        self.get_replication_command_handler().start_replication(self)


def start(config_options: List[str]) -> None:
    try:
        config = HomeServerConfig.load_config("Synapse worker", config_options)
    except ConfigError as e:
        sys.stderr.write("\n" + str(e) + "\n")
        sys.exit(1)

    # For backwards compatibility let any of the old app names.
    assert config.worker.worker_app in (
        "synapse.app.appservice",
        "synapse.app.client_reader",
        "synapse.app.event_creator",
        "synapse.app.federation_reader",
        "synapse.app.federation_sender",
        "synapse.app.frontend_proxy",
        "synapse.app.generic_worker",
        "synapse.app.media_repository",
        "synapse.app.pusher",
        "synapse.app.synchrotron",
        "synapse.app.user_dir",
    )

    synapse.events.USE_FROZEN_DICTS = config.server.use_frozen_dicts
    synapse.util.caches.TRACK_MEMORY_USAGE = config.caches.track_memory_usage

    if config.server.gc_seconds:
        synapse.metrics.MIN_TIME_BETWEEN_GCS = config.server.gc_seconds

    hs = GenericWorkerServer(
        config.server.server_name,
        config=config,
        version_string=f"Synapse/{SYNAPSE_VERSION}",
    )

    setup_logging(hs, config, use_worker_options=True)

    try:
        hs.setup()

        # Ensure the replication streamer is always started in case we write to any
        # streams. Will no-op if no streams can be written to by this worker.
        hs.get_replication_streamer()
    except Exception as e:
        handle_startup_exception(e)

    register_start(_base.start, hs)

    # redirect stdio to the logs, if configured.
    if not hs.config.logging.no_redirect_stdio:
        redirect_stdio_to_logs()

    _base.start_worker_reactor("synapse-generic-worker", config)


def main() -> None:
    with LoggingContext("main"):
        start(sys.argv[1:])


if __name__ == "__main__":
    main()<|MERGE_RESOLUTION|>--- conflicted
+++ resolved
@@ -285,26 +285,6 @@
                     raise ConfigError(
                         "Can not using a unix socket for manhole at this time."
                     )
-
-<<<<<<< HEAD
-=======
-            elif listener.type == "metrics":
-                if not self.config.metrics.enable_metrics:
-                    logger.warning(
-                        "Metrics listener configured, but enable_metrics is not True!"
-                    )
-                else:
-                    if isinstance(listener, TCPListenerConfig):
-                        _base.listen_metrics(
-                            listener.bind_addresses,
-                            listener.port,
-                        )
-                    else:
-                        raise ConfigError(
-                            "Can not use a unix socket for metrics at this time."
-                        )
-
->>>>>>> 553e124f
             else:
                 logger.warning("Unsupported listener type: %s", listener.type)
 
