--- conflicted
+++ resolved
@@ -368,14 +368,10 @@
     except Exception as e:
         handle_startup_exception(e)
 
-<<<<<<< HEAD
-    register_start(_base.start, hs)
-=======
     async def start() -> None:
         await _base.start(hs)
 
     register_start(hs, start)
->>>>>>> 8d5d87fb
 
     # redirect stdio to the logs, if configured.
     if not hs.config.logging.no_redirect_stdio:
