--- conflicted
+++ resolved
@@ -241,15 +241,14 @@
             defaults={"per_second": 1, "burst_count": 5},
         )
 
-<<<<<<< HEAD
         self.rc_room_creation = RatelimitSettings.parse(
             config,
             "rc_room_creation",
             defaults={"per_second": 0.016, "burst_count": 10},
-=======
+        )
+
         self.rc_reports = RatelimitSettings.parse(
             config,
             "rc_reports",
             defaults={"per_second": 1, "burst_count": 5},
->>>>>>> 8fb9c105
         )