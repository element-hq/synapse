#
# This file is licensed under the Affero General Public License (AGPL) version 3.
#
# Copyright 2020 The Matrix.org Foundation C.I.C.
# Copyright (C) 2023 New Vector, Ltd
#
# This program is free software: you can redistribute it and/or modify
# it under the terms of the GNU Affero General Public License as
# published by the Free Software Foundation, either version 3 of the
# License, or (at your option) any later version.
#
# See the GNU Affero General Public License for more details:
# <https://www.gnu.org/licenses/agpl-3.0.html>.
#
# Originally licensed under the Apache License, Version 2.0:
# <http://www.apache.org/licenses/LICENSE-2.0>.
#
# [This file includes modifications made by New Vector Limited]
#
#
from typing import Any, TypeVar

import jsonschema
from pydantic import BaseModel, TypeAdapter, ValidationError

from synapse.config._base import ConfigError
from synapse.types import JsonDict, StrSequence


def validate_config(
    json_schema: JsonDict, config: Any, config_path: StrSequence
) -> None:
    """Validates a config setting against a JsonSchema definition

    This can be used to validate a section of the config file against a schema
    definition. If the validation fails, a ConfigError is raised with a textual
    description of the problem.

    Args:
        json_schema: the schema to validate against
        config: the configuration value to be validated
        config_path: the path within the config file. This will be used as a basis
           for the error message.

    Raises:
        ConfigError, if validation fails.
    """
    try:
        jsonschema.validate(config, json_schema)
    except jsonschema.ValidationError as e:
        raise json_error_to_config_error(e, config_path)


def json_error_to_config_error(
    e: jsonschema.ValidationError, config_path: StrSequence
) -> ConfigError:
    """Converts a json validation error to a user-readable ConfigError

    Args:
        e: the exception to be converted
        config_path: the path within the config file. This will be used as a basis
           for the error message.

    Returns:
        a ConfigError
    """
    # copy `config_path` before modifying it.
    path = list(config_path)
    for p in list(e.absolute_path):
        if isinstance(p, int):
            path.append("<item %i>" % p)
        else:
            path.append(str(p))
    return ConfigError(e.message, path)


Model = TypeVar("Model", bound=BaseModel)


def parse_and_validate_mapping(
    config: Any,
    model_type: type[Model],
) -> dict[str, Model]:
    """Parse `config` as a mapping from strings to a given `Model` type.
    Args:
        config: The configuration data to check
        model_type: The BaseModel to validate and parse against.
    Returns:
        Fully validated and parsed Dict[str, Model].
    Raises:
        ConfigError, if given improper input.
    """
    try:
        # type-ignore: mypy doesn't like constructing `Dict[str, model_type]` because
        # `model_type` is a runtime variable. Pydantic is fine with this.
<<<<<<< HEAD
        instances = TypeAdapter(dict[str, model_type]).validate_python(config)  # type: ignore[valid-type]
=======
        instances = parse_obj_as(dict[str, model_type], config)  # type: ignore[valid-type]
>>>>>>> fc244bb5
    except ValidationError as e:
        raise ConfigError(str(e)) from e
    return instances<|MERGE_RESOLUTION|>--- conflicted
+++ resolved
@@ -93,11 +93,7 @@
     try:
         # type-ignore: mypy doesn't like constructing `Dict[str, model_type]` because
         # `model_type` is a runtime variable. Pydantic is fine with this.
-<<<<<<< HEAD
         instances = TypeAdapter(dict[str, model_type]).validate_python(config)  # type: ignore[valid-type]
-=======
-        instances = parse_obj_as(dict[str, model_type], config)  # type: ignore[valid-type]
->>>>>>> fc244bb5
     except ValidationError as e:
         raise ConfigError(str(e)) from e
     return instances