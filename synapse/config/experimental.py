--- conflicted
+++ resolved
@@ -582,11 +582,9 @@
         # MSC4155: Invite filtering
         self.msc4155_enabled: bool = experimental.get("msc4155_enabled", False)
 
-<<<<<<< HEAD
         # MSC4293: Redact on Kick/Ban
         self.msc4293_enabled: bool = experimental.get("msc4293_enabled", False)
-=======
+      
         # MSC4306: Thread Subscriptions
         # (and MSC4308: sliding sync extension for thread subscriptions)
         self.msc4306_enabled: bool = experimental.get("msc4306_enabled", False)
->>>>>>> 11a11414
