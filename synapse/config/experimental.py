#
# This file is licensed under the Affero General Public License (AGPL) version 3.
#
# Copyright 2021 The Matrix.org Foundation C.I.C.
# Copyright (C) 2023 New Vector, Ltd
#
# This program is free software: you can redistribute it and/or modify
# it under the terms of the GNU Affero General Public License as
# published by the Free Software Foundation, either version 3 of the
# License, or (at your option) any later version.
#
# See the GNU Affero General Public License for more details:
# <https://www.gnu.org/licenses/agpl-3.0.html>.
#
# Originally licensed under the Apache License, Version 2.0:
# <http://www.apache.org/licenses/LICENSE-2.0>.
#
# [This file includes modifications made by New Vector Limited]
#
#

import enum
from functools import cache
from typing import TYPE_CHECKING, Any, Optional

import attr
import attr.validators

from synapse.api.room_versions import KNOWN_ROOM_VERSIONS, RoomVersions
from synapse.config import ConfigError
from synapse.config._base import Config, RootConfig, read_file
from synapse.types import JsonDict, StrSequence

# Determine whether authlib is installed.
try:
    import authlib  # noqa: F401

    HAS_AUTHLIB = True
except ImportError:
    HAS_AUTHLIB = False

if TYPE_CHECKING:
    # Only import this if we're type checking, as it might not be installed at runtime.
    from authlib.jose.rfc7517 import JsonWebKey


@cache
def read_secret_from_file_once(file_path: Any, config_path: StrSequence) -> str:
    """Returns the memoized secret read from file."""
    return read_file(file_path, config_path).strip()


class ClientAuthMethod(enum.Enum):
    """List of supported client auth methods."""

    CLIENT_SECRET_POST = "client_secret_post"
    CLIENT_SECRET_BASIC = "client_secret_basic"
    CLIENT_SECRET_JWT = "client_secret_jwt"
    PRIVATE_KEY_JWT = "private_key_jwt"


def _parse_jwks(jwks: Optional[JsonDict]) -> Optional["JsonWebKey"]:
    """A helper function to parse a JWK dict into a JsonWebKey."""

    if jwks is None:
        return None

    from authlib.jose.rfc7517 import JsonWebKey

    return JsonWebKey.import_key(jwks)


def _check_client_secret(
    instance: "MSC3861", _attribute: attr.Attribute, _value: Optional[str]
) -> None:
    if instance._client_secret and instance._client_secret_path:
        raise ConfigError(
            (
                "You have configured both "
                "`experimental_features.msc3861.client_secret` and "
                "`experimental_features.msc3861.client_secret_path`. "
                "These are mutually incompatible."
            ),
            ("experimental", "msc3861", "client_secret"),
        )
    # Check client secret can be retrieved
    instance.client_secret()


def _check_admin_token(
    instance: "MSC3861", _attribute: attr.Attribute, _value: Optional[str]
) -> None:
    if instance._admin_token and instance._admin_token_path:
        raise ConfigError(
            (
                "You have configured both "
                "`experimental_features.msc3861.admin_token` and "
                "`experimental_features.msc3861.admin_token_path`. "
                "These are mutually incompatible."
            ),
            ("experimental", "msc3861", "admin_token"),
        )
    # Check client secret can be retrieved
    instance.admin_token()


@attr.s(slots=True, frozen=True)
class MSC3861:
    """Configuration for MSC3861: Matrix architecture change to delegate authentication via OIDC"""

    enabled: bool = attr.ib(default=False, validator=attr.validators.instance_of(bool))
    """Whether to enable MSC3861 auth delegation."""

    @enabled.validator
    def _check_enabled(self, attribute: attr.Attribute, value: bool) -> None:
        # Only allow enabling MSC3861 if authlib is installed
        if value and not HAS_AUTHLIB:
            raise ConfigError(
                "MSC3861 is enabled but authlib is not installed. "
                "Please install authlib to use MSC3861.",
                ("experimental", "msc3861", "enabled"),
            )

    issuer: str = attr.ib(default="", validator=attr.validators.instance_of(str))
    """The URL of the OIDC Provider."""

    issuer_metadata: Optional[JsonDict] = attr.ib(default=None)
    """The issuer metadata to use, otherwise discovered from /.well-known/openid-configuration as per MSC2965."""

    client_id: str = attr.ib(
        default="",
        validator=attr.validators.instance_of(str),
    )
    """The client ID to use when calling the introspection endpoint."""

    client_auth_method: ClientAuthMethod = attr.ib(
        default=ClientAuthMethod.CLIENT_SECRET_POST, converter=ClientAuthMethod
    )
    """The auth method used when calling the introspection endpoint."""

    _client_secret: Optional[str] = attr.ib(
        default=None,
        validator=[
            attr.validators.optional(attr.validators.instance_of(str)),
            _check_client_secret,
        ],
    )
    """
    The client secret to use when calling the introspection endpoint,
    when using any of the client_secret_* client auth methods.
    """

    _client_secret_path: Optional[str] = attr.ib(
        default=None,
        validator=[
            attr.validators.optional(attr.validators.instance_of(str)),
            _check_client_secret,
        ],
    )
    """
    Alternative to `client_secret`: allows the secret to be specified in an
    external file.
    """

    jwk: Optional["JsonWebKey"] = attr.ib(default=None, converter=_parse_jwks)
    """
    The JWKS to use when calling the introspection endpoint,
    when using the private_key_jwt client auth method.
    """

    @client_auth_method.validator
    def _check_client_auth_method(
        self, attribute: attr.Attribute, value: ClientAuthMethod
    ) -> None:
        # Check that the right client credentials are provided for the client auth method.
        if not self.enabled:
            return

        if value == ClientAuthMethod.PRIVATE_KEY_JWT and self.jwk is None:
            raise ConfigError(
                "A JWKS must be provided when using the private_key_jwt client auth method",
                ("experimental", "msc3861", "client_auth_method"),
            )

        if (
            value
            in (
                ClientAuthMethod.CLIENT_SECRET_POST,
                ClientAuthMethod.CLIENT_SECRET_BASIC,
                ClientAuthMethod.CLIENT_SECRET_JWT,
            )
            and self.client_secret() is None
        ):
            raise ConfigError(
                f"A client secret must be provided when using the {value} client auth method",
                ("experimental", "msc3861", "client_auth_method"),
            )

    introspection_endpoint: Optional[str] = attr.ib(
        default=None,
        validator=attr.validators.optional(attr.validators.instance_of(str)),
    )
    """The URL of the introspection endpoint used to validate access tokens."""

    account_management_url: Optional[str] = attr.ib(
        default=None,
        validator=attr.validators.optional(attr.validators.instance_of(str)),
    )
    """The URL of the My Account page on the OIDC Provider as per MSC2965."""

    _admin_token: Optional[str] = attr.ib(
        default=None,
        validator=[
            attr.validators.optional(attr.validators.instance_of(str)),
            _check_admin_token,
        ],
    )
    """
    A token that should be considered as an admin token.
    This is used by the OIDC provider, to make admin calls to Synapse.
    """

    _admin_token_path: Optional[str] = attr.ib(
        default=None,
        validator=[
            attr.validators.optional(attr.validators.instance_of(str)),
            _check_admin_token,
        ],
    )
    """
    Alternative to `admin_token`: allows the secret to be specified in an
    external file.
    """

    def client_secret(self) -> Optional[str]:
        """Returns the secret given via `client_secret` or `client_secret_path`."""
        if self._client_secret_path:
            return read_secret_from_file_once(
                self._client_secret_path,
                ("experimental_features", "msc3861", "client_secret_path"),
            )
        return self._client_secret

    def admin_token(self) -> Optional[str]:
        """Returns the admin token given via `admin_token` or `admin_token_path`."""
        if self._admin_token_path:
            return read_secret_from_file_once(
                self._admin_token_path,
                ("experimental_features", "msc3861", "admin_token_path"),
            )
        return self._admin_token

    def check_config_conflicts(
        self, root: RootConfig, allow_secrets_in_config: bool
    ) -> None:
        """Checks for any configuration conflicts with other parts of Synapse.

        Raises:
            ConfigError: If there are any configuration conflicts.
        """

        if not self.enabled:
            return

        if self._client_secret and not allow_secrets_in_config:
            raise ConfigError(
                "Config options that expect an in-line secret as value are disabled",
                ("experimental", "msc3861", "client_secret"),
            )

        if self.jwk and not allow_secrets_in_config:
            raise ConfigError(
                "Config options that expect an in-line secret as value are disabled",
                ("experimental", "msc3861", "jwk"),
            )

        if self._admin_token and not allow_secrets_in_config:
            raise ConfigError(
                "Config options that expect an in-line secret as value are disabled",
                ("experimental", "msc3861", "admin_token"),
            )

        if (
            root.auth.password_enabled_for_reauth
            or root.auth.password_enabled_for_login
        ):
            raise ConfigError(
                "Password auth cannot be enabled when OAuth delegation is enabled",
                ("password_config", "enabled"),
            )

        if root.registration.enable_registration:
            raise ConfigError(
                "Registration cannot be enabled when OAuth delegation is enabled",
                ("enable_registration",),
            )

        # We only need to test the user consent version, as if it must be set if the user_consent section was present in the config
        if root.consent.user_consent_version is not None:
            raise ConfigError(
                "User consent cannot be enabled when OAuth delegation is enabled",
                ("user_consent",),
            )

        if (
            root.oidc.oidc_enabled
            or root.saml2.saml2_enabled
            or root.cas.cas_enabled
            or root.jwt.jwt_enabled
        ):
            raise ConfigError("SSO cannot be enabled when OAuth delegation is enabled")

        if bool(root.authproviders.password_providers):
            raise ConfigError(
                "Password auth providers cannot be enabled when OAuth delegation is enabled"
            )

        if root.captcha.enable_registration_captcha:
            raise ConfigError(
                "CAPTCHA cannot be enabled when OAuth delegation is enabled",
                ("captcha", "enable_registration_captcha"),
            )

        if root.auth.login_via_existing_enabled:
            raise ConfigError(
                "Login via existing session cannot be enabled when OAuth delegation is enabled",
                ("login_via_existing_session", "enabled"),
            )

        if root.registration.refresh_token_lifetime:
            raise ConfigError(
                "refresh_token_lifetime cannot be set when OAuth delegation is enabled",
                ("refresh_token_lifetime",),
            )

        if root.registration.nonrefreshable_access_token_lifetime:
            raise ConfigError(
                "nonrefreshable_access_token_lifetime cannot be set when OAuth delegation is enabled",
                ("nonrefreshable_access_token_lifetime",),
            )

        if root.registration.session_lifetime:
            raise ConfigError(
                "session_lifetime cannot be set when OAuth delegation is enabled",
                ("session_lifetime",),
            )

        if root.registration.enable_3pid_changes:
            raise ConfigError(
                "enable_3pid_changes cannot be enabled when OAuth delegation is enabled",
                ("enable_3pid_changes",),
            )


@attr.s(auto_attribs=True, frozen=True, slots=True)
class MSC3866Config:
    """Configuration for MSC3866 (mandating approval for new users)"""

    # Whether the base support for the approval process is enabled. This includes the
    # ability for administrators to check and update the approval of users, even if no
    # approval is currently required.
    enabled: bool = False
    # Whether to require that new users are approved by an admin before their account
    # can be used. Note that this setting is ignored if 'enabled' is false.
    require_approval_for_new_accounts: bool = False


class ExperimentalConfig(Config):
    """Config section for enabling experimental features"""

    section = "experimental"

    def read_config(
        self, config: JsonDict, allow_secrets_in_config: bool, **kwargs: Any
    ) -> None:
        experimental = config.get("experimental_features") or {}

        # MSC3026 (busy presence state)
        self.msc3026_enabled: bool = experimental.get("msc3026_enabled", False)

        # MSC2697 (device dehydration)
        # Enabled by default since this option was added after adding the feature.
        # It is not recommended that both MSC2697 and MSC3814 both be enabled at
        # once.
        self.msc2697_enabled: bool = experimental.get("msc2697_enabled", True)

        # MSC3814 (dehydrated devices with SSSS)
        # This is an alternative method to achieve the same goals as MSC2697.
        # It is not recommended that both MSC2697 and MSC3814 both be enabled at
        # once.
        self.msc3814_enabled: bool = experimental.get("msc3814_enabled", False)

        if self.msc2697_enabled and self.msc3814_enabled:
            raise ConfigError(
                "MSC2697 and MSC3814 should not both be enabled.",
                (
                    "experimental_features",
                    "msc3814_enabled",
                ),
            )

        # MSC3244 (room version capabilities)
        self.msc3244_enabled: bool = experimental.get("msc3244_enabled", True)

        # MSC3266 (room summary api)
        self.msc3266_enabled: bool = experimental.get("msc3266_enabled", False)

        # MSC2409 (this setting only relates to optionally sending to-device messages).
        # Presence, typing and read receipt EDUs are already sent to application services that
        # have opted in to receive them. If enabled, this adds to-device messages to that list.
        self.msc2409_to_device_messages_enabled: bool = experimental.get(
            "msc2409_to_device_messages_enabled", False
        )

        # The portion of MSC3202 which is related to device masquerading.
        self.msc3202_device_masquerading_enabled: bool = experimental.get(
            "msc3202_device_masquerading", False
        )

        # The portion of MSC3202 related to transaction extensions:
        # sending device list changes, one-time key counts and fallback key
        # usage to application services.
        self.msc3202_transaction_extensions: bool = experimental.get(
            "msc3202_transaction_extensions", False
        )

        # MSC3983: Proxying OTK claim requests to exclusive ASes.
        self.msc3983_appservice_otk_claims: bool = experimental.get(
            "msc3983_appservice_otk_claims", False
        )

        # MSC3984: Proxying key queries to exclusive ASes.
        self.msc3984_appservice_key_query: bool = experimental.get(
            "msc3984_appservice_key_query", False
        )

        # MSC3720 (Account status endpoint)
        self.msc3720_enabled: bool = experimental.get("msc3720_enabled", False)

        # MSC2654: Unread counts
        #
        # Note that enabling this will result in an incorrect unread count for
        # previously calculated push actions.
        self.msc2654_enabled: bool = experimental.get("msc2654_enabled", False)

        # MSC2815 (allow room moderators to view redacted event content)
        self.msc2815_enabled: bool = experimental.get("msc2815_enabled", False)

        # MSC3391: Removing account data.
        self.msc3391_enabled = experimental.get("msc3391_enabled", False)

        # MSC3575 (Sliding Sync) alternate endpoints, c.f. MSC4186.
        #
        # This is enabled by default as a replacement for the sliding sync proxy.
        self.msc3575_enabled: bool = experimental.get("msc3575_enabled", True)

        # MSC3773: Thread notifications
        self.msc3773_enabled: bool = experimental.get("msc3773_enabled", False)

        # MSC3664: Pushrules to match on related events
        self.msc3664_enabled: bool = experimental.get("msc3664_enabled", False)

        # MSC3848: Introduce errcodes for specific event sending failures
        self.msc3848_enabled: bool = experimental.get("msc3848_enabled", False)

        # MSC3852: Expose last seen user agent field on /_matrix/client/v3/devices.
        self.msc3852_enabled: bool = experimental.get("msc3852_enabled", False)

        # MSC3866: M_USER_AWAITING_APPROVAL error code
        raw_msc3866_config = experimental.get("msc3866", {})
        self.msc3866 = MSC3866Config(**raw_msc3866_config)

        # MSC3881: Remotely toggle push notifications for another client
        self.msc3881_enabled: bool = experimental.get("msc3881_enabled", False)

        # MSC3874: Filtering /messages with rel_types / not_rel_types.
        self.msc3874_enabled: bool = experimental.get("msc3874_enabled", False)

        # MSC3890: Remotely silence local notifications
        # Note: This option requires "experimental_features.msc3391_enabled" to be
        # set to "true", in order to communicate account data deletions to clients.
        self.msc3890_enabled: bool = experimental.get("msc3890_enabled", False)
        if self.msc3890_enabled and not self.msc3391_enabled:
            raise ConfigError(
                "Option 'experimental_features.msc3391' must be set to 'true' to "
                "enable 'experimental_features.msc3890'. MSC3391 functionality is "
                "required to communicate account data deletions to clients."
            )

        # MSC3381: Polls.
        # In practice, supporting polls in Synapse only requires an implementation of
        # MSC3930: Push rules for MSC3391 polls; which is what this option enables.
        self.msc3381_polls_enabled: bool = experimental.get(
            "msc3381_polls_enabled", False
        )

        # MSC3912: Relation-based redactions.
        self.msc3912_enabled: bool = experimental.get("msc3912_enabled", False)

        # MSC1767 and friends: Extensible Events
        self.msc1767_enabled: bool = experimental.get("msc1767_enabled", False)
        if self.msc1767_enabled:
            # Enable room version (and thus applicable push rules from MSC3931/3932)
            version_id = RoomVersions.MSC1767v10.identifier
            KNOWN_ROOM_VERSIONS[version_id] = RoomVersions.MSC1767v10

        # MSC3391: Removing account data.
        self.msc3391_enabled = experimental.get("msc3391_enabled", False)

        # MSC3861: Matrix architecture change to delegate authentication via OIDC
        try:
            self.msc3861 = MSC3861(**experimental.get("msc3861", {}))
        except ValueError as exc:
            raise ConfigError(
                "Invalid MSC3861 configuration", ("experimental", "msc3861")
            ) from exc

        # Check that none of the other config options conflict with MSC3861 when enabled
        self.msc3861.check_config_conflicts(
            self.root, allow_secrets_in_config=allow_secrets_in_config
        )

        self.msc4028_push_encrypted_events = experimental.get(
            "msc4028_push_encrypted_events", False
        )

        self.msc4069_profile_inhibit_propagation = experimental.get(
            "msc4069_profile_inhibit_propagation", False
        )

        # MSC4108: Mechanism to allow OIDC sign in and E2EE set up via QR code
        self.msc4108_enabled = experimental.get("msc4108_enabled", False)

        self.msc4108_delegation_endpoint: Optional[str] = experimental.get(
            "msc4108_delegation_endpoint", None
        )

        if (
            self.msc4108_enabled or self.msc4108_delegation_endpoint is not None
        ) and not self.msc3861.enabled:
            raise ConfigError(
                "MSC4108 requires MSC3861 to be enabled",
                ("experimental", "msc4108_delegation_endpoint"),
            )

        if self.msc4108_delegation_endpoint is not None and self.msc4108_enabled:
            raise ConfigError(
                "You cannot have MSC4108 both enabled and delegated at the same time",
                ("experimental", "msc4108_delegation_endpoint"),
            )

        # MSC4133: Custom profile fields
        self.msc4133_enabled: bool = experimental.get("msc4133_enabled", False)

        # MSC4210: Remove legacy mentions
        self.msc4210_enabled: bool = experimental.get("msc4210_enabled", False)

        # MSC4222: Adding `state_after` to sync v2
        self.msc4222_enabled: bool = experimental.get("msc4222_enabled", False)

        # MSC4076: Add `disable_badge_count`` to pusher configuration
        self.msc4076_enabled: bool = experimental.get("msc4076_enabled", False)

<<<<<<< HEAD
        # MSC4235: Add `via` param to hierarchy endpoint
        self.msc4235_enabled: bool = experimental.get("msc4235_enabled", False)
=======
        # MSC4263: Preventing MXID enumeration via key queries
        self.msc4263_limit_key_queries_to_users_who_share_rooms = experimental.get(
            "msc4263_limit_key_queries_to_users_who_share_rooms",
            False,
        )

        # MSC4267: Automatically forgetting rooms on leave
        self.msc4267_enabled: bool = experimental.get("msc4267_enabled", False)

        # MSC4155: Invite filtering
        self.msc4155_enabled: bool = experimental.get("msc4155_enabled", False)
>>>>>>> 3878699d
<|MERGE_RESOLUTION|>--- conflicted
+++ resolved
@@ -561,10 +561,9 @@
         # MSC4076: Add `disable_badge_count`` to pusher configuration
         self.msc4076_enabled: bool = experimental.get("msc4076_enabled", False)
 
-<<<<<<< HEAD
         # MSC4235: Add `via` param to hierarchy endpoint
         self.msc4235_enabled: bool = experimental.get("msc4235_enabled", False)
-=======
+
         # MSC4263: Preventing MXID enumeration via key queries
         self.msc4263_limit_key_queries_to_users_who_share_rooms = experimental.get(
             "msc4263_limit_key_queries_to_users_who_share_rooms",
@@ -575,5 +574,4 @@
         self.msc4267_enabled: bool = experimental.get("msc4267_enabled", False)
 
         # MSC4155: Invite filtering
-        self.msc4155_enabled: bool = experimental.get("msc4155_enabled", False)
->>>>>>> 3878699d
+        self.msc4155_enabled: bool = experimental.get("msc4155_enabled", False)