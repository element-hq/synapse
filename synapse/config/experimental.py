#
# This file is licensed under the Affero General Public License (AGPL) version 3.
#
# Copyright 2021 The Matrix.org Foundation C.I.C.
# Copyright (C) 2023 New Vector, Ltd
#
# This program is free software: you can redistribute it and/or modify
# it under the terms of the GNU Affero General Public License as
# published by the Free Software Foundation, either version 3 of the
# License, or (at your option) any later version.
#
# See the GNU Affero General Public License for more details:
# <https://www.gnu.org/licenses/agpl-3.0.html>.
#
# Originally licensed under the Apache License, Version 2.0:
# <http://www.apache.org/licenses/LICENSE-2.0>.
#
# [This file includes modifications made by New Vector Limited]
#
#

import enum
from functools import cache
from typing import TYPE_CHECKING, Any, Optional

import attr
import attr.validators

from synapse.api.room_versions import KNOWN_ROOM_VERSIONS, RoomVersions
from synapse.config import ConfigError
from synapse.config._base import Config, RootConfig, read_file
from synapse.types import JsonDict, StrSequence

# Determine whether authlib is installed.
try:
    import authlib  # noqa: F401

    HAS_AUTHLIB = True
except ImportError:
    HAS_AUTHLIB = False

if TYPE_CHECKING:
    # Only import this if we're type checking, as it might not be installed at runtime.
    from authlib.jose.rfc7517 import JsonWebKey


@cache
def read_secret_from_file_once(file_path: Any, config_path: StrSequence) -> str:
    """Returns the memoized secret read from file."""
    return read_file(file_path, config_path).strip()


class ClientAuthMethod(enum.Enum):
    """List of supported client auth methods."""

    CLIENT_SECRET_POST = "client_secret_post"
    CLIENT_SECRET_BASIC = "client_secret_basic"
    CLIENT_SECRET_JWT = "client_secret_jwt"
    PRIVATE_KEY_JWT = "private_key_jwt"


def _parse_jwks(jwks: Optional[JsonDict]) -> Optional["JsonWebKey"]:
    """A helper function to parse a JWK dict into a JsonWebKey."""

    if jwks is None:
        return None

    from authlib.jose.rfc7517 import JsonWebKey

    return JsonWebKey.import_key(jwks)


def _check_client_secret(
    instance: "MSC3861", _attribute: attr.Attribute, _value: Optional[str]
) -> None:
    if instance._client_secret and instance._client_secret_path:
        raise ConfigError(
            (
                "You have configured both "
                "`experimental_features.msc3861.client_secret` and "
                "`experimental_features.msc3861.client_secret_path`. "
                "These are mutually incompatible."
            ),
            ("experimental", "msc3861", "client_secret"),
        )
    # Check client secret can be retrieved
    instance.client_secret()


def _check_admin_token(
    instance: "MSC3861", _attribute: attr.Attribute, _value: Optional[str]
) -> None:
    if instance._admin_token and instance._admin_token_path:
        raise ConfigError(
            (
                "You have configured both "
                "`experimental_features.msc3861.admin_token` and "
                "`experimental_features.msc3861.admin_token_path`. "
                "These are mutually incompatible."
            ),
            ("experimental", "msc3861", "admin_token"),
        )
    # Check client secret can be retrieved
    instance.admin_token()


@attr.s(slots=True, frozen=True)
class MSC3861:
    """Configuration for MSC3861: Matrix architecture change to delegate authentication via OIDC"""

    enabled: bool = attr.ib(default=False, validator=attr.validators.instance_of(bool))
    """Whether to enable MSC3861 auth delegation."""

    @enabled.validator
    def _check_enabled(self, attribute: attr.Attribute, value: bool) -> None:
        # Only allow enabling MSC3861 if authlib is installed
        if value and not HAS_AUTHLIB:
            raise ConfigError(
                "MSC3861 is enabled but authlib is not installed. "
                "Please install authlib to use MSC3861.",
                ("experimental", "msc3861", "enabled"),
            )

    issuer: str = attr.ib(default="", validator=attr.validators.instance_of(str))
    """The URL of the OIDC Provider."""

    issuer_metadata: Optional[JsonDict] = attr.ib(default=None)
    """The issuer metadata to use, otherwise discovered from /.well-known/openid-configuration as per MSC2965."""

    client_id: str = attr.ib(
        default="",
        validator=attr.validators.instance_of(str),
    )
    """The client ID to use when calling the introspection endpoint."""

    client_auth_method: ClientAuthMethod = attr.ib(
        default=ClientAuthMethod.CLIENT_SECRET_POST, converter=ClientAuthMethod
    )
    """The auth method used when calling the introspection endpoint."""

    _client_secret: Optional[str] = attr.ib(
        default=None,
        validator=[
            attr.validators.optional(attr.validators.instance_of(str)),
            _check_client_secret,
        ],
    )
    """
    The client secret to use when calling the introspection endpoint,
    when using any of the client_secret_* client auth methods.
    """

    _client_secret_path: Optional[str] = attr.ib(
        default=None,
        validator=[
            attr.validators.optional(attr.validators.instance_of(str)),
            _check_client_secret,
        ],
    )
    """
    Alternative to `client_secret`: allows the secret to be specified in an
    external file.
    """

    jwk: Optional["JsonWebKey"] = attr.ib(default=None, converter=_parse_jwks)
    """
    The JWKS to use when calling the introspection endpoint,
    when using the private_key_jwt client auth method.
    """

    @client_auth_method.validator
    def _check_client_auth_method(
        self, attribute: attr.Attribute, value: ClientAuthMethod
    ) -> None:
        # Check that the right client credentials are provided for the client auth method.
        if not self.enabled:
            return

        if value == ClientAuthMethod.PRIVATE_KEY_JWT and self.jwk is None:
            raise ConfigError(
                "A JWKS must be provided when using the private_key_jwt client auth method",
                ("experimental", "msc3861", "client_auth_method"),
            )

        if (
            value
            in (
                ClientAuthMethod.CLIENT_SECRET_POST,
                ClientAuthMethod.CLIENT_SECRET_BASIC,
                ClientAuthMethod.CLIENT_SECRET_JWT,
            )
            and self.client_secret() is None
        ):
            raise ConfigError(
                f"A client secret must be provided when using the {value} client auth method",
                ("experimental", "msc3861", "client_auth_method"),
            )

    introspection_endpoint: Optional[str] = attr.ib(
        default=None,
        validator=attr.validators.optional(attr.validators.instance_of(str)),
    )
    """The URL of the introspection endpoint used to validate access tokens."""

    account_management_url: Optional[str] = attr.ib(
        default=None,
        validator=attr.validators.optional(attr.validators.instance_of(str)),
    )
    """The URL of the My Account page on the OIDC Provider as per MSC2965."""

    _admin_token: Optional[str] = attr.ib(
        default=None,
        validator=[
            attr.validators.optional(attr.validators.instance_of(str)),
            _check_admin_token,
        ],
    )
    """
    A token that should be considered as an admin token.
    This is used by the OIDC provider, to make admin calls to Synapse.
    """

    _admin_token_path: Optional[str] = attr.ib(
        default=None,
        validator=[
            attr.validators.optional(attr.validators.instance_of(str)),
            _check_admin_token,
        ],
    )
    """
    Alternative to `admin_token`: allows the secret to be specified in an
    external file.
    """

    def client_secret(self) -> Optional[str]:
        """Returns the secret given via `client_secret` or `client_secret_path`."""
        if self._client_secret_path:
            return read_secret_from_file_once(
                self._client_secret_path,
                ("experimental_features", "msc3861", "client_secret_path"),
            )
        return self._client_secret

    def admin_token(self) -> Optional[str]:
        """Returns the admin token given via `admin_token` or `admin_token_path`."""
        if self._admin_token_path:
            return read_secret_from_file_once(
                self._admin_token_path,
                ("experimental_features", "msc3861", "admin_token_path"),
            )
        return self._admin_token

    def check_config_conflicts(
        self, root: RootConfig, allow_secrets_in_config: bool
    ) -> None:
        """Checks for any configuration conflicts with other parts of Synapse.

        Raises:
            ConfigError: If there are any configuration conflicts.
        """

        if not self.enabled:
            return

        if self._client_secret and not allow_secrets_in_config:
            raise ConfigError(
                "Config options that expect an in-line secret as value are disabled",
                ("experimental", "msc3861", "client_secret"),
            )

        if self.jwk and not allow_secrets_in_config:
            raise ConfigError(
                "Config options that expect an in-line secret as value are disabled",
                ("experimental", "msc3861", "jwk"),
            )

        if self._admin_token and not allow_secrets_in_config:
            raise ConfigError(
                "Config options that expect an in-line secret as value are disabled",
                ("experimental", "msc3861", "admin_token"),
            )

        if (
            root.auth.password_enabled_for_reauth
            or root.auth.password_enabled_for_login
        ):
            raise ConfigError(
                "Password auth cannot be enabled when OAuth delegation is enabled",
                ("password_config", "enabled"),
            )

        if root.registration.enable_registration:
            raise ConfigError(
                "Registration cannot be enabled when OAuth delegation is enabled",
                ("enable_registration",),
            )

        # We only need to test the user consent version, as if it must be set if the user_consent section was present in the config
        if root.consent.user_consent_version is not None:
            raise ConfigError(
                "User consent cannot be enabled when OAuth delegation is enabled",
                ("user_consent",),
            )

        if (
            root.oidc.oidc_enabled
            or root.saml2.saml2_enabled
            or root.cas.cas_enabled
            or root.jwt.jwt_enabled
        ):
            raise ConfigError("SSO cannot be enabled when OAuth delegation is enabled")

        if bool(root.authproviders.password_providers):
            raise ConfigError(
                "Password auth providers cannot be enabled when OAuth delegation is enabled"
            )

        if root.captcha.enable_registration_captcha:
            raise ConfigError(
                "CAPTCHA cannot be enabled when OAuth delegation is enabled",
                ("captcha", "enable_registration_captcha"),
            )

        if root.auth.login_via_existing_enabled:
            raise ConfigError(
                "Login via existing session cannot be enabled when OAuth delegation is enabled",
                ("login_via_existing_session", "enabled"),
            )

        if root.registration.refresh_token_lifetime:
            raise ConfigError(
                "refresh_token_lifetime cannot be set when OAuth delegation is enabled",
                ("refresh_token_lifetime",),
            )

        if root.registration.nonrefreshable_access_token_lifetime:
            raise ConfigError(
                "nonrefreshable_access_token_lifetime cannot be set when OAuth delegation is enabled",
                ("nonrefreshable_access_token_lifetime",),
            )

        if root.registration.session_lifetime:
            raise ConfigError(
                "session_lifetime cannot be set when OAuth delegation is enabled",
                ("session_lifetime",),
            )

        if root.registration.enable_3pid_changes:
            raise ConfigError(
                "enable_3pid_changes cannot be enabled when OAuth delegation is enabled",
                ("enable_3pid_changes",),
            )


@attr.s(auto_attribs=True, frozen=True, slots=True)
class MSC3866Config:
    """Configuration for MSC3866 (mandating approval for new users)"""

    # Whether the base support for the approval process is enabled. This includes the
    # ability for administrators to check and update the approval of users, even if no
    # approval is currently required.
    enabled: bool = False
    # Whether to require that new users are approved by an admin before their account
    # can be used. Note that this setting is ignored if 'enabled' is false.
    require_approval_for_new_accounts: bool = False


class ExperimentalConfig(Config):
    """Config section for enabling experimental features"""

    section = "experimental"

    def read_config(
        self, config: JsonDict, allow_secrets_in_config: bool, **kwargs: Any
    ) -> None:
        experimental = config.get("experimental_features") or {}

        # MSC3026 (busy presence state)
        self.msc3026_enabled: bool = experimental.get("msc3026_enabled", False)

        # MSC2697 (device dehydration)
        # Enabled by default since this option was added after adding the feature.
        # It is not recommended that both MSC2697 and MSC3814 both be enabled at
        # once.
        self.msc2697_enabled: bool = experimental.get("msc2697_enabled", True)

        # MSC3814 (dehydrated devices with SSSS)
        # This is an alternative method to achieve the same goals as MSC2697.
        # It is not recommended that both MSC2697 and MSC3814 both be enabled at
        # once.
        self.msc3814_enabled: bool = experimental.get("msc3814_enabled", False)

        if self.msc2697_enabled and self.msc3814_enabled:
            raise ConfigError(
                "MSC2697 and MSC3814 should not both be enabled.",
                (
                    "experimental_features",
                    "msc3814_enabled",
                ),
            )

        # MSC3244 (room version capabilities)
        self.msc3244_enabled: bool = experimental.get("msc3244_enabled", True)

        # MSC3266 (room summary api)
        self.msc3266_enabled: bool = experimental.get("msc3266_enabled", False)

        # MSC2409 (this setting only relates to optionally sending to-device messages).
        # Presence, typing and read receipt EDUs are already sent to application services that
        # have opted in to receive them. If enabled, this adds to-device messages to that list.
        self.msc2409_to_device_messages_enabled: bool = experimental.get(
            "msc2409_to_device_messages_enabled", False
        )

        # The portion of MSC3202 which is related to device masquerading.
        self.msc3202_device_masquerading_enabled: bool = experimental.get(
            "msc3202_device_masquerading", False
        )

        # The portion of MSC3202 related to transaction extensions:
        # sending device list changes, one-time key counts and fallback key
        # usage to application services.
        self.msc3202_transaction_extensions: bool = experimental.get(
            "msc3202_transaction_extensions", False
        )

        # MSC3983: Proxying OTK claim requests to exclusive ASes.
        self.msc3983_appservice_otk_claims: bool = experimental.get(
            "msc3983_appservice_otk_claims", False
        )

        # MSC3984: Proxying key queries to exclusive ASes.
        self.msc3984_appservice_key_query: bool = experimental.get(
            "msc3984_appservice_key_query", False
        )

        # MSC3720 (Account status endpoint)
        self.msc3720_enabled: bool = experimental.get("msc3720_enabled", False)

        # MSC2654: Unread counts
        #
        # Note that enabling this will result in an incorrect unread count for
        # previously calculated push actions.
        self.msc2654_enabled: bool = experimental.get("msc2654_enabled", False)

        # MSC2815 (allow room moderators to view redacted event content)
        self.msc2815_enabled: bool = experimental.get("msc2815_enabled", False)

        # MSC3391: Removing account data.
        self.msc3391_enabled = experimental.get("msc3391_enabled", False)

        # MSC3575 (Sliding Sync) alternate endpoints, c.f. MSC4186.
        #
        # This is enabled by default as a replacement for the sliding sync proxy.
        self.msc3575_enabled: bool = experimental.get("msc3575_enabled", True)

        # MSC3773: Thread notifications
        self.msc3773_enabled: bool = experimental.get("msc3773_enabled", False)

        # MSC3664: Pushrules to match on related events
        self.msc3664_enabled: bool = experimental.get("msc3664_enabled", False)

        # MSC3848: Introduce errcodes for specific event sending failures
        self.msc3848_enabled: bool = experimental.get("msc3848_enabled", False)

        # MSC3852: Expose last seen user agent field on /_matrix/client/v3/devices.
        self.msc3852_enabled: bool = experimental.get("msc3852_enabled", False)

        # MSC3866: M_USER_AWAITING_APPROVAL error code
        raw_msc3866_config = experimental.get("msc3866", {})
        self.msc3866 = MSC3866Config(**raw_msc3866_config)

        # MSC3881: Remotely toggle push notifications for another client
        self.msc3881_enabled: bool = experimental.get("msc3881_enabled", False)

        # MSC3874: Filtering /messages with rel_types / not_rel_types.
        self.msc3874_enabled: bool = experimental.get("msc3874_enabled", False)

        # MSC3890: Remotely silence local notifications
        # Note: This option requires "experimental_features.msc3391_enabled" to be
        # set to "true", in order to communicate account data deletions to clients.
        self.msc3890_enabled: bool = experimental.get("msc3890_enabled", False)
        if self.msc3890_enabled and not self.msc3391_enabled:
            raise ConfigError(
                "Option 'experimental_features.msc3391' must be set to 'true' to "
                "enable 'experimental_features.msc3890'. MSC3391 functionality is "
                "required to communicate account data deletions to clients."
            )

        # MSC3381: Polls.
        # In practice, supporting polls in Synapse only requires an implementation of
        # MSC3930: Push rules for MSC3391 polls; which is what this option enables.
        self.msc3381_polls_enabled: bool = experimental.get(
            "msc3381_polls_enabled", False
        )

        # MSC3912: Relation-based redactions.
        self.msc3912_enabled: bool = experimental.get("msc3912_enabled", False)

        # MSC1767 and friends: Extensible Events
        self.msc1767_enabled: bool = experimental.get("msc1767_enabled", False)
        if self.msc1767_enabled:
            # Enable room version (and thus applicable push rules from MSC3931/3932)
            version_id = RoomVersions.MSC1767v10.identifier
            KNOWN_ROOM_VERSIONS[version_id] = RoomVersions.MSC1767v10

        # MSC3391: Removing account data.
        self.msc3391_enabled = experimental.get("msc3391_enabled", False)

        # MSC3861: Matrix architecture change to delegate authentication via OIDC
        try:
            self.msc3861 = MSC3861(**experimental.get("msc3861", {}))
        except ValueError as exc:
            raise ConfigError(
                "Invalid MSC3861 configuration", ("experimental", "msc3861")
            ) from exc

        # Check that none of the other config options conflict with MSC3861 when enabled
        self.msc3861.check_config_conflicts(
            self.root, allow_secrets_in_config=allow_secrets_in_config
        )

        self.msc4028_push_encrypted_events = experimental.get(
            "msc4028_push_encrypted_events", False
        )

        self.msc4069_profile_inhibit_propagation = experimental.get(
            "msc4069_profile_inhibit_propagation", False
        )

        # MSC4108: Mechanism to allow OIDC sign in and E2EE set up via QR code
        self.msc4108_enabled = experimental.get("msc4108_enabled", False)

        self.msc4108_delegation_endpoint: Optional[str] = experimental.get(
            "msc4108_delegation_endpoint", None
        )

        if (
            self.msc4108_enabled or self.msc4108_delegation_endpoint is not None
        ) and not self.msc3861.enabled:
            raise ConfigError(
                "MSC4108 requires MSC3861 to be enabled",
                ("experimental", "msc4108_delegation_endpoint"),
            )

        if self.msc4108_delegation_endpoint is not None and self.msc4108_enabled:
            raise ConfigError(
                "You cannot have MSC4108 both enabled and delegated at the same time",
                ("experimental", "msc4108_delegation_endpoint"),
            )

        # MSC4133: Custom profile fields
        self.msc4133_enabled: bool = experimental.get("msc4133_enabled", False)

        # MSC4210: Remove legacy mentions
        self.msc4210_enabled: bool = experimental.get("msc4210_enabled", False)

        # MSC4222: Adding `state_after` to sync v2
        self.msc4222_enabled: bool = experimental.get("msc4222_enabled", False)

        # MSC4076: Add `disable_badge_count`` to pusher configuration
        self.msc4076_enabled: bool = experimental.get("msc4076_enabled", False)

<<<<<<< HEAD
        # MSC4076: Invite filtering
        self.msc4155_enabled: bool = experimental.get("msc4155_enabled", False)
=======
        # MSC4263: Preventing MXID enumeration via key queries
        self.msc4263_limit_key_queries_to_users_who_share_rooms = experimental.get(
            "msc4263_limit_key_queries_to_users_who_share_rooms",
            False,
        )
>>>>>>> 2436512a
<|MERGE_RESOLUTION|>--- conflicted
+++ resolved
@@ -561,13 +561,11 @@
         # MSC4076: Add `disable_badge_count`` to pusher configuration
         self.msc4076_enabled: bool = experimental.get("msc4076_enabled", False)
 
-<<<<<<< HEAD
-        # MSC4076: Invite filtering
-        self.msc4155_enabled: bool = experimental.get("msc4155_enabled", False)
-=======
         # MSC4263: Preventing MXID enumeration via key queries
         self.msc4263_limit_key_queries_to_users_who_share_rooms = experimental.get(
             "msc4263_limit_key_queries_to_users_who_share_rooms",
             False,
         )
->>>>>>> 2436512a
+
+        # MSC4155: Invite filtering
+        self.msc4155_enabled: bool = experimental.get("msc4155_enabled", False)
