#
# This file is licensed under the Affero General Public License (AGPL) version 3.
#
# Copyright 2021 The Matrix.org Foundation C.I.C.
# Copyright (C) 2023 New Vector, Ltd
#
# This program is free software: you can redistribute it and/or modify
# it under the terms of the GNU Affero General Public License as
# published by the Free Software Foundation, either version 3 of the
# License, or (at your option) any later version.
#
# See the GNU Affero General Public License for more details:
# <https://www.gnu.org/licenses/agpl-3.0.html>.
#
# Originally licensed under the Apache License, Version 2.0:
# <http://www.apache.org/licenses/LICENSE-2.0>.
#
# [This file includes modifications made by New Vector Limited]
#
#

import enum
from functools import cache
from typing import TYPE_CHECKING, Any, Optional

import attr
import attr.validators

from synapse.api.room_versions import KNOWN_ROOM_VERSIONS, RoomVersions
from synapse.config import ConfigError
from synapse.config._base import Config, RootConfig, read_file
from synapse.types import JsonDict, StrSequence

# Determine whether authlib is installed.
try:
    import authlib  # noqa: F401

    HAS_AUTHLIB = True
except ImportError:
    HAS_AUTHLIB = False

if TYPE_CHECKING:
    # Only import this if we're type checking, as it might not be installed at runtime.
    from authlib.jose.rfc7517 import JsonWebKey


@cache
def read_secret_from_file_once(file_path: Any, config_path: StrSequence) -> str:
    """Returns the memoized secret read from file."""
    return read_file(file_path, config_path).strip()


class ClientAuthMethod(enum.Enum):
    """List of supported client auth methods."""

    CLIENT_SECRET_POST = "client_secret_post"
    CLIENT_SECRET_BASIC = "client_secret_basic"
    CLIENT_SECRET_JWT = "client_secret_jwt"
    PRIVATE_KEY_JWT = "private_key_jwt"


def _parse_jwks(jwks: Optional[JsonDict]) -> Optional["JsonWebKey"]:
    """A helper function to parse a JWK dict into a JsonWebKey."""

    if jwks is None:
        return None

    from authlib.jose.rfc7517 import JsonWebKey

    return JsonWebKey.import_key(jwks)


def _check_client_secret(
    instance: "MSC3861", _attribute: attr.Attribute, _value: Optional[str]
) -> None:
    if instance._client_secret and instance._client_secret_path:
        raise ConfigError(
            (
                "You have configured both "
                "`experimental_features.msc3861.client_secret` and "
                "`experimental_features.msc3861.client_secret_path`. "
                "These are mutually incompatible."
            ),
            ("experimental", "msc3861", "client_secret"),
        )
    # Check client secret can be retrieved
    instance.client_secret()


def _check_admin_token(
    instance: "MSC3861", _attribute: attr.Attribute, _value: Optional[str]
) -> None:
    if instance._admin_token and instance._admin_token_path:
        raise ConfigError(
            (
                "You have configured both "
                "`experimental_features.msc3861.admin_token` and "
                "`experimental_features.msc3861.admin_token_path`. "
                "These are mutually incompatible."
            ),
            ("experimental", "msc3861", "admin_token"),
        )
    # Check client secret can be retrieved
    instance.admin_token()


@attr.s(slots=True, frozen=True)
class MSC3861:
    """Configuration for MSC3861: Matrix architecture change to delegate authentication via OIDC"""

    enabled: bool = attr.ib(default=False, validator=attr.validators.instance_of(bool))
    """Whether to enable MSC3861 auth delegation."""

    @enabled.validator
    def _check_enabled(self, attribute: attr.Attribute, value: bool) -> None:
        # Only allow enabling MSC3861 if authlib is installed
        if value and not HAS_AUTHLIB:
            raise ConfigError(
                "MSC3861 is enabled but authlib is not installed. "
                "Please install authlib to use MSC3861.",
                ("experimental", "msc3861", "enabled"),
            )

    issuer: str = attr.ib(default="", validator=attr.validators.instance_of(str))
    """The URL of the OIDC Provider."""

    issuer_metadata: Optional[JsonDict] = attr.ib(default=None)
    """The issuer metadata to use, otherwise discovered from /.well-known/openid-configuration as per MSC2965."""

    client_id: str = attr.ib(
        default="",
        validator=attr.validators.instance_of(str),
    )
    """The client ID to use when calling the introspection endpoint."""

    client_auth_method: ClientAuthMethod = attr.ib(
        default=ClientAuthMethod.CLIENT_SECRET_POST, converter=ClientAuthMethod
    )
    """The auth method used when calling the introspection endpoint."""

    _client_secret: Optional[str] = attr.ib(
        default=None,
        validator=[
            attr.validators.optional(attr.validators.instance_of(str)),
            _check_client_secret,
        ],
    )
    """
    The client secret to use when calling the introspection endpoint,
    when using any of the client_secret_* client auth methods.
    """

    _client_secret_path: Optional[str] = attr.ib(
        default=None,
        validator=[
            attr.validators.optional(attr.validators.instance_of(str)),
            _check_client_secret,
        ],
    )
    """
    Alternative to `client_secret`: allows the secret to be specified in an
    external file.
    """

    jwk: Optional["JsonWebKey"] = attr.ib(default=None, converter=_parse_jwks)
    """
    The JWKS to use when calling the introspection endpoint,
    when using the private_key_jwt client auth method.
    """

    @client_auth_method.validator
    def _check_client_auth_method(
        self, attribute: attr.Attribute, value: ClientAuthMethod
    ) -> None:
        # Check that the right client credentials are provided for the client auth method.
        if not self.enabled:
            return

        if value == ClientAuthMethod.PRIVATE_KEY_JWT and self.jwk is None:
            raise ConfigError(
                "A JWKS must be provided when using the private_key_jwt client auth method",
                ("experimental", "msc3861", "client_auth_method"),
            )

        if (
            value
            in (
                ClientAuthMethod.CLIENT_SECRET_POST,
                ClientAuthMethod.CLIENT_SECRET_BASIC,
                ClientAuthMethod.CLIENT_SECRET_JWT,
            )
            and self.client_secret() is None
        ):
            raise ConfigError(
                f"A client secret must be provided when using the {value} client auth method",
                ("experimental", "msc3861", "client_auth_method"),
            )

    introspection_endpoint: Optional[str] = attr.ib(
        default=None,
        validator=attr.validators.optional(attr.validators.instance_of(str)),
    )
    """The URL of the introspection endpoint used to validate access tokens."""

    account_management_url: Optional[str] = attr.ib(
        default=None,
        validator=attr.validators.optional(attr.validators.instance_of(str)),
    )
    """The URL of the My Account page on the OIDC Provider as per MSC2965."""

    _admin_token: Optional[str] = attr.ib(
        default=None,
        validator=[
            attr.validators.optional(attr.validators.instance_of(str)),
            _check_admin_token,
        ],
    )
    """
    A token that should be considered as an admin token.
    This is used by the OIDC provider, to make admin calls to Synapse.
    """

    _admin_token_path: Optional[str] = attr.ib(
        default=None,
        validator=[
            attr.validators.optional(attr.validators.instance_of(str)),
            _check_admin_token,
        ],
    )
    """
    Alternative to `admin_token`: allows the secret to be specified in an
    external file.
    """

    def client_secret(self) -> Optional[str]:
        """Returns the secret given via `client_secret` or `client_secret_path`."""
        if self._client_secret_path:
            return read_secret_from_file_once(
                self._client_secret_path,
                ("experimental_features", "msc3861", "client_secret_path"),
            )
        return self._client_secret

    def admin_token(self) -> Optional[str]:
        """Returns the admin token given via `admin_token` or `admin_token_path`."""
        if self._admin_token_path:
            return read_secret_from_file_once(
                self._admin_token_path,
                ("experimental_features", "msc3861", "admin_token_path"),
            )
        return self._admin_token

    def check_config_conflicts(
        self, root: RootConfig, allow_secrets_in_config: bool
    ) -> None:
        """Checks for any configuration conflicts with other parts of Synapse.

        Raises:
            ConfigError: If there are any configuration conflicts.
        """

        if not self.enabled:
            return

        if self._client_secret and not allow_secrets_in_config:
            raise ConfigError(
                "Config options that expect an in-line secret as value are disabled",
                ("experimental", "msc3861", "client_secret"),
            )

        if self.jwk and not allow_secrets_in_config:
            raise ConfigError(
                "Config options that expect an in-line secret as value are disabled",
                ("experimental", "msc3861", "jwk"),
            )

        if self._admin_token and not allow_secrets_in_config:
            raise ConfigError(
                "Config options that expect an in-line secret as value are disabled",
                ("experimental", "msc3861", "admin_token"),
            )

        if (
            root.auth.password_enabled_for_reauth
            or root.auth.password_enabled_for_login
        ):
            raise ConfigError(
                "Password auth cannot be enabled when OAuth delegation is enabled",
                ("password_config", "enabled"),
            )

        if root.registration.enable_registration:
            raise ConfigError(
                "Registration cannot be enabled when OAuth delegation is enabled",
                ("enable_registration",),
            )

        # We only need to test the user consent version, as if it must be set if the user_consent section was present in the config
        if root.consent.user_consent_version is not None:
            raise ConfigError(
                "User consent cannot be enabled when OAuth delegation is enabled",
                ("user_consent",),
            )

        if (
            root.oidc.oidc_enabled
            or root.saml2.saml2_enabled
            or root.cas.cas_enabled
            or root.jwt.jwt_enabled
        ):
            raise ConfigError("SSO cannot be enabled when OAuth delegation is enabled")

        if bool(root.authproviders.password_providers):
            raise ConfigError(
                "Password auth providers cannot be enabled when OAuth delegation is enabled"
            )

        if root.captcha.enable_registration_captcha:
            raise ConfigError(
                "CAPTCHA cannot be enabled when OAuth delegation is enabled",
                ("captcha", "enable_registration_captcha"),
            )

        if root.auth.login_via_existing_enabled:
            raise ConfigError(
                "Login via existing session cannot be enabled when OAuth delegation is enabled",
                ("login_via_existing_session", "enabled"),
            )

        if root.registration.refresh_token_lifetime:
            raise ConfigError(
                "refresh_token_lifetime cannot be set when OAuth delegation is enabled",
                ("refresh_token_lifetime",),
            )

        if root.registration.nonrefreshable_access_token_lifetime:
            raise ConfigError(
                "nonrefreshable_access_token_lifetime cannot be set when OAuth delegation is enabled",
                ("nonrefreshable_access_token_lifetime",),
            )

        if root.registration.session_lifetime:
            raise ConfigError(
                "session_lifetime cannot be set when OAuth delegation is enabled",
                ("session_lifetime",),
            )

        if root.registration.enable_3pid_changes:
            raise ConfigError(
                "enable_3pid_changes cannot be enabled when OAuth delegation is enabled",
                ("enable_3pid_changes",),
            )


@attr.s(auto_attribs=True, frozen=True, slots=True)
class MSC3866Config:
    """Configuration for MSC3866 (mandating approval for new users)"""

    # Whether the base support for the approval process is enabled. This includes the
    # ability for administrators to check and update the approval of users, even if no
    # approval is currently required.
    enabled: bool = False
    # Whether to require that new users are approved by an admin before their account
    # can be used. Note that this setting is ignored if 'enabled' is false.
    require_approval_for_new_accounts: bool = False


class ExperimentalConfig(Config):
    """Config section for enabling experimental features"""

    section = "experimental"

    def read_config(
        self, config: JsonDict, allow_secrets_in_config: bool, **kwargs: Any
    ) -> None:
        experimental = config.get("experimental_features") or {}

        # MSC3026 (busy presence state)
        self.msc3026_enabled: bool = experimental.get("msc3026_enabled", False)

        # MSC2697 (device dehydration)
        # Enabled by default since this option was added after adding the feature.
        # It is not recommended that both MSC2697 and MSC3814 both be enabled at
        # once.
        self.msc2697_enabled: bool = experimental.get("msc2697_enabled", True)

        # MSC3814 (dehydrated devices with SSSS)
        # This is an alternative method to achieve the same goals as MSC2697.
        # It is not recommended that both MSC2697 and MSC3814 both be enabled at
        # once.
        self.msc3814_enabled: bool = experimental.get("msc3814_enabled", False)

        if self.msc2697_enabled and self.msc3814_enabled:
            raise ConfigError(
                "MSC2697 and MSC3814 should not both be enabled.",
                (
                    "experimental_features",
                    "msc3814_enabled",
                ),
            )

        # MSC3244 (room version capabilities)
        self.msc3244_enabled: bool = experimental.get("msc3244_enabled", True)

        # MSC3266 (room summary api)
        self.msc3266_enabled: bool = experimental.get("msc3266_enabled", False)

        # MSC2409 (this setting only relates to optionally sending to-device messages).
        # Presence, typing and read receipt EDUs are already sent to application services that
        # have opted in to receive them. If enabled, this adds to-device messages to that list.
        self.msc2409_to_device_messages_enabled: bool = experimental.get(
            "msc2409_to_device_messages_enabled", False
        )

        # The portion of MSC3202 which is related to device masquerading.
        self.msc3202_device_masquerading_enabled: bool = experimental.get(
            "msc3202_device_masquerading", False
        )

        # The portion of MSC3202 related to transaction extensions:
        # sending device list changes, one-time key counts and fallback key
        # usage to application services.
        self.msc3202_transaction_extensions: bool = experimental.get(
            "msc3202_transaction_extensions", False
        )

        # MSC3983: Proxying OTK claim requests to exclusive ASes.
        self.msc3983_appservice_otk_claims: bool = experimental.get(
            "msc3983_appservice_otk_claims", False
        )

        # MSC3984: Proxying key queries to exclusive ASes.
        self.msc3984_appservice_key_query: bool = experimental.get(
            "msc3984_appservice_key_query", False
        )

        # MSC3720 (Account status endpoint)
        self.msc3720_enabled: bool = experimental.get("msc3720_enabled", False)

        # MSC2654: Unread counts
        #
        # Note that enabling this will result in an incorrect unread count for
        # previously calculated push actions.
        self.msc2654_enabled: bool = experimental.get("msc2654_enabled", False)

        # MSC2815 (allow room moderators to view redacted event content)
        self.msc2815_enabled: bool = experimental.get("msc2815_enabled", False)

        # MSC3391: Removing account data.
        self.msc3391_enabled = experimental.get("msc3391_enabled", False)

        # MSC3575 (Sliding Sync) alternate endpoints, c.f. MSC4186.
        #
        # This is enabled by default as a replacement for the sliding sync proxy.
        self.msc3575_enabled: bool = experimental.get("msc3575_enabled", True)

        # MSC3773: Thread notifications
        self.msc3773_enabled: bool = experimental.get("msc3773_enabled", False)

        # MSC3664: Pushrules to match on related events
        self.msc3664_enabled: bool = experimental.get("msc3664_enabled", False)

        # MSC3848: Introduce errcodes for specific event sending failures
        self.msc3848_enabled: bool = experimental.get("msc3848_enabled", False)

        # MSC3852: Expose last seen user agent field on /_matrix/client/v3/devices.
        self.msc3852_enabled: bool = experimental.get("msc3852_enabled", False)

        # MSC3866: M_USER_AWAITING_APPROVAL error code
        raw_msc3866_config = experimental.get("msc3866", {})
        self.msc3866 = MSC3866Config(**raw_msc3866_config)

        # MSC3881: Remotely toggle push notifications for another client
        self.msc3881_enabled: bool = experimental.get("msc3881_enabled", False)

        # MSC3874: Filtering /messages with rel_types / not_rel_types.
        self.msc3874_enabled: bool = experimental.get("msc3874_enabled", False)

        # MSC3890: Remotely silence local notifications
        # Note: This option requires "experimental_features.msc3391_enabled" to be
        # set to "true", in order to communicate account data deletions to clients.
        self.msc3890_enabled: bool = experimental.get("msc3890_enabled", False)
        if self.msc3890_enabled and not self.msc3391_enabled:
            raise ConfigError(
                "Option 'experimental_features.msc3391' must be set to 'true' to "
                "enable 'experimental_features.msc3890'. MSC3391 functionality is "
                "required to communicate account data deletions to clients."
            )

        # MSC3381: Polls.
        # In practice, supporting polls in Synapse only requires an implementation of
        # MSC3930: Push rules for MSC3391 polls; which is what this option enables.
        self.msc3381_polls_enabled: bool = experimental.get(
            "msc3381_polls_enabled", False
        )

        # MSC3912: Relation-based redactions.
        self.msc3912_enabled: bool = experimental.get("msc3912_enabled", False)

        # MSC1767 and friends: Extensible Events
        self.msc1767_enabled: bool = experimental.get("msc1767_enabled", False)
        if self.msc1767_enabled:
            # Enable room version (and thus applicable push rules from MSC3931/3932)
            version_id = RoomVersions.MSC1767v10.identifier
            KNOWN_ROOM_VERSIONS[version_id] = RoomVersions.MSC1767v10

        # MSC3391: Removing account data.
        self.msc3391_enabled = experimental.get("msc3391_enabled", False)

        # MSC3861: Matrix architecture change to delegate authentication via OIDC
        try:
            self.msc3861 = MSC3861(**experimental.get("msc3861", {}))
        except ValueError as exc:
            raise ConfigError(
                "Invalid MSC3861 configuration", ("experimental", "msc3861")
            ) from exc

        # Check that none of the other config options conflict with MSC3861 when enabled
        self.msc3861.check_config_conflicts(
            self.root, allow_secrets_in_config=allow_secrets_in_config
        )

        self.msc4028_push_encrypted_events = experimental.get(
            "msc4028_push_encrypted_events", False
        )

        self.msc4069_profile_inhibit_propagation = experimental.get(
            "msc4069_profile_inhibit_propagation", False
        )

        # MSC4108: Mechanism to allow OIDC sign in and E2EE set up via QR code
        self.msc4108_enabled = experimental.get("msc4108_enabled", False)

        self.msc4108_delegation_endpoint: Optional[str] = experimental.get(
            "msc4108_delegation_endpoint", None
        )

        if (
            self.msc4108_enabled or self.msc4108_delegation_endpoint is not None
        ) and not self.msc3861.enabled:
            raise ConfigError(
                "MSC4108 requires MSC3861 to be enabled",
                ("experimental", "msc4108_delegation_endpoint"),
            )

        if self.msc4108_delegation_endpoint is not None and self.msc4108_enabled:
            raise ConfigError(
                "You cannot have MSC4108 both enabled and delegated at the same time",
                ("experimental", "msc4108_delegation_endpoint"),
            )

        # MSC4133: Custom profile fields
        self.msc4133_enabled: bool = experimental.get("msc4133_enabled", False)

        # MSC4210: Remove legacy mentions
        self.msc4210_enabled: bool = experimental.get("msc4210_enabled", False)

        # MSC4222: Adding `state_after` to sync v2
        self.msc4222_enabled: bool = experimental.get("msc4222_enabled", False)

        # MSC4076: Add `disable_badge_count`` to pusher configuration
        self.msc4076_enabled: bool = experimental.get("msc4076_enabled", False)

<<<<<<< HEAD
        # MSC4267: Automatically forgetting rooms on leave
        self.msc4267_enabled: bool = experimental.get("msc4267_enabled", False)
=======
        # MSC4263: Preventing MXID enumeration via key queries
        self.msc4263_limit_key_queries_to_users_who_share_rooms = experimental.get(
            "msc4263_limit_key_queries_to_users_who_share_rooms",
            False,
        )

        # MSC4155: Invite filtering
        self.msc4155_enabled: bool = experimental.get("msc4155_enabled", False)
>>>>>>> de29c13d
<|MERGE_RESOLUTION|>--- conflicted
+++ resolved
@@ -561,16 +561,14 @@
         # MSC4076: Add `disable_badge_count`` to pusher configuration
         self.msc4076_enabled: bool = experimental.get("msc4076_enabled", False)
 
-<<<<<<< HEAD
-        # MSC4267: Automatically forgetting rooms on leave
-        self.msc4267_enabled: bool = experimental.get("msc4267_enabled", False)
-=======
         # MSC4263: Preventing MXID enumeration via key queries
         self.msc4263_limit_key_queries_to_users_who_share_rooms = experimental.get(
             "msc4263_limit_key_queries_to_users_who_share_rooms",
             False,
         )
 
+        # MSC4267: Automatically forgetting rooms on leave
+        self.msc4267_enabled: bool = experimental.get("msc4267_enabled", False)
+
         # MSC4155: Invite filtering
-        self.msc4155_enabled: bool = experimental.get("msc4155_enabled", False)
->>>>>>> de29c13d
+        self.msc4155_enabled: bool = experimental.get("msc4155_enabled", False)