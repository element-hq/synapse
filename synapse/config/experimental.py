--- conflicted
+++ resolved
@@ -561,13 +561,12 @@
         # MSC4076: Add `disable_badge_count`` to pusher configuration
         self.msc4076_enabled: bool = experimental.get("msc4076_enabled", False)
 
-<<<<<<< HEAD
         # MSC4277: Harmonizing the reporting endpoints
         #
         # If enabled, ignore the score parameter and respond with HTTP 200 on
         # reporting requests regardless of the subject's existence.
         self.msc4277_enabled: bool = experimental.get("msc4277_enabled", False)
-=======
+
         # MSC4235: Add `via` param to hierarchy endpoint
         self.msc4235_enabled: bool = experimental.get("msc4235_enabled", False)
 
@@ -581,5 +580,4 @@
         self.msc4267_enabled: bool = experimental.get("msc4267_enabled", False)
 
         # MSC4155: Invite filtering
-        self.msc4155_enabled: bool = experimental.get("msc4155_enabled", False)
->>>>>>> f8a7872d
+        self.msc4155_enabled: bool = experimental.get("msc4155_enabled", False)