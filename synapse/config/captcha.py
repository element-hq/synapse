--- conflicted
+++ resolved
@@ -43,7 +43,11 @@
         self, config: JsonDict, allow_secrets_in_config: bool, **kwargs: Any
     ) -> None:
         recaptcha_private_key = config.get("recaptcha_private_key")
-<<<<<<< HEAD
+        if recaptcha_private_key and not allow_secrets_in_config:
+            raise ConfigError(
+                "Config options that expect an in-line secret as value are disabled",
+                ("recaptcha_private_key",),
+            )
         recaptcha_private_key_path = config.get("recaptcha_private_key_path")
         if recaptcha_private_key_path:
             if recaptcha_private_key:
@@ -51,13 +55,6 @@
             recaptcha_private_key = read_file(
                 recaptcha_private_key_path, ("recaptcha_private_key_path",)
             ).strip()
-=======
-        if recaptcha_private_key and not allow_secrets_in_config:
-            raise ConfigError(
-                "Config options that expect an in-line secret as value are disabled",
-                ("recaptcha_private_key",),
-            )
->>>>>>> 740fc885
         if recaptcha_private_key is not None and not isinstance(
             recaptcha_private_key, str
         ):
@@ -65,7 +62,11 @@
         self.recaptcha_private_key = recaptcha_private_key
 
         recaptcha_public_key = config.get("recaptcha_public_key")
-<<<<<<< HEAD
+        if recaptcha_public_key and not allow_secrets_in_config:
+            raise ConfigError(
+                "Config options that expect an in-line secret as value are disabled",
+                ("recaptcha_public_key",),
+            )
         recaptcha_public_key_path = config.get("recaptcha_public_key_path")
         if recaptcha_public_key_path:
             if recaptcha_public_key:
@@ -73,13 +74,6 @@
             recaptcha_public_key = read_file(
                 recaptcha_public_key_path, ("recaptcha_public_key_path",)
             ).strip()
-=======
-        if recaptcha_public_key and not allow_secrets_in_config:
-            raise ConfigError(
-                "Config options that expect an in-line secret as value are disabled",
-                ("recaptcha_public_key",),
-            )
->>>>>>> 740fc885
         if recaptcha_public_key is not None and not isinstance(
             recaptcha_public_key, str
         ):
