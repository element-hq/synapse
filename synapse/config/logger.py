--- conflicted
+++ resolved
@@ -198,11 +198,6 @@
                 log_config_file.write(DEFAULT_LOG_CONFIG.substitute(log_file=log_file))
 
 
-<<<<<<< HEAD
-def _setup_stdlib_logging(
-    config: "HomeServerConfig", log_config_path: str | None, logBeginner: LogBeginner
-) -> None:
-=======
 _already_performed_one_time_logging_setup: bool = False
 """
 Marks whether we've already successfully ran `one_time_logging_setup()`.
@@ -210,7 +205,6 @@
 
 
 def one_time_logging_setup(*, logBeginner: LogBeginner = globalLogBeginner) -> None:
->>>>>>> 07e79805
     """
     Perform one-time logging configuration for the Python process.
 
@@ -286,7 +280,7 @@
 
 
 def _setup_stdlib_logging(
-    config: "HomeServerConfig", log_config_path: Optional[str]
+    config: "HomeServerConfig", log_config_path: str | None
 ) -> None:
     """
     Set up Python standard library logging.
