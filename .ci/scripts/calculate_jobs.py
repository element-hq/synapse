--- conflicted
+++ resolved
@@ -66,12 +66,8 @@
         for version in ("3.11", "3.12", "3.13")
     )
 
-<<<<<<< HEAD
-# Run with both psycopg2 and psycopg.
-=======
 # Only test postgres against the earliest and latest Python versions that we
 # support in order to save on CI time.
->>>>>>> 54c93a13
 trial_postgres_tests = [
     {
         "python-version": "3.10",
@@ -80,41 +76,20 @@
         "extras": "all",
     },
     {
-<<<<<<< HEAD
-        "python-version": "3.9",
+        "python-version": "3.10",
         "database": "psycopg",
-        "postgres-version": "13",
-=======
+        "postgres-version": "14",
+        "extras": "all",
+    },
+    {
         "python-version": "3.14",
         "database": "postgres",
         "postgres-version": "17",
->>>>>>> 54c93a13
         "extras": "all",
     },
 ]
 
-<<<<<<< HEAD
-if not IS_PR:
-    trial_postgres_tests.extend(
-        [
-            {
-                "python-version": "3.13",
-                "database": "postgres",
-                "postgres-version": "17",
-                "extras": "all",
-            },
-            {
-                "python-version": "3.13",
-                "database": "psycopg",
-                "postgres-version": "17",
-                "extras": "all",
-            },
-        ]
-    )
-
-=======
 # Ensure that Synapse passes unit tests even with no extra dependencies installed.
->>>>>>> 54c93a13
 trial_no_extra_tests = [
     {
         "python-version": "3.10",
